--- conflicted
+++ resolved
@@ -94,11 +94,7 @@
   id: ID!
   "account that initiates the schedule"
   from: String!
-<<<<<<< HEAD
-  "random UUID"
-=======
   "chain event ID"
->>>>>>> e41379c0
   eventId: String!
   "{accoundId}-{assetId}"
   scheduleId: String!
