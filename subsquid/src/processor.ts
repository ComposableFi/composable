--- conflicted
+++ resolved
@@ -26,11 +26,8 @@
   switch(process.env.ENV) {
     case 'dali':
       return 'wss://dali.devnets.composablefinance.ninja/parachain/alice'
-<<<<<<< HEAD
-=======
     case 'dali-stage':
       return 'wss://dali-cluster-fe.composablefinance.ninja'
->>>>>>> 420408f8
     default:
       return 'ws://localhost:9997'
   }
