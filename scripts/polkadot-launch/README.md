# Run Composable's parachain only

Need to do to run 4 relay chain nodes and 1 Composable's collator:

1. build a Composable's collator

	```bash
	old_pwd=$(pwd)
	cd ../..
	cargo build --release
	target/release/composable --version
	cd "$old_pwd"
    ```

2. build a Polkadot Relay Chain

	```bash
	old_pwd=$(pwd)
	cd ../../..
	git clone -b v0.9.12 https://github.com/paritytech/polkadot
	cd polkadot
<<<<<<< HEAD
	git checkout v0.9.11
=======
>>>>>>> 29cd704a
	cargo build --release
	target/release/polkadot --version
	cd "$old_pwd"
    ```

3. build this project

	```bash
	yarn
	```

4. run all

	```bash
	yarn composable
	```

URLs:
* `https://polkadot.js.org/apps/?rpc=ws%3A%2F%2F127.0.0.1%3A9945#/explorer` is the 1st Relay Chain node
* `https://polkadot.js.org/apps/?rpc=ws%3A%2F%2F127.0.0.1%3A9988#/explorer` is the 1st Composable's collator

# Run Composable's and Basilisk's parachains

Need to do to run 4 relay chain nodes, 2 Composable's collators and 2 Basilisk's collators:

1. build a Composable's collator

	```bash
	old_pwd=$(pwd)
	cd ../..
	cargo build --release
	target/release/composable --version
	cd "$old_pwd"
    ```

2. build a Polkadot Relay Chain

	```bash
	old_pwd=$(pwd)
	cd ../../..
	git clone -b v0.9.11 https://github.com/paritytech/polkadot
	cd polkadot
	cargo build --release
	target/release/polkadot --version
	cd "$old_pwd"
    ```

3. build a Basilisk's collator

	```bash
	old_pwd=$(pwd)
	cd ../../..
	git clone -b v5.0.2 https://github.com/galacticcouncil/Basilisk-node.git
	cd Basilisk-node
	cargo build --release
	target/release/basilisk --version
	cd "$old_pwd"
	```

4. build this project

	```bash
	yarn
	```

5. run all

	```bash
	yarn composable_and_basilisk
	```

URLs:
* `https://polkadot.js.org/apps/?rpc=ws%3A%2F%2F127.0.0.1%3A9945#/explorer` is the 1st Relay Chain node
* `https://polkadot.js.org/apps/?rpc=ws%3A%2F%2F127.0.0.1%3A9988#/explorer` is the 1st Composable's collator
* `https://polkadot.js.org/apps/?rpc=ws%3A%2F%2F127.0.0.1%3A9998#/explorer` is the 1st Basilisk's collator<|MERGE_RESOLUTION|>--- conflicted
+++ resolved
@@ -19,10 +19,6 @@
 	cd ../../..
 	git clone -b v0.9.12 https://github.com/paritytech/polkadot
 	cd polkadot
-<<<<<<< HEAD
-	git checkout v0.9.11
-=======
->>>>>>> 29cd704a
 	cargo build --release
 	target/release/polkadot --version
 	cd "$old_pwd"
@@ -63,7 +59,7 @@
 	```bash
 	old_pwd=$(pwd)
 	cd ../../..
-	git clone -b v0.9.11 https://github.com/paritytech/polkadot
+	git clone -b v0.9.12 https://github.com/paritytech/polkadot
 	cd polkadot
 	cargo build --release
 	target/release/polkadot --version
