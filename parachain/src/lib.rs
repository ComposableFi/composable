--- conflicted
+++ resolved
@@ -1,4 +1,4 @@
-use std::{str::FromStr, time::Duration};
+use std::{str::FromStr, sync::Arc, time::Duration};
 
 pub mod calls;
 pub mod chain;
@@ -16,6 +16,7 @@
 
 use codec::{Codec, Decode};
 use error::Error;
+use serde::Deserialize;
 
 use beefy_light_client_primitives::{ClientState, MmrUpdateProof, PartialMmrLeaf};
 use beefy_prover::{
@@ -35,16 +36,9 @@
 };
 use pallet_ibc::light_clients::{AnyClientState, AnyConsensusState, HostFunctionsManager};
 use pallet_mmr_primitives::BatchProof;
-<<<<<<< HEAD
 use signer::ExtrinsicSigner;
-use sp_core::H256;
-use sp_keystore::SyncCryptoStorePtr;
-=======
-use serde::Deserialize;
 use sp_core::{ecdsa, ed25519, sr25519, Bytes, Pair, H256};
-use sp_keystore_git::testing::KeyStore;
-use sp_keystore_git::{SyncCryptoStore, SyncCryptoStorePtr};
->>>>>>> 311bc18a
+use sp_keystore::{SyncCryptoStore, SyncCryptoStorePtr};
 use sp_runtime::{
 	generic::Era,
 	traits::{IdentifyAccount, Verify},
@@ -73,9 +67,9 @@
 	client_state::ClientState as GrandpaClientState,
 	consensus_state::ConsensusState as GrandpaConsensusState,
 };
+use sp_keystore::testing::KeyStore;
 use sp_runtime::traits::{One, Zero};
 
-#[derive(Clone)]
 /// Implements the [`crate::Chain`] trait for parachains.
 /// This is responsible for:
 /// 1. Tracking a parachain light client on a counter-party chain, advancing this light
@@ -160,17 +154,12 @@
 	pub private_key: String,
 	/// used for encoding relayer address.
 	pub ss58_version: u8,
-<<<<<<< HEAD
-	/// 4 byte Key type id
-	pub key_type_id: KeyTypeId,
 	/// Channels cleared for packet relay
 	pub channel_whitelist: Vec<(ChannelId, PortId)>,
 	/// Light client protocol
 	pub light_client_protocol: LightClientProtocol,
-=======
 	/// Digital signature scheme
 	pub key_type: String,
->>>>>>> 311bc18a
 }
 
 impl<T: subxt::Config + Send + Sync> ParachainClient<T>
@@ -194,9 +183,7 @@
 			.await?;
 
 		let (sender, _) = broadcast::channel(16);
-<<<<<<< HEAD
 		let max_extrinsic_weight = fetch_max_extrinsic_weight(&para_client).await?;
-=======
 
 		let key_store: SyncCryptoStorePtr = Arc::new(KeyStore::new());
 		let key_type = KeyType::from_str(&config.key_type)?;
@@ -228,27 +215,16 @@
 		)
 		.unwrap();
 
->>>>>>> 311bc18a
 		Ok(Self {
 			name: config.name,
 			para_client,
 			relay_client,
 			para_id: config.para_id,
 			client_id: config.client_id,
-<<<<<<< HEAD
-			commitment_prefix: config.commitment_prefix,
-			public_key: config.public_key,
-			key_store: config.key_store,
-			key_type_id: config.key_type_id,
-=======
-			// The following should be initialized before main relayer loop starts.
-			latest_para_height: None,
 			commitment_prefix: config.commitment_prefix.0,
-			packet_cache: vec![],
 			public_key,
 			key_store,
 			key_type_id,
->>>>>>> 311bc18a
 			sender,
 			max_extrinsic_weight,
 			ss58_version: Ss58AddressFormat::from(config.ss58_version),
@@ -511,7 +487,7 @@
 			};
 			// we can't use the genesis block to construct the initial state.
 			if block_number == 0 {
-				continue;
+				continue
 			}
 			let subxt_block_number: subxt::BlockNumber = block_number.into();
 			let block_hash = client_wrapper
@@ -543,7 +519,7 @@
 				BeefyConsensusState::from_header(parachain_header).unwrap(),
 			);
 
-			return Ok((AnyClientState::Beefy(client_state), consensus_state));
+			return Ok((AnyClientState::Beefy(client_state), consensus_state))
 		}
 	}
 
