# abcdef
# adoc
# binance-rs types
# BN method (javascript)
# bors
# code-workspace
# commands, programs, libs, tools, etc
# cosmwasm types
# crates
# css
# databases
# docker
# dummy currencies
# environment variables
# file attributes
# fonts
# for the memes
# frontend stuff
# GCP
# git
# graphviz
# icons
# markdown
# misc technical terms
# nix
# not sure where to put these
# npm
# parts of hashes
# substrate types
# sudo
# systemctl
# these should probably be replaced with stakes and bonds respectively
# various keywords
# various rust methods and types

0xsequence
1ubrf2y
5C4hrfjw
aarch
abicoder
acala
ACENT
ACENTS
ACOIN
ACOINS
adda
addn
adduser
adoc
AggrTrades
airdropper
alice
apexcharts
arion
arrayify
asciidoctor
assetinfo
assetsinfo
autofetch
autorenew
azuretools
bech
BCENT
BCENTS
BCOIN
BCOINS
bignr # used frequently throughout the frontend as a shorthand for bignumber
bignumber
bignumbers
binop
bintools
bitfield
bitfields
bitvec
bob
bootnodes
brif
browserconfig
brtable
bufferutil
buildpackage
buildx
cachix
cdylib
charlie
chevdor
chrono
cita
claimunstake
clickup
clsx
cmake
cmark
codegen
codeowners
codepaths
codesandbox
commonmark # https://commonmark.org/help
composabletests
containerd
containrrr # `containrrr/watchtower` docker image
contentful
coreutils
cosm
Cosmoverse
crev # cargo-crev
crowdloaning
currentmemory
DACP
dalek
deadnix
devcontainers
devel
dhms # day hour minute second
dispatchables
divn
divs
divu
dockerfile
dotgraphs
drawio
eamodio
ebnf
edgeware
endef
enduml
endwhile
ensdomains
extendsi
ferdie
fgrep
findutils
fnft
fnfts
fontconfig
fontname
freetype
fsevenm
FSIZE
fslot
getglobal
getlocal
getrandom
giga
GITREPO
GITUSER
gnugrep
gnumake
gpgsign
graphviz
grep
growmemory
gsutil
hadolint
hasher
hasura
hexlify
hljs
horiz
hotjar
iavl
idents
iefix
IERC
ifeq
imagesdir
imagesoutdir
immer
includeurl
infima
inprocess
instrs
ipam
ipetkov # github username
iszero
journalctl
jsonrpsee
junod
keccak
keccak256
Konnect
lastmod
lcgfmg
lazyledger
lcov
LIBCLANG
libcurl
libexpat
libfreetype
libp2p
libsecp
libsecp256k1
libudev
libwasmvm
llvm
localstorage
loglevel
lparachain
lppicapbloother
mdbook
MEMLOCK
mergify
messagingxcm
millify
miniserve
minvested
mochawesome
mlength
mlengthmod
mload
msapplication
mstore
Multiaddr
multiassets
multihash
mutantdino
narinfo
nettools
newlength
nextjs
NFTID
nixfmt
nixified
nixify
nixops
nixos
nixpkgs
nocapture
nocompile
noconfirm
nodedir
nodev
NOFILE
nomiclabs
NOPASSWD
nosuid
notistack
npmjs
npos
NPROC
nrwl
numtide
offboarded
offences
oneliner
oneof
oneshot
on_unbalanceds
opentype
OPTARG
oraclesetup # script of package.json
oraclestake
Origin
oxalica # github username
pacman
pandoc
parablock
paritytech
patchelf
pctest
peasy
peekable
peerset
penwidth
perbill
permill
permissionlessly
perquintill
perthing
perthousand
phragmen
pkgconf
pkgconfig
pkgs
plantuml
Pointable
polkalaunch
<<<<<<< HEAD
polkassembly
=======
>>>>>>> 19f5fb5c
popcnt
Popcnt
popout
postinfo
powd
powf
prebaked
preclaim
preclaims
precommit
precommits
preinstall
prevote
procps
proptest
proptests
prost
protobufs
protoc
PROTOC
PTRACE
radiumblock
rebag
rebagged
rebond
reduxjs
registryaddr
rekt
remappings
resourcemonitor
revhash
rewardaccumulationhook
rewardtrackerstore
ripemd
rlib
rngs
rnix
rocksdb
ROCKSDB
rotr
Rotr
rpath
rustc
RUSTC
RUSTFLAGS
rustfmt
RUSTSEC # RUSTSEC-XXXX-XXXX is id of RustSec Advisory Database
rustup
safu
sccache
schemars
scrollbox
searchbar
searchresults
seccomp
sectnumlevels
sectnums
Seedable
serayuzgur
serie
serokell
setaf
sharded
setglobal
setlocal
shortkey
shrs
skinparam
Sighash
smallvec
snackbars
solhint
slength
slengthmod
sload
sparkline
sproof
squeezy
sstore
Stackexchange
stakeform
stakerclaimunstake
startuml
statemine
stdenv
structopt
styleguide
submessage
submessages
Subql
substituters
submod
subwasm
subxt
supertrait
svgbob
svgr
sysinfo
tamasfe
taplo
teelocal
tendermint
TentangNanti
termcolor
thiserror
tmpfs
toc
toclevels
tokenvalue
tomoki
toolchains
toolset
tooltipped
tooltiptext
tput
truetype
tsconfigs
tsdx
tungstenite
typechain
typegen
typeorm
udeps
unbond
unbonded
unbonding
unfound
unlookup
unpruned
unstakeform
unsubs
unvouch
unvouched
upsert
uptodate # used throughout our codebase
urql
USDCUSDT
usermod
vadimcn
Varint
# various rust methods and types
vsicons
wasmd
wasmi
wasmswap
wasmtime
wasmvm
websocat
websocket
websockets
whereis
WORKDIR
wrapi
wscat
xaxis
XCVM
xorriso
xorshift # rand_xorshift
xpablo
xpablos
xtokens
yaxis
yzhang
zlfzypzcr
zstd
zustand
DACP
Origin
<<<<<<< HEAD
=======
OSMO
>>>>>>> 19f5fb5c
Prefixer
protobufs
protos
divn
XCVM
tmpfs
nodev
nosuid<|MERGE_RESOLUTION|>--- conflicted
+++ resolved
@@ -275,10 +275,7 @@
 plantuml
 Pointable
 polkalaunch
-<<<<<<< HEAD
 polkassembly
-=======
->>>>>>> 19f5fb5c
 popcnt
 Popcnt
 popout
@@ -447,10 +444,7 @@
 zustand
 DACP
 Origin
-<<<<<<< HEAD
-=======
 OSMO
->>>>>>> 19f5fb5c
 Prefixer
 protobufs
 protos
