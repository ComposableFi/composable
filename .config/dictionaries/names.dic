--- conflicted
+++ resolved
@@ -87,14 +87,11 @@
 Tabrizi
 Abramowitz
 Pankiewicz
-<<<<<<< HEAD
 Confio
 kani
-=======
 Andres
 Mechali
 andresmechali
->>>>>>> 5bb9993e
 
 # from a license file?
 Sindre
