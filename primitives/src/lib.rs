use std::{pin::Pin, time::Duration};

use futures::Stream;
use ibc_proto::{
	google::protobuf::Any,
	ibc::core::{
		channel::v1::{
			QueryChannelResponse, QueryNextSequenceReceiveResponse,
			QueryPacketAcknowledgementResponse, QueryPacketCommitmentResponse,
			QueryPacketReceiptResponse,
		},
		client::v1::{QueryClientStateResponse, QueryConsensusStateResponse},
		connection::v1::QueryConnectionResponse,
	},
};

<<<<<<< HEAD
#[cfg(feature = "testing")]
use ibc::applications::transfer::msgs::transfer::MsgTransfer;
=======
use crate::error::Error;
>>>>>>> 32694b3c
use ibc::{
	applications::transfer::PrefixedCoin,
	core::{
		ics02_client::{client_type::ClientType, header::AnyHeader},
		ics04_channel::channel::{ChannelEnd, Order::Unordered},
		ics23_commitment::commitment::CommitmentPrefix,
		ics24_host::identifier::{ChannelId, ClientId, ConnectionId, PortId},
	},
	events::IbcEvent,
	signer::Signer,
	timestamp::Timestamp,
	Height,
};
use ibc_proto::ibc::core::channel::v1::QueryChannelsResponse;
use ibc_rpc::PacketInfo;

pub mod error;

pub enum UpdateType {
	// contains an authority set change.
	Mandatory,
	// doesn't contain an authority set change
	Optional,
}

impl UpdateType {
	pub fn is_optional(&self) -> bool {
		match self {
			UpdateType::Mandatory => false,
			UpdateType::Optional => true,
		}
	}
}

pub fn apply_prefix(mut commitment_prefix: Vec<u8>, path: String) -> Vec<u8> {
	let path = path.as_bytes().to_vec();
	commitment_prefix.extend_from_slice(&path);
	commitment_prefix
}

/// Provides an interface for accessing new events and Ibc data on the chain which must be
/// relayed to the counterparty chain.
#[async_trait::async_trait]
pub trait IbcProvider {
	/// Finality event type, passed on to [`Chain::query_latest_ibc_events`]
	type FinalityEvent;

	/// Error type, just needs to implement standard error trait.
	type Error: std::error::Error + From<String> + Send + Sync + 'static;

	/// Query the latest ibc events finalized by the recent finality event. Use the counterparty
	/// [`Chain`] to query the on-chain [`ClientState`] so you can scan for new events in between
	/// the client state and the new finality event.
	async fn query_latest_ibc_events<T>(
		&mut self,
		finality_event: Self::FinalityEvent,
		counterparty: &T,
	) -> Result<(AnyHeader, Vec<IbcEvent>, UpdateType), Self::Error>
	where
		T: Chain,
		Self::Error: From<T::Error>;

	/// Query client consensus state with proof
	/// return the consensus height for the client along with the response
	async fn query_client_consensus(
		&self,
		at: Height,
		client_id: ClientId,
		consensus_height: Height,
	) -> Result<QueryConsensusStateResponse, Self::Error>;

	/// Query client state with proof
	async fn query_client_state(
		&self,
		at: Height,
		client_id: ClientId,
	) -> Result<QueryClientStateResponse, Self::Error>;

	/// Query connection end with proof
	async fn query_connection_end(
		&self,
		at: Height,
		connection_id: ConnectionId,
	) -> Result<QueryConnectionResponse, Self::Error>;

	/// Query channel end with proof
	async fn query_channel_end(
		&self,
		at: Height,
		channel_id: ChannelId,
		port_id: PortId,
	) -> Result<QueryChannelResponse, Self::Error>;

	/// Query proof for provided key path
	async fn query_proof(&self, at: Height, keys: Vec<Vec<u8>>) -> Result<Vec<u8>, Self::Error>;

	/// Query packet commitment with proof
	async fn query_packet_commitment(
		&self,
		at: Height,
		port_id: &PortId,
		channel_id: &ChannelId,
		seq: u64,
	) -> Result<QueryPacketCommitmentResponse, Self::Error>;

	/// Query packet acknowledgement commitment with proof
	async fn query_packet_acknowledgement(
		&self,
		at: Height,
		port_id: &PortId,
		channel_id: &ChannelId,
		seq: u64,
	) -> Result<QueryPacketAcknowledgementResponse, Self::Error>;

	/// Query next sequence to be received
	async fn query_next_sequence_recv(
		&self,
		at: Height,
		port_id: &PortId,
		channel_id: &ChannelId,
	) -> Result<QueryNextSequenceReceiveResponse, Self::Error>;

	/// Query packet receipt
	async fn query_packet_receipt(
		&self,
		at: Height,
		port_id: &PortId,
		channel_id: &ChannelId,
		seq: u64,
	) -> Result<QueryPacketReceiptResponse, Self::Error>;

<<<<<<< HEAD
	/// Return latest chain height and timestamp
	async fn latest_height_and_timestamp(&self) -> Result<(Height, Timestamp), Self::Error>;
=======
	/// Return latest finalized height and timestamp
	async fn latest_height_and_timestamp(&self) -> Result<(Height, Timestamp), Self::Error>;

	async fn query_packet_commitments(
		&self,
		at: Height,
		channel_id: ChannelId,
		port_id: PortId,
	) -> Result<Vec<u64>, Self::Error>;

	/// Given a list of counterparty packet commitments, the querier checks if the packet
	/// has already been received by checking if a receipt exists on this
	/// chain for the packet sequence. All packets that haven't been received yet
	/// are returned in the response
	/// Usage: To use this method correctly, first query all packet commitments on
	/// the sending chain using the query_packet_commitments method.
	/// and send the request to this Query/UnreceivedPackets on the **receiving**
	/// chain. This method should then return the list of packet sequences that
	/// are yet to be received on the receiving chain.
	/// NOTE: WORKS ONLY FOR UNORDERED CHANNELS
	async fn query_unreceived_packets(
		&self,
		at: Height,
		channel_id: ChannelId,
		port_id: PortId,
		seqs: Vec<u64>,
	) -> Result<Vec<u64>, Self::Error>;

	/// Given a list of packet acknowledgements sequences from the sink chain
	/// return a list of acknowledgement sequences that have not been received on the source chain
	async fn query_unreceived_acknowledgements(
		&self,
		at: Height,
		channel_id: ChannelId,
		port_id: PortId,
		seqs: Vec<u64>,
	) -> Result<Vec<u64>, Self::Error>;
>>>>>>> 32694b3c

	/// Return a proof for the host consensus state at the given height to be included in the
	/// consensus state proof.
	async fn query_host_consensus_state_proof(
		&self,
		height: Height,
	) -> Result<Option<Vec<u8>>, Self::Error>;

	/// Should return the list of ibc denoms available to this account to spend.
	async fn query_ibc_balance(&self) -> Result<Vec<PrefixedCoin>, Self::Error>;

	/// Return the chain connection prefix
	fn connection_prefix(&self) -> CommitmentPrefix;

	/// Return the host chain's light client id on counterparty chain
	fn client_id(&self) -> ClientId;

	/// Returns the client type of this chain.
	fn client_type(&self) -> ClientType;
}

/// Provides an interface that allows us run the hyperspace-testsuite
/// with [`Chain`] implementations.
#[cfg(feature = "testing")]
#[async_trait::async_trait]
pub trait TestProvider: Chain + Clone + 'static {
	/// Initiate an ibc transfer on chain.
	async fn send_transfer(&self, params: MsgTransfer<PrefixedCoin>) -> Result<(), Self::Error>;

	/// Connection whitelist
	async fn connection_whitelist(&self) -> Result<Vec<ConnectionId>, Self::Error>;

	/// Query all channels for a connection
	async fn query_connection_channels(
		&self,
		at: Height,
		connection_id: &ConnectionId,
	) -> Result<QueryChannelsResponse, Self::Error>;

	/// Query send packets
	async fn query_send_packets(
		&self,
		channel_id: ChannelId,
		port_id: PortId,
		seqs: Vec<u64>,
	) -> Result<Vec<PacketInfo>, Self::Error>;

	/// Query recieved packets
	async fn query_recv_packets(
		&self,
		channel_id: ChannelId,
		port_id: PortId,
		seqs: Vec<u64>,
	) -> Result<Vec<PacketInfo>, Self::Error>;

	/// Return the expected block time for this chain
	fn expected_block_time(&self) -> Duration;

	/// Query the time and height at which this client was updated on this chain for the given
	/// client height
	async fn query_client_update_time_and_height(
		&self,
		client_id: ClientId,
		client_height: Height,
	) -> Result<(Height, Timestamp), Self::Error>;

	/// Return a stream that yields when new [`IbcEvents`] are parsed from a finality notification
	async fn ibc_events(&self) -> Pin<Box<dyn Stream<Item = IbcEvent> + Send + Sync>>;
}

/// Provides an interface for managing key management for signing.
pub trait KeyProvider {
	/// Should return the relayer's account id on the host chain as a string in the expected format
	/// Could be a hexadecimal, bech32 or ss58 string, any format the chain supports
	fn account_id(&self) -> Signer;
}

/// Provides an interface for the chain to the relayer core for submitting IbcEvents as well as
/// finality notifications
#[async_trait::async_trait]
pub trait Chain: IbcProvider + KeyProvider + Send + Sync {
	/// Name of this chain, used in logs.
	fn name(&self) -> &str;

	/// Return a stream that yields when new [`IbcEvents`] are ready to be queried.
	async fn finality_notifications(
		&self,
	) -> Pin<Box<dyn Stream<Item = Self::FinalityEvent> + Send + Sync>>;

	/// This should be used to submit new messages [`Vec<Any>`] from a counterparty chain to this
	/// chain.
	async fn submit_ibc_messages(&self, messages: Vec<Any>) -> Result<(), Self::Error>;
}

/// Return undelivered packet sequences
/// Implementation should work both for ordered and unordered channels
pub async fn query_undelivered_sequences(
	at: Height,
	counterparty_height: Height,
	channel_id: ChannelId,
	port_id: PortId,
	source: &impl Chain,
	sink: &impl Chain,
) -> Result<Vec<u64>, anyhow::Error> {
	let channel_response = source.query_channel_end(at, channel_id, port_id.clone()).await?;
	let channel_end = ChannelEnd::try_from(
		channel_response
			.channel
			.ok_or_else(|| Error::Custom("ChannelEnd not could not be decoded".to_string()))?,
	)
	.map_err(|e| Error::Custom(e.to_string()))?;
	// First we fetch all packet commitments from host chain
	let seqs = source.query_packet_commitments(at, channel_id, port_id.clone()).await?;
	let counterparty_channel_id = channel_end
		.counterparty()
		.channel_id
		.ok_or_else(|| Error::Custom("Expected counterparty channel id".to_string()))?;
	let counterparty_port_id = channel_end.counterparty().port_id.clone();

	let undelivered_sequences = if channel_end.ordering == Unordered {
		sink.query_unreceived_packets(
			counterparty_height,
			counterparty_channel_id,
			counterparty_port_id.clone(),
			seqs,
		)
		.await?
	} else {
		let next_seq_recv = sink
			.query_next_sequence_recv(
				counterparty_height,
				&counterparty_port_id,
				&counterparty_channel_id,
			)
			.await?
			.next_sequence_receive;
		seqs.into_iter().filter(|seq| *seq > next_seq_recv).collect()
	};

	Ok(undelivered_sequences)
}<|MERGE_RESOLUTION|>--- conflicted
+++ resolved
@@ -14,12 +14,9 @@
 	},
 };
 
-<<<<<<< HEAD
+use crate::error::Error;
 #[cfg(feature = "testing")]
 use ibc::applications::transfer::msgs::transfer::MsgTransfer;
-=======
-use crate::error::Error;
->>>>>>> 32694b3c
 use ibc::{
 	applications::transfer::PrefixedCoin,
 	core::{
@@ -151,10 +148,6 @@
 		seq: u64,
 	) -> Result<QueryPacketReceiptResponse, Self::Error>;
 
-<<<<<<< HEAD
-	/// Return latest chain height and timestamp
-	async fn latest_height_and_timestamp(&self) -> Result<(Height, Timestamp), Self::Error>;
-=======
 	/// Return latest finalized height and timestamp
 	async fn latest_height_and_timestamp(&self) -> Result<(Height, Timestamp), Self::Error>;
 
@@ -192,7 +185,43 @@
 		port_id: PortId,
 		seqs: Vec<u64>,
 	) -> Result<Vec<u64>, Self::Error>;
->>>>>>> 32694b3c
+
+	/// Connection whitelist
+	async fn connection_whitelist(&self) -> Result<Vec<ConnectionId>, Self::Error>;
+
+	/// Query all channels for a connection
+	async fn query_connection_channels(
+		&self,
+		at: Height,
+		connection_id: &ConnectionId,
+	) -> Result<QueryChannelsResponse, Self::Error>;
+
+	/// Query send packets
+	async fn query_send_packets(
+		&self,
+		channel_id: ChannelId,
+		port_id: PortId,
+		seqs: Vec<u64>,
+	) -> Result<Vec<PacketInfo>, Self::Error>;
+
+	/// Query recieved packets
+	async fn query_recv_packets(
+		&self,
+		channel_id: ChannelId,
+		port_id: PortId,
+		seqs: Vec<u64>,
+	) -> Result<Vec<PacketInfo>, Self::Error>;
+
+	/// Return the expected block time for this chain
+	fn expected_block_time(&self) -> Duration;
+
+	/// Query the time and height at which this client was updated on this chain for the given
+	/// client height
+	async fn query_client_update_time_and_height(
+		&self,
+		client_id: ClientId,
+		client_height: Height,
+	) -> Result<(Height, Timestamp), Self::Error>;
 
 	/// Return a proof for the host consensus state at the given height to be included in the
 	/// consensus state proof.
@@ -221,43 +250,6 @@
 pub trait TestProvider: Chain + Clone + 'static {
 	/// Initiate an ibc transfer on chain.
 	async fn send_transfer(&self, params: MsgTransfer<PrefixedCoin>) -> Result<(), Self::Error>;
-
-	/// Connection whitelist
-	async fn connection_whitelist(&self) -> Result<Vec<ConnectionId>, Self::Error>;
-
-	/// Query all channels for a connection
-	async fn query_connection_channels(
-		&self,
-		at: Height,
-		connection_id: &ConnectionId,
-	) -> Result<QueryChannelsResponse, Self::Error>;
-
-	/// Query send packets
-	async fn query_send_packets(
-		&self,
-		channel_id: ChannelId,
-		port_id: PortId,
-		seqs: Vec<u64>,
-	) -> Result<Vec<PacketInfo>, Self::Error>;
-
-	/// Query recieved packets
-	async fn query_recv_packets(
-		&self,
-		channel_id: ChannelId,
-		port_id: PortId,
-		seqs: Vec<u64>,
-	) -> Result<Vec<PacketInfo>, Self::Error>;
-
-	/// Return the expected block time for this chain
-	fn expected_block_time(&self) -> Duration;
-
-	/// Query the time and height at which this client was updated on this chain for the given
-	/// client height
-	async fn query_client_update_time_and_height(
-		&self,
-		client_id: ClientId,
-		client_height: Height,
-	) -> Result<(Height, Timestamp), Self::Error>;
 
 	/// Return a stream that yields when new [`IbcEvents`] are parsed from a finality notification
 	async fn ibc_events(&self) -> Pin<Box<dyn Stream<Item = IbcEvent> + Send + Sync>>;
