--- conflicted
+++ resolved
@@ -15,13 +15,8 @@
             mkdir --parents "/tmp/composable-devnet/picasso-centauri-ibc"
             HOME="/tmp/composable-devnet/picasso-centauri-ibc"
             export HOME
-<<<<<<< HEAD
-            RUST_LOG="${RUST_LOG}"
-            export $RUST_LOG
-=======
             RUST_LOG='${RUST_LOG}'
             export RUST_LOG
->>>>>>> 3f8a6293
             cp --dereference --no-preserve=mode,ownership --force ${self'.packages.ibc-relayer-config-picasso-kusama-to-centauri-0-0-config} "/tmp/composable-devnet/picasso-centauri-ibc/config-chain-b.toml"  
             cp --dereference --no-preserve=mode,ownership --force ${self'.packages.ibc-relayer-config-centauri-to-picasso-kusama-0-0-config} "/tmp/composable-devnet/picasso-centauri-ibc/config-chain-a.toml"  
             cp --dereference --no-preserve=mode,ownership --force ${self'.packages.hyperspace-config-core} "/tmp/composable-devnet/picasso-centauri-ibc/config-core.toml"                
