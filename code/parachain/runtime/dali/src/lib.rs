--- conflicted
+++ resolved
@@ -983,30 +983,6 @@
 	type XcmSender = XcmRouter;
 }
 
-<<<<<<< HEAD
-parameter_types! {
-	pub const MosaicId: PalletId = PalletId(*b"plmosaic");
-	pub const MinimumTTL: BlockNumber = 10;
-	pub const MinimumTimeLockPeriod: BlockNumber = 20;
-}
-
-impl mosaic::Config for Runtime {
-	type RuntimeEvent = RuntimeEvent;
-	type PalletId = MosaicId;
-	type Assets = AssetsTransactorRouter;
-	type MinimumTTL = MinimumTTL;
-	type MinimumTimeLockPeriod = MinimumTimeLockPeriod;
-	type BudgetPenaltyDecayer = mosaic::BudgetPenaltyDecayer<Balance, BlockNumber>;
-	type NetworkId = u32;
-	type RemoteAssetId = MosaicRemoteAssetId;
-	type ControlOrigin = EnsureRootOrHalfNativeCouncil;
-	type WeightInfo = weights::mosaic::WeightInfo<Runtime>;
-	type RemoteAmmId = u128; // TODO: Swap to U256?
-	type AmmMinimumAmountOut = u128;
-}
-
-=======
->>>>>>> 666e6243
 pub type LiquidationStrategyId = u32;
 pub type OrderId = u128;
 
