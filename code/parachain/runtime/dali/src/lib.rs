#![allow(non_snake_case)]

//! Test runtime.
//! Consider to set minimal values (duration, times, and limits) to be easy to test within day of
//! work. Example, use several hours, instead of several days.
#![cfg_attr(
	not(test),
	warn(
		clippy::disallowed_methods,
		clippy::disallowed_types,
		clippy::indexing_slicing,
		clippy::todo,
		clippy::unwrap_used,
		// // impl_runtime_apis will generate code that contains a `panic!`. Implementations should still avoid using panics.
		// clippy::panic
	)
)]
#![cfg_attr(not(feature = "std"), no_std)]
// `construct_runtime!` does a lot of recursion and requires us to increase the limit to 256.
#![recursion_limit = "512"]

// Make the WASM binary available.
#[cfg(all(feature = "std", feature = "builtin-wasm"))]
pub const WASM_BINARY_V2: Option<&[u8]> = Some(include_bytes!(env!("DALI_RUNTIME")));
#[cfg(not(feature = "builtin-wasm"))]
pub const WASM_BINARY_V2: Option<&[u8]> = None;

extern crate alloc;

mod governance;
mod migrations;
mod prelude;
mod versions;
mod weights;
pub mod xcmp;

use alloc::string::String;
use core::str::FromStr;
pub use versions::*;

use lending::MarketId;
use orml_traits::{parameter_type_with_key, LockIdentifier};
// TODO: consider moving this to shared runtime
pub use xcmp::{MaxInstructions, UnitWeightCost};

use common::{
	fees::{
		multi_existential_deposits, NativeExistentialDeposit, PriceConverter, WeightToFeeConverter,
	},
	governance::native::{
		EnsureRootOrHalfNativeCouncil, EnsureRootOrOneThirdNativeTechnical, NativeTreasury,
	},
	rewards::StakingPot,
	AccountId, AccountIndex, Address, Amount, AuraId, Balance, BlockNumber, BondOfferId,
	FinancialNftInstanceId, ForeignAssetId, Hash, MaxStringSize, Moment, MosaicRemoteAssetId,
	PoolId, Signature, AVERAGE_ON_INITIALIZE_RATIO, DAYS, HOURS, MAXIMUM_BLOCK_WEIGHT,
	MILLISECS_PER_BLOCK, NORMAL_DISPATCH_RATIO, SLOT_DURATION,
};
use composable_support::rpc_helpers::SafeRpcWrapper;
use composable_traits::{
	assets::Asset,
	defi::Rate,
	dex::{Amm, PriceAggregate},
	xcm::assets::RemoteAssetRegistryInspect,
};
use cosmwasm::instrument::CostRules;
use primitives::currency::{CurrencyId, ValidateCurrencyId};
use sp_api::impl_runtime_apis;
use sp_core::{crypto::KeyTypeId, OpaqueMetadata};
use sp_runtime::{
	generic, impl_opaque_keys,
	traits::{
		AccountIdConversion, AccountIdLookup, BlakeTwo256, Block as BlockT, Bounded, Convert,
		ConvertInto, Zero,
	},
	transaction_validity::{TransactionSource, TransactionValidity},
	ApplyExtrinsicResult, DispatchError, Either,
};

use sp_std::prelude::*;

// A few exports that help ease life for downstream crates.
pub use frame_support::{
	construct_runtime,
	pallet_prelude::DispatchClass,
	parameter_types,
	traits::{
		ConstBool, Contains, Everything, Get, KeyOwnerProofSystem, Nothing, Randomness, StorageInfo,
	},
	weights::{
		constants::{BlockExecutionWeight, ExtrinsicBaseWeight, RocksDbWeight, WEIGHT_PER_SECOND},
		IdentityFee, Weight, WeightToFeeCoefficient, WeightToFeeCoefficients,
		WeightToFeePolynomial,
	},
	PalletId, StorageValue,
};

use codec::Encode;
use common::fees::WellKnownForeignToNativePriceConverter;
use composable_traits::{
	account_proxy::{AccountProxyWrapper, ProxyType},
	currency::{CurrencyFactory as CurrencyFactoryT, RangeId, Rational64},
	fnft::FnftAccountProxyType,
	xcm::assets::{RemoteAssetRegistryMutate, XcmAssetLocation},
};
use frame_support::{
	traits::{fungibles, ConstU32, EqualPrivilegeOnly, InstanceFilter, OnRuntimeUpgrade},
	weights::ConstantMultiplier,
};
use frame_system as system;
use ibc::core::{
	ics24_host::identifier::PortId,
	ics26_routing::context::{Module, ModuleId},
};
use pallet_ibc::{
	light_client_common::RelayChain, routing::ModuleRouter, DenomToAssetId, IbcAssetIds, IbcAssets,
	IbcDenoms,
};
use scale_info::TypeInfo;
#[cfg(any(feature = "std", test))]
pub use sp_runtime::BuildStorage;
use sp_runtime::Either::*;
pub use sp_runtime::{FixedPointNumber, Perbill, Permill, Perquintill};
use sp_std::{collections::btree_map::BTreeMap, fmt::Debug, vec::Vec};
use system::{
	limits::{BlockLength, BlockWeights},
	EnsureRoot,
};
use transaction_payment::{Multiplier, TargetedFeeAdjustment};
use xcm::{latest::MultiLocation, prelude::X1, v1::Junction};
pub use xcmp::XcmConfig;

use crate::{governance::PreimageByteDeposit, xcmp::XcmRouter};

/// Opaque types. These are used by the CLI to instantiate machinery that don't need to know
/// the specifics of the runtime. They can then be made to be agnostic over specific formats
/// of data like extrinsics, allowing for them to continue syncing the network through upgrades
/// to even the core data structures.
pub mod opaque {
	use super::*;

	pub use sp_runtime::OpaqueExtrinsic as UncheckedExtrinsic;

	/// Opaque block header type.
	pub type Header = generic::Header<BlockNumber, BlakeTwo256>;
	/// Opaque block type.
	pub type Block = generic::Block<Header, UncheckedExtrinsic>;
	/// Opaque block identifier type.
	pub type BlockId = generic::BlockId<Block>;

	impl_opaque_keys! {
		pub struct SessionKeys {
			pub aura: Aura,
		}
	}
}

parameter_type_with_key! {
	// Minimum amount an account has to hold to stay in state
	pub MultiExistentialDeposits: |currency_id: CurrencyId| -> Balance {
		multi_existential_deposits::<AssetsRegistry>(currency_id)
	};
}

parameter_types! {
	// how much block hashes to keep
	pub const BlockHashCount: BlockNumber = 250;
	// 5mb with 25% of that reserved for system extrinsics.
	pub RuntimeBlockLength: BlockLength =
		BlockLength::max_with_normal_ratio(5 * 1024 * 1024, NORMAL_DISPATCH_RATIO);
	pub RuntimeBlockWeights: BlockWeights = BlockWeights::builder()
		.base_block(BlockExecutionWeight::get())
		.for_class(DispatchClass::all(), |weights| {
			weights.base_extrinsic = ExtrinsicBaseWeight::get();
		})
		.for_class(DispatchClass::Normal, |weights| {
			weights.max_total = Some(NORMAL_DISPATCH_RATIO * MAXIMUM_BLOCK_WEIGHT);
		})
		.for_class(DispatchClass::Operational, |weights| {
			weights.max_total = Some(MAXIMUM_BLOCK_WEIGHT);
			// Operational transactions have some extra reserved space, so that they
			// are included even if block reached `MAXIMUM_BLOCK_WEIGHT`.
			weights.reserved = Some(
				MAXIMUM_BLOCK_WEIGHT - NORMAL_DISPATCH_RATIO * MAXIMUM_BLOCK_WEIGHT
			);
		})
		.avg_block_initialization(AVERAGE_ON_INITIALIZE_RATIO)
		.build_or_panic();

	pub const SS58Prefix: u8 = 49;
}

// Configure FRAME pallets to include in runtime.

impl system::Config for Runtime {
	/// The basic call filter to use in dispatchable.
	type BaseCallFilter = BaseCallFilter;
	/// Block & extrinsics weights: base values and limits.
	type BlockWeights = RuntimeBlockWeights;
	/// The maximum length of a block (in bytes).
	type BlockLength = RuntimeBlockLength;
	/// The identifier used to distinguish between accounts.
	type AccountId = AccountId;
	/// The aggregated dispatch type that is available for extrinsics.
	type RuntimeCall = RuntimeCall;
	/// The lookup mechanism to get account ID from whatever is passed in dispatchers.
	type Lookup = AccountIdLookup<AccountId, AccountIndex>;
	/// The index type for storing how many extrinsics an account has signed.
	type Index = AccountIndex;
	/// The index type for blocks.
	type BlockNumber = BlockNumber;
	/// The type for hashing blocks and tries.
	type Hash = Hash;
	/// The hashing algorithm used.
	type Hashing = BlakeTwo256;
	/// The header type.
	type Header = generic::Header<BlockNumber, BlakeTwo256>;
	/// The ubiquitous event type.
	type RuntimeEvent = RuntimeEvent;
	/// The ubiquitous origin type.
	type RuntimeOrigin = RuntimeOrigin;
	/// Maximum number of block number to block hash mappings to keep (oldest pruned first).
	type BlockHashCount = BlockHashCount;
	/// The weight of database operations that the runtime can invoke.
	type DbWeight = RocksDbWeight;
	/// Version of the runtime.
	type Version = Version;
	/// The data to be stored in an account.
	type AccountData = balances::AccountData<Balance>;

	/// Converts a module to the index of the module in `construct_runtime!`.
	///
	/// This type is being generated by `construct_runtime!`.
	type PalletInfo = PalletInfo;
	/// What to do if a new account is created.
	type OnNewAccount = ();
	/// What to do if an account is fully reaped from the system.
	type OnKilledAccount = ();
	/// Weight information for the extrinsics of this pallet.
	type SystemWeightInfo = weights::frame_system::WeightInfo<Runtime>;
	/// This is used as an identifier of the chain. 42 is the generic substrate prefix.
	type SS58Prefix = SS58Prefix;
	/// The action to take on a Runtime Upgrade. Used not default since we're a parachain.
	type OnSetCode = cumulus_pallet_parachain_system::ParachainSetCode<Self>;
	type MaxConsumers = ConstU32<16>;
}

impl randomness_collective_flip::Config for Runtime {}

parameter_types! {
	// Maximum authorities/collators for aura
	pub const MaxAuthorities: u32 = 100;
}

impl aura::Config for Runtime {
	type AuthorityId = AuraId;
	type DisabledValidators = ();
	type MaxAuthorities = MaxAuthorities;
}

impl cumulus_pallet_aura_ext::Config for Runtime {}

parameter_types! {
	pub BasicDeposit: Balance = 8 * CurrencyId::unit::<Balance>();
	pub FieldDeposit: Balance = 256 * CurrencyId::milli::<Balance>();
	pub const MaxAdditionalFields: u32 = 32;
	pub const MaxRegistrars: u32 = 8;
	pub const MaxSubAccounts: u32 = 32;
	pub SubAccountDeposit: Balance = 2 * CurrencyId::unit::<Balance>();
}

impl identity::Config for Runtime {
	type BasicDeposit = BasicDeposit;
	type Currency = Balances;
	type RuntimeEvent = RuntimeEvent;
	type FieldDeposit = FieldDeposit;
	type ForceOrigin = EnsureRoot<AccountId>;
	type MaxAdditionalFields = MaxAdditionalFields;
	type MaxRegistrars = MaxRegistrars;
	type MaxSubAccounts = MaxSubAccounts;
	type RegistrarOrigin = EnsureRoot<AccountId>;
	type Slashed = Treasury;
	type SubAccountDeposit = SubAccountDeposit;
	type WeightInfo = weights::identity::WeightInfo<Runtime>;
}

parameter_types! {
	pub DepositBase: u64 = CurrencyId::unit();
	pub DepositFactor: u64 = 32 * CurrencyId::milli::<u64>();
	pub const MaxSignatories: u16 = 100;
}

impl multisig::Config for Runtime {
	type RuntimeCall = RuntimeCall;
	type Currency = Balances;
	type DepositBase = DepositBase;
	type DepositFactor = DepositFactor;
	type RuntimeEvent = RuntimeEvent;
	type MaxSignatories = MaxSignatories;
	type WeightInfo = weights::multisig::WeightInfo<Runtime>;
}

parameter_types! {
	/// Minimum period in between blocks, for now we leave it at half
	/// the expected slot duration
	pub const MinimumPeriod: u64 = SLOT_DURATION / 2;
}

impl timestamp::Config for Runtime {
	/// A timestamp: milliseconds since the Unix epoch.
	type Moment = Moment;
	/// What to do when SLOT_DURATION has passed?
	type OnTimestampSet = Aura;
	type MinimumPeriod = MinimumPeriod;
	type WeightInfo = weights::timestamp::WeightInfo<Runtime>;
}

parameter_types! {
	/// Max locks that can be placed on an account. Capped for storage
	/// concerns.
	pub const MaxLocks: u32 = 50;
}

impl balances::Config for Runtime {
	type MaxLocks = MaxLocks;
	type MaxReserves = ();
	type ReserveIdentifier = [u8; 8];
	/// The type for recording an account's balance.
	type Balance = Balance;
	/// The ubiquitous event type.
	type RuntimeEvent = RuntimeEvent;
	type DustRemoval = Treasury;
	type ExistentialDeposit = NativeExistentialDeposit;
	type AccountStore = System;
	type WeightInfo = weights::balances::WeightInfo<Runtime>;
}

parameter_types! {
	/// 1 milli-pica/byte should be fine
	pub TransactionByteFee: Balance = CurrencyId::milli::<Balance>();

	// The portion of the `NORMAL_DISPATCH_RATIO` that we adjust the fees with. Blocks filled less
	/// than this will decrease the weight and more will increase.
	pub const TargetBlockFullness: Perquintill = Perquintill::from_percent(25);
	/// The adjustment variable of the runtime. Higher values will cause `TargetBlockFullness` to
	/// change the fees more rapidly. This low value causes changes to occur slowly over time.
	pub AdjustmentVariable: Multiplier = Multiplier::saturating_from_rational(3, 100_000);
	/// Minimum amount of the multiplier. This value cannot be too low. A test case should ensure
	/// that combined with `AdjustmentVariable`, we can recover from the minimum.
	/// See `multiplier_can_grow_from_zero` in integration_tests.rs.
	/// This value is currently only used by pallet-transaction-payment as an assertion that the
	/// next multiplier is always > min value.
	pub MinimumMultiplier: Multiplier = Multiplier::saturating_from_rational(1, 1_000_000u128);
	pub const OperationalFeeMultiplier: u8 = 5;
}

impl transaction_payment::Config for Runtime {
	type RuntimeEvent = RuntimeEvent;
	type OnChargeTransaction =
		transaction_payment::CurrencyAdapter<Balances, StakingPot<Runtime, NativeTreasury>>;
	type OperationalFeeMultiplier = OperationalFeeMultiplier;
	type WeightToFee = WeightToFeeConverter;
	type LengthToFee = ConstantMultiplier<Balance, TransactionByteFee>;
	type FeeMultiplierUpdate =
		TargetedFeeAdjustment<Self, TargetBlockFullness, AdjustmentVariable, MinimumMultiplier>;
}

/// Struct implementing `asset_tx_payment::HandleCredit` that determines the behavior when fees are
/// paid in something other than the native token.
pub struct TransferToTreasuryOrDrop;
impl asset_tx_payment::HandleCredit<AccountId, Tokens> for TransferToTreasuryOrDrop {
	fn handle_credit(credit: fungibles::CreditOf<AccountId, Tokens>) {
		let _ =
			<Tokens as fungibles::Balanced<AccountId>>::resolve(&TreasuryAccount::get(), credit);
	}
}

impl asset_tx_payment::Config for Runtime {
	type Fungibles = Tokens;
	type OnChargeAssetTransaction = asset_tx_payment::FungiblesAdapter<
		PriceConverter<AssetsRegistry>,
		TransferToTreasuryOrDrop,
	>;

	type UseUserConfiguration = ConstBool<true>;

	type WeightInfo = weights::asset_tx_payment::WeightInfo<Runtime>;

	type ConfigurationOrigin = EnsureRootOrHalfNativeCouncil;

	type ConfigurationExistentialDeposit = NativeExistentialDeposit;

	type PayableCall = RuntimeCall;

	type Lock = Assets;

	type BalanceConverter = PriceConverter<AssetsRegistry>;
}

impl sudo::Config for Runtime {
	type RuntimeEvent = RuntimeEvent;
	type RuntimeCall = RuntimeCall;
}

parameter_types! {
	/// Deposit required to get an index.
	pub IndexDeposit: Balance = 100 * CurrencyId::unit::<Balance>();
}

impl indices::Config for Runtime {
	type RuntimeEvent = RuntimeEvent;
	type AccountIndex = AccountIndex;
	type Currency = Balances;
	type Deposit = IndexDeposit;
	type WeightInfo = weights::indices::WeightInfo<Runtime>;
}

pub type SignedPayload = generic::SignedPayload<RuntimeCall, SignedExtra>;

impl<LocalCall> system::offchain::CreateSignedTransaction<LocalCall> for Runtime
where
	RuntimeCall: From<LocalCall>,
{
	fn create_transaction<C: system::offchain::AppCrypto<Self::Public, Self::Signature>>(
		call: RuntimeCall,
		public: <Signature as sp_runtime::traits::Verify>::Signer,
		account: AccountId,
		nonce: AccountIndex,
	) -> Option<(
		RuntimeCall,
		<UncheckedExtrinsic as sp_runtime::traits::Extrinsic>::SignaturePayload,
	)> {
		use sp_runtime::{
			generic::{Era, SignedPayload},
			traits::StaticLookup,
			SaturatedConversion,
		};
		let tip = 0;
		// take the biggest period possible.
		let period =
			BlockHashCount::get().checked_next_power_of_two().map(|c| c / 2).unwrap_or(2) as u64;
		let current_block = System::block_number()
			.saturated_into::<u64>()
			// The `System::block_number` is initialized with `n+1`,
			// so the actual block number is `n`.
			.saturating_sub(1);
		let era = Era::mortal(period, current_block);
		let extra = (
			system::CheckNonZeroSender::<Runtime>::new(),
			system::CheckSpecVersion::<Runtime>::new(),
			system::CheckTxVersion::<Runtime>::new(),
			system::CheckGenesis::<Runtime>::new(),
			system::CheckEra::<Runtime>::from(era),
			system::CheckNonce::<Runtime>::from(nonce),
			system::CheckWeight::<Runtime>::new(),
			asset_tx_payment::ChargeAssetTxPayment::<Runtime>::from(tip, None),
		);
		let raw_payload = SignedPayload::new(call, extra)
			.map_err(|_e| {
				// log::warn!("Unable to create signed payload: {:?}", e);
			})
			.ok()?;
		let signature = raw_payload.using_encoded(|payload| C::sign(payload, public))?;
		let address = AccountIdLookup::unlookup(account);
		let (call, extra, _) = raw_payload.deconstruct();
		Some((call, (address, signature, extra)))
	}
}

impl system::offchain::SigningTypes for Runtime {
	type Public = <Signature as sp_runtime::traits::Verify>::Signer;
	type Signature = Signature;
}

impl<C> system::offchain::SendTransactionTypes<C> for Runtime
where
	RuntimeCall: From<C>,
{
	type OverarchingCall = RuntimeCall;
	type Extrinsic = UncheckedExtrinsic;
}

//TODO set
parameter_types! {
	pub const StakeLock: BlockNumber = 50;
	pub const StalePrice: BlockNumber = 5;

	/// TODO: discuss with omar/cosmin
	pub MinStake: Balance = 1000 * CurrencyId::unit::<Balance>();
	pub const MaxAnswerBound: u32 = 25;
	pub const MaxAssetsCount: u32 = 100_000;
	pub const MaxHistory: u32 = 20;
	pub const MaxPrePrices: u32 = 40;
	pub const TwapWindow: u16 = 3;
	// cspell:disable-next
	pub const OraclePalletId: PalletId = PalletId(*b"plt_orac");
	pub const MsPerBlock: u64 = MILLISECS_PER_BLOCK as u64;
}

impl oracle::Config for Runtime {
	type RuntimeEvent = RuntimeEvent;
	type Balance = Balance;
	type Currency = Balances;
	type AssetId = CurrencyId;
	type PriceValue = Balance;
	type AuthorityId = oracle::crypto::BathurstStId;
	type MinStake = MinStake;
	type StakeLock = StakeLock;
	type StalePrice = StalePrice;
	type AddOracle = EnsureRootOrHalfNativeCouncil;
	type RewardOrigin = EnsureRootOrHalfNativeCouncil;
	type MaxAnswerBound = MaxAnswerBound;
	type MaxAssetsCount = MaxAssetsCount;
	type TreasuryAccount = TreasuryAccount;
	type MaxHistory = MaxHistory;
	type TwapWindow = TwapWindow;
	type MaxPrePrices = MaxPrePrices;
	type MsPerBlock = MsPerBlock;
	type WeightInfo = weights::oracle::WeightInfo<Runtime>;
	type LocalAssets = CurrencyFactory;
	type Moment = Moment;
	type Time = Timestamp;
	type PalletId = OraclePalletId;
}

// Parachain stuff.
// See https://github.com/paritytech/cumulus/blob/polkadot-v0.9.8/polkadot-parachains/rococo/src/lib.rs for details.
parameter_types! {
	/// 1/4 of block weight is reserved for XCMP
	pub const ReservedXcmpWeight: Weight = MAXIMUM_BLOCK_WEIGHT.saturating_div(4);
	/// 1/4 of block weight is reserved for handling Downward messages
	pub const ReservedDmpWeight: Weight = MAXIMUM_BLOCK_WEIGHT.saturating_div(4);
}

impl cumulus_pallet_parachain_system::Config for Runtime {
	type RuntimeEvent = RuntimeEvent;
	type OnSystemEvent = ();
	type SelfParaId = parachain_info::Pallet<Runtime>;
	type OutboundXcmpMessageSource = XcmpQueue;
	type DmpMessageHandler = DmpQueue;
	type ReservedDmpWeight = ReservedDmpWeight;
	type XcmpMessageHandler = XcmpQueue;
	type ReservedXcmpWeight = ReservedXcmpWeight;
	type CheckAssociatedRelayNumber = cumulus_pallet_parachain_system::RelayNumberStrictlyIncreases;
}

impl parachain_info::Config for Runtime {}

parameter_types! {
	pub const UncleGenerations: u32 = 0;
}

impl authorship::Config for Runtime {
	type FindAuthor = session::FindAccountFromAuthorIndex<Self, Aura>;
	type UncleGenerations = UncleGenerations;
	type FilterUncle = ();
	type EventHandler = (CollatorSelection,);
}

//TODO set
parameter_types! {
	pub const Period: u32 = 6 * HOURS;
	pub const Offset: u32 = 0;
}

impl session::Config for Runtime {
	type RuntimeEvent = RuntimeEvent;
	type ValidatorId = <Self as system::Config>::AccountId;
	// we don't have stash and controller, thus we don't need the convert as well.
	type ValidatorIdOf = collator_selection::IdentityCollator;
	type ShouldEndSession = session::PeriodicSessions<Period, Offset>;
	type NextSessionRotation = session::PeriodicSessions<Period, Offset>;
	type SessionManager = CollatorSelection;
	// Essentially just Aura, but lets be pedantic.
	type SessionHandler =
		<opaque::SessionKeys as sp_runtime::traits::OpaqueKeys>::KeyTypeIdProviders;
	type Keys = opaque::SessionKeys;
	type WeightInfo = weights::session::WeightInfo<Runtime>;
}

parameter_types! {
	/// Lifted from Statemine:
	/// https://github.com/paritytech/cumulus/blob/935bac869a72baef17e46d2ae1abc8c0c650cef5/polkadot-parachains/statemine/src/lib.rs?#L666-L672
	pub const PotId: PalletId = PalletId(*b"PotStake");
	pub const MaxCandidates: u32 = 1000;
	pub const SessionLength: BlockNumber = 6 * HOURS;
	pub const MaxInvulnerables: u32 = 100;
	pub const MinCandidates: u32 = 5;
}

impl collator_selection::Config for Runtime {
	type RuntimeEvent = RuntimeEvent;
	type Currency = Balances;
	type UpdateOrigin = EnsureRootOrHalfNativeCouncil;
	type PotId = PotId;
	type MaxCandidates = MaxCandidates;
	type MinCandidates = MinCandidates;
	type MaxInvulnerables = MaxInvulnerables;
	// should be a multiple of session or things will get inconsistent
	type KickThreshold = Period;
	type ValidatorId = <Self as system::Config>::AccountId;
	type ValidatorIdOf = collator_selection::IdentityCollator;
	type ValidatorRegistration = Session;
	type WeightInfo = weights::collator_selection::WeightInfo<Runtime>;
}

pub struct DustRemovalWhitelist;
impl Contains<AccountId> for DustRemovalWhitelist {
	fn contains(a: &AccountId) -> bool {
		let account: AccountId = TreasuryPalletId::get().into_account_truncating();
		let account2: AccountId = PotId::get().into_account_truncating();
		vec![&account, &account2].contains(&a)
	}
}

parameter_types! {
	pub TreasuryAccount: AccountId = TreasuryPalletId::get().into_account_truncating();
}

type ReserveIdentifier = [u8; 8];
impl orml_tokens::Config for Runtime {
	type RuntimeEvent = RuntimeEvent;
	type Balance = Balance;
	type Amount = Amount;
	type CurrencyId = CurrencyId;
	type WeightInfo = weights::tokens::WeightInfo<Runtime>;
	type ExistentialDeposits = MultiExistentialDeposits;
	type OnDust = orml_tokens::TransferDust<Runtime, TreasuryAccount>;
	type MaxLocks = MaxLocks;
	type ReserveIdentifier = ReserveIdentifier;
	type MaxReserves = ConstU32<2>;
	type DustRemovalWhitelist = DustRemovalWhitelist;
	type OnNewTokenAccount = ();
	type OnKilledTokenAccount = ();
	type OnSlash = ();
	type OnTransfer = ();
	type OnDeposit = ();
}

parameter_types! {
	pub const LiquidRewardId: PalletId = PalletId(*b"Liquided");
	/// total contributed to our crowdloan.
	pub const TokenTotal: Balance = 200_000_000_000_000_000;
}

parameter_types! {
	pub const TreasuryPalletId: PalletId = PalletId(*b"picatrsy");
	/// percentage of proposal that most be bonded by the proposer
	pub const ProposalBond: Permill = Permill::from_percent(5);
	// TODO: rationale?
	pub ProposalBondMinimum: Balance = 5 * CurrencyId::unit::<Balance>();
	pub ProposalBondMaximum: Balance = 1000 * CurrencyId::unit::<Balance>();
	pub const SpendPeriod: BlockNumber = 7 * DAYS;
	pub const Burn: Permill = Permill::from_percent(0);

	pub const MaxApprovals: u32 = 30;
}

parameter_types! {
	pub MaximumSchedulerWeight: Weight = Perbill::from_percent(80) *
	RuntimeBlockWeights::get().max_block;
	pub const MaxScheduledPerBlock: u32 = 50;
  pub const NoPreimagePostponement: Option<u32> = Some(10);
}

impl scheduler::Config for Runtime {
	type RuntimeEvent = RuntimeEvent;
	type RuntimeOrigin = RuntimeOrigin;
	type PalletsOrigin = OriginCaller;
	type RuntimeCall = RuntimeCall;
	type MaximumWeight = MaximumSchedulerWeight;
	type ScheduleOrigin = EnsureRoot<AccountId>;
	type OriginPrivilegeCmp = EqualPrivilegeOnly;
	type MaxScheduledPerBlock = MaxScheduledPerBlock;
	type PreimageProvider = Preimage;
	type NoPreimagePostponement = NoPreimagePostponement;
	type WeightInfo = scheduler::weights::SubstrateWeight<Runtime>;
}

impl utility::Config for Runtime {
	type RuntimeEvent = RuntimeEvent;
	type RuntimeCall = RuntimeCall;
	type PalletsOrigin = OriginCaller;
	type WeightInfo = weights::utility::WeightInfo<Runtime>;
}

impl InstanceFilter<RuntimeCall> for ProxyType {
	fn filter(&self, c: &RuntimeCall) -> bool {
		match self {
			ProxyType::Any => true,
			ProxyType::Governance => matches!(
				c,
				RuntimeCall::Democracy(..) |
					RuntimeCall::Council(..) |
					RuntimeCall::TechnicalCommittee(..) |
					RuntimeCall::Treasury(..) |
					RuntimeCall::Utility(..)
			),
			ProxyType::CancelProxy => {
				// TODO (vim): We might not need this
				matches!(c, RuntimeCall::Proxy(proxy::Call::reject_announcement { .. }))
			},
		}
	}
	fn is_superset(&self, o: &Self) -> bool {
		match (self, o) {
			(x, y) if x == y => true,
			(ProxyType::Any, _) => true,
			(_, ProxyType::Any) => false,
			_ => false,
		}
	}
}

parameter_types! {
	pub MaxProxies : u32 = 4;
	pub MaxPending : u32 = 32;
	// just make dali simple to proxy
	pub ProxyPrice: Balance = 0;
}

impl proxy::Config for Runtime {
	type RuntimeEvent = RuntimeEvent;
	type RuntimeCall = RuntimeCall;
	type Currency = Assets;
	type ProxyType = ProxyType;
	type ProxyDepositBase = ProxyPrice;
	type ProxyDepositFactor = ProxyPrice;
	type MaxProxies = MaxProxies;
	type WeightInfo = weights::proxy::WeightInfo<Runtime>;
	type MaxPending = MaxPending;
	type CallHasher = BlakeTwo256;
	type AnnouncementDepositBase = ProxyPrice;
	type AnnouncementDepositFactor = ProxyPrice;
}

type AccountProxyWrapperInstance = AccountProxyWrapper<Runtime>;
parameter_types! {
	pub const FnftPalletId: PalletId = PalletId(*b"pal_fnft");
}

impl pallet_fnft::Config for Runtime {
	type RuntimeEvent = RuntimeEvent;
	type MaxProperties = ConstU32<16>;
	type FinancialNftCollectionId = CurrencyId;
	type FinancialNftInstanceId = FinancialNftInstanceId;
	type ProxyType = ProxyType;
	type AccountProxy = AccountProxyWrapperInstance;
	type ProxyTypeSelector = FnftAccountProxyType;
	type PalletId = FnftPalletId;
	type WeightInfo = weights::fnft::WeightInfo<Runtime>;
}

parameter_types! {
	pub const PreimageMaxSize: u32 = 4096 * 1024;
	pub PreimageBaseDeposit: Balance = 10 * CurrencyId::unit::<Balance>();
}

impl preimage::Config for Runtime {
	type WeightInfo = preimage::weights::SubstrateWeight<Runtime>;
	type RuntimeEvent = RuntimeEvent;
	type Currency = Balances;
	type ManagerOrigin = EnsureRoot<AccountId>;
	type MaxSize = PreimageMaxSize;
	type BaseDeposit = PreimageBaseDeposit;
	type ByteDeposit = PreimageByteDeposit;
}

parameter_types! {
	pub const MaxStrategies: usize = 255;
	pub NativeAssetId: CurrencyId = CurrencyId::PICA;
	pub CreationDeposit: Balance = 10 * CurrencyId::unit::<Balance>();
	pub VaultExistentialDeposit: Balance = 1000 * CurrencyId::unit::<Balance>();
	pub RentPerBlock: Balance = CurrencyId::milli();
	pub const VaultMinimumDeposit: Balance = 10_000;
	pub const VaultMinimumWithdrawal: Balance = 10_000;
	pub const VaultPalletId: PalletId = PalletId(*b"cubic___");
	pub const TombstoneDuration: BlockNumber = DAYS * 7;
}

impl vault::Config for Runtime {
	type RuntimeEvent = RuntimeEvent;
	type Balance = Balance;
	type CurrencyFactory = CurrencyFactory;
	type AssetId = CurrencyId;
	type Currency = Assets;
	type Convert = sp_runtime::traits::ConvertInto;
	type PalletId = VaultPalletId;
	type MaxStrategies = MaxStrategies;
	type CreationDeposit = CreationDeposit;
	type ExistentialDeposit = VaultExistentialDeposit;
	type RentPerBlock = RentPerBlock;
	type NativeCurrency = Balances;
	type MinimumDeposit = VaultMinimumDeposit;
	type MinimumWithdrawal = VaultMinimumWithdrawal;
	type TombstoneDuration = TombstoneDuration;
	type VaultId = u64;
	type WeightInfo = weights::vault::WeightInfo<Runtime>;
}

impl currency_factory::Config for Runtime {
	type RuntimeEvent = RuntimeEvent;
	type AssetId = CurrencyId;
	type AddOrigin = EnsureRootOrHalfNativeCouncil;
	type WeightInfo = weights::currency_factory::WeightInfo<Runtime>;
	type Balance = Balance;
}

impl assets_registry::Config for Runtime {
	type RuntimeEvent = RuntimeEvent;
	type LocalAssetId = CurrencyId;
	type CurrencyFactory = CurrencyFactory;
	type ForeignAssetId = composable_traits::xcm::assets::XcmAssetLocation;
	type UpdateAssetRegistryOrigin = EnsureRootOrHalfNativeCouncil;
	type ParachainOrGovernanceOrigin = EnsureRootOrHalfNativeCouncil;
	type Balance = Balance;
	type WeightInfo = weights::assets_registry::WeightInfo<Runtime>;
}

impl assets::Config for Runtime {
	type NativeAssetId = NativeAssetId;
	type GenerateCurrencyId = CurrencyFactory;
	type AssetId = CurrencyId;
	type Balance = Balance;
	type NativeCurrency = Balances;
	type MultiCurrency = Tokens;
	type WeightInfo = ();
	type AdminOrigin = EnsureRootOrHalfNativeCouncil;
	type GovernanceRegistry = GovernanceRegistry;
	type CurrencyValidator = ValidateCurrencyId;
}

parameter_types! {
	  pub const CrowdloanRewardsId: PalletId = PalletId(*b"pal_crow");
	  pub const CrowdloanRewardsLockId: LockIdentifier = *b"clr_lock";
	  pub const InitialPayment: Perbill = Perbill::from_percent(25);
	  pub const OverFundedThreshold: Perbill = Perbill::from_percent(1);
	  pub const VestingStep: Moment = 1;
	  pub const Prefix: &'static [u8] = b"picasso-";
	  pub const LockCrowdloanRewards: bool = true;
}

impl crowdloan_rewards::Config for Runtime {
	type RuntimeEvent = RuntimeEvent;
	type Balance = Balance;
	type RewardAsset = Assets;
	type AdminOrigin = EnsureRootOrHalfNativeCouncil;
	type Convert = sp_runtime::traits::ConvertInto;
	type RelayChainAccountId = sp_runtime::AccountId32;
	type InitialPayment = InitialPayment;
	type OverFundedThreshold = OverFundedThreshold;
	type VestingStep = VestingStep;
	type Prefix = Prefix;
	type WeightInfo = weights::crowdloan_rewards::WeightInfo<Runtime>;
	type PalletId = CrowdloanRewardsId;
	type Moment = Moment;
	type Time = Timestamp;
	type LockId = CrowdloanRewardsLockId;
	type LockByDefault = LockCrowdloanRewards;
}

parameter_types! {
	pub const StakingRewardsPalletId : PalletId = PalletId(*b"stk_rwrd");
	pub const MaxStakingDurationPresets : u32 = 10;
	pub const MaxRewardConfigsPerPool : u32 = 10;
	pub const PicaAssetId : CurrencyId = CurrencyId::PICA;
	pub const PbloAssetId : CurrencyId = CurrencyId::PBLO;
	pub const XPicaAssetId: CurrencyId = CurrencyId::xPICA;
	pub const XPbloAssetId: CurrencyId = CurrencyId::xPBLO;
	pub const PicaStakeFinancialNftCollectionId: CurrencyId = CurrencyId::PICA_STAKE_FNFT_COLLECTION;
	pub const PbloStakeFinancialNftCollectionId: CurrencyId = CurrencyId::PBLO_STAKE_FNFT_COLLECTION;
	pub const StakingRewardsLockId: LockIdentifier = *b"stk_lock";
}

impl pallet_staking_rewards::Config for Runtime {
	type RuntimeEvent = RuntimeEvent;
	type Balance = Balance;
	type AssetId = CurrencyId;
	type Assets = Assets;
	type CurrencyFactory = CurrencyFactory;
	type UnixTime = Timestamp;
	type ReleaseRewardsPoolsBatchSize = frame_support::traits::ConstU8<13>;
	type PalletId = StakingRewardsPalletId;
	type MaxStakingDurationPresets = MaxStakingDurationPresets;
	type MaxRewardConfigsPerPool = MaxRewardConfigsPerPool;
	type RewardPoolCreationOrigin = EnsureRootOrHalfNativeCouncil;
	type WeightInfo = weights::pallet_staking_rewards::WeightInfo<Runtime>;
	type RewardPoolUpdateOrigin = EnsureRootOrHalfNativeCouncil;
	type FinancialNft = Fnft;
	type FinancialNftInstanceId = FinancialNftInstanceId;
	type PicaAssetId = PicaAssetId;
	type PbloAssetId = PbloAssetId;
	type XPicaAssetId = XPicaAssetId;
	type XPbloAssetId = XPbloAssetId;
	type PicaStakeFinancialNftCollectionId = PicaStakeFinancialNftCollectionId;
	type PbloStakeFinancialNftCollectionId = PbloStakeFinancialNftCollectionId;
	type LockId = StakingRewardsLockId;
	type TreasuryAccount = TreasuryAccount;
	type ExistentialDeposits = MultiExistentialDeposits;
}

/// The calls we permit to be executed by extrinsics
// TODO(hussein-aitlahcen):
// remove IBC pallets from the call filter once centauri is merged
pub struct BaseCallFilter;
impl Contains<RuntimeCall> for BaseCallFilter {
	fn contains(call: &RuntimeCall) -> bool {
		!(call_filter::Pallet::<Runtime>::contains(call) ||
			matches!(
				call,
				RuntimeCall::Tokens(_) | RuntimeCall::Indices(_) | RuntimeCall::Treasury(_)
			))
	}
}

impl call_filter::Config for Runtime {
	type RuntimeEvent = RuntimeEvent;
	type UpdateOrigin = EnsureRootOrOneThirdNativeTechnical;
	type Hook = ();
	type WeightInfo = ();
	type MaxStringSize = MaxStringSize;
}

parameter_types! {
	pub const MaxVestingSchedule: u32 = 100;
	pub MinVestedTransfer: u64 = 10 * CurrencyId::unit::<u64>();
}

impl vesting::Config for Runtime {
	type Currency = Assets;
	type RuntimeEvent = RuntimeEvent;
	type MaxVestingSchedules = MaxVestingSchedule;
	type MinVestedTransfer = MinVestedTransfer;
	type VestedTransferOrigin = EnsureRootOrHalfNativeCouncil;
	type UpdateSchedulesOrigin = EnsureRootOrHalfNativeCouncil;
	type WeightInfo = weights::vesting::WeightInfo<Runtime>;
	type Moment = Moment;
	type Time = Timestamp;
	type VestingScheduleId = u128;
}

parameter_types! {
	// cspell:disable-next
	pub const BondedFinanceId: PalletId = PalletId(*b"bondedfi");
	pub MinReward: Balance = 100 * CurrencyId::unit::<Balance>();
	pub Stake: Balance = 10 * CurrencyId::unit::<Balance>();
}

impl bonded_finance::Config for Runtime {
	type AdminOrigin = EnsureRootOrHalfNativeCouncil;
	type BondOfferId = BondOfferId;
	type Convert = sp_runtime::traits::ConvertInto;
	type Currency = Assets;
	type RuntimeEvent = RuntimeEvent;
	type MinReward = MinReward;
	type NativeCurrency = Balances;
	type PalletId = BondedFinanceId;
	type Stake = Stake;
	type Vesting = Vesting;
	type WeightInfo = weights::bonded_finance::WeightInfo<Runtime>;
}

parameter_types! {
	pub const DutchAuctionId: PalletId = PalletId(*b"dtch_ctn");
}

impl composable_traits::defi::DeFiComposableConfig for Runtime {
	type MayBeAssetId = CurrencyId;
	type Balance = Balance;
}

impl dutch_auction::Config for Runtime {
	type NativeCurrency = Balances;
	type RuntimeEvent = RuntimeEvent;
	type MultiCurrency = Assets;
	type PalletId = DutchAuctionId;
	type OrderId = u128;
	type UnixTime = Timestamp;
	type WeightInfo = weights::dutch_auction::WeightInfo<Runtime>;
	type PositionExistentialDeposit = NativeExistentialDeposit;
	type XcmOrigin = RuntimeOrigin;
	type AdminOrigin = EnsureRootOrHalfNativeCouncil;
	type XcmSender = XcmRouter;
}

parameter_types! {
	pub const MosaicId: PalletId = PalletId(*b"plmosaic");
	pub const MinimumTTL: BlockNumber = 10;
	pub const MinimumTimeLockPeriod: BlockNumber = 20;
}

impl mosaic::Config for Runtime {
	type RuntimeEvent = RuntimeEvent;
	type PalletId = MosaicId;
	type Assets = Assets;
	type MinimumTTL = MinimumTTL;
	type MinimumTimeLockPeriod = MinimumTimeLockPeriod;
	type BudgetPenaltyDecayer = mosaic::BudgetPenaltyDecayer<Balance, BlockNumber>;
	type NetworkId = u32;
	type RemoteAssetId = MosaicRemoteAssetId;
	type ControlOrigin = EnsureRootOrHalfNativeCouncil;
	type WeightInfo = weights::mosaic::WeightInfo<Runtime>;
	type RemoteAmmId = u128; // TODO: Swap to U256?
	type AmmMinimumAmountOut = u128;
}

pub type LiquidationStrategyId = u32;
pub type OrderId = u128;

parameter_types! {
	pub const LiquidationsPalletId: PalletId = PalletId(*b"liqdatns");
}

impl liquidations::Config for Runtime {
	type RuntimeEvent = RuntimeEvent;
	type UnixTime = Timestamp;
	type DutchAuction = DutchAuction;
	type LiquidationStrategyId = LiquidationStrategyId;
	type OrderId = OrderId;
	type WeightInfo = weights::liquidations::WeightInfo<Runtime>;
	type PalletId = LiquidationsPalletId;
	type CanModifyStrategies = EnsureRootOrHalfNativeCouncil;
	type XcmSender = XcmRouter;
	type MaxLiquidationStrategiesAmount = ConstU32<10>;
}

parameter_types! {
	pub const MaxLendingCount: u32 = 10;
	pub LendingPalletId: PalletId = PalletId(*b"liqiudat");
	pub OracleMarketCreationStake: Balance = 300;
	pub const MaxLiquidationBatchSize: u32 = 1000;
}

impl lending::Config for Runtime {
	type RuntimeEvent = RuntimeEvent;
	type Oracle = Oracle;
	type VaultId = u64;
	type Vault = Vault;
	type VaultLender = Vault;
	type CurrencyFactory = CurrencyFactory;
	type MultiCurrency = Assets;
	type Liquidation = Liquidations;
	type UnixTime = Timestamp;
	type MaxMarketCount = MaxLendingCount;
	type AuthorityId = oracle::crypto::BathurstStId;
	type WeightInfo = weights::lending::WeightInfo<Runtime>;
	type LiquidationStrategyId = u32;
	type OracleMarketCreationStake = OracleMarketCreationStake;
	type PalletId = LendingPalletId;
	type NativeCurrency = Balances;
	type MaxLiquidationBatchSize = MaxLiquidationBatchSize;
	type WeightToFee = WeightToFeeConverter;
}

parameter_types! {
  pub PabloId: PalletId = PalletId(*b"pall_pab");
  pub TWAPInterval: u64 = (MILLISECS_PER_BLOCK as u64) * 10;
}

impl pablo::Config for Runtime {
	type RuntimeEvent = RuntimeEvent;
	type AssetId = CurrencyId;
	type Balance = Balance;
	type Convert = ConvertInto;
	type CurrencyFactory = CurrencyFactory;
	type Assets = Assets;
	type PoolId = PoolId;
	type PalletId = PabloId;
	type LocalAssets = CurrencyFactory;
	type PoolCreationOrigin = EnsureRootOrHalfNativeCouncil;
	// TODO: consider making it is own origin
	type EnableTwapOrigin = EnsureRootOrHalfNativeCouncil;
	type TWAPInterval = TWAPInterval;
	type Time = Timestamp;
	type WeightInfo = weights::pablo::WeightInfo<Runtime>;
}

parameter_types! {
	#[derive(TypeInfo, codec::MaxEncodedLen, codec::Encode)]
	pub const MaxHopsCount: u32 = 4;
	pub DexRouterPalletID: PalletId = PalletId(*b"dex_rout");
}

impl dex_router::Config for Runtime {
	type RuntimeEvent = RuntimeEvent;
	type AssetId = CurrencyId;
	type Balance = Balance;
	type MaxHopsInRoute = MaxHopsCount;
	type PoolId = PoolId;
	type Pablo = Pablo;
	type PalletId = DexRouterPalletID;
	// TODO: consider making it is own origin
	type UpdateRouteOrigin = EnsureRootOrHalfNativeCouncil;
	type WeightInfo = weights::dex_router::WeightInfo<Runtime>;
}

parameter_types! {
	pub const ExpectedBlockTime: u64 = SLOT_DURATION;
}

/// Native <-> Cosmwasm account mapping
/// TODO(hussein-aitlahcen): Probably nicer to have SS58 representation here.
pub struct AccountToAddr;
impl Convert<alloc::string::String, Result<AccountId, ()>> for AccountToAddr {
	fn convert(a: alloc::string::String) -> Result<AccountId, ()> {
		match a.strip_prefix("0x") {
			Some(account_id) => Ok(<[u8; 32]>::try_from(hex::decode(account_id).map_err(|_| ())?)
				.map_err(|_| ())?
				.into()),
			_ => Err(()),
		}
	}
}
impl Convert<AccountId, alloc::string::String> for AccountToAddr {
	fn convert(a: AccountId) -> alloc::string::String {
		alloc::format!("0x{}", hex::encode(a))
	}
}

/// Native <-> Cosmwasm asset mapping
pub struct AssetToDenom;
impl Convert<alloc::string::String, Result<CurrencyId, ()>> for AssetToDenom {
	fn convert(currency_id: alloc::string::String) -> Result<CurrencyId, ()> {
		core::str::FromStr::from_str(&currency_id).map_err(|_| ())
	}
}
impl Convert<CurrencyId, alloc::string::String> for AssetToDenom {
	fn convert(CurrencyId(currency_id): CurrencyId) -> alloc::string::String {
		alloc::format!("{}", currency_id)
	}
}

parameter_types! {
  pub const CosmwasmPalletId: PalletId = PalletId(*b"cosmwasm");
  pub const ChainId: &'static str = "composable-network-dali";
  pub const MaxFrames: u32 = 64;
	pub const MaxCodeSize: u32 = 512 * 1024;
  pub const MaxInstrumentedCodeSize: u32 = 1024 * 1024;
  pub const MaxMessageSize: u32 = 256 * 1024;
  pub const MaxContractLabelSize: u32 = 64;
  pub const MaxContractTrieIdSize: u32 = Hash::len_bytes() as u32;
  pub const MaxInstantiateSaltSize: u32 = 128;
  pub const MaxFundsAssets: u32 = 32;
  pub const CodeTableSizeLimit: u32 = 4096;
  pub const CodeGlobalVariableLimit: u32 = 256;
  pub const CodeParameterLimit: u32 = 128;
  pub const CodeBranchTableSizeLimit: u32 = 256;
  // Not really required as it's embedded.
  pub const CodeStackLimit: u32 = u32::MAX;

  // TODO: benchmark for proper values
  pub const CodeStorageByteDeposit: u32 = 1;
  pub const ContractStorageByteReadPrice: u32 = 1;
  pub const ContractStorageByteWritePrice: u32 = 1;
  pub WasmCostRules: CostRules<Runtime> = Default::default();
}

impl cosmwasm::Config for Runtime {
	type RuntimeEvent = RuntimeEvent;
	type AccountIdExtended = AccountId;
	type PalletId = CosmwasmPalletId;
	type MaxFrames = MaxFrames;
	type MaxCodeSize = MaxCodeSize;
	type MaxInstrumentedCodeSize = MaxInstrumentedCodeSize;
	type MaxMessageSize = MaxMessageSize;
	type AccountToAddr = AccountToAddr;
	type AssetToDenom = AssetToDenom;
	type Balance = Balance;
	type AssetId = CurrencyId;
	type Assets = Assets;
	type NativeAsset = Balances;
	type ChainId = ChainId;
	type MaxContractLabelSize = MaxContractLabelSize;
	type MaxContractTrieIdSize = MaxContractTrieIdSize;
	type MaxInstantiateSaltSize = MaxInstantiateSaltSize;
	type MaxFundsAssets = MaxFundsAssets;
	type CodeTableSizeLimit = CodeTableSizeLimit;
	type CodeGlobalVariableLimit = CodeGlobalVariableLimit;
	type CodeParameterLimit = CodeParameterLimit;
	type CodeBranchTableSizeLimit = CodeBranchTableSizeLimit;
	type CodeStackLimit = CodeStackLimit;
	type CodeStorageByteDeposit = CodeStorageByteDeposit;
	type ContractStorageByteReadPrice = ContractStorageByteReadPrice;
	type ContractStorageByteWritePrice = ContractStorageByteWritePrice;
	type WasmCostRules = WasmCostRules;
	type UnixTime = Timestamp;
	type WeightInfo = cosmwasm::weights::SubstrateWeight<Runtime>;
	type IbcRelayerAccount = TreasuryAccount;
	type IbcRelayer = cosmwasm::NoRelayer<Runtime>;
}

parameter_types! {
	pub const RelayChainId: RelayChain = RelayChain::Rococo;
	pub const SpamProtectionDeposit: Balance = 1_000_000_000_000;
	pub const MinimumConnectionDelay: u64 = 0;
}

type CosmwasmRouter = cosmwasm::ibc::Router<Runtime>;

#[allow(clippy::derivable_impls)]
impl Default for Runtime {
	fn default() -> Self {
		Self {}
	}
}

#[derive(Clone, Debug, Eq, PartialEq, Default)]
pub struct Router {
	pallet_ibc_ping: pallet_ibc_ping::IbcModule<Runtime>,
	pallet_cosmwasm: CosmwasmRouter,
}

impl ModuleRouter for Router {
	fn get_route_mut(&mut self, module_id: &ModuleId) -> Option<&mut dyn Module> {
		match module_id.as_ref() {
			pallet_ibc_ping::MODULE_ID => Some(&mut self.pallet_ibc_ping),
			_ => self.pallet_cosmwasm.get_route_mut(module_id),
		}
	}

	fn has_route(module_id: &ModuleId) -> bool {
		matches!(module_id.as_ref(), pallet_ibc_ping::MODULE_ID) ||
			CosmwasmRouter::has_route(module_id)
	}

	fn lookup_module_by_port(port_id: &PortId) -> Option<ModuleId> {
		match port_id.as_str() {
			pallet_ibc_ping::PORT_ID => ModuleId::from_str(pallet_ibc_ping::MODULE_ID).ok(),
			_ => CosmwasmRouter::lookup_module_by_port(port_id),
		}
	}
}

pub struct IbcDenomToAssetIdConversion;

impl DenomToAssetId<Runtime> for IbcDenomToAssetIdConversion {
	type Error = DispatchError;

	fn from_denom_to_asset_id(denom: &String) -> Result<CurrencyId, Self::Error> {
		let denom_bytes = denom.as_bytes().to_vec();
		if let Some(id) = IbcDenoms::<Runtime>::get(&denom_bytes) {
			return Ok(id)
		}

		let asset_id =
			<currency_factory::Pallet<Runtime> as CurrencyFactoryT>::create(RangeId::IBC_ASSETS)?;

		IbcDenoms::<Runtime>::insert(denom_bytes.clone(), asset_id);
		IbcAssetIds::<Runtime>::insert(asset_id, denom_bytes);

		let location = XcmAssetLocation::new(MultiLocation::new(
			1,
			X1(Junction::GeneralIndex(asset_id.into())),
		));
		assets_registry::Pallet::<Runtime>::set_reserve_location(
			asset_id,
			location,
			Rational64::one(),
			Some(12),
		)?;

		Ok(asset_id)
	}

	fn from_asset_id_to_denom(id: CurrencyId) -> Option<String> {
		IbcAssetIds::<Runtime>::get(id).and_then(|denom| String::from_utf8(denom).ok())
	}

	fn ibc_assets(start_key: Option<Either<CurrencyId, u32>>, limit: u64) -> IbcAssets<CurrencyId> {
		let mut iterator = match start_key {
			None => IbcAssetIds::<Runtime>::iter().skip(0),
			Some(Left(asset_id)) => {
				let raw_key = asset_id.encode();
				IbcAssetIds::<Runtime>::iter_from(raw_key).skip(0)
			},
			Some(Right(offset)) => IbcAssetIds::<Runtime>::iter().skip(offset as usize),
		};

		let denoms = iterator.by_ref().take(limit as usize).map(|(_, denom)| denom).collect();
		let maybe_currency_id = iterator.next().map(|(id, ..)| id);
		IbcAssets {
			denoms,
			total_count: IbcAssetIds::<Runtime>::count() as u64,
			next_id: maybe_currency_id,
		}
	}
}

impl pallet_ibc::Config for Runtime {
	type TimeProvider = Timestamp;
	type RuntimeEvent = RuntimeEvent;
	type NativeCurrency = Balances;
	type Balance = Balance;
	type AssetId = CurrencyId;
	type NativeAssetId = NativeAssetId;
	type IbcDenomToAssetIdConversion = IbcDenomToAssetIdConversion;
	const PALLET_PREFIX: &'static [u8] = b"ibc/";
	const LIGHT_CLIENT_PROTOCOL: pallet_ibc::LightClientProtocol =
		pallet_ibc::LightClientProtocol::Grandpa;
	type AccountIdConversion = ibc_primitives::IbcAccount<AccountId>;
	type Fungibles = Assets;
	type ExpectedBlockTime = ExpectedBlockTime;
	type Router = Router;
	type MinimumConnectionDelay = MinimumConnectionDelay;
	type ParaId = parachain_info::Pallet<Runtime>;
	type RelayChain = RelayChainId;
	type WeightInfo = ();
	type AdminOrigin = EnsureRoot<AccountId>;
	type SentryOrigin = EnsureRoot<AccountId>;
	type SpamProtectionDeposit = SpamProtectionDeposit;
}

impl pallet_ibc_ping::Config for Runtime {
	type RuntimeEvent = RuntimeEvent;
	type IbcHandler = Ibc;
}

construct_runtime!(
	pub enum Runtime where
		Block = Block,
		NodeBlock = opaque::Block,
		UncheckedExtrinsic = UncheckedExtrinsic
	{
		System: system = 0,
		Timestamp: timestamp = 1,
		Sudo: sudo = 2,
		RandomnessCollectiveFlip: randomness_collective_flip = 3,
		TransactionPayment: transaction_payment = 4,
		AssetTxPayment : asset_tx_payment  = 12,
		Indices: indices = 5,
		Balances: balances = 6,
		Identity: identity = 7,
		Multisig: multisig = 8,

		// Parachains stuff
		ParachainSystem: cumulus_pallet_parachain_system = 10,
		ParachainInfo: parachain_info = 11,

		// Collator support. the order of these 5 are important and shall not change.
		Authorship: authorship = 20,
		CollatorSelection: collator_selection = 21,
		Session: session = 22,
		Aura: aura = 23,
		AuraExt: cumulus_pallet_aura_ext = 24,

		// Runtime Native token Governance utilities
		Council: collective::<Instance1> = 30,
		CouncilMembership: membership::<Instance1> = 31,
		Treasury: treasury::<Instance1> = 32,
		Democracy: democracy = 33,
		TechnicalCommittee: collective::<Instance2> = 70,
		TechnicalCommitteeMembership: membership::<Instance2> = 71,


		// helpers/utilities
		Scheduler: scheduler = 34,
		Utility: utility = 35,
		Preimage: preimage = 36,
		Proxy: proxy = 37,

		// XCM helpers.
		XcmpQueue: cumulus_pallet_xcmp_queue = 40,
		RelayerXcm: pallet_xcm = 41,
		CumulusXcm: cumulus_pallet_xcm = 42,
		DmpQueue: cumulus_pallet_dmp_queue = 43,
		XTokens: orml_xtokens = 44,
		UnknownTokens: orml_unknown_tokens = 45,

		Tokens: orml_tokens = 51,
		Oracle: oracle = 52,
		CurrencyFactory: currency_factory = 53,
		Vault: vault = 54,
		AssetsRegistry: assets_registry = 55,
		GovernanceRegistry: governance_registry = 56,
		Assets: assets = 57,
		CrowdloanRewards: crowdloan_rewards = 58,
		Vesting: vesting = 59,
		BondedFinance: bonded_finance = 60,
		DutchAuction: dutch_auction = 61,
		Mosaic: mosaic = 62,
		Liquidations: liquidations = 63,
		Lending: lending = 64,
		Pablo: pablo = 65,
		DexRouter: dex_router = 66,
		// Note the ordering below is important as staking rewards genesis
		// depends on fNFT being initialized before it.
		Fnft: pallet_fnft = 67,
		StakingRewards: pallet_staking_rewards = 68,

		CallFilter: call_filter = 140,

		// Cosmwasm support
		Cosmwasm: cosmwasm = 180,

		// IBC support
		Ibc: pallet_ibc = 190,
		IbcPing: pallet_ibc_ping = 191
	}
);

/// Block header type as expected by this runtime.
pub type Header = generic::Header<BlockNumber, BlakeTwo256>;
/// Block type as expected by this runtime.
pub type Block = generic::Block<Header, UncheckedExtrinsic>;

/// The SignedExtension to the basic transaction logic.
pub type SignedExtra = (
	system::CheckNonZeroSender<Runtime>,
	system::CheckSpecVersion<Runtime>,
	system::CheckTxVersion<Runtime>,
	system::CheckGenesis<Runtime>,
	system::CheckEra<Runtime>,
	system::CheckNonce<Runtime>,
	system::CheckWeight<Runtime>,
	asset_tx_payment::ChargeAssetTxPayment<Runtime>,
);
/// Unchecked extrinsic type as expected by this runtime.
pub type UncheckedExtrinsic =
	generic::UncheckedExtrinsic<Address, RuntimeCall, Signature, SignedExtra>;

/// Executive: handles dispatch to the various modules.
pub type Executive = executive::Executive<
	Runtime,
	Block,
	system::ChainContext<Runtime>,
	Runtime,
	AllPalletsWithSystem,
	migrations::Migrations,
>;

#[cfg(feature = "runtime-benchmarks")]
#[macro_use]
extern crate frame_benchmarking;

#[cfg(feature = "runtime-benchmarks")]
mod benches {
	use frame_benchmarking::define_benchmarks;
	define_benchmarks!(
			[frame_system, SystemBench::<Runtime>]
			[balances, Balances]
			[session, SessionBench::<Runtime>]
			[timestamp, Timestamp]
		  // TODO(hussein) Still broken on v0.9.30
			// [collator_selection, CollatorSelection]
			[indices, Indices]
			[membership, CouncilMembership]
			[treasury, Treasury]
			[scheduler, Scheduler]
			[collective, Council]
			[utility, Utility]
			[identity, Identity]
			[multisig, Multisig]
			[vault, Vault]
			[vesting, Vesting]
			[oracle, Oracle]
			[dutch_auction, DutchAuction]
			[currency_factory, CurrencyFactory]
			[mosaic, Mosaic]
			[liquidations, Liquidations]
			[bonded_finance, BondedFinance]
		// TODO(hussein): broken as of v0.9.30
			// [lending, Lending]
		/*
		  2023-01-17 13:01:50 panicked at 'Timestamp slot must match `CurrentSlot`', /sources/b44e579ebfa6a9c3cb36e320617fc592078911c53e5f75fcffd348678aec1f49/pallet-aura-4.0.0-dev/src/lib.rs:299:9
	Error:
	   0: Invalid input: Error executing and verifying runtime benchmark: Execution aborted due to trap: wasm trap: wasm `unreachable` instruction executed
		  WASM backtrace:

			  0: 0x7c44 - <unknown>!rust_begin_unwind
			  1: 0x15456 - <unknown>!core::panicking::panic_fmt::hbd719b21b7458dd3
			  2: 0x518a89 - <unknown>!pallet_aura::<impl frame_support::traits::hooks::OnTimestampSet<<T as pallet_timestamp::pallet::Config>::Moment> for pallet_aura::pallet::Pallet<T>>::on_timestamp_set::h18f88ba233c0b591
			  3: 0x54665d - <unknown>!pallet_timestamp::<impl pallet_timestamp::pallet::Pallet<T>>::set_timestamp::ha4c72baaa2c36987
			  4: 0x801c62 - <unknown>!pallet_lending::benchmarking::setup::produce_block::hf5f1f77bfd4bce7c
			  5: 0x8e59c3 - <unknown>!<pallet_lending::benchmarking::SelectedBenchmark as frame_benchmarking::utils::BenchmarkingSetup<T>>::instance::h48a1d91aceee3bf1
			  6: 0x90679c - <unknown>!pallet_lending::benchmarking::<impl frame_benchmarking::utils::Benchmarking for pallet_lending::pallet::Pallet<T>>::run_benchmark::hb135064c01208619
			  7: 0x8d23f7 - <unknown>!<dali_runtime::Runtime as frame_benchmarking::utils::runtime_decl_for_Benchmark::BenchmarkV1<sp_runtime::generic::block::Block<sp_runtime::generic::header::Header<u32,sp_runtime::traits::BlakeTwo256>,sp_runtime::generic::unchecked_extrinsic::UncheckedExtrinsic<sp_runtime::multiaddress::MultiAddress<<<sp_runtime::MultiSignature as sp_runtime::traits::Verify>::Signer as sp_runtime::traits::IdentifyAccount>::AccountId,u32>,dali_runtime::RuntimeCall,sp_runtime::MultiSignature,(frame_system::extensions::check_non_zero_sender::CheckNonZeroSender<dali_runtime::Runtime>,frame_system::extensions::check_spec_version::CheckSpecVersion<dali_runtime::Runtime>,frame_system::extensions::check_tx_version::CheckTxVersion<dali_runtime::Runtime>,frame_system::extensions::check_genesis::CheckGenesis<dali_runtime::Runtime>,frame_system::extensions::check_mortality::CheckMortality<dali_runtime::Runtime>,frame_system::extensions::check_nonce::CheckNonce<dali_runtime::Runtime>,frame_system::extensions::check_weight::CheckWeight<dali_runtime::Runtime>,pallet_asset_tx_payment::ChargeAssetTxPayment<dali_runtime::Runtime>)>>>>::dispatch_benchmark::h2e63e652b0d76345
			  8: 0x965f70 - <unknown>!Benchmark_dispatch_benchmark
		*/
			[assets_registry, AssetsRegistry]
			[pablo, Pablo]
			[pallet_staking_rewards, StakingRewards]
			[proxy, Proxy]
			[dex_router, DexRouter]
			[cosmwasm, Cosmwasm]
		);
}

impl_runtime_apis! {
	impl lending_runtime_api::LendingRuntimeApi<Block, MarketId> for Runtime {
		fn current_interest_rate(_market_id: MarketId) -> SafeRpcWrapper<Rate> {
			SafeRpcWrapper(
				// TODO: Actually implement this
				Rate::max_value()
				// lending::BorrowIndex::<Runtime>::get(market_id)
				// 	.unwrap_or_else(Rate::zero)
			)
		}
	}

	impl assets_runtime_api::AssetsRuntimeApi<Block, CurrencyId, AccountId, Balance, ForeignAssetId> for Runtime {
		fn balance_of(SafeRpcWrapper(asset_id): SafeRpcWrapper<CurrencyId>, account_id: AccountId) -> SafeRpcWrapper<Balance> /* Balance */ {
			SafeRpcWrapper(<Assets as fungibles::Inspect::<AccountId>>::balance(asset_id, &account_id))
		}

		fn list_assets() -> Vec<Asset<Balance, ForeignAssetId>> {
			// Hardcoded assets
			let assets = CurrencyId::list_assets().into_iter().map(|mut asset| {
				// Add hardcoded ratio and ED for well known assets
				asset.ratio = WellKnownForeignToNativePriceConverter::get_ratio(CurrencyId(asset.id));
				asset.existential_deposit = multi_existential_deposits::<AssetsRegistry>(&asset.id.into());
				asset
			}).collect::<Vec<_>>();
			// Assets from the assets-registry pallet
			let foreign_assets = assets_registry::Pallet::<Runtime>::get_foreign_assets_list();

			// Override asset data for hardcoded assets that have been manually updated, and append
			// new assets without duplication
			foreign_assets.into_iter().fold(assets, |mut acc, mut foreign_asset| {
				if let Some(i) = acc.iter().position(|asset_i| asset_i.id == foreign_asset.id) {
					// Assets that have been updated
					if let Some(asset) = acc.get_mut(i) {
						// Update asset with data from assets-registry
						asset.decimals = foreign_asset.decimals;
						asset.foreign_id = foreign_asset.foreign_id.clone();
						asset.ratio = foreign_asset.ratio;
					}
				} else {
					foreign_asset.existential_deposit = multi_existential_deposits::<AssetsRegistry>(&foreign_asset.id.into());
					acc.push(foreign_asset.clone())
				}
				acc
			})
		}
	}

	impl crowdloan_rewards_runtime_api::CrowdloanRewardsRuntimeApi<Block, AccountId, Balance> for Runtime {
		fn amount_available_to_claim_for(account_id: AccountId) -> SafeRpcWrapper<Balance> {
			SafeRpcWrapper (
				crowdloan_rewards::amount_available_to_claim_for::<Runtime>(account_id)
					.unwrap_or_else(|_| Balance::zero())
			)
		}
	}

	impl pablo_runtime_api::PabloRuntimeApi<Block, AccountId, PoolId, CurrencyId, Balance> for Runtime {
		fn prices_for(
			pool_id: PoolId,
			base_asset_id: CurrencyId,
			quote_asset_id: CurrencyId,
			amount: Balance
		) -> PriceAggregate<SafeRpcWrapper<PoolId>, SafeRpcWrapper<CurrencyId>, SafeRpcWrapper<Balance>> {
			pablo::prices_for::<Runtime>(
				pool_id,
				base_asset_id,
				quote_asset_id,
				amount
			)
			.map(|p| PriceAggregate{
				pool_id: SafeRpcWrapper(p.pool_id),
				base_asset_id: SafeRpcWrapper(p.base_asset_id),
				quote_asset_id: SafeRpcWrapper(p.quote_asset_id),
				spot_price: SafeRpcWrapper(p.spot_price)
			})
			.unwrap_or_else(|_| PriceAggregate{
				pool_id: SafeRpcWrapper(pool_id),
				base_asset_id: SafeRpcWrapper(base_asset_id),
				quote_asset_id: SafeRpcWrapper(quote_asset_id),
				spot_price: SafeRpcWrapper(0_u128)
			})
		}

		fn simulate_add_liquidity(
			who: SafeRpcWrapper<AccountId>,
			pool_id: SafeRpcWrapper<PoolId>,
			amounts: BTreeMap<SafeRpcWrapper<CurrencyId>, SafeRpcWrapper<Balance>>,
		) -> SafeRpcWrapper<Balance> {
			SafeRpcWrapper(
				<Pablo as Amm>::simulate_add_liquidity(
					&who.0,
					pool_id.0,
					amounts.iter().map(|(k, v)| (k.0, v.0)).collect(),
				)
				.unwrap_or_else(|_| Zero::zero())
			)
		}

		fn simulate_remove_liquidity(
			who: SafeRpcWrapper<AccountId>,
			pool_id: SafeRpcWrapper<PoolId>,
			lp_amount: SafeRpcWrapper<Balance>,
			min_expected_amounts: BTreeMap<SafeRpcWrapper<CurrencyId>, SafeRpcWrapper<Balance>>,
		) -> BTreeMap<SafeRpcWrapper<CurrencyId>, SafeRpcWrapper<Balance>> {
			<Pablo as Amm>::simulate_remove_liquidity(
				&who.0,
				pool_id.0,
				lp_amount.0,
				min_expected_amounts
					.iter()
					.map(|(k, v)| (k.0, v.0))
					.collect()
				)
				.map(|simulation_result| {
					simulation_result
						.into_iter()
						.map(|(k, v)| (SafeRpcWrapper(k), SafeRpcWrapper(v)))
						.collect()
				})
				.unwrap_or_default()
		}
	}

	impl cosmwasm_runtime_api::CosmwasmRuntimeApi<Block, AccountId, CurrencyId, Balance, Vec<u8>> for Runtime {
		fn query(
			contract: AccountId,
			gas: u64,
			query_request: Vec<u8>,
		) -> Result<Vec<u8>, Vec<u8>>{
			match cosmwasm::query::<Runtime>(
				contract,
				gas,
				query_request,
			) {
				Ok(response) => Ok(response.0),
				Err(err) => Err(alloc::format!("{:?}", err).into_bytes())
			}
		}

		fn instantiate(
			instantiator: AccountId,
			code_id: u64,
			salt: Vec<u8>,
			admin: Option<AccountId>,
			label: Vec<u8>,
			funds: BTreeMap<CurrencyId, (Balance, bool)>,
			gas: u64,
			message: Vec<u8>,
		) -> Result<AccountId, Vec<u8>> {
			cosmwasm::instantiate::<Runtime>(
				instantiator,
				code_id,
				salt,
				admin,
				label,
				funds,
				gas,
				message
			).map_err(|err| alloc::format!("{:?}", err).into_bytes())
		}
	}

	impl sp_api::Core<Block> for Runtime {
		fn version() -> sp_version::RuntimeVersion {
			VERSION
		}

		fn execute_block(block: Block) {
			Executive::execute_block(block);
		}

		fn initialize_block(header: &<Block as BlockT>::Header) {
			Executive::initialize_block(header)
		}
	}

	impl sp_api::Metadata<Block> for Runtime {
		fn metadata() -> OpaqueMetadata {
			OpaqueMetadata::new(Runtime::metadata().into())
		}
	}

	impl sp_block_builder::BlockBuilder<Block> for Runtime {
		fn apply_extrinsic(extrinsic: <Block as BlockT>::Extrinsic) -> ApplyExtrinsicResult {
			Executive::apply_extrinsic(extrinsic)
		}

		fn finalize_block() -> <Block as BlockT>::Header {
			Executive::finalize_block()
		}

		fn inherent_extrinsics(data: sp_inherents::InherentData) -> Vec<<Block as BlockT>::Extrinsic> {
			data.create_extrinsics()
		}

		fn check_inherents(
			block: Block,
			data: sp_inherents::InherentData,
		) -> sp_inherents::CheckInherentsResult {
			data.check_extrinsics(&block)
		}
	}

	impl sp_transaction_pool::runtime_api::TaggedTransactionQueue<Block> for Runtime {
		fn validate_transaction(
			source: TransactionSource,
			tx: <Block as BlockT>::Extrinsic,
			block_hash: <Block as BlockT>::Hash,
		) -> TransactionValidity {
			Executive::validate_transaction(source, tx, block_hash)
		}
	}

	impl sp_offchain::OffchainWorkerApi<Block> for Runtime {
		fn offchain_worker(header: &<Block as BlockT>::Header) {
			Executive::offchain_worker(header)
		}
	}

	impl sp_consensus_aura::AuraApi<Block, AuraId> for Runtime {
		fn slot_duration() -> sp_consensus_aura::SlotDuration {
			sp_consensus_aura::SlotDuration::from_millis(Aura::slot_duration())
		}

		fn authorities() -> Vec<AuraId> {
			Aura::authorities().into_inner()
		}
	}

	impl sp_session::SessionKeys<Block> for Runtime {
		fn generate_session_keys(seed: Option<Vec<u8>>) -> Vec<u8> {
			opaque::SessionKeys::generate(seed)
		}

		fn decode_session_keys(
			encoded: Vec<u8>,
		) -> Option<Vec<(Vec<u8>, KeyTypeId)>> {
			opaque::SessionKeys::decode_into_raw_public_keys(&encoded)
		}
	}

	impl cumulus_primitives_core::CollectCollationInfo<Block> for Runtime {
		fn collect_collation_info(header: &<Block as BlockT>::Header) -> cumulus_primitives_core::CollationInfo {
			ParachainSystem::collect_collation_info(header)
		}
	}

	impl system_rpc_runtime_api::AccountNonceApi<Block, AccountId, AccountIndex> for Runtime {
		fn account_nonce(account: AccountId) -> AccountIndex {
			System::account_nonce(account)
		}
	}

	impl transaction_payment_rpc_runtime_api::TransactionPaymentApi<Block, Balance> for Runtime {
		fn query_info(
			uxt: <Block as BlockT>::Extrinsic,
			len: u32,
		) -> transaction_payment_rpc_runtime_api::RuntimeDispatchInfo<Balance> {
			TransactionPayment::query_info(uxt, len)
		}
		fn query_fee_details(
			uxt: <Block as BlockT>::Extrinsic,
			len: u32,
		) -> transaction_payment::FeeDetails<Balance> {
			TransactionPayment::query_fee_details(uxt, len)
		}
	}

<<<<<<< HEAD
	impl ibc_runtime_api::IbcRuntimeApi<Block, CurrencyId> for Runtime {
		fn para_id() -> u32 {
			<Runtime as cumulus_pallet_parachain_system::Config>::SelfParaId::get().into()
		}

		fn child_trie_key() -> Vec<u8> {
			<Runtime as pallet_ibc::Config>::PALLET_PREFIX.to_vec()
		}

		fn query_balance_with_address(addr: Vec<u8>) -> Option<u128> {
			Ibc::query_balance_with_address(addr).ok()
		}

		fn query_send_packet_info(channel_id: Vec<u8>, port_id: Vec<u8>, seqs: Vec<u64>) -> Option<Vec<ibc_primitives::PacketInfo>> {
			Ibc::get_send_packet_info(channel_id, port_id, seqs).ok()
		}

		fn query_recv_packet_info(channel_id: Vec<u8>, port_id: Vec<u8>, seqs: Vec<u64>) -> Option<Vec<ibc_primitives::PacketInfo>> {
			Ibc::get_recv_packet_info(channel_id, port_id, seqs).ok()
		}

		fn client_update_time_and_height(client_id: Vec<u8>, revision_number: u64, revision_height: u64) -> Option<(u64, u64)>{
			Ibc::client_update_time_and_height(client_id, revision_number, revision_height).ok()
		}

		fn client_state(client_id: Vec<u8>) -> Option<ibc_primitives::QueryClientStateResponse> {
			Ibc::client(client_id).ok()
		}

		fn client_consensus_state(client_id: Vec<u8>, revision_number: u64, revision_height: u64, latest_cs: bool) -> Option<ibc_primitives::QueryConsensusStateResponse> {
			Ibc::consensus_state(client_id, revision_number, revision_height, latest_cs).ok()
		}

		fn clients() -> Option<Vec<(Vec<u8>, Vec<u8>)>> {
			Some(Ibc::clients())
		}

		fn connection(connection_id: Vec<u8>) -> Option<ibc_primitives::QueryConnectionResponse>{
			Ibc::connection(connection_id).ok()
		}

		fn connections() -> Option<ibc_primitives::QueryConnectionsResponse> {
			Ibc::connections().ok()
		}

		fn connection_using_client(client_id: Vec<u8>) -> Option<Vec<ibc_primitives::IdentifiedConnection>>{
			Ibc::connection_using_client(client_id).ok()
		}

		fn connection_handshake(client_id: Vec<u8>, connection_id: Vec<u8>) -> Option<ibc_primitives::ConnectionHandshake> {
			Ibc::connection_handshake(client_id, connection_id).ok()
		}

		fn channel(channel_id: Vec<u8>, port_id: Vec<u8>) -> Option<ibc_primitives::QueryChannelResponse> {
			Ibc::channel(channel_id, port_id).ok()
		}

		fn channel_client(channel_id: Vec<u8>, port_id: Vec<u8>) -> Option<ibc_primitives::IdentifiedClientState> {
			Ibc::channel_client(channel_id, port_id).ok()
		}

		fn connection_channels(connection_id: Vec<u8>) -> Option<ibc_primitives::QueryChannelsResponse> {
			Ibc::connection_channels(connection_id).ok()
		}

		fn channels() -> Option<ibc_primitives::QueryChannelsResponse> {
			Ibc::channels().ok()
		}

		fn packet_commitments(channel_id: Vec<u8>, port_id: Vec<u8>) -> Option<ibc_primitives::QueryPacketCommitmentsResponse> {
			Ibc::packet_commitments(channel_id, port_id).ok()
		}

		fn packet_acknowledgements(channel_id: Vec<u8>, port_id: Vec<u8>) -> Option<ibc_primitives::QueryPacketAcknowledgementsResponse>{
			Ibc::packet_acknowledgements(channel_id, port_id).ok()
		}

		fn unreceived_packets(channel_id: Vec<u8>, port_id: Vec<u8>, seqs: Vec<u64>) -> Option<Vec<u64>> {
			Ibc::unreceived_packets(channel_id, port_id, seqs).ok()
		}

		fn unreceived_acknowledgements(channel_id: Vec<u8>, port_id: Vec<u8>, seqs: Vec<u64>) -> Option<Vec<u64>> {
			Ibc::unreceived_acknowledgements(channel_id, port_id, seqs).ok()
		}

		fn next_seq_recv(channel_id: Vec<u8>, port_id: Vec<u8>) -> Option<ibc_primitives::QueryNextSequenceReceiveResponse> {
			Ibc::next_seq_recv(channel_id, port_id).ok()
		}

		fn packet_commitment(channel_id: Vec<u8>, port_id: Vec<u8>, seq: u64) -> Option<ibc_primitives::QueryPacketCommitmentResponse> {
			Ibc::packet_commitment(channel_id, port_id, seq).ok()
		}

		fn packet_acknowledgement(channel_id: Vec<u8>, port_id: Vec<u8>, seq: u64) -> Option<ibc_primitives::QueryPacketAcknowledgementResponse> {
			Ibc::packet_acknowledgement(channel_id, port_id, seq).ok()
		}

		fn packet_receipt(channel_id: Vec<u8>, port_id: Vec<u8>, seq: u64) -> Option<ibc_primitives::QueryPacketReceiptResponse> {
			Ibc::packet_receipt(channel_id, port_id, seq).ok()
		}

		fn denom_trace(asset_id: CurrencyId) -> Option<ibc_primitives::QueryDenomTraceResponse> {
			Ibc::get_denom_trace(asset_id)
		}

		fn denom_traces(key: Option<CurrencyId>, offset: Option<u32>, limit: u64, count_total: bool) -> ibc_primitives::QueryDenomTracesResponse {
			let key = key.map(Either::Left).or_else(|| offset.map(Either::Right));
			Ibc::get_denom_traces(key, limit, count_total)
		}

		fn block_events(extrinsic_index: Option<u32>) -> Vec<Result<pallet_ibc::events::IbcEvent, pallet_ibc::errors::IbcError>> {
			let mut raw_events = frame_system::Pallet::<Self>::read_events_no_consensus().into_iter();
			if let Some(idx) = extrinsic_index {
				raw_events.find_map(|e| {
					let frame_system::EventRecord{ event, phase, ..} = *e;
					match (event, phase) {
						(Event::Ibc(pallet_ibc::Event::Events{ events }), frame_system::Phase::ApplyExtrinsic(index)) if index == idx => Some(events),
						_ => None
					}
				}).unwrap_or_default()
			}
			else {
				raw_events.filter_map(|e| {
					let frame_system::EventRecord{ event, ..} = *e;

					match event {
						Event::Ibc(pallet_ibc::Event::Events{ events }) => {
								Some(events)
							},
						_ => None
					}
				}).flatten().collect()
			}
		}
	}

	impl<Call, AccountId> simnode_apis::CreateTransactionApi<Block, AccountId, Call> for Runtime
		where
			Call: Codec,
			AccountId: Codec + EncodeLike<AccountId32> + Into<AccountId32> + Clone+ PartialEq + TypeInfo + Debug,
	{
		fn create_transaction(call: Call, signer: AccountId) -> Vec<u8> {
			use sp_runtime::{
				generic::Era, MultiSignature,
				traits::StaticLookup,
			};
			use sp_core::sr25519;
			let nonce = frame_system::Pallet::<Runtime>::account_nonce(signer.clone());
			let extra = (
				system::CheckNonZeroSender::<Runtime>::new(),
				system::CheckSpecVersion::<Runtime>::new(),
				system::CheckTxVersion::<Runtime>::new(),
				system::CheckGenesis::<Runtime>::new(),
				system::CheckEra::<Runtime>::from(Era::Immortal),
				system::CheckNonce::<Runtime>::from(nonce),
				system::CheckWeight::<Runtime>::new(),
				asset_tx_payment::ChargeAssetTxPayment::<Runtime>::from(0, None),
			);
			let signature = MultiSignature::from(sr25519::Signature([0_u8;64]));
			let address = AccountIdLookup::unlookup(signer.into());
			let ext = generic::UncheckedExtrinsic::<Address, Call, Signature, SignedExtra>::new_signed(
				call,
				address,
				signature,
				extra,
			);
			ext.encode()
		}
	}

=======
>>>>>>> 2ec221a4
	#[cfg(feature = "runtime-benchmarks")]
	impl frame_benchmarking::Benchmark<Block> for Runtime {
		fn benchmark_metadata(extra: bool) -> (
			Vec<frame_benchmarking::BenchmarkList>,
			Vec<frame_support::traits::StorageInfo>,
		) {
			use frame_benchmarking::{Benchmarking, BenchmarkList};
			use frame_support::traits::StorageInfoTrait;
			use frame_system_benchmarking::Pallet as SystemBench;
			use session_benchmarking::Pallet as SessionBench;

			let mut list = Vec::<BenchmarkList>::new();
			list_benchmarks!(list, extra);
			let storage_info = AllPalletsWithSystem::storage_info();
			return (list, storage_info)
		}

		fn dispatch_benchmark(
			config: frame_benchmarking::BenchmarkConfig
		) -> Result<Vec<frame_benchmarking::BenchmarkBatch>, sp_runtime::RuntimeString> {
			use frame_benchmarking::{Benchmarking, BenchmarkBatch, TrackedStorageKey};

			use frame_system_benchmarking::Pallet as SystemBench;
			impl frame_system_benchmarking::Config for Runtime {}

			use session_benchmarking::Pallet as SessionBench;
			impl session_benchmarking::Config for Runtime {}

			let whitelist: Vec<TrackedStorageKey> = vec![
				// Block Number
				hex_literal::hex!("26aa394eea5630e07c48ae0c9558cef702a5c1b19ab7a04f536c519aca4983ac").to_vec().into(),
				// Total Issuance
				hex_literal::hex!("c2261276cc9d1f8598ea4b6a74b15c2f57c875e4cff74148e4628f264b974c80").to_vec().into(),
				// Execution Phase
				hex_literal::hex!("26aa394eea5630e07c48ae0c9558cef7ff553b5a9862a516939d82b3d3d8661a").to_vec().into(),
				// Event Count
				hex_literal::hex!("26aa394eea5630e07c48ae0c9558cef70a98fdbe9ce6c55837576c60c7af3850").to_vec().into(),
				// System Events
				hex_literal::hex!("26aa394eea5630e07c48ae0c9558cef780d41e5e16056765bc8461851072c9d7").to_vec().into(),
			];

			let mut batches = Vec::<BenchmarkBatch>::new();
			let params = (&config, &whitelist);
			add_benchmarks!(params, batches);
			if batches.is_empty() { return Err("Benchmark not found for this pallet.".into()) }
			Ok(batches)
		}
	}
}

struct CheckInherents;

impl cumulus_pallet_parachain_system::CheckInherents<Block> for CheckInherents {
	fn check_inherents(
		block: &Block,
		relay_state_proof: &cumulus_pallet_parachain_system::RelayChainStateProof,
	) -> sp_inherents::CheckInherentsResult {
		let relay_chain_slot = relay_state_proof
			.read_slot()
			.expect("Could not read the relay chain slot from the proof");

		let inherent_data =
			cumulus_primitives_timestamp::InherentDataProvider::from_relay_chain_slot_and_duration(
				relay_chain_slot,
				sp_std::time::Duration::from_secs(6),
			)
			.create_inherent_data()
			.expect("Could not create the timestamp inherent data");

		inherent_data.check_extrinsics(block)
	}
}

cumulus_pallet_parachain_system::register_validate_block!(
	Runtime = Runtime,
	BlockExecutor = cumulus_pallet_aura_ext::BlockExecutor::<Runtime, Executive>,
	CheckInherents = CheckInherents,
);<|MERGE_RESOLUTION|>--- conflicted
+++ resolved
@@ -1754,7 +1754,6 @@
 		}
 	}
 
-<<<<<<< HEAD
 	impl ibc_runtime_api::IbcRuntimeApi<Block, CurrencyId> for Runtime {
 		fn para_id() -> u32 {
 			<Runtime as cumulus_pallet_parachain_system::Config>::SelfParaId::get().into()
@@ -1871,7 +1870,7 @@
 				raw_events.find_map(|e| {
 					let frame_system::EventRecord{ event, phase, ..} = *e;
 					match (event, phase) {
-						(Event::Ibc(pallet_ibc::Event::Events{ events }), frame_system::Phase::ApplyExtrinsic(index)) if index == idx => Some(events),
+						(RuntimeEvent::Ibc(pallet_ibc::Event::Events{ events }), frame_system::Phase::ApplyExtrinsic(index)) if index == idx => Some(events),
 						_ => None
 					}
 				}).unwrap_or_default()
@@ -1881,7 +1880,7 @@
 					let frame_system::EventRecord{ event, ..} = *e;
 
 					match event {
-						Event::Ibc(pallet_ibc::Event::Events{ events }) => {
+						RuntimeEvent::Ibc(pallet_ibc::Event::Events{ events }) => {
 								Some(events)
 							},
 						_ => None
@@ -1891,42 +1890,6 @@
 		}
 	}
 
-	impl<Call, AccountId> simnode_apis::CreateTransactionApi<Block, AccountId, Call> for Runtime
-		where
-			Call: Codec,
-			AccountId: Codec + EncodeLike<AccountId32> + Into<AccountId32> + Clone+ PartialEq + TypeInfo + Debug,
-	{
-		fn create_transaction(call: Call, signer: AccountId) -> Vec<u8> {
-			use sp_runtime::{
-				generic::Era, MultiSignature,
-				traits::StaticLookup,
-			};
-			use sp_core::sr25519;
-			let nonce = frame_system::Pallet::<Runtime>::account_nonce(signer.clone());
-			let extra = (
-				system::CheckNonZeroSender::<Runtime>::new(),
-				system::CheckSpecVersion::<Runtime>::new(),
-				system::CheckTxVersion::<Runtime>::new(),
-				system::CheckGenesis::<Runtime>::new(),
-				system::CheckEra::<Runtime>::from(Era::Immortal),
-				system::CheckNonce::<Runtime>::from(nonce),
-				system::CheckWeight::<Runtime>::new(),
-				asset_tx_payment::ChargeAssetTxPayment::<Runtime>::from(0, None),
-			);
-			let signature = MultiSignature::from(sr25519::Signature([0_u8;64]));
-			let address = AccountIdLookup::unlookup(signer.into());
-			let ext = generic::UncheckedExtrinsic::<Address, Call, Signature, SignedExtra>::new_signed(
-				call,
-				address,
-				signature,
-				extra,
-			);
-			ext.encode()
-		}
-	}
-
-=======
->>>>>>> 2ec221a4
 	#[cfg(feature = "runtime-benchmarks")]
 	impl frame_benchmarking::Benchmark<Block> for Runtime {
 		fn benchmark_metadata(extra: bool) -> (
