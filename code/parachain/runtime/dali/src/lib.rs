//! Test runtime.
//! Consider to set minimal values (duration, times, and limits) to be easy to test within day of
//! work. Example, use several hours, instead of several days.
#![cfg_attr(
	not(test),
	warn(
		clippy::disallowed_methods,
		clippy::disallowed_types,
		clippy::indexing_slicing,
		clippy::todo,
		clippy::unwrap_used,
		// // impl_runtime_apis will generate code that contains a `panic!`. Implementations should still avoid using panics.
		// clippy::panic
	)
)]
#![cfg_attr(not(feature = "std"), no_std)]
// `construct_runtime!` does a lot of recursion and requires us to increase the limit to 256.
#![recursion_limit = "512"]

// Make the WASM binary available.
#[cfg(all(feature = "std", feature = "builtin-wasm"))]
pub const WASM_BINARY_V2: Option<&[u8]> = Some(include_bytes!(env!("DALI_RUNTIME")));

#[cfg(not(feature = "builtin-wasm"))]
pub const WASM_BINARY_V2: Option<&[u8]> = None;

extern crate alloc;

mod governance;
mod weights;
mod xcmp;

use lending::MarketId;
use orml_traits::{parameter_type_with_key, LockIdentifier};
// TODO: consider moving this to shared runtime
use light_client_common::RelayChain;
pub use xcmp::{MaxInstructions, UnitWeightCost};

use common::{
	governance::native::{
		EnsureRootOrHalfNativeCouncil, EnsureRootOrOneThirdNativeTechnical, NativeTreasury,
	},
	impls::DealWithFees,
	multi_existential_deposits, AccountId, AccountIndex, Address, Amount, AuraId, Balance,
	BlockNumber, BondOfferId, FinancialNftInstanceId, Hash, MaxStringSize, Moment,
	MosaicRemoteAssetId, NativeExistentialDeposit, PoolId, PriceConverter, Signature,
	AVERAGE_ON_INITIALIZE_RATIO, DAYS, HOURS, MAXIMUM_BLOCK_WEIGHT, MILLISECS_PER_BLOCK,
	NORMAL_DISPATCH_RATIO, SLOT_DURATION,
};
use composable_support::rpc_helpers::SafeRpcWrapper;
use composable_traits::{
	assets::Asset,
	defi::{CurrencyPair, Rate},
	dex::{Amm, PriceAggregate, RemoveLiquiditySimulationResult},
};
use primitives::currency::{CurrencyId, ValidateCurrencyId};
use sp_api::impl_runtime_apis;
use sp_core::{crypto::KeyTypeId, OpaqueMetadata};
use sp_runtime::{
	create_runtime_str, generic, impl_opaque_keys,
	traits::{
		AccountIdConversion, AccountIdLookup, BlakeTwo256, Block as BlockT, Bounded, Convert,
		ConvertInto, Zero,
	},
	transaction_validity::{TransactionSource, TransactionValidity},
	ApplyExtrinsicResult,
};

use sp_std::prelude::*;
#[cfg(feature = "std")]
use sp_version::NativeVersion;
use sp_version::RuntimeVersion;

// A few exports that help ease life for downstream crates.
pub use frame_support::{
	construct_runtime, parameter_types,
	traits::{Contains, Everything, Get, KeyOwnerProofSystem, Nothing, Randomness, StorageInfo},
	weights::{
		constants::{BlockExecutionWeight, ExtrinsicBaseWeight, RocksDbWeight, WEIGHT_PER_SECOND},
		DispatchClass, IdentityFee, Weight, WeightToFeeCoefficient, WeightToFeeCoefficients,
		WeightToFeePolynomial,
	},
	PalletId, StorageValue,
};

use codec::{Codec, Encode, EncodeLike};
use composable_traits::{account_proxy::ProxyType, fnft::FnftAccountProxyType};
use frame_support::{
	traits::{
		fungibles, ConstBool, ConstU32, EqualPrivilegeOnly, InstanceFilter, OnRuntimeUpgrade,
	},
	weights::ConstantMultiplier,
};
use frame_system as system;
use scale_info::TypeInfo;
use sp_runtime::AccountId32;
#[cfg(any(feature = "std", test))]
pub use sp_runtime::BuildStorage;
pub use sp_runtime::{FixedPointNumber, Perbill, Permill, Perquintill};
use sp_std::{collections::btree_map::BTreeMap, fmt::Debug, vec::Vec};
use system::{
	limits::{BlockLength, BlockWeights},
	EnsureRoot,
};
use transaction_payment::{Multiplier, TargetedFeeAdjustment};
pub use xcmp::XcmConfig;

use crate::{governance::PreimageByteDeposit, xcmp::XcmRouter};

/// Opaque types. These are used by the CLI to instantiate machinery that don't need to know
/// the specifics of the runtime. They can then be made to be agnostic over specific formats
/// of data like extrinsics, allowing for them to continue syncing the network through upgrades
/// to even the core data structures.
pub mod opaque {
	use super::*;

	pub use sp_runtime::OpaqueExtrinsic as UncheckedExtrinsic;

	/// Opaque block header type.
	pub type Header = generic::Header<BlockNumber, BlakeTwo256>;
	/// Opaque block type.
	pub type Block = generic::Block<Header, UncheckedExtrinsic>;
	/// Opaque block identifier type.
	pub type BlockId = generic::BlockId<Block>;

	impl_opaque_keys! {
		pub struct SessionKeys {
			pub aura: Aura,
		}
	}
}

// To learn more about runtime versioning and what each of the following value means:
//   https://substrate.dev/docs/en/knowledgebase/runtime/upgrades#runtime-versioning
#[sp_version::runtime_version]
pub const VERSION: RuntimeVersion = RuntimeVersion {
	spec_name: create_runtime_str!("dali"),
	impl_name: create_runtime_str!("dali"),
	authoring_version: 1,
	// The version of the runtime specification. A full node will not attempt to use its native
	//   runtime in substitute for the on-chain Wasm runtime unless all of `spec_name`,
	//   `spec_version`, and `authoring_version` are the same between Wasm and native.
	// This value is set to 100 to notify Polkadot-JS App (https://polkadot.js.org/apps) to use
	//   the compatible custom types.
	spec_version: 2500,
	impl_version: 0,
	apis: RUNTIME_API_VERSIONS,
	transaction_version: 1,
	state_version: 0,
};

/// The version information used to identify this runtime when compiled natively.
#[cfg(feature = "std")]
pub fn native_version() -> NativeVersion {
	NativeVersion { runtime_version: VERSION, can_author_with: Default::default() }
}

parameter_type_with_key! {
	// Minimum amount an account has to hold to stay in state
	pub MultiExistentialDeposits: |currency_id: CurrencyId| -> Balance {
		multi_existential_deposits::<AssetsRegistry>(currency_id)
	};
}

parameter_types! {
	// how much block hashes to keep
	pub const BlockHashCount: BlockNumber = 250;
	pub const Version: RuntimeVersion = VERSION;
	// 5mb with 25% of that reserved for system extrinsics.
	pub RuntimeBlockLength: BlockLength =
		BlockLength::max_with_normal_ratio(5 * 1024 * 1024, NORMAL_DISPATCH_RATIO);
	pub RuntimeBlockWeights: BlockWeights = BlockWeights::builder()
		.base_block(BlockExecutionWeight::get())
		.for_class(DispatchClass::all(), |weights| {
			weights.base_extrinsic = ExtrinsicBaseWeight::get();
		})
		.for_class(DispatchClass::Normal, |weights| {
			weights.max_total = Some(NORMAL_DISPATCH_RATIO * MAXIMUM_BLOCK_WEIGHT);
		})
		.for_class(DispatchClass::Operational, |weights| {
			weights.max_total = Some(MAXIMUM_BLOCK_WEIGHT);
			// Operational transactions have some extra reserved space, so that they
			// are included even if block reached `MAXIMUM_BLOCK_WEIGHT`.
			weights.reserved = Some(
				MAXIMUM_BLOCK_WEIGHT - NORMAL_DISPATCH_RATIO * MAXIMUM_BLOCK_WEIGHT
			);
		})
		.avg_block_initialization(AVERAGE_ON_INITIALIZE_RATIO)
		.build_or_panic();

	pub const SS58Prefix: u8 = 49;
}

// Configure FRAME pallets to include in runtime.

impl system::Config for Runtime {
	/// The basic call filter to use in dispatchable.
	type BaseCallFilter = BaseCallFilter;
	/// Block & extrinsics weights: base values and limits.
	type BlockWeights = RuntimeBlockWeights;
	/// The maximum length of a block (in bytes).
	type BlockLength = RuntimeBlockLength;
	/// The identifier used to distinguish between accounts.
	type AccountId = AccountId;
	/// The aggregated dispatch type that is available for extrinsics.
	type Call = Call;
	/// The lookup mechanism to get account ID from whatever is passed in dispatchers.
	type Lookup = AccountIdLookup<AccountId, AccountIndex>;
	/// The index type for storing how many extrinsics an account has signed.
	type Index = AccountIndex;
	/// The index type for blocks.
	type BlockNumber = BlockNumber;
	/// The type for hashing blocks and tries.
	type Hash = Hash;
	/// The hashing algorithm used.
	type Hashing = BlakeTwo256;
	/// The header type.
	type Header = generic::Header<BlockNumber, BlakeTwo256>;
	/// The ubiquitous event type.
	type Event = Event;
	/// The ubiquitous origin type.
	type Origin = Origin;
	/// Maximum number of block number to block hash mappings to keep (oldest pruned first).
	type BlockHashCount = BlockHashCount;
	/// The weight of database operations that the runtime can invoke.
	type DbWeight = RocksDbWeight;
	/// Version of the runtime.
	type Version = Version;
	/// The data to be stored in an account.
	type AccountData = balances::AccountData<Balance>;

	/// Converts a module to the index of the module in `construct_runtime!`.
	///
	/// This type is being generated by `construct_runtime!`.
	type PalletInfo = PalletInfo;
	/// What to do if a new account is created.
	type OnNewAccount = ();
	/// What to do if an account is fully reaped from the system.
	type OnKilledAccount = ();
	/// Weight information for the extrinsics of this pallet.
	type SystemWeightInfo = weights::frame_system::WeightInfo<Runtime>;
	/// This is used as an identifier of the chain. 42 is the generic substrate prefix.
	type SS58Prefix = SS58Prefix;
	/// The action to take on a Runtime Upgrade. Used not default since we're a parachain.
	type OnSetCode = cumulus_pallet_parachain_system::ParachainSetCode<Self>;
	type MaxConsumers = ConstU32<16>;
}

impl randomness_collective_flip::Config for Runtime {}

parameter_types! {
	// Maximum authorities/collators for aura
	pub const MaxAuthorities: u32 = 100;
}

impl aura::Config for Runtime {
	type AuthorityId = AuraId;
	type DisabledValidators = ();
	type MaxAuthorities = MaxAuthorities;
}

impl cumulus_pallet_aura_ext::Config for Runtime {}

parameter_types! {
	pub BasicDeposit: Balance = 8 * CurrencyId::unit::<Balance>();
	pub FieldDeposit: Balance = 256 * CurrencyId::milli::<Balance>();
	pub const MaxAdditionalFields: u32 = 32;
	pub const MaxRegistrars: u32 = 8;
	pub const MaxSubAccounts: u32 = 32;
	pub SubAccountDeposit: Balance = 2 * CurrencyId::unit::<Balance>();
}

impl identity::Config for Runtime {
	type BasicDeposit = BasicDeposit;
	type Currency = Balances;
	type Event = Event;
	type FieldDeposit = FieldDeposit;
	type ForceOrigin = EnsureRoot<AccountId>;
	type MaxAdditionalFields = MaxAdditionalFields;
	type MaxRegistrars = MaxRegistrars;
	type MaxSubAccounts = MaxSubAccounts;
	type RegistrarOrigin = EnsureRoot<AccountId>;
	type Slashed = Treasury;
	type SubAccountDeposit = SubAccountDeposit;
	type WeightInfo = weights::identity::WeightInfo<Runtime>;
}

parameter_types! {
	pub DepositBase: u64 = CurrencyId::unit();
	pub DepositFactor: u64 = 32 * CurrencyId::milli::<u64>();
	pub const MaxSignatories: u16 = 100;
}

impl multisig::Config for Runtime {
	type Call = Call;
	type Currency = Balances;
	type DepositBase = DepositBase;
	type DepositFactor = DepositFactor;
	type Event = Event;
	type MaxSignatories = MaxSignatories;
	type WeightInfo = weights::multisig::WeightInfo<Runtime>;
}

parameter_types! {
	/// Minimum period in between blocks, for now we leave it at half
	/// the expected slot duration
	pub const MinimumPeriod: u64 = SLOT_DURATION / 2;
}

impl timestamp::Config for Runtime {
	/// A timestamp: milliseconds since the Unix epoch.
	type Moment = Moment;
	/// What to do when SLOT_DURATION has passed?
	type OnTimestampSet = Aura;
	type MinimumPeriod = MinimumPeriod;
	type WeightInfo = weights::timestamp::WeightInfo<Runtime>;
}

parameter_types! {
	/// Max locks that can be placed on an account. Capped for storage
	/// concerns.
	pub const MaxLocks: u32 = 50;
	/// Native currency Id
	pub const NativeCurrencyId: CurrencyId = CurrencyId::PICA;
}

impl balances::Config for Runtime {
	/// The type for recording an account's balance.
	type Balance = Balance;
	type DustRemoval = Treasury;
	/// The ubiquitous event type.
	type Event = Event;
	type ExistentialDeposit = common::NativeExistentialDeposit;
	type AccountStore = System;
	type WeightInfo = weights::balances::WeightInfo<Runtime>;
	type MaxLocks = MaxLocks;
	type MaxReserves = ();
	type ReserveIdentifier = [u8; 8];
}

parameter_types! {
	/// 1 milli-pica/byte should be fine
	pub TransactionByteFee: Balance = CurrencyId::milli::<Balance>();

	// The portion of the `NORMAL_DISPATCH_RATIO` that we adjust the fees with. Blocks filled less
	/// than this will decrease the weight and more will increase.
	pub const TargetBlockFullness: Perquintill = Perquintill::from_percent(25);
	/// The adjustment variable of the runtime. Higher values will cause `TargetBlockFullness` to
	/// change the fees more rapidly. This low value causes changes to occur slowly over time.
	pub AdjustmentVariable: Multiplier = Multiplier::saturating_from_rational(3, 100_000);
	/// Minimum amount of the multiplier. This value cannot be too low. A test case should ensure
	/// that combined with `AdjustmentVariable`, we can recover from the minimum.
	/// See `multiplier_can_grow_from_zero` in integration_tests.rs.
	/// This value is currently only used by pallet-transaction-payment as an assertion that the
	/// next multiplier is always > min value.
	pub MinimumMultiplier: Multiplier = Multiplier::saturating_from_rational(1, 1_000_000u128);
	pub const OperationalFeeMultiplier: u8 = 5;
}

pub struct WeightToFee;
impl WeightToFeePolynomial for WeightToFee {
	type Balance = Balance;
	fn polynomial() -> WeightToFeeCoefficients<Self::Balance> {
		let p = CurrencyId::milli::<Balance>();
		let q = 10 * Balance::from(ExtrinsicBaseWeight::get());
		smallvec::smallvec![WeightToFeeCoefficient {
			degree: 1,
			negative: false,
			coeff_frac: Perbill::from_rational(p % q, q),
			coeff_integer: p / q,
		}]
	}
}

impl transaction_payment::Config for Runtime {
	type Event = Event;
	type OnChargeTransaction = transaction_payment::CurrencyAdapter<
		Balances,
		DealWithFees<Runtime, NativeTreasury, Balances>,
	>;
	type OperationalFeeMultiplier = OperationalFeeMultiplier;
	type WeightToFee = WeightToFee;
	type LengthToFee = ConstantMultiplier<Balance, TransactionByteFee>;
	type FeeMultiplierUpdate =
		TargetedFeeAdjustment<Self, TargetBlockFullness, AdjustmentVariable, MinimumMultiplier>;
}

pub struct TransferToTreasuryOrDrop;
impl asset_tx_payment::HandleCredit<AccountId, Tokens> for TransferToTreasuryOrDrop {
	fn handle_credit(credit: fungibles::CreditOf<AccountId, Tokens>) {
		let _ =
			<Tokens as fungibles::Balanced<AccountId>>::resolve(&TreasuryAccount::get(), credit);
	}
}

impl asset_tx_payment::Config for Runtime {
	type Fungibles = Tokens;
	type OnChargeAssetTransaction = asset_tx_payment::FungiblesAdapter<
		PriceConverter<AssetsRegistry>,
		TransferToTreasuryOrDrop,
	>;

	type UseUserConfiguration = ConstBool<true>;

	type WeightInfo = weights::asset_tx_payment::WeightInfo<Runtime>;

	type ConfigurationOrigin = EnsureRootOrHalfNativeCouncil;

	type ConfigurationExistentialDeposit = common::NativeExistentialDeposit;

	type PayableCall = Call;

	type Lock = Assets;

	type BalanceConverter = PriceConverter<AssetsRegistry>;
}

impl sudo::Config for Runtime {
	type Event = Event;
	type Call = Call;
}

parameter_types! {
	/// Deposit required to get an index.
	pub IndexDeposit: Balance = 100 * CurrencyId::unit::<Balance>();
}

impl indices::Config for Runtime {
	type Event = Event;
	type AccountIndex = AccountIndex;
	type Currency = Balances;
	type Deposit = IndexDeposit;
	type WeightInfo = weights::indices::WeightInfo<Runtime>;
}

pub type SignedPayload = generic::SignedPayload<Call, SignedExtra>;

impl<LocalCall> system::offchain::CreateSignedTransaction<LocalCall> for Runtime
where
	Call: From<LocalCall>,
{
	fn create_transaction<C: system::offchain::AppCrypto<Self::Public, Self::Signature>>(
		call: Call,
		public: <Signature as sp_runtime::traits::Verify>::Signer,
		account: AccountId,
		nonce: AccountIndex,
	) -> Option<(Call, <UncheckedExtrinsic as sp_runtime::traits::Extrinsic>::SignaturePayload)> {
		use sp_runtime::{
			generic::{Era, SignedPayload},
			traits::StaticLookup,
			SaturatedConversion,
		};
		let tip = 0;
		// take the biggest period possible.
		let period =
			BlockHashCount::get().checked_next_power_of_two().map(|c| c / 2).unwrap_or(2) as u64;
		let current_block = System::block_number()
			.saturated_into::<u64>()
			// The `System::block_number` is initialized with `n+1`,
			// so the actual block number is `n`.
			.saturating_sub(1);
		let era = Era::mortal(period, current_block);
		let extra = (
			system::CheckNonZeroSender::<Runtime>::new(),
			system::CheckSpecVersion::<Runtime>::new(),
			system::CheckTxVersion::<Runtime>::new(),
			system::CheckGenesis::<Runtime>::new(),
			system::CheckEra::<Runtime>::from(era),
			system::CheckNonce::<Runtime>::from(nonce),
			system::CheckWeight::<Runtime>::new(),
			asset_tx_payment::ChargeAssetTxPayment::<Runtime>::from(tip, None),
		);
		let raw_payload = SignedPayload::new(call, extra)
			.map_err(|_e| {
				// log::warn!("Unable to create signed payload: {:?}", e);
			})
			.ok()?;
		let signature = raw_payload.using_encoded(|payload| C::sign(payload, public))?;
		let address = AccountIdLookup::unlookup(account);
		let (call, extra, _) = raw_payload.deconstruct();
		Some((call, (address, signature, extra)))
	}
}

impl system::offchain::SigningTypes for Runtime {
	type Public = <Signature as sp_runtime::traits::Verify>::Signer;
	type Signature = Signature;
}

impl<C> system::offchain::SendTransactionTypes<C> for Runtime
where
	Call: From<C>,
{
	type OverarchingCall = Call;
	type Extrinsic = UncheckedExtrinsic;
}

//TODO set
parameter_types! {
	pub const StakeLock: BlockNumber = 50;
	pub const StalePrice: BlockNumber = 5;

	/// TODO: discuss with omar/cosmin
	pub MinStake: Balance = 1000 * CurrencyId::unit::<Balance>();
	pub const MaxAnswerBound: u32 = 25;
	pub const MaxAssetsCount: u32 = 100_000;
	pub const MaxHistory: u32 = 20;
	pub const MaxPrePrices: u32 = 40;
	pub const TwapWindow: u16 = 3;
	// cspell:disable-next
	pub const OraclePalletId: PalletId = PalletId(*b"plt_orac");
	pub const MsPerBlock: u64 = MILLISECS_PER_BLOCK as u64;
}

impl oracle::Config for Runtime {
	type Event = Event;
	type Balance = Balance;
	type Currency = Balances;
	type AssetId = CurrencyId;
	type PriceValue = Balance;
	type AuthorityId = oracle::crypto::BathurstStId;
	type MinStake = MinStake;
	type StakeLock = StakeLock;
	type StalePrice = StalePrice;
	type AddOracle = EnsureRootOrHalfNativeCouncil;
	type RewardOrigin = EnsureRootOrHalfNativeCouncil;
	type MaxAnswerBound = MaxAnswerBound;
	type MaxAssetsCount = MaxAssetsCount;
	type TreasuryAccount = TreasuryAccount;
	type MaxHistory = MaxHistory;
	type TwapWindow = TwapWindow;
	type MaxPrePrices = MaxPrePrices;
	type MsPerBlock = MsPerBlock;
	type WeightInfo = weights::oracle::WeightInfo<Runtime>;
	type LocalAssets = CurrencyFactory;
	type Moment = Moment;
	type Time = Timestamp;
	type PalletId = OraclePalletId;
}

// Parachain stuff.
// See https://github.com/paritytech/cumulus/blob/polkadot-v0.9.8/polkadot-parachains/rococo/src/lib.rs for details.
parameter_types! {
	/// 1/4 of block weight is reserved for XCMP
	pub const ReservedXcmpWeight: Weight = MAXIMUM_BLOCK_WEIGHT / 4;
	/// 1/4 of block weight is reserved for handling Downward messages
	pub const ReservedDmpWeight: Weight = MAXIMUM_BLOCK_WEIGHT / 4;
}

impl cumulus_pallet_parachain_system::Config for Runtime {
	type Event = Event;
	type OnSystemEvent = ();
	type SelfParaId = parachain_info::Pallet<Runtime>;
	type OutboundXcmpMessageSource = XcmpQueue;
	type DmpMessageHandler = DmpQueue;
	type ReservedDmpWeight = ReservedDmpWeight;
	type XcmpMessageHandler = XcmpQueue;
	type ReservedXcmpWeight = ReservedXcmpWeight;
	type CheckAssociatedRelayNumber = cumulus_pallet_parachain_system::RelayNumberStrictlyIncreases;
}

impl parachain_info::Config for Runtime {}

parameter_types! {
	pub const UncleGenerations: u32 = 0;
}

impl authorship::Config for Runtime {
	type FindAuthor = session::FindAccountFromAuthorIndex<Self, Aura>;
	type UncleGenerations = UncleGenerations;
	type FilterUncle = ();
	type EventHandler = (CollatorSelection,);
}

//TODO set
parameter_types! {
	pub const Period: u32 = 6 * HOURS;
	pub const Offset: u32 = 0;
}

impl session::Config for Runtime {
	type Event = Event;
	type ValidatorId = <Self as system::Config>::AccountId;
	// we don't have stash and controller, thus we don't need the convert as well.
	type ValidatorIdOf = collator_selection::IdentityCollator;
	type ShouldEndSession = session::PeriodicSessions<Period, Offset>;
	type NextSessionRotation = session::PeriodicSessions<Period, Offset>;
	type SessionManager = CollatorSelection;
	// Essentially just Aura, but lets be pedantic.
	type SessionHandler =
		<opaque::SessionKeys as sp_runtime::traits::OpaqueKeys>::KeyTypeIdProviders;
	type Keys = opaque::SessionKeys;
	type WeightInfo = weights::session::WeightInfo<Runtime>;
}

parameter_types! {
	/// Lifted from Statemine:
	/// https://github.com/paritytech/cumulus/blob/935bac869a72baef17e46d2ae1abc8c0c650cef5/polkadot-parachains/statemine/src/lib.rs?#L666-L672
	pub const PotId: PalletId = PalletId(*b"PotStake");
	pub const MaxCandidates: u32 = 1000;
	pub const SessionLength: BlockNumber = 6 * HOURS;
	pub const MaxInvulnerables: u32 = 100;
	pub const MinCandidates: u32 = 5;
}

impl collator_selection::Config for Runtime {
	type Event = Event;
	type Currency = Balances;
	type UpdateOrigin = EnsureRootOrHalfNativeCouncil;
	type PotId = PotId;
	type MaxCandidates = MaxCandidates;
	type MinCandidates = MinCandidates;
	type MaxInvulnerables = MaxInvulnerables;
	// should be a multiple of session or things will get inconsistent
	type KickThreshold = Period;
	type ValidatorId = <Self as system::Config>::AccountId;
	type ValidatorIdOf = collator_selection::IdentityCollator;
	type ValidatorRegistration = Session;
	type WeightInfo = weights::collator_selection::WeightInfo<Runtime>;
}

pub struct DustRemovalWhitelist;
impl Contains<AccountId> for DustRemovalWhitelist {
	fn contains(a: &AccountId) -> bool {
		let account: AccountId = TreasuryPalletId::get().into_account_truncating();
		let account2: AccountId = PotId::get().into_account_truncating();
		vec![&account, &account2].contains(&a)
	}
}

parameter_types! {
	pub TreasuryAccount: AccountId = TreasuryPalletId::get().into_account_truncating();
}

type ReserveIdentifier = [u8; 8];
impl orml_tokens::Config for Runtime {
	type Event = Event;
	type Balance = Balance;
	type Amount = Amount;
	type CurrencyId = CurrencyId;
	type WeightInfo = weights::tokens::WeightInfo<Runtime>;
	type ExistentialDeposits = MultiExistentialDeposits;
	type OnDust = orml_tokens::TransferDust<Runtime, TreasuryAccount>;
	type MaxLocks = MaxLocks;
	type ReserveIdentifier = ReserveIdentifier;
	type MaxReserves = ConstU32<2>;
	type DustRemovalWhitelist = DustRemovalWhitelist;
	type OnNewTokenAccount = ();
	type OnKilledTokenAccount = ();
}

parameter_types! {
	pub const LiquidRewardId: PalletId = PalletId(*b"Liquided");
	pub const CrowdloanCurrencyId: CurrencyId = CurrencyId::CROWD_LOAN;
	/// total contributed to our crowdloan.
	pub const TokenTotal: Balance = 200_000_000_000_000_000;
}

parameter_types! {
	pub const TreasuryPalletId: PalletId = PalletId(*b"picatrsy");
	/// percentage of proposal that most be bonded by the proposer
	pub const ProposalBond: Permill = Permill::from_percent(5);
	// TODO: rationale?
	pub ProposalBondMinimum: Balance = 5 * CurrencyId::unit::<Balance>();
	pub ProposalBondMaximum: Balance = 1000 * CurrencyId::unit::<Balance>();
	pub const SpendPeriod: BlockNumber = 7 * DAYS;
	pub const Burn: Permill = Permill::from_percent(0);

	pub const MaxApprovals: u32 = 30;
}

parameter_types! {
	pub MaximumSchedulerWeight: Weight = Perbill::from_percent(80) *
	RuntimeBlockWeights::get().max_block;
	pub const MaxScheduledPerBlock: u32 = 50;
  pub const NoPreimagePostponement: Option<u32> = Some(10);
}

impl scheduler::Config for Runtime {
	type Event = Event;
	type Origin = Origin;
	type PalletsOrigin = OriginCaller;
	type Call = Call;
	type MaximumWeight = MaximumSchedulerWeight;
	type ScheduleOrigin = EnsureRoot<AccountId>;
	type OriginPrivilegeCmp = EqualPrivilegeOnly;
	type MaxScheduledPerBlock = MaxScheduledPerBlock;
	type PreimageProvider = Preimage;
	type NoPreimagePostponement = NoPreimagePostponement;
	type WeightInfo = scheduler::weights::SubstrateWeight<Runtime>;
}

impl utility::Config for Runtime {
	type Event = Event;
	type Call = Call;
	type PalletsOrigin = OriginCaller;
	type WeightInfo = weights::utility::WeightInfo<Runtime>;
}

impl InstanceFilter<Call> for ProxyType {
	fn filter(&self, c: &Call) -> bool {
		match self {
			ProxyType::Any => true,
			ProxyType::Governance => matches!(
				c,
				Call::Democracy(..) |
					Call::Council(..) | Call::TechnicalCollective(..) |
					Call::Treasury(..) | Call::Utility(..)
			),
			ProxyType::CancelProxy => {
				// TODO (vim): We might not need this
				matches!(c, Call::Proxy(pallet_account_proxy::Call::reject_announcement { .. }))
			},
		}
	}
	fn is_superset(&self, o: &Self) -> bool {
		match (self, o) {
			(x, y) if x == y => true,
			(ProxyType::Any, _) => true,
			(_, ProxyType::Any) => false,
			_ => false,
		}
	}
}

parameter_types! {
	pub MaxProxies : u32 = 4;
	pub MaxPending : u32 = 32;
	// just make dali simple to proxy
	pub ProxyPrice: Balance = 0;
}

impl pallet_account_proxy::Config for Runtime {
	type Event = Event;
	type Call = Call;
	type Currency = Assets;
	type ProxyType = ProxyType;
	type ProxyDepositBase = ProxyPrice;
	type ProxyDepositFactor = ProxyPrice;
	type MaxProxies = MaxProxies;
	type WeightInfo = weights::account_proxy::WeightInfo<Runtime>;
	type MaxPending = MaxPending;
	type CallHasher = BlakeTwo256;
	type AnnouncementDepositBase = ProxyPrice;
	type AnnouncementDepositFactor = ProxyPrice;
}

parameter_types! {
	pub const FnftPalletId: PalletId = PalletId(*b"pal_fnft");
}

impl pallet_fnft::Config for Runtime {
	type Event = Event;
	type MaxProperties = ConstU32<16>;
	type FinancialNftCollectionId = CurrencyId;
	type FinancialNftInstanceId = FinancialNftInstanceId;
	type ProxyType = ProxyType;
	type AccountProxy = Proxy;
	type ProxyTypeSelector = FnftAccountProxyType;
	type PalletId = FnftPalletId;
}

parameter_types! {
	pub const PreimageMaxSize: u32 = 4096 * 1024;
	pub PreimageBaseDeposit: Balance = 10 * CurrencyId::unit::<Balance>();
}

impl preimage::Config for Runtime {
	type WeightInfo = preimage::weights::SubstrateWeight<Runtime>;
	type Event = Event;
	type Currency = Balances;
	type ManagerOrigin = EnsureRoot<AccountId>;
	type MaxSize = PreimageMaxSize;
	type BaseDeposit = PreimageBaseDeposit;
	type ByteDeposit = PreimageByteDeposit;
}

parameter_types! {
	pub const MaxStrategies: usize = 255;
	pub NativeAssetId: CurrencyId = CurrencyId::PICA;
	pub CreationDeposit: Balance = 10 * CurrencyId::unit::<Balance>();
	pub VaultExistentialDeposit: Balance = 1000 * CurrencyId::unit::<Balance>();
	pub RentPerBlock: Balance = CurrencyId::milli();
	pub const VaultMinimumDeposit: Balance = 10_000;
	pub const VaultMinimumWithdrawal: Balance = 10_000;
	pub const VaultPalletId: PalletId = PalletId(*b"cubic___");
	pub const TombstoneDuration: BlockNumber = DAYS * 7;
}

impl vault::Config for Runtime {
	type Event = Event;
	type Balance = Balance;
	type CurrencyFactory = CurrencyFactory;
	type AssetId = CurrencyId;
	type Currency = Assets;
	type Convert = sp_runtime::traits::ConvertInto;
	type PalletId = VaultPalletId;
	type MaxStrategies = MaxStrategies;
	type CreationDeposit = CreationDeposit;
	type ExistentialDeposit = VaultExistentialDeposit;
	type RentPerBlock = RentPerBlock;
	type NativeCurrency = Balances;
	type MinimumDeposit = VaultMinimumDeposit;
	type MinimumWithdrawal = VaultMinimumWithdrawal;
	type TombstoneDuration = TombstoneDuration;
	type VaultId = u64;
	type WeightInfo = weights::vault::WeightInfo<Runtime>;
}

impl currency_factory::Config for Runtime {
	type Event = Event;
	type AssetId = CurrencyId;
	type AddOrigin = EnsureRootOrHalfNativeCouncil;
	type WeightInfo = weights::currency_factory::WeightInfo<Runtime>;
	type Balance = Balance;
}

impl assets_registry::Config for Runtime {
	type Event = Event;
	type LocalAssetId = CurrencyId;
	type CurrencyFactory = CurrencyFactory;
	type ForeignAssetId = composable_traits::xcm::assets::XcmAssetLocation;
	type UpdateAssetRegistryOrigin = EnsureRootOrHalfNativeCouncil;
	type ParachainOrGovernanceOrigin = EnsureRootOrHalfNativeCouncil;
	type Balance = Balance;
	type WeightInfo = weights::assets_registry::WeightInfo<Runtime>;
}

impl assets::Config for Runtime {
	type NativeAssetId = NativeAssetId;
	type GenerateCurrencyId = CurrencyFactory;
	type AssetId = CurrencyId;
	type Balance = Balance;
	type NativeCurrency = Balances;
	type MultiCurrency = Tokens;
	type WeightInfo = ();
	type AdminOrigin = EnsureRootOrHalfNativeCouncil;
	type GovernanceRegistry = GovernanceRegistry;
	type CurrencyValidator = ValidateCurrencyId;
}

parameter_types! {
	  pub const CrowdloanRewardsId: PalletId = PalletId(*b"pal_crow");
	  pub const CrowdloanRewardsLockId: LockIdentifier = *b"clr_lock";
	  pub const InitialPayment: Perbill = Perbill::from_percent(25);
	  pub const OverFundedThreshold: Perbill = Perbill::from_percent(1);
	  pub const VestingStep: Moment = 1;
	  pub const Prefix: &'static [u8] = b"picasso-";
	  pub const LockCrowdloanRewards: bool = true;
}

impl crowdloan_rewards::Config for Runtime {
	type Event = Event;
	type Balance = Balance;
	type RewardAsset = Assets;
	type AdminOrigin = EnsureRootOrHalfNativeCouncil;
	type Convert = sp_runtime::traits::ConvertInto;
	type RelayChainAccountId = sp_runtime::AccountId32;
	type InitialPayment = InitialPayment;
	type OverFundedThreshold = OverFundedThreshold;
	type VestingStep = VestingStep;
	type Prefix = Prefix;
	type WeightInfo = weights::crowdloan_rewards::WeightInfo<Runtime>;
	type PalletId = CrowdloanRewardsId;
	type Moment = Moment;
	type Time = Timestamp;
	type LockId = CrowdloanRewardsLockId;
	type LockByDefault = LockCrowdloanRewards;
}

parameter_types! {
	pub const StakingRewardsPalletId : PalletId = PalletId(*b"stk_rwrd");
	pub const MaxStakingDurationPresets : u32 = 10;
	pub const MaxRewardConfigsPerPool : u32 = 10;
	pub const PicaAssetId : CurrencyId = CurrencyId::PICA;
	pub const PbloAssetId : CurrencyId = CurrencyId::PBLO;
	pub const XPicaAssetId: CurrencyId = CurrencyId::xPICA;
	pub const XPbloAssetId: CurrencyId = CurrencyId::xPBLO;
	pub const PicaStakeFinancialNftCollectionId: CurrencyId = CurrencyId::PICA_STAKE_FNFT_COLLECTION;
	pub const PbloStakeFinancialNftCollectionId: CurrencyId = CurrencyId::PBLO_STAKE_FNFT_COLLECTION;
	pub const StakingRewardsLockId: LockIdentifier = *b"stk_lock";
}

impl pallet_staking_rewards::Config for Runtime {
	type Event = Event;
	type Balance = Balance;
	type AssetId = CurrencyId;
	type Assets = Assets;
	type CurrencyFactory = CurrencyFactory;
	type UnixTime = Timestamp;
	type ReleaseRewardsPoolsBatchSize = frame_support::traits::ConstU8<13>;
	type PalletId = StakingRewardsPalletId;
	type MaxStakingDurationPresets = MaxStakingDurationPresets;
	type MaxRewardConfigsPerPool = MaxRewardConfigsPerPool;
	type RewardPoolCreationOrigin = EnsureRootOrHalfNativeCouncil;
	type WeightInfo = weights::pallet_staking_rewards::WeightInfo<Runtime>;
	type RewardPoolUpdateOrigin = EnsureRootOrHalfNativeCouncil;
	type FinancialNft = Fnft;
	type FinancialNftInstanceId = FinancialNftInstanceId;
	type PicaAssetId = PicaAssetId;
	type PbloAssetId = PbloAssetId;
	type XPicaAssetId = XPicaAssetId;
	type XPbloAssetId = XPbloAssetId;
	type PicaStakeFinancialNftCollectionId = PicaStakeFinancialNftCollectionId;
	type PbloStakeFinancialNftCollectionId = PbloStakeFinancialNftCollectionId;
	type LockId = StakingRewardsLockId;
	type TreasuryAccount = TreasuryAccount;
	type ExistentialDeposits = MultiExistentialDeposits;
}

/// The calls we permit to be executed by extrinsics
// TODO(hussein-aitlahcen):
// remove IBC pallets from the call filter once centauri is merged
pub struct BaseCallFilter;
impl Contains<Call> for BaseCallFilter {
	fn contains(call: &Call) -> bool {
		!(call_filter::Pallet::<Runtime>::contains(call) ||
			matches!(call, Call::Tokens(_) | Call::Indices(_) | Call::Treasury(_)))
	}
}

impl call_filter::Config for Runtime {
	type Event = Event;
	type UpdateOrigin = EnsureRootOrOneThirdNativeTechnical;
	type Hook = ();
	type WeightInfo = ();
	type MaxStringSize = MaxStringSize;
}

parameter_types! {
	pub const MaxVestingSchedule: u32 = 100;
	pub MinVestedTransfer: u64 = 10 * CurrencyId::unit::<u64>();
}

impl vesting::Config for Runtime {
	type Currency = Assets;
	type Event = Event;
	type MaxVestingSchedules = MaxVestingSchedule;
	type MinVestedTransfer = MinVestedTransfer;
	type VestedTransferOrigin = EnsureRootOrHalfNativeCouncil;
	type WeightInfo = weights::vesting::WeightInfo<Runtime>;
	type Moment = Moment;
	type Time = Timestamp;
	type VestingScheduleId = u128;
}

parameter_types! {
	// cspell:disable-next
	pub const BondedFinanceId: PalletId = PalletId(*b"bondedfi");
	pub MinReward: Balance = 100 * CurrencyId::unit::<Balance>();
	pub Stake: Balance = 10 * CurrencyId::unit::<Balance>();
}

impl bonded_finance::Config for Runtime {
	type AdminOrigin = EnsureRootOrHalfNativeCouncil;
	type BondOfferId = BondOfferId;
	type Convert = sp_runtime::traits::ConvertInto;
	type Currency = Assets;
	type Event = Event;
	type MinReward = MinReward;
	type NativeCurrency = Balances;
	type PalletId = BondedFinanceId;
	type Stake = Stake;
	type Vesting = Vesting;
	type WeightInfo = weights::bonded_finance::WeightInfo<Runtime>;
}

parameter_types! {
	pub const DutchAuctionId: PalletId = PalletId(*b"dtch_ctn");
}

impl composable_traits::defi::DeFiComposableConfig for Runtime {
	type MayBeAssetId = CurrencyId;
	type Balance = Balance;
}

impl dutch_auction::Config for Runtime {
	type NativeCurrency = Balances;
	type Event = Event;
	type MultiCurrency = Assets;
	type PalletId = DutchAuctionId;
	type OrderId = u128;
	type UnixTime = Timestamp;
	type WeightInfo = weights::dutch_auction::WeightInfo<Runtime>;
	type PositionExistentialDeposit = NativeExistentialDeposit;
	type XcmOrigin = Origin;
	type AdminOrigin = EnsureRootOrHalfNativeCouncil;
	type XcmSender = XcmRouter;
}

parameter_types! {
	pub const MosaicId: PalletId = PalletId(*b"plmosaic");
	pub const MinimumTTL: BlockNumber = 10;
	pub const MinimumTimeLockPeriod: BlockNumber = 20;
}

impl mosaic::Config for Runtime {
	type Event = Event;
	type PalletId = MosaicId;
	type Assets = Assets;
	type MinimumTTL = MinimumTTL;
	type MinimumTimeLockPeriod = MinimumTimeLockPeriod;
	type BudgetPenaltyDecayer = mosaic::BudgetPenaltyDecayer<Balance, BlockNumber>;
	type NetworkId = u32;
	type RemoteAssetId = MosaicRemoteAssetId;
	type ControlOrigin = EnsureRootOrHalfNativeCouncil;
	type WeightInfo = weights::mosaic::WeightInfo<Runtime>;
	type RemoteAmmId = u128; // TODO: Swap to U256?
	type AmmMinimumAmountOut = u128;
}

pub type LiquidationStrategyId = u32;
pub type OrderId = u128;

parameter_types! {
	pub const LiquidationsPalletId: PalletId = PalletId(*b"liqdatns");
}

impl liquidations::Config for Runtime {
	type Event = Event;
	type UnixTime = Timestamp;
	type DutchAuction = DutchAuction;
	type LiquidationStrategyId = LiquidationStrategyId;
	type OrderId = OrderId;
	type WeightInfo = weights::liquidations::WeightInfo<Runtime>;
	type PalletId = LiquidationsPalletId;
	type CanModifyStrategies = EnsureRootOrHalfNativeCouncil;
	type XcmSender = XcmRouter;
	type MaxLiquidationStrategiesAmount = ConstU32<10>;
}

parameter_types! {
	pub const MaxLendingCount: u32 = 10;
	pub LendingPalletId: PalletId = PalletId(*b"liqiudat");
	pub OracleMarketCreationStake: Balance = 300;
	pub const MaxLiquidationBatchSize: u32 = 1000;
}

impl lending::Config for Runtime {
	type Event = Event;
	type Oracle = Oracle;
	type VaultId = u64;
	type Vault = Vault;
	type CurrencyFactory = CurrencyFactory;
	type MultiCurrency = Assets;
	type Liquidation = Liquidations;
	type UnixTime = Timestamp;
	type MaxMarketCount = MaxLendingCount;
	type AuthorityId = oracle::crypto::BathurstStId;
	type WeightInfo = weights::lending::WeightInfo<Runtime>;
	type LiquidationStrategyId = u32;
	type OracleMarketCreationStake = OracleMarketCreationStake;
	type PalletId = LendingPalletId;
	type NativeCurrency = Balances;
	type MaxLiquidationBatchSize = MaxLiquidationBatchSize;
	type WeightToFee = WeightToFee;
}

parameter_types! {
  pub PabloId: PalletId = PalletId(*b"pall_pab");
  pub LbpMinSaleDuration: BlockNumber = 3 * HOURS;
  pub LbpMaxSaleDuration: BlockNumber = 30 * DAYS;
  pub LbpMaxInitialWeight: Permill = Permill::from_percent(95);
  pub LbpMinFinalWeight: Permill = Permill::from_percent(5);
  pub TWAPInterval: u64 = (MILLISECS_PER_BLOCK as u64) * 10;
  pub const MaxStakingRewardPools: u32 = 10;
  pub const MillisecsPerBlock: u32 = MILLISECS_PER_BLOCK;
}

impl pablo::Config for Runtime {
	type Event = Event;
	type AssetId = CurrencyId;
	type Balance = Balance;
	type Convert = ConvertInto;
	type CurrencyFactory = CurrencyFactory;
	type Assets = Assets;
	type PoolId = PoolId;
	type PalletId = PabloId;
	type LocalAssets = CurrencyFactory;
	type PoolCreationOrigin = EnsureRootOrHalfNativeCouncil;
	// TODO: consider making it is own origin
	type EnableTwapOrigin = EnsureRootOrHalfNativeCouncil;
	type TWAPInterval = TWAPInterval;
	type Time = Timestamp;
	type WeightInfo = weights::pablo::WeightInfo<Runtime>;
	type MaxStakingRewardPools = MaxStakingRewardPools;
	type MaxRewardConfigsPerPool = MaxRewardConfigsPerPool;
	type MaxStakingDurationPresets = MaxStakingDurationPresets;
	type ManageStaking = StakingRewards;
	type ProtocolStaking = StakingRewards;
	type MsPerBlock = MillisecsPerBlock;
	type PicaAssetId = PicaAssetId;
	type PbloAssetId = PbloAssetId;
	type XPicaAssetId = XPicaAssetId;
	type XPbloAssetId = XPbloAssetId;
	type PicaStakeFinancialNftCollectionId = PicaStakeFinancialNftCollectionId;
	type PbloStakeFinancialNftCollectionId = PbloStakeFinancialNftCollectionId;
}

parameter_types! {
	#[derive(TypeInfo, codec::MaxEncodedLen, codec::Encode)]
	pub const MaxHopsCount: u32 = 4;
	pub DexRouterPalletID: PalletId = PalletId(*b"dex_rout");
}

impl dex_router::Config for Runtime {
	type Event = Event;
	type AssetId = CurrencyId;
	type Balance = Balance;
	type MaxHopsInRoute = MaxHopsCount;
	type PoolId = PoolId;
	type Pablo = Pablo;
	type PalletId = DexRouterPalletID;
	// TODO: consider making it is own origin
	type UpdateRouteOrigin = EnsureRootOrHalfNativeCouncil;
	type WeightInfo = weights::dex_router::WeightInfo<Runtime>;
}

parameter_types! {
	pub const ExpectedBlockTime: u64 = MILLISECS_PER_BLOCK as u64;
	pub const RelayChainId: RelayChain = RelayChain::Rococo;
}

impl pallet_ibc::Config for Runtime {
	type TimeProvider = Timestamp;
	type Event = Event;
	type Currency = Balances;
	const INDEXING_PREFIX: &'static [u8] = b"ibc/";
	const CONNECTION_PREFIX: &'static [u8] = b"ibc/";
	const CHILD_TRIE_KEY: &'static [u8] = b"ibc/";
	const LIGHT_CLIENT_PROTOCOL: pallet_ibc::LightClientProtocol =
		pallet_ibc::LightClientProtocol::Grandpa;
	type ExpectedBlockTime = ExpectedBlockTime;
	type MultiCurrency = Assets;
	type AccountIdConversion = ibc_primitives::IbcAccount;
	type AssetRegistry = AssetsRegistry;
	type CurrencyFactory = CurrencyFactory;
	type WeightInfo = crate::weights::pallet_ibc::WeightInfo<Self>;
	type ParaId = parachain_info::Pallet<Runtime>;
	type RelayChain = RelayChainId;
	type AdminOrigin = EnsureRoot<AccountId>;
}

impl pallet_ibc_ping::Config for Runtime {
	type Event = Event;
	type IbcHandler = Ibc;
}

/// Native <-> Cosmwasm account mapping
/// TODO(hussein-aitlahcen): Probably nicer to have SS58 representation here.
pub struct AccountToAddr;
impl Convert<alloc::string::String, Result<AccountId, ()>> for AccountToAddr {
	fn convert(a: alloc::string::String) -> Result<AccountId, ()> {
		match a.strip_prefix("0x") {
			Some(account_id) => Ok(<[u8; 32]>::try_from(hex::decode(account_id).map_err(|_| ())?)
				.map_err(|_| ())?
				.into()),
			_ => Err(()),
		}
	}
}
impl Convert<AccountId, alloc::string::String> for AccountToAddr {
	fn convert(a: AccountId) -> alloc::string::String {
		alloc::format!("0x{}", hex::encode(a))
	}
}

/// Native <-> Cosmwasm asset mapping
pub struct AssetToDenom;
impl Convert<alloc::string::String, Result<CurrencyId, ()>> for AssetToDenom {
	fn convert(currency_id: alloc::string::String) -> Result<CurrencyId, ()> {
		core::str::FromStr::from_str(&currency_id).map_err(|_| ())
	}
}
impl Convert<CurrencyId, alloc::string::String> for AssetToDenom {
	fn convert(CurrencyId(currency_id): CurrencyId) -> alloc::string::String {
		alloc::format!("{}", currency_id)
	}
}

parameter_types! {
  pub const CosmwasmPalletId: PalletId = PalletId(*b"cosmwasm");
  pub const ChainId: &'static str = "composable-network-dali";
  pub const MaxFrames: u32 = 64;
	pub const MaxCodeSize: u32 = 512 * 1024;
  pub const MaxInstrumentedCodeSize: u32 = 1024 * 1024;
  pub const MaxMessageSize: u32 = 256 * 1024;
  pub const MaxContractLabelSize: u32 = 64;
  pub const MaxContractTrieIdSize: u32 = Hash::len_bytes() as u32;
  pub const MaxInstantiateSaltSize: u32 = 128;
  pub const MaxFundsAssets: u32 = 32;
  pub const CodeTableSizeLimit: u32 = 4096;
  pub const CodeGlobalVariableLimit: u32 = 256;
  pub const CodeParameterLimit: u32 = 128;
  pub const CodeBranchTableSizeLimit: u32 = 256;
  // Not really required as it's embedded.
  pub const CodeStackLimit: u32 = u32::MAX;

  // TODO: benchmark for proper values
  pub const CodeStorageByteDeposit: u32 = 1;
  pub const ContractStorageByteReadPrice: u32 = 1;
  pub const ContractStorageByteWritePrice: u32 = 1;
}

<<<<<<< HEAD
// impl cosmwasm::Config for Runtime {
// 	type Event = Event;
// 	type AccountId = AccountId;
// 	type PalletId = CosmwasmPalletId;
// 	type MaxFrames = MaxFrames;
// 	type MaxCodeSize = MaxCodeSize;
// 	type MaxInstrumentedCodeSize = MaxInstrumentedCodeSize;
// 	type MaxMessageSize = MaxMessageSize;
// 	type AccountToAddr = AccountToAddr;
// 	type AssetToDenom = AssetToDenom;
// 	type Balance = Balance;
// 	type AssetId = CurrencyId;
// 	type Assets = Assets;
// 	type NativeAsset = Balances;
// 	type ChainId = ChainId;
// 	type MaxContractLabelSize = MaxContractLabelSize;
// 	type MaxContractTrieIdSize = MaxContractTrieIdSize;
// 	type MaxInstantiateSaltSize = MaxInstantiateSaltSize;
// 	type MaxFundsAssets = MaxFundsAssets;
// 	type CodeTableSizeLimit = CodeTableSizeLimit;
// 	type CodeGlobalVariableLimit = CodeGlobalVariableLimit;
// 	type CodeParameterLimit = CodeParameterLimit;
// 	type CodeBranchTableSizeLimit = CodeBranchTableSizeLimit;
// 	type CodeStackLimit = CodeStackLimit;
// 	type CodeStorageByteDeposit = CodeStorageByteDeposit;
// 	type ContractStorageByteReadPrice = ContractStorageByteReadPrice;
// 	type ContractStorageByteWritePrice = ContractStorageByteWritePrice;
// 	type UnixTime = Timestamp;
// 	// TODO: proper weights
// 	type WeightInfo = ();
// }
=======
impl cosmwasm::Config for Runtime {
	type Event = Event;
	type AccountIdExtended = AccountId;
	type PalletId = CosmwasmPalletId;
	type MaxFrames = MaxFrames;
	type MaxCodeSize = MaxCodeSize;
	type MaxInstrumentedCodeSize = MaxInstrumentedCodeSize;
	type MaxMessageSize = MaxMessageSize;
	type AccountToAddr = AccountToAddr;
	type AssetToDenom = AssetToDenom;
	type Balance = Balance;
	type AssetId = CurrencyId;
	type Assets = Assets;
	type NativeAsset = Balances;
	type ChainId = ChainId;
	type MaxContractLabelSize = MaxContractLabelSize;
	type MaxContractTrieIdSize = MaxContractTrieIdSize;
	type MaxInstantiateSaltSize = MaxInstantiateSaltSize;
	type MaxFundsAssets = MaxFundsAssets;
	type CodeTableSizeLimit = CodeTableSizeLimit;
	type CodeGlobalVariableLimit = CodeGlobalVariableLimit;
	type CodeParameterLimit = CodeParameterLimit;
	type CodeBranchTableSizeLimit = CodeBranchTableSizeLimit;
	type CodeStackLimit = CodeStackLimit;
	type CodeStorageByteDeposit = CodeStorageByteDeposit;
	type ContractStorageByteReadPrice = ContractStorageByteReadPrice;
	type ContractStorageByteWritePrice = ContractStorageByteWritePrice;
	type UnixTime = Timestamp;
	// TODO: proper weights
	type WeightInfo = cosmwasm::weights::SubstrateWeight<Runtime>;
}
>>>>>>> d9f68be1

construct_runtime!(
	pub enum Runtime where
		Block = Block,
		NodeBlock = opaque::Block,
		UncheckedExtrinsic = UncheckedExtrinsic
	{
		System: system = 0,
		Timestamp: timestamp = 1,
		Sudo: sudo = 2,
		RandomnessCollectiveFlip: randomness_collective_flip = 3,
		TransactionPayment: transaction_payment = 4,
		AssetTxPayment : asset_tx_payment  = 12,
		Indices: indices = 5,
		Balances: balances = 6,
		Identity: identity = 7,
		Multisig: multisig = 8,

		// Parachains stuff
		ParachainSystem: cumulus_pallet_parachain_system = 10,
		ParachainInfo: parachain_info = 11,

		// Collator support. the order of these 5 are important and shall not change.
		Authorship: authorship = 20,
		CollatorSelection: collator_selection = 21,
		Session: session = 22,
		Aura: aura = 23,
		AuraExt: cumulus_pallet_aura_ext = 24,

		// Runtime Native token Governance utilities
		Council: collective::<Instance1> = 30,
		CouncilMembership: membership::<Instance1> = 31,
		Treasury: treasury::<Instance1> = 32,
		Democracy: democracy::<Instance1> = 33,
		TechnicalCollective: collective::<Instance2> = 70,
		TechnicalMembership: membership::<Instance2> = 71,


		// helpers/utilities
		Scheduler: scheduler = 34,
		Utility: utility = 35,
		Preimage: preimage = 36,
		Proxy: pallet_account_proxy = 37,

		// XCM helpers.
		XcmpQueue: cumulus_pallet_xcmp_queue = 40,
		RelayerXcm: pallet_xcm = 41,
		CumulusXcm: cumulus_pallet_xcm = 42,
		DmpQueue: cumulus_pallet_dmp_queue = 43,
		XTokens: orml_xtokens = 44,
		UnknownTokens: orml_unknown_tokens = 45,

		Tokens: orml_tokens = 51,
		Oracle: oracle = 52,
		CurrencyFactory: currency_factory = 53,
		Vault: vault = 54,
		AssetsRegistry: assets_registry = 55,
		GovernanceRegistry: governance_registry = 56,
		Assets: assets = 57,
		CrowdloanRewards: crowdloan_rewards = 58,
		Vesting: vesting = 59,
		BondedFinance: bonded_finance = 60,
		DutchAuction: dutch_auction = 61,
		Mosaic: mosaic = 62,
		Liquidations: liquidations = 63,
		Lending: lending = 64,
		Pablo: pablo = 65,
		DexRouter: dex_router = 66,
		// Note the ordering below is important as staking rewards genesis
		// depends on fNFT being initialized before it.
		Fnft: pallet_fnft = 67,
		StakingRewards: pallet_staking_rewards = 68,

		CallFilter: call_filter = 140,

		// IBC Support
		IbcPing: pallet_ibc_ping = 151,
		Ibc: pallet_ibc = 152,

		//   // Cosmwasm support
		//   Cosmwasm: cosmwasm = 180
	}
);

/// Block header type as expected by this runtime.
pub type Header = generic::Header<BlockNumber, BlakeTwo256>;
/// Block type as expected by this runtime.
pub type Block = generic::Block<Header, UncheckedExtrinsic>;

/// The SignedExtension to the basic transaction logic.
pub type SignedExtra = (
	system::CheckNonZeroSender<Runtime>,
	system::CheckSpecVersion<Runtime>,
	system::CheckTxVersion<Runtime>,
	system::CheckGenesis<Runtime>,
	system::CheckEra<Runtime>,
	system::CheckNonce<Runtime>,
	system::CheckWeight<Runtime>,
	asset_tx_payment::ChargeAssetTxPayment<Runtime>,
);
/// Unchecked extrinsic type as expected by this runtime.
pub type UncheckedExtrinsic = generic::UncheckedExtrinsic<Address, Call, Signature, SignedExtra>;

// Migration for scheduler pallet to move from a plain Call to a CallOrHash.
pub struct SchedulerMigrationV3;
impl OnRuntimeUpgrade for SchedulerMigrationV3 {
	fn on_runtime_upgrade() -> frame_support::weights::Weight {
		Scheduler::migrate_v2_to_v3()
	}
}
/// Executive: handles dispatch to the various modules.
pub type Executive = executive::Executive<
	Runtime,
	Block,
	system::ChainContext<Runtime>,
	Runtime,
	AllPalletsWithSystem,
	SchedulerMigrationV3,
>;

#[cfg(feature = "runtime-benchmarks")]
#[macro_use]
extern crate frame_benchmarking;

#[cfg(feature = "runtime-benchmarks")]
mod benches {
	use frame_benchmarking::define_benchmarks;
	define_benchmarks!(
		[frame_system, SystemBench::<Runtime>]
		[session, SessionBench::<Runtime>]
		[timestamp, Timestamp]
	// TODO: broken
		// [collator_selection, CollatorSelection]
		[indices, Indices]
		[membership, CouncilMembership]
		[treasury, Treasury]
		[scheduler, Scheduler]
		[collective, Council]
		[utility, Utility]
		[identity, Identity]
		[multisig, Multisig]
		[vault, Vault]
		[vesting, Vesting]
		[oracle, Oracle]
		[dutch_auction, DutchAuction]
		[currency_factory, CurrencyFactory]
		[mosaic, Mosaic]
		[liquidations, Liquidations]
		[bonded_finance, BondedFinance]
		[lending, Lending]
		[assets_registry, AssetsRegistry]
		[pablo, Pablo]
		[pallet_staking_rewards, StakingRewards]
		[pallet_account_proxy, Proxy]
		[dex_router, DexRouter]
<<<<<<< HEAD
		[pallet_ibc, Ibc]
=======
		[cosmwasm, Cosmwasm]
	// TODO: Broken
		// [pallet_ibc, Ibc]
		// [ibc_transfer, Transfer]
>>>>>>> d9f68be1
	);
}

impl_runtime_apis! {
	impl lending_runtime_api::LendingRuntimeApi<Block, MarketId> for Runtime {
		fn current_interest_rate(_market_id: MarketId) -> SafeRpcWrapper<Rate> {
			SafeRpcWrapper(
				// TODO: Actually implement this
				Rate::max_value()
				// lending::BorrowIndex::<Runtime>::get(market_id)
				// 	.unwrap_or_else(Rate::zero)
			)
		}
	}

	impl assets_runtime_api::AssetsRuntimeApi<Block, CurrencyId, AccountId, Balance> for Runtime {
		fn balance_of(SafeRpcWrapper(asset_id): SafeRpcWrapper<CurrencyId>, account_id: AccountId) -> SafeRpcWrapper<Balance> /* Balance */ {
			SafeRpcWrapper(<Assets as fungibles::Inspect::<AccountId>>::balance(asset_id, &account_id))
		}

		fn list_assets() -> Vec<Asset> {
			CurrencyId::list_assets()
		}
	}

	impl crowdloan_rewards_runtime_api::CrowdloanRewardsRuntimeApi<Block, AccountId, Balance> for Runtime {
		fn amount_available_to_claim_for(account_id: AccountId) -> SafeRpcWrapper<Balance> {
			SafeRpcWrapper (
				crowdloan_rewards::amount_available_to_claim_for::<Runtime>(account_id)
					.unwrap_or_else(|_| Balance::zero())
			)
		}
	}

	impl pablo_runtime_api::PabloRuntimeApi<Block, AccountId, PoolId, CurrencyId, Balance> for Runtime {
		fn prices_for(
			pool_id: PoolId,
			base_asset_id: CurrencyId,
			quote_asset_id: CurrencyId,
			amount: Balance
		) -> PriceAggregate<SafeRpcWrapper<PoolId>, SafeRpcWrapper<CurrencyId>, SafeRpcWrapper<Balance>> {
			pablo::prices_for::<Runtime>(
				pool_id,
				base_asset_id,
				quote_asset_id,
				amount
			)
			.map(|p| PriceAggregate{
				pool_id: SafeRpcWrapper(p.pool_id),
				base_asset_id: SafeRpcWrapper(p.base_asset_id),
				quote_asset_id: SafeRpcWrapper(p.quote_asset_id),
				spot_price: SafeRpcWrapper(p.spot_price)
			})
			.unwrap_or_else(|_| PriceAggregate{
				pool_id: SafeRpcWrapper(pool_id),
				base_asset_id: SafeRpcWrapper(base_asset_id),
				quote_asset_id: SafeRpcWrapper(quote_asset_id),
				spot_price: SafeRpcWrapper(0_u128)
			})
		}

		fn simulate_add_liquidity(
			who: SafeRpcWrapper<AccountId>,
			pool_id: SafeRpcWrapper<PoolId>,
			amounts: BTreeMap<SafeRpcWrapper<CurrencyId>, SafeRpcWrapper<Balance>>,
		) -> SafeRpcWrapper<Balance> {
			let amounts: BTreeMap<CurrencyId, Balance> = amounts.iter().map(|(k, v)| (k.0,v.0)).collect();
			SafeRpcWrapper(
				<Pablo as Amm>::simulate_add_liquidity(
					&who.0,
					pool_id.0,
					amounts,
				)
				.unwrap_or_else(|_| Zero::zero())
			)
		}

		fn simulate_remove_liquidity(
			who: SafeRpcWrapper<AccountId>,
			pool_id: SafeRpcWrapper<PoolId>,
			lp_amount: SafeRpcWrapper<Balance>,
			min_expected_amounts: BTreeMap<SafeRpcWrapper<CurrencyId>, SafeRpcWrapper<Balance>>,
		) -> RemoveLiquiditySimulationResult<SafeRpcWrapper<CurrencyId>, SafeRpcWrapper<Balance>> {
			let min_expected_amounts: BTreeMap<_, _> = min_expected_amounts.iter().map(|(k, v)| (k.0, v.0)).collect();
			let currency_pair = <Pablo as Amm>::currency_pair(pool_id.0).unwrap_or_else(|_| CurrencyPair::new(CurrencyId::INVALID, CurrencyId::INVALID));
			let lp_token = <Pablo as Amm>::lp_token(pool_id.0).unwrap_or(CurrencyId::INVALID);
			let simulate_remove_liquidity_result = <Pablo as Amm>::simulate_remove_liquidity(&who.0, pool_id.0, lp_amount.0, min_expected_amounts)
				.unwrap_or_else(|_|
					RemoveLiquiditySimulationResult{
						assets: BTreeMap::from([
									(currency_pair.base, Zero::zero()),
									(currency_pair.quote, Zero::zero()),
									(lp_token, Zero::zero())
						])
					}
				);
			let mut new_map = BTreeMap::new();
			for (k,v) in simulate_remove_liquidity_result.assets.iter() {
				new_map.insert(SafeRpcWrapper(*k), SafeRpcWrapper(*v));
			}
			RemoveLiquiditySimulationResult{
				assets: new_map
			}

		}
	}

	// impl cosmwasm_runtime_api::CosmwasmRuntimeApi<Block, AccountId, CurrencyId, Balance, Vec<u8>> for Runtime {
	// 	fn query(
	// 		contract: AccountId,
	// 		gas: u64,
	// 		query_request: Vec<u8>,
	// 	) -> Result<Vec<u8>, Vec<u8>>{
	// 		match cosmwasm::query::<Runtime>(
	// 			contract,
	// 			gas,
	// 			query_request,
	// 		) {
	// 			Ok(response) => Ok(response.0),
	// 			Err(err) => Err(alloc::format!("{:?}", err).into_bytes())
	// 		}
	// 	}

	// 	fn instantiate(
	// 		instantiator: AccountId,
	// 		code_id: u64,
	// 		salt: Vec<u8>,
	// 		admin: Option<AccountId>,
	// 		label: Vec<u8>,
	// 		funds: BTreeMap<CurrencyId, (Balance, bool)>,
	// 		gas: u64,
	// 		message: Vec<u8>,
	// 	) -> Result<AccountId, Vec<u8>> {
	// 		cosmwasm::instantiate::<Runtime>(
	// 			instantiator,
	// 			code_id,
	// 			salt,
	// 			admin,
	// 			label,
	// 			funds,
	// 			gas,
	// 			message
	// 		).map_err(|err| alloc::format!("{:?}", err).into_bytes())
	// 	}
	// }

	impl sp_api::Core<Block> for Runtime {
		fn version() -> RuntimeVersion {
			VERSION
		}

		fn execute_block(block: Block) {
			Executive::execute_block(block);
		}

		fn initialize_block(header: &<Block as BlockT>::Header) {
			Executive::initialize_block(header)
		}
	}

	impl sp_api::Metadata<Block> for Runtime {
		fn metadata() -> OpaqueMetadata {
			OpaqueMetadata::new(Runtime::metadata().into())
		}
	}

	impl sp_block_builder::BlockBuilder<Block> for Runtime {
		fn apply_extrinsic(extrinsic: <Block as BlockT>::Extrinsic) -> ApplyExtrinsicResult {
			Executive::apply_extrinsic(extrinsic)
		}

		fn finalize_block() -> <Block as BlockT>::Header {
			Executive::finalize_block()
		}

		fn inherent_extrinsics(data: sp_inherents::InherentData) -> Vec<<Block as BlockT>::Extrinsic> {
			data.create_extrinsics()
		}

		fn check_inherents(
			block: Block,
			data: sp_inherents::InherentData,
		) -> sp_inherents::CheckInherentsResult {
			data.check_extrinsics(&block)
		}
	}

	impl sp_transaction_pool::runtime_api::TaggedTransactionQueue<Block> for Runtime {
		fn validate_transaction(
			source: TransactionSource,
			tx: <Block as BlockT>::Extrinsic,
			block_hash: <Block as BlockT>::Hash,
		) -> TransactionValidity {
			Executive::validate_transaction(source, tx, block_hash)
		}
	}

	impl sp_offchain::OffchainWorkerApi<Block> for Runtime {
		fn offchain_worker(header: &<Block as BlockT>::Header) {
			Executive::offchain_worker(header)
		}
	}

	impl sp_consensus_aura::AuraApi<Block, AuraId> for Runtime {
		fn slot_duration() -> sp_consensus_aura::SlotDuration {
			sp_consensus_aura::SlotDuration::from_millis(Aura::slot_duration())
		}

		fn authorities() -> Vec<AuraId> {
			Aura::authorities().into_inner()
		}
	}

	impl sp_session::SessionKeys<Block> for Runtime {
		fn generate_session_keys(seed: Option<Vec<u8>>) -> Vec<u8> {
			opaque::SessionKeys::generate(seed)
		}

		fn decode_session_keys(
			encoded: Vec<u8>,
		) -> Option<Vec<(Vec<u8>, KeyTypeId)>> {
			opaque::SessionKeys::decode_into_raw_public_keys(&encoded)
		}
	}

	impl cumulus_primitives_core::CollectCollationInfo<Block> for Runtime {
		fn collect_collation_info(header: &<Block as BlockT>::Header) -> cumulus_primitives_core::CollationInfo {
			ParachainSystem::collect_collation_info(header)
		}
	}

	impl system_rpc_runtime_api::AccountNonceApi<Block, AccountId, AccountIndex> for Runtime {
		fn account_nonce(account: AccountId) -> AccountIndex {
			System::account_nonce(account)
		}
	}

	impl transaction_payment_rpc_runtime_api::TransactionPaymentApi<Block, Balance> for Runtime {
		fn query_info(
			uxt: <Block as BlockT>::Extrinsic,
			len: u32,
		) -> transaction_payment_rpc_runtime_api::RuntimeDispatchInfo<Balance> {
			TransactionPayment::query_info(uxt, len)
		}
		fn query_fee_details(
			uxt: <Block as BlockT>::Extrinsic,
			len: u32,
		) -> transaction_payment::FeeDetails<Balance> {
			TransactionPayment::query_fee_details(uxt, len)
		}
	}

	impl<Call, AccountId> simnode_apis::CreateTransactionApi<Block, AccountId, Call> for Runtime
		where
			Call: Codec,
			AccountId: Codec + EncodeLike<AccountId32> + Into<AccountId32> + Clone+ PartialEq + TypeInfo + Debug,
	{
		fn create_transaction(call: Call, signer: AccountId) -> Vec<u8> {
			use sp_runtime::{
				generic::Era, MultiSignature,
				traits::StaticLookup,
			};
			use sp_core::sr25519;
			let nonce = frame_system::Pallet::<Runtime>::account_nonce(signer.clone());
			let extra = (
				system::CheckNonZeroSender::<Runtime>::new(),
				system::CheckSpecVersion::<Runtime>::new(),
				system::CheckTxVersion::<Runtime>::new(),
				system::CheckGenesis::<Runtime>::new(),
				system::CheckEra::<Runtime>::from(Era::Immortal),
				system::CheckNonce::<Runtime>::from(nonce),
				system::CheckWeight::<Runtime>::new(),
				asset_tx_payment::ChargeAssetTxPayment::<Runtime>::from(0, None),
			);
			let signature = MultiSignature::from(sr25519::Signature([0_u8;64]));
			let address = AccountIdLookup::unlookup(signer.into());
			let ext = generic::UncheckedExtrinsic::<Address, Call, Signature, SignedExtra>::new_signed(
				call,
				address,
				signature,
				extra,
			);
			ext.encode()
		}
	}

	impl ibc_runtime_api::IbcRuntimeApi<Block> for Runtime {
		fn para_id() -> u32 {
			<Runtime as cumulus_pallet_parachain_system::Config>::SelfParaId::get().into()
		}

		fn child_trie_key() -> Vec<u8> {
			<Runtime as pallet_ibc::Config>::CHILD_TRIE_KEY.to_vec()
		}

		fn query_balance_with_address(addr: Vec<u8>) -> Option<u128> {
			Ibc::query_balance_with_address(addr).ok()
		}

		fn query_send_packet_info(channel_id: Vec<u8>, port_id: Vec<u8>, seqs: Vec<u64>) -> Option<Vec<ibc_primitives::PacketInfo>> {
			Ibc::get_send_packet_info(channel_id, port_id, seqs).ok()
		}

		fn query_recv_packet_info(channel_id: Vec<u8>, port_id: Vec<u8>, seqs: Vec<u64>) -> Option<Vec<ibc_primitives::PacketInfo>> {
			Ibc::get_recv_packet_info(channel_id, port_id, seqs).ok()
		}

		fn client_update_time_and_height(client_id: Vec<u8>, revision_number: u64, revision_height: u64) -> Option<(u64, u64)>{
			Ibc::client_update_time_and_height(client_id, revision_number, revision_height).ok()
		}

		fn client_state(client_id: Vec<u8>) -> Option<ibc_primitives::QueryClientStateResponse> {
			Ibc::client(client_id).ok()
		}

		fn client_consensus_state(client_id: Vec<u8>, revision_number: u64, revision_height: u64, latest_cs: bool) -> Option<ibc_primitives::QueryConsensusStateResponse> {
			Ibc::consensus_state(client_id, revision_number, revision_height, latest_cs).ok()
		}

		fn clients() -> Option<Vec<(Vec<u8>, Vec<u8>)>> {
			Some(Ibc::clients())
		}

		fn connection(connection_id: Vec<u8>) -> Option<ibc_primitives::QueryConnectionResponse>{
			Ibc::connection(connection_id).ok()
		}

		fn connections() -> Option<ibc_primitives::QueryConnectionsResponse> {
			Ibc::connections().ok()
		}

		fn connection_using_client(client_id: Vec<u8>) -> Option<Vec<ibc_primitives::IdentifiedConnection>>{
			Ibc::connection_using_client(client_id).ok()
		}

		fn connection_handshake(client_id: Vec<u8>, connection_id: Vec<u8>) -> Option<ibc_primitives::ConnectionHandshake> {
			Ibc::connection_handshake(client_id, connection_id).ok()
		}

		fn channel(channel_id: Vec<u8>, port_id: Vec<u8>) -> Option<ibc_primitives::QueryChannelResponse> {
			Ibc::channel(channel_id, port_id).ok()
		}

		fn channel_client(channel_id: Vec<u8>, port_id: Vec<u8>) -> Option<ibc_primitives::IdentifiedClientState> {
			Ibc::channel_client(channel_id, port_id).ok()
		}

		fn connection_channels(connection_id: Vec<u8>) -> Option<ibc_primitives::QueryChannelsResponse> {
			Ibc::connection_channels(connection_id).ok()
		}

		fn channels() -> Option<ibc_primitives::QueryChannelsResponse> {
			Ibc::channels().ok()
		}

		fn packet_commitments(channel_id: Vec<u8>, port_id: Vec<u8>) -> Option<ibc_primitives::QueryPacketCommitmentsResponse> {
			Ibc::packet_commitments(channel_id, port_id).ok()
		}

		fn packet_acknowledgements(channel_id: Vec<u8>, port_id: Vec<u8>) -> Option<ibc_primitives::QueryPacketAcknowledgementsResponse>{
			Ibc::packet_acknowledgements(channel_id, port_id).ok()
		}

		fn unreceived_packets(channel_id: Vec<u8>, port_id: Vec<u8>, seqs: Vec<u64>) -> Option<Vec<u64>> {
			Ibc::unreceived_packets(channel_id, port_id, seqs).ok()
		}

		fn unreceived_acknowledgements(channel_id: Vec<u8>, port_id: Vec<u8>, seqs: Vec<u64>) -> Option<Vec<u64>> {
			Ibc::unreceived_acknowledgements(channel_id, port_id, seqs).ok()
		}

		fn next_seq_recv(channel_id: Vec<u8>, port_id: Vec<u8>) -> Option<ibc_primitives::QueryNextSequenceReceiveResponse> {
			Ibc::next_seq_recv(channel_id, port_id).ok()
		}

		fn packet_commitment(channel_id: Vec<u8>, port_id: Vec<u8>, seq: u64) -> Option<ibc_primitives::QueryPacketCommitmentResponse> {
			Ibc::packet_commitment(channel_id, port_id, seq).ok()
		}

		fn packet_acknowledgement(channel_id: Vec<u8>, port_id: Vec<u8>, seq: u64) -> Option<ibc_primitives::QueryPacketAcknowledgementResponse> {
			Ibc::packet_acknowledgement(channel_id, port_id, seq).ok()
		}

		fn packet_receipt(channel_id: Vec<u8>, port_id: Vec<u8>, seq: u64) -> Option<ibc_primitives::QueryPacketReceiptResponse> {
			Ibc::packet_receipt(channel_id, port_id, seq).ok()
		}

		fn denom_trace(asset_id: u128) -> Option<ibc_primitives::QueryDenomTraceResponse> {
			Ibc::get_denom_trace(asset_id)
		}

		fn denom_traces(key: Option<u128>, offset: Option<u32>, limit: u64, count_total: bool) -> ibc_primitives::QueryDenomTracesResponse {
			Ibc::get_denom_traces(key, offset, limit, count_total)
		}

		fn block_events(extrinsic_index: Option<u32>) -> Vec<pallet_ibc::events::IbcEvent> {
			let mut raw_events = frame_system::Pallet::<Self>::read_events_no_consensus().into_iter();
			if let Some(idx) = extrinsic_index {
				raw_events.find_map(|e| {
					let frame_system::EventRecord{ event, phase, ..} = *e;
					match (event, phase) {
						(Event::Ibc(pallet_ibc::Event::Events{ events }), frame_system::Phase::ApplyExtrinsic(index)) if index == idx => Some(events),
						_ => None
					}
				}).unwrap_or_default()
			}
			else {
				raw_events.filter_map(|e| {
					let frame_system::EventRecord{ event, ..} = *e;

					match event {
						Event::Ibc(pallet_ibc::Event::Events{ events }) => {
								Some(events)
							},
						_ => None
					}
				}).flatten().collect()
			}
		}
	}
	#[cfg(feature = "runtime-benchmarks")]
	impl frame_benchmarking::Benchmark<Block> for Runtime {
		fn benchmark_metadata(extra: bool) -> (
			Vec<frame_benchmarking::BenchmarkList>,
			Vec<frame_support::traits::StorageInfo>,
		) {
			use frame_benchmarking::{Benchmarking, BenchmarkList};
			use frame_support::traits::StorageInfoTrait;
			use system_benchmarking::Pallet as SystemBench;
			use session_benchmarking::Pallet as SessionBench;

			let mut list = Vec::<BenchmarkList>::new();
			list_benchmarks!(list, extra);
			let storage_info = AllPalletsWithSystem::storage_info();
			return (list, storage_info)
		}

		fn dispatch_benchmark(
			config: frame_benchmarking::BenchmarkConfig
		) -> Result<Vec<frame_benchmarking::BenchmarkBatch>, sp_runtime::RuntimeString> {
			use frame_benchmarking::{Benchmarking, BenchmarkBatch, TrackedStorageKey};

			use system_benchmarking::Pallet as SystemBench;
			impl system_benchmarking::Config for Runtime {}

			use session_benchmarking::Pallet as SessionBench;
			impl session_benchmarking::Config for Runtime {}

			let whitelist: Vec<TrackedStorageKey> = vec![
				// Block Number
				hex_literal::hex!("26aa394eea5630e07c48ae0c9558cef702a5c1b19ab7a04f536c519aca4983ac").to_vec().into(),
				// Total Issuance
				hex_literal::hex!("c2261276cc9d1f8598ea4b6a74b15c2f57c875e4cff74148e4628f264b974c80").to_vec().into(),
				// Execution Phase
				hex_literal::hex!("26aa394eea5630e07c48ae0c9558cef7ff553b5a9862a516939d82b3d3d8661a").to_vec().into(),
				// Event Count
				hex_literal::hex!("26aa394eea5630e07c48ae0c9558cef70a98fdbe9ce6c55837576c60c7af3850").to_vec().into(),
				// System Events
				hex_literal::hex!("26aa394eea5630e07c48ae0c9558cef780d41e5e16056765bc8461851072c9d7").to_vec().into(),
			];

			let mut batches = Vec::<BenchmarkBatch>::new();
			let params = (&config, &whitelist);
			add_benchmarks!(params, batches);
			if batches.is_empty() { return Err("Benchmark not found for this pallet.".into()) }
			Ok(batches)
		}
	}
}

struct CheckInherents;

impl cumulus_pallet_parachain_system::CheckInherents<Block> for CheckInherents {
	fn check_inherents(
		block: &Block,
		relay_state_proof: &cumulus_pallet_parachain_system::RelayChainStateProof,
	) -> sp_inherents::CheckInherentsResult {
		let relay_chain_slot = relay_state_proof
			.read_slot()
			.expect("Could not read the relay chain slot from the proof");

		let inherent_data =
			cumulus_primitives_timestamp::InherentDataProvider::from_relay_chain_slot_and_duration(
				relay_chain_slot,
				sp_std::time::Duration::from_secs(6),
			)
			.create_inherent_data()
			.expect("Could not create the timestamp inherent data");

		inherent_data.check_extrinsics(block)
	}
}

cumulus_pallet_parachain_system::register_validate_block!(
	Runtime = Runtime,
	BlockExecutor = cumulus_pallet_aura_ext::BlockExecutor::<Runtime, Executive>,
	CheckInherents = CheckInherents,
);<|MERGE_RESOLUTION|>--- conflicted
+++ resolved
@@ -1202,7 +1202,6 @@
   pub const ContractStorageByteWritePrice: u32 = 1;
 }
 
-<<<<<<< HEAD
 // impl cosmwasm::Config for Runtime {
 // 	type Event = Event;
 // 	type AccountId = AccountId;
@@ -1234,39 +1233,6 @@
 // 	// TODO: proper weights
 // 	type WeightInfo = ();
 // }
-=======
-impl cosmwasm::Config for Runtime {
-	type Event = Event;
-	type AccountIdExtended = AccountId;
-	type PalletId = CosmwasmPalletId;
-	type MaxFrames = MaxFrames;
-	type MaxCodeSize = MaxCodeSize;
-	type MaxInstrumentedCodeSize = MaxInstrumentedCodeSize;
-	type MaxMessageSize = MaxMessageSize;
-	type AccountToAddr = AccountToAddr;
-	type AssetToDenom = AssetToDenom;
-	type Balance = Balance;
-	type AssetId = CurrencyId;
-	type Assets = Assets;
-	type NativeAsset = Balances;
-	type ChainId = ChainId;
-	type MaxContractLabelSize = MaxContractLabelSize;
-	type MaxContractTrieIdSize = MaxContractTrieIdSize;
-	type MaxInstantiateSaltSize = MaxInstantiateSaltSize;
-	type MaxFundsAssets = MaxFundsAssets;
-	type CodeTableSizeLimit = CodeTableSizeLimit;
-	type CodeGlobalVariableLimit = CodeGlobalVariableLimit;
-	type CodeParameterLimit = CodeParameterLimit;
-	type CodeBranchTableSizeLimit = CodeBranchTableSizeLimit;
-	type CodeStackLimit = CodeStackLimit;
-	type CodeStorageByteDeposit = CodeStorageByteDeposit;
-	type ContractStorageByteReadPrice = ContractStorageByteReadPrice;
-	type ContractStorageByteWritePrice = ContractStorageByteWritePrice;
-	type UnixTime = Timestamp;
-	// TODO: proper weights
-	type WeightInfo = cosmwasm::weights::SubstrateWeight<Runtime>;
-}
->>>>>>> d9f68be1
 
 construct_runtime!(
 	pub enum Runtime where
@@ -1422,14 +1388,7 @@
 		[pallet_staking_rewards, StakingRewards]
 		[pallet_account_proxy, Proxy]
 		[dex_router, DexRouter]
-<<<<<<< HEAD
 		[pallet_ibc, Ibc]
-=======
-		[cosmwasm, Cosmwasm]
-	// TODO: Broken
-		// [pallet_ibc, Ibc]
-		// [ibc_transfer, Transfer]
->>>>>>> d9f68be1
 	);
 }
 
