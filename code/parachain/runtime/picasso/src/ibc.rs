--- conflicted
+++ resolved
@@ -201,13 +201,10 @@
 	type RelayerOrigin = EnsureSignedBy<TechnicalCommitteeMembership, Self::IbcAccountId>;
 
 	type FeeAccount = FeeAccount;
-<<<<<<< HEAD
+	type CleanUpPacketsPeriod = ConstU32<100>;
 
 	type ServiceChargeOut = IbcIcs20ServiceCharge;
 	type FlatFeeAssetId = AssetIdUSDT;
 	type FlatFeeAmount = FlatFeeUSDTAmount;
 	type FlatFeeConverter = Pablo;
-=======
-	type CleanUpPacketsPeriod = ConstU32<100>;
->>>>>>> 340512c4
 }