#![cfg_attr(
	not(test),
	warn(
		clippy::disallowed_methods,
		clippy::disallowed_types,
		clippy::indexing_slicing,
		clippy::todo,
		clippy::unwrap_used,
		// // impl_runtime_apis will generate code that contains a `panic!`. Implementations should still avoid using panics.
		// clippy::panic
	)
)]
#![warn(clippy::unseparated_literal_suffix, clippy::disallowed_types)]
#![cfg_attr(not(feature = "std"), no_std)]
// `construct_runtime!` does a lot of recursion and requires us to increase the limit to 256.
#![recursion_limit = "256"]
#![allow(incomplete_features)] // see other usage -
#![feature(adt_const_params)]

// Make the WASM binary available
#[cfg(all(feature = "std", feature = "builtin-wasm"))]
pub const WASM_BINARY_V2: Option<&[u8]> = Some(include_bytes!(env!("PICASSO_RUNTIME")));
#[cfg(not(feature = "builtin-wasm"))]
pub const WASM_BINARY_V2: Option<&[u8]> = None;

extern crate alloc;

mod fees;
pub mod governance;
pub mod ibc;
mod migrations;
mod prelude;
pub mod version;
mod weights;
pub mod xcmp;
pub use common::xcmp::{MaxInstructions, UnitWeightCost};
pub use fees::{AssetsPaymentHeader, FinalPriceConverter};
use version::{Version, VERSION};
pub use xcmp::XcmConfig;

pub use crate::fees::WellKnownForeignToNativePriceConverter;
use crate::ibc::{Module, ModuleId, ModuleRouter, PortId, RelayChain};

use common::{
	fees::{multi_existential_deposits, NativeExistentialDeposit, WeightToFeeConverter},
	governance::native::*,
	rewards::StakingPot,
	AccountId, AccountIndex, Address, Amount, AuraId, Balance, BlockNumber, BondOfferId, Hash,
	Moment, PoolId, ReservedDmpWeight, ReservedXcmpWeight, Signature, AVERAGE_ON_INITIALIZE_RATIO,
	DAYS, HOURS, MAXIMUM_BLOCK_WEIGHT, MILLISECS_PER_BLOCK, NORMAL_DISPATCH_RATIO, SLOT_DURATION,
};
use composable_support::rpc_helpers::SafeRpcWrapper;
use composable_traits::{
	assets::{Asset, AssetInfo},
	currency::{CurrencyFactory as CurrencyFactoryT, RangeId},
	dex::{Amm, PriceAggregate},
	rational,
};
use cosmwasm::instrument::CostRules;
use primitives::currency::ForeignAssetId;

mod gates;
use gates::*;
use governance::*;
use prelude::*;
use primitives::currency::{CurrencyId, ValidateCurrencyId};
use sp_api::impl_runtime_apis;
use sp_core::{crypto::KeyTypeId, OpaqueMetadata};
use sp_runtime::{
	generic, impl_opaque_keys,
	traits::{
		AccountIdConversion, AccountIdLookup, BlakeTwo256, Block as BlockT, Convert, ConvertInto,
		Zero,
	},
	transaction_validity::{TransactionSource, TransactionValidity},
	ApplyExtrinsicResult,
	Either::{self, Left, Right},
};
use sp_std::{collections::btree_map::BTreeMap, vec::Vec};

// A few exports that help ease life for downstream crates.
use codec::Encode;
use frame_support::traits::{fungibles, EqualPrivilegeOnly, OnRuntimeUpgrade};

pub use frame_support::{
	construct_runtime,
	pallet_prelude::DispatchClass,
	parameter_types,
	traits::{
		ConstBool, ConstU128, ConstU16, ConstU32, Everything, KeyOwnerProofSystem, Nothing,
		Randomness, StorageInfo,
	},
	weights::{
		constants::{BlockExecutionWeight, ExtrinsicBaseWeight, RocksDbWeight},
		ConstantMultiplier, IdentityFee, Weight, WeightToFeeCoefficient, WeightToFeeCoefficients,
		WeightToFeePolynomial,
	},
	PalletId, StorageValue,
};
use frame_system as system;
pub use governance::TreasuryAccount;
use pallet_ibc::IbcDenoms;
#[cfg(any(feature = "std", test))]
pub use sp_runtime::BuildStorage;
pub use sp_runtime::{FixedPointNumber, Perbill, Permill, Perquintill};
use system::{
	limits::{BlockLength, BlockWeights},
	EnsureRoot,
};

/// Opaque types. These are used by the CLI to instantiate machinery that don't need to know
/// the specifics of the runtime. They can then be made to be agnostic over specific formats
/// of data like extrinsics, allowing for them to continue syncing the network through upgrades
/// to even the core data structures.
pub mod opaque {
	use super::*;

	pub use sp_runtime::OpaqueExtrinsic as UncheckedExtrinsic;

	/// Opaque block header type.
	pub type Header = generic::Header<BlockNumber, BlakeTwo256>;
	/// Opaque block type.
	pub type Block = generic::Block<Header, UncheckedExtrinsic>;
	/// Opaque block identifier type.
	pub type BlockId = generic::BlockId<Block>;

	impl_opaque_keys! {
		pub struct SessionKeys {
			pub aura: Aura,
		}
	}
}

use orml_traits::{parameter_type_with_key, LockIdentifier};
parameter_type_with_key! {
	// Minimum amount an account has to hold to stay in state
	pub MultiExistentialDeposits: |currency_id: CurrencyId| -> Balance {
		multi_existential_deposits::<AssetsRegistry, WellKnownForeignToNativePriceConverter>(currency_id)
	};
}

parameter_types! {
	// how much block hashes to keep
	pub const BlockHashCount: BlockNumber = 250;
	// 5mb with 25% of that reserved for system extrinsics.
	pub RuntimeBlockLength: BlockLength =
		BlockLength::max_with_normal_ratio(5 * 1024 * 1024, NORMAL_DISPATCH_RATIO);
	pub RuntimeBlockWeights: BlockWeights = BlockWeights::builder()
		.base_block(BlockExecutionWeight::get())
		.for_class(DispatchClass::all(), |weights| {
			weights.base_extrinsic = ExtrinsicBaseWeight::get();
		})
		.for_class(DispatchClass::Normal, |weights| {
			weights.max_total = Some(NORMAL_DISPATCH_RATIO * MAXIMUM_BLOCK_WEIGHT);
		})
		.for_class(DispatchClass::Operational, |weights| {
			weights.max_total = Some(MAXIMUM_BLOCK_WEIGHT);
			// Operational transactions have some extra reserved space, so that they
			// are included even if block reached `MAXIMUM_BLOCK_WEIGHT`.
			weights.reserved = Some(
				MAXIMUM_BLOCK_WEIGHT - NORMAL_DISPATCH_RATIO * MAXIMUM_BLOCK_WEIGHT
			);
		})
		.avg_block_initialization(AVERAGE_ON_INITIALIZE_RATIO)
		.build_or_panic();

	pub const SS58Prefix: u8 = 49;
}

// Configure FRAME pallets to include in runtime.

impl system::Config for Runtime {
	/// The basic call filter to use in dispatchable.
	type BaseCallFilter = BaseCallFilter;
	/// Block & extrinsics weights: base values and limits.
	type BlockWeights = RuntimeBlockWeights;
	/// The maximum length of a block (in bytes).
	type BlockLength = RuntimeBlockLength;
	/// The identifier used to distinguish between accounts.
	type AccountId = AccountId;
	/// The aggregated dispatch type that is available for extrinsics.
	type RuntimeCall = RuntimeCall;
	/// The lookup mechanism to get account ID from whatever is passed in dispatchers.
	type Lookup = AccountIdLookup<AccountId, AccountIndex>;
	/// The index type for storing how many extrinsics an account has signed.
	type Index = AccountIndex;
	/// The index type for blocks.
	type BlockNumber = BlockNumber;
	/// The type for hashing blocks and tries.
	type Hash = Hash;
	/// The hashing algorithm used.
	type Hashing = BlakeTwo256;
	/// The header type.
	type Header = generic::Header<BlockNumber, BlakeTwo256>;
	/// The ubiquitous event type.
	type RuntimeEvent = RuntimeEvent;
	/// The ubiquitous origin type.
	type RuntimeOrigin = RuntimeOrigin;
	/// Maximum number of block number to block hash mappings to keep (oldest pruned first).
	type BlockHashCount = BlockHashCount;
	/// The weight of database operations that the runtime can invoke.
	type DbWeight = RocksDbWeight;
	/// Version of the runtime.
	type Version = Version;
	/// The data to be stored in an account.
	type AccountData = balances::AccountData<Balance>;

	/// Converts a module to the index of the module in `construct_runtime!`.
	///
	/// This type is being generated by `construct_runtime!`.
	type PalletInfo = PalletInfo;
	/// What to do if a new account is created.
	type OnNewAccount = ();
	/// What to do if an account is fully reaped from the system.
	type OnKilledAccount = ();
	/// Weight information for the extrinsics of this pallet.
	type SystemWeightInfo = weights::frame_system::WeightInfo<Runtime>;
	/// This is used as an identifier of the chain. 42 is the generic substrate prefix.
	type SS58Prefix = SS58Prefix;
	/// The action to take on a Runtime Upgrade. Used not default since we're a parachain.
	type OnSetCode = cumulus_pallet_parachain_system::ParachainSetCode<Self>;
	type MaxConsumers = ConstU32<16>;
}

impl randomness_collective_flip::Config for Runtime {}

parameter_types! {
	pub NativeAssetId: CurrencyId = CurrencyId::PICA;
}

impl assets_registry::Config for Runtime {
	type RuntimeEvent = RuntimeEvent;
	type LocalAssetId = CurrencyId;
	type Balance = Balance;
	type ForeignAssetId = primitives::currency::ForeignAssetId;
	type UpdateAssetRegistryOrigin = EnsureRootOrTwoThirdNativeCouncil;
	type ParachainOrGovernanceOrigin = EnsureRootOrTwoThirdNativeCouncil;
	type WeightInfo = weights::assets_registry::WeightInfo<Runtime>;
	type Convert = ConvertInto;
}

parameter_types! {
	pub PabloPalletId: PalletId = PalletId(*b"pal_pblo");
	pub TWAPInterval: u64 = (MILLISECS_PER_BLOCK as u64) * 10;
	pub LPTokenExistentialDeposit: Balance = 100;
}

impl pablo::Config for Runtime {
	type RuntimeEvent = RuntimeEvent;
	type AssetId = CurrencyId;
	type Balance = Balance;
	type Convert = sp_runtime::traits::ConvertInto;
	type Assets = AssetsTransactorRouter;
	type LPTokenFactory = AssetsTransactorRouter;
	type PoolId = PoolId;
	type PalletId = PabloPalletId;
	type PoolCreationOrigin = EnsureRootOrTwoThirdNativeCouncil;
	type EnableTwapOrigin = EnsureRootOrTwoThirdNativeCouncil;
	type Time = Timestamp;
	type TWAPInterval = TWAPInterval;
	type WeightInfo = weights::pablo::WeightInfo<Runtime>;
	type LPTokenExistentialDeposit = LPTokenExistentialDeposit;
}

impl assets_transactor_router::Config for Runtime {
	type NativeAssetId = NativeAssetId;
	type AssetId = CurrencyId;
	type Balance = Balance;
	type NativeTransactor = Balances;
	type LocalTransactor = Tokens;
	type ForeignTransactor = Tokens;
	type WeightInfo = ();
	type AdminOrigin = EnsureRootOrHalfNativeCouncil;
	type GovernanceRegistry = GovernanceRegistry;
	type AssetLocation = primitives::currency::ForeignAssetId;
	type AssetsRegistry = AssetsRegistry;
}

impl assets::Config for Runtime {
	type NativeAssetId = NativeAssetId;
	type GenerateCurrencyId = CurrencyFactory;
	type AssetId = CurrencyId;
	type Balance = Balance;
	type NativeCurrency = Balances;
	type MultiCurrency = Tokens;
	type WeightInfo = ();
	type AdminOrigin = EnsureRootOrTwoThirdNativeCouncil;
	type GovernanceRegistry = GovernanceRegistry;
	type CurrencyValidator = ValidateCurrencyId;
}

parameter_types! {
	pub const StakeLock: BlockNumber = 50;
	pub const StalePrice: BlockNumber = 5;

	// TODO
	pub MinStake: Balance = 1000 * CurrencyId::unit::<Balance>();
	pub const MinAnswerBound: u32 = 7;
	pub const MaxAnswerBound: u32 = 25;
	pub const MaxAssetsCount: u32 = 100_000;
	pub const MaxHistory: u32 = 20;
	pub const MaxPrePrices: u32 = 40;
	pub const TwapWindow: u16 = 3;
	// cspell:disable-next
	pub const OraclePalletId: PalletId = PalletId(*b"plt_orac");
	pub const MsPerBlock: u64 = MILLISECS_PER_BLOCK as u64;
}

impl oracle::Config for Runtime {
	type RuntimeEvent = RuntimeEvent;
	type Balance = Balance;
	type Currency = Balances;
	type AssetId = CurrencyId;
	type PriceValue = Balance;
	type AuthorityId = oracle::crypto::BathurstStId;
	type MinStake = MinStake;
	type StakeLock = StakeLock;
	type StalePrice = StalePrice;
	type AddOracle = EnsureRootOrHalfNativeCouncil;
	type RewardOrigin = EnsureRootOrHalfNativeCouncil;
	type MinAnswerBound = MinAnswerBound;
	type MaxAnswerBound = MaxAnswerBound;
	type MaxAssetsCount = MaxAssetsCount;
	type TreasuryAccount = TreasuryAccount;
	type MaxHistory = MaxHistory;
	type TwapWindow = TwapWindow;
	type MaxPrePrices = MaxPrePrices;
	type MsPerBlock = MsPerBlock;
	type WeightInfo = weights::oracle::WeightInfo<Runtime>;
	type LocalAssets = CurrencyFactory;
	type Moment = Moment;
	type Time = Timestamp;
	type PalletId = OraclePalletId;
}

parameter_types! {
	pub const ExpectedBlockTime: u64 = SLOT_DURATION;
}

/// Native <-> Cosmwasm account mapping
pub struct AccountToAddr;

impl Convert<alloc::string::String, Result<AccountId, ()>> for AccountToAddr {
	fn convert(a: alloc::string::String) -> Result<AccountId, ()> {
		let account =
			ibc_primitives::runtime_interface::ss58_to_account_id_32(&a).map_err(|_| ())?;
		Ok(account.into())
	}
}

impl Convert<AccountId, alloc::string::String> for AccountToAddr {
	fn convert(a: AccountId) -> alloc::string::String {
		let account = ibc_primitives::runtime_interface::account_id_to_ss58(a.into(), 49);
		String::from_utf8_lossy(account.as_slice()).to_string()
	}
}

impl Convert<Vec<u8>, Result<AccountId, ()>> for AccountToAddr {
	fn convert(a: Vec<u8>) -> Result<AccountId, ()> {
		Ok(<[u8; 32]>::try_from(a).map_err(|_| ())?.into())
	}
}

/// Native <-> Cosmwasm asset mapping
pub struct AssetToDenom;

impl Convert<alloc::string::String, Result<CurrencyId, ()>> for AssetToDenom {
	fn convert(currency_id: alloc::string::String) -> Result<CurrencyId, ()> {
		core::str::FromStr::from_str(&currency_id).map_err(|_| ())
	}
}

impl Convert<CurrencyId, alloc::string::String> for AssetToDenom {
	fn convert(CurrencyId(currency_id): CurrencyId) -> alloc::string::String {
		alloc::format!("{}", currency_id)
	}
}

parameter_types! {
  pub const CosmwasmPalletId: PalletId = PalletId(*b"cosmwasm");
  pub const ChainId: &'static str = "composable-network-picasso";
  pub const MaxFrames: u32 = 64;
	pub const MaxCodeSize: u32 = 512 * 1024;
  pub const MaxInstrumentedCodeSize: u32 = 1024 * 1024;
  pub const MaxMessageSize: u32 = 256 * 1024;
  pub const MaxContractLabelSize: u32 = 64;
  pub const MaxContractTrieIdSize: u32 = Hash::len_bytes() as u32;
  pub const MaxInstantiateSaltSize: u32 = 128;
  pub const MaxFundsAssets: u32 = 32;
  pub const CodeTableSizeLimit: u32 = 4096;
  pub const CodeGlobalVariableLimit: u32 = 256;
  pub const CodeParameterLimit: u32 = 128;
  pub const CodeBranchTableSizeLimit: u32 = 256;
  // Not really required as it's embedded.
  pub const CodeStackLimit: u32 = u32::MAX;

  // TODO: benchmark for proper values
  pub const CodeStorageByteDeposit: u32 = 1;
  pub const ContractStorageByteReadPrice: u32 = 1;
  pub const ContractStorageByteWritePrice: u32 = 1;
  pub WasmCostRules: CostRules<Runtime> = Default::default();
}

impl cosmwasm::Config for Runtime {
	type RuntimeEvent = RuntimeEvent;
	type AccountIdExtended = AccountId;
	type PalletId = CosmwasmPalletId;
	type MaxFrames = MaxFrames;
	type MaxCodeSize = MaxCodeSize;
	type MaxInstrumentedCodeSize = MaxInstrumentedCodeSize;
	type MaxMessageSize = MaxMessageSize;
	type AccountToAddr = AccountToAddr;
	type AssetToDenom = AssetToDenom;
	type Balance = Balance;
	type AssetId = CurrencyId;
	type Assets = AssetsTransactorRouter;
	type NativeAsset = Balances;
	type ChainId = ChainId;
	type MaxContractLabelSize = MaxContractLabelSize;
	type MaxContractTrieIdSize = MaxContractTrieIdSize;
	type MaxInstantiateSaltSize = MaxInstantiateSaltSize;
	type MaxFundsAssets = MaxFundsAssets;
	type CodeTableSizeLimit = CodeTableSizeLimit;
	type CodeGlobalVariableLimit = CodeGlobalVariableLimit;
	type CodeParameterLimit = CodeParameterLimit;
	type CodeBranchTableSizeLimit = CodeBranchTableSizeLimit;
	type CodeStackLimit = CodeStackLimit;
	type CodeStorageByteDeposit = CodeStorageByteDeposit;
	type ContractStorageByteReadPrice = ContractStorageByteReadPrice;
	type ContractStorageByteWritePrice = ContractStorageByteWritePrice;
	type WasmCostRules = WasmCostRules;
	type UnixTime = Timestamp;
	type WeightInfo = cosmwasm::weights::SubstrateWeight<Runtime>;
	type IbcRelayerAccount = TreasuryAccount;
	type IbcRelayer = cosmwasm::NoRelayer<Runtime>;
	type PalletHook = ();
}

parameter_types! {
	pub const RelayChainId: RelayChain = RelayChain::Rococo;
	pub const SpamProtectionDeposit: Balance = 1_000_000_000_000;
	pub const MinimumConnectionDelay: u64 = 0;
}

type CosmwasmRouter = cosmwasm::ibc::Router<Runtime>;

#[derive(Clone, Debug, Eq, PartialEq, Default)]
pub struct Router {
	pallet_ibc_ping: pallet_ibc_ping::IbcModule<Runtime>,
	pallet_cosmwasm: CosmwasmRouter,
}

impl ModuleRouter for Router {
	fn get_route_mut(&mut self, module_id: &ModuleId) -> Option<&mut dyn Module> {
		match module_id.as_ref() {
			pallet_ibc_ping::MODULE_ID => Some(&mut self.pallet_ibc_ping),
			_ => self.pallet_cosmwasm.get_route_mut(module_id),
		}
	}

	fn has_route(module_id: &ModuleId) -> bool {
		matches!(module_id.as_ref(), pallet_ibc_ping::MODULE_ID) ||
			CosmwasmRouter::has_route(module_id)
	}

	fn lookup_module_by_port(port_id: &PortId) -> Option<ModuleId> {
		match port_id.as_str() {
			pallet_ibc_ping::PORT_ID => ModuleId::from_str(pallet_ibc_ping::MODULE_ID).ok(),
			_ => CosmwasmRouter::lookup_module_by_port(port_id),
		}
	}
}

parameter_types! {
	// Maximum authorities/collators for aura
	pub const MaxAuthorities: u32 = 100;
}

impl aura::Config for Runtime {
	type AuthorityId = AuraId;
	type DisabledValidators = ();
	type MaxAuthorities = MaxAuthorities;
}

impl cumulus_pallet_aura_ext::Config for Runtime {}

parameter_types! {
	pub BasicDeposit: Balance = 8 * CurrencyId::unit::<Balance>();
	pub FieldDeposit: Balance = 256 * CurrencyId::milli::<Balance>();
	pub const MaxAdditionalFields: u32 = 32;
	pub const MaxRegistrars: u32 = 8;
	pub const MaxSubAccounts: u32 = 32;
	pub SubAccountDeposit: Balance = 2 * CurrencyId::unit::<Balance>();
}

impl identity::Config for Runtime {
	type BasicDeposit = BasicDeposit;
	type Currency = Balances;
	type RuntimeEvent = RuntimeEvent;
	type FieldDeposit = FieldDeposit;
	type ForceOrigin = EnsureRoot<AccountId>;
	type MaxAdditionalFields = MaxAdditionalFields;
	type MaxRegistrars = MaxRegistrars;
	type MaxSubAccounts = MaxSubAccounts;
	type RegistrarOrigin = EnsureRoot<AccountId>;
	type Slashed = Treasury;
	type SubAccountDeposit = SubAccountDeposit;
	type WeightInfo = weights::identity::WeightInfo<Runtime>;
}

parameter_types! {
	pub DepositBase: u64 = CurrencyId::unit();
	pub DepositFactor: u64 = 32 * CurrencyId::milli::<u64>();
	pub const MaxSignatories: u16 = 100;
}

impl multisig::Config for Runtime {
	type RuntimeCall = RuntimeCall;
	type Currency = Balances;
	type DepositBase = DepositBase;
	type DepositFactor = DepositFactor;
	type RuntimeEvent = RuntimeEvent;
	type MaxSignatories = MaxSignatories;
	type WeightInfo = weights::multisig::WeightInfo<Runtime>;
}

parameter_types! {
	/// Minimum period in between blocks, for now we leave it at half
	/// the expected slot duration
	pub const MinimumPeriod: u64 = SLOT_DURATION / 2;
}

impl timestamp::Config for Runtime {
	/// A timestamp: milliseconds since the Unix epoch.
	type Moment = Moment;
	/// What to do when SLOT_DURATION has passed?
	type OnTimestampSet = Aura;
	type MinimumPeriod = MinimumPeriod;
	type WeightInfo = weights::timestamp::WeightInfo<Runtime>;
}

type MaxLocks = ConstU32<50>;

impl balances::Config for Runtime {
	type MaxLocks = MaxLocks;
	type MaxReserves = ();
	type ReserveIdentifier = [u8; 8];
	/// The type for recording an account's balance.
	type Balance = Balance;
	/// The ubiquitous event type.
	type RuntimeEvent = RuntimeEvent;
	type DustRemoval = Treasury;
	type ExistentialDeposit = NativeExistentialDeposit;
	type AccountStore = System;
	type WeightInfo = weights::balances::WeightInfo<Runtime>;
}

parameter_types! {
	/// Deposit required to get an index.
	pub IndexDeposit: Balance = 100 * CurrencyId::unit::<Balance>();
}

impl indices::Config for Runtime {
	type RuntimeEvent = RuntimeEvent;
	type AccountIndex = AccountIndex;
	type Currency = Balances;
	type Deposit = IndexDeposit;
	type WeightInfo = weights::indices::WeightInfo<Runtime>;
}

pub type SignedPayload = generic::SignedPayload<RuntimeCall, SignedExtra>;

impl<LocalCall> system::offchain::CreateSignedTransaction<LocalCall> for Runtime
where
	RuntimeCall: From<LocalCall>,
{
	fn create_transaction<C: system::offchain::AppCrypto<Self::Public, Self::Signature>>(
		call: RuntimeCall,
		public: <Signature as sp_runtime::traits::Verify>::Signer,
		account: AccountId,
		nonce: AccountIndex,
	) -> Option<(
		RuntimeCall,
		<UncheckedExtrinsic as sp_runtime::traits::Extrinsic>::SignaturePayload,
	)> {
		use sp_runtime::{
			generic::{Era, SignedPayload},
			traits::StaticLookup,
			SaturatedConversion,
		};
		let tip = 0;
		// take the biggest period possible.
		let period =
			BlockHashCount::get().checked_next_power_of_two().map(|c| c / 2).unwrap_or(2) as u64;
		let current_block = System::block_number()
			.saturated_into::<u64>()
			// The `System::block_number` is initialized with `n+1`,
			// so the actual block number is `n`.
			.saturating_sub(1);
		let era = Era::mortal(period, current_block);
		let extra = (
			system::CheckNonZeroSender::<Runtime>::new(),
			system::CheckSpecVersion::<Runtime>::new(),
			system::CheckTxVersion::<Runtime>::new(),
			system::CheckGenesis::<Runtime>::new(),
			system::CheckEra::<Runtime>::from(era),
			system::CheckNonce::<Runtime>::from(nonce),
			system::CheckWeight::<Runtime>::new(),
			AssetsPaymentHeader::from(tip, None),
		);
		let raw_payload = SignedPayload::new(call, extra)
			.map_err(|_e| {
				// log::warn!("Unable to create signed payload: {:?}", e);
			})
			.ok()?;
		let signature = raw_payload.using_encoded(|payload| C::sign(payload, public))?;
		let address = AccountIdLookup::unlookup(account);
		let (call, extra, _) = raw_payload.deconstruct();
		Some((call, (address, signature, extra)))
	}
}

impl system::offchain::SigningTypes for Runtime {
	type Public = <Signature as sp_runtime::traits::Verify>::Signer;
	type Signature = Signature;
}

impl<C> system::offchain::SendTransactionTypes<C> for Runtime
where
	RuntimeCall: From<C>,
{
	type OverarchingCall = RuntimeCall;
	type Extrinsic = UncheckedExtrinsic;
}

impl cumulus_pallet_parachain_system::Config for Runtime {
	type RuntimeEvent = RuntimeEvent;
	type OnSystemEvent = ();
	type SelfParaId = parachain_info::Pallet<Runtime>;
	type OutboundXcmpMessageSource = XcmpQueue;
	type DmpMessageHandler = DmpQueue;
	type ReservedDmpWeight = ReservedDmpWeight;
	type XcmpMessageHandler = XcmpQueue;
	type ReservedXcmpWeight = ReservedXcmpWeight;
	type CheckAssociatedRelayNumber = cumulus_pallet_parachain_system::RelayNumberStrictlyIncreases;
}

impl parachain_info::Config for Runtime {}

impl authorship::Config for Runtime {
	type FindAuthor = session::FindAccountFromAuthorIndex<Self, Aura>;
	type EventHandler = (CollatorSelection,);
}

parameter_types! {
	pub const Period: u32 = 6 * HOURS;
	pub const Offset: u32 = 0;
}

impl session::Config for Runtime {
	type RuntimeEvent = RuntimeEvent;
	type ValidatorId = <Self as system::Config>::AccountId;
	// we don't have stash and controller, thus we don't need the convert as well.
	type ValidatorIdOf = collator_selection::IdentityCollator;
	type ShouldEndSession = session::PeriodicSessions<Period, Offset>;
	type NextSessionRotation = session::PeriodicSessions<Period, Offset>;
	type SessionManager = CollatorSelection;
	// Essentially just Aura, but lets be pedantic.
	type SessionHandler =
		<opaque::SessionKeys as sp_runtime::traits::OpaqueKeys>::KeyTypeIdProviders;
	type Keys = opaque::SessionKeys;
	type WeightInfo = weights::session::WeightInfo<Runtime>;
}

parameter_types! {
	/// Lifted from Statemine:
	/// https://github.com/paritytech/cumulus/blob/935bac869a72baef17e46d2ae1abc8c0c650cef5/polkadot-parachains/statemine/src/lib.rs?#L666-L672
	pub const PotId: PalletId = PalletId(*b"PotStake");
	pub const MaxCandidates: u32 = 1000;
	pub const SessionLength: BlockNumber = 6 * HOURS;
	pub const MaxInvulnerables: u32 = 100;
	pub const MinCandidates: u32 = 5;
}

impl collator_selection::Config for Runtime {
	type RuntimeEvent = RuntimeEvent;
	type Currency = Balances;
	type UpdateOrigin = EnsureRootOrTwoThirdNativeCouncil;
	type PotId = PotId;
	type MaxCandidates = MaxCandidates;
	type MinCandidates = MinCandidates;
	type MaxInvulnerables = MaxInvulnerables;
	// should be a multiple of session or things will get inconsistent
	type KickThreshold = Period;
	type ValidatorId = <Self as system::Config>::AccountId;
	type ValidatorIdOf = collator_selection::IdentityCollator;
	type ValidatorRegistration = Session;
	type WeightInfo = weights::collator_selection::WeightInfo<Runtime>;
}

pub struct DustRemovalWhitelist;
impl Contains<AccountId> for DustRemovalWhitelist {
	fn contains(a: &AccountId) -> bool {
		let account: AccountId = TreasuryPalletId::get().into_account_truncating();
		let account2: AccountId = PotId::get().into_account_truncating();
		vec![&account, &account2].contains(&a)
	}
}

pub struct CurrencyHooks;
impl orml_traits::currency::MutationHooks<AccountId, CurrencyId, Balance> for CurrencyHooks {
	type OnDust = orml_tokens::TransferDust<Runtime, TreasuryAccount>;
	type OnSlash = ();
	type PreDeposit = ();
	type PostDeposit = ();
	type PreTransfer = ();
	type PostTransfer = ();
	type OnNewTokenAccount = ();
	type OnKilledTokenAccount = ();
}

type ReserveIdentifier = [u8; 8];
impl orml_tokens::Config for Runtime {
	type RuntimeEvent = RuntimeEvent;
	type Balance = Balance;
	type Amount = Amount;
	type CurrencyId = CurrencyId;
	type WeightInfo = weights::tokens::WeightInfo<Runtime>;
	type ExistentialDeposits = MultiExistentialDeposits;
	type MaxLocks = MaxLocks;
	type ReserveIdentifier = ReserveIdentifier;
	type MaxReserves = ConstU32<2>;
	type DustRemovalWhitelist = DustRemovalWhitelist;
	type CurrencyHooks = CurrencyHooks;
}

parameter_types! {
	pub MaximumSchedulerWeight: Weight = Perbill::from_percent(80) *
	RuntimeBlockWeights::get().max_block;
	pub const MaxScheduledPerBlock: u32 = 50;
  pub const NoPreimagePostponement: Option<u32> = Some(10);
}

impl scheduler::Config for Runtime {
	type RuntimeEvent = RuntimeEvent;
	type RuntimeOrigin = RuntimeOrigin;
	type PalletsOrigin = OriginCaller;
	type RuntimeCall = RuntimeCall;
	type MaximumWeight = MaximumSchedulerWeight;
	type ScheduleOrigin = EnsureRoot<AccountId>;
	type OriginPrivilegeCmp = EqualPrivilegeOnly;
	type MaxScheduledPerBlock = MaxScheduledPerBlock;
	type Preimages = Preimage;
	type WeightInfo = weights::scheduler::WeightInfo<Runtime>;
}

impl preimage::Config for Runtime {
	type WeightInfo = preimage::weights::SubstrateWeight<Runtime>;
	type RuntimeEvent = RuntimeEvent;
	type Currency = Balances;
	type ManagerOrigin = EnsureRoot<AccountId>;
	type BaseDeposit = ConstU128<100_000_000_000_000>;
	type ByteDeposit = ConstU128<1_000_000_000_000>;
}

impl utility::Config for Runtime {
	type RuntimeEvent = RuntimeEvent;
	type RuntimeCall = RuntimeCall;
	type PalletsOrigin = OriginCaller;
	type WeightInfo = weights::utility::WeightInfo<Runtime>;
}

impl currency_factory::Config for Runtime {
	type RuntimeEvent = RuntimeEvent;
	type AssetId = CurrencyId;
	type AddOrigin = EnsureRootOrTwoThirdNativeCouncil;
	type WeightInfo = weights::currency_factory::WeightInfo<Runtime>;
	type Balance = Balance;
}

parameter_types! {
	pub const CrowdloanRewardsId: PalletId = PalletId(*b"pal_crow");
	pub const CrowdloanRewardsLockId: LockIdentifier = *b"clr_lock";
	pub const InitialPayment: Perbill = Perbill::from_percent(50);
	pub const OverFundedThreshold: Perbill = Perbill::from_percent(1);
	pub const VestingStep: Moment = (DAYS as Moment) * (MILLISECS_PER_BLOCK as Moment);
	pub const Prefix: &'static [u8] = b"picasso-";
	pub const LockCrowdloanRewards: bool = true;
}

parameter_types! {
	pub MaxProxies : u32 = 4;
	pub MaxPending : u32 = 32;
}
// Minimal deposit required to place a proxy announcement as per native existential deposit.
pub type ProxyPrice = NativeExistentialDeposit;

impl proxy::Config for Runtime {
	type RuntimeEvent = RuntimeEvent;
	type RuntimeCall = RuntimeCall;
	type Currency = AssetsTransactorRouter;
	type ProxyType = composable_traits::account_proxy::ProxyType;
	type ProxyDepositBase = ProxyPrice;
	type ProxyDepositFactor = ProxyPrice;
	type MaxProxies = MaxProxies;
	type WeightInfo = weights::proxy::WeightInfo<Runtime>;
	type MaxPending = MaxPending;
	type CallHasher = BlakeTwo256;
	type AnnouncementDepositBase = ProxyPrice;
	type AnnouncementDepositFactor = ProxyPrice;
}

impl crowdloan_rewards::Config for Runtime {
	type RuntimeEvent = RuntimeEvent;
	type Balance = Balance;
	type RewardAsset = AssetsTransactorRouter;
	type AdminOrigin = EnsureRootOrTwoThirdNativeCouncil;
	type Convert = sp_runtime::traits::ConvertInto;
	type RelayChainAccountId = sp_runtime::AccountId32;
	type InitialPayment = InitialPayment;
	type OverFundedThreshold = OverFundedThreshold;
	type VestingStep = VestingStep;
	type Prefix = Prefix;
	type WeightInfo = weights::crowdloan_rewards::WeightInfo<Runtime>;
	type PalletId = CrowdloanRewardsId;
	type Moment = Moment;
	type Time = Timestamp;
	type LockId = CrowdloanRewardsLockId;
	type LockByDefault = LockCrowdloanRewards;
}

parameter_types! {
	  pub const MaxVestingSchedule: u32 = 128;
	  pub MinVestedTransfer: u64 = CurrencyId::milli::<u64>();
}

impl vesting::Config for Runtime {
	type Currency = AssetsTransactorRouter;
	type RuntimeEvent = RuntimeEvent;
	type MaxVestingSchedules = MaxVestingSchedule;
	type MinVestedTransfer = MinVestedTransfer;
	type VestedTransferOrigin = EnsureRootOrTwoThirdNativeCouncil;
	type UpdateSchedulesOrigin = EnsureRootOrTwoThirdNativeCouncil;
	type WeightInfo = weights::vesting::WeightInfo<Runtime>;
	type Moment = Moment;
	type Time = Timestamp;
	type VestingScheduleId = u128;
}

parameter_types! {
	// cspell:disable-next
	  pub const BondedFinanceId: PalletId = PalletId(*b"bondedfi");
	  pub MinReward: Balance = 10 * CurrencyId::unit::<Balance>();
	  pub Stake: Balance = 10 * CurrencyId::unit::<Balance>();
}

impl bonded_finance::Config for Runtime {
	type AdminOrigin = EnsureRootOrTwoThirdNativeCouncil;
	type BondOfferId = BondOfferId;
	type Convert = sp_runtime::traits::ConvertInto;
	type Currency = AssetsTransactorRouter;
	type RuntimeEvent = RuntimeEvent;
	type MinReward = MinReward;
	type NativeCurrency = Balances;
	type PalletId = BondedFinanceId;
	type Stake = Stake;
	type Vesting = Vesting;
	type WeightInfo = weights::bonded_finance::WeightInfo<Runtime>;
}

// Create the runtime by composing the FRAME pallets that were previously configured.
construct_runtime!(
	pub enum Runtime where
		Block = Block,
		NodeBlock = opaque::Block,
		UncheckedExtrinsic = UncheckedExtrinsic
	{
		System: system = 0,
		Timestamp: timestamp = 1,
		Sudo: sudo = 2,
		RandomnessCollectiveFlip: randomness_collective_flip = 3,
		TransactionPayment: transaction_payment = 4,
		AssetTxPayment : asset_tx_payment  = 12,
		Indices: indices = 5,
		Balances: balances = 6,
		Identity: identity = 7,
		Multisig: multisig = 8,

		// Parachains stuff
		ParachainSystem: cumulus_pallet_parachain_system = 10,
		ParachainInfo: parachain_info = 11,

		// Collator support. the order of these 5 are important and shall not change.
		Authorship: authorship = 20,
		CollatorSelection: collator_selection = 21,
		Session: session = 22,
		Aura: aura = 23,
		AuraExt: cumulus_pallet_aura_ext = 24,

		// Governance utilities
		Council: collective::<Instance1> = 30,
		CouncilMembership: membership::<Instance1> = 31,
		Treasury: treasury::<Instance1> = 32,
		Democracy: democracy = 33,
		TechnicalCommittee: collective::<Instance2> = 72,
		TechnicalCommitteeMembership: membership::<Instance2> = 73,

		ReleaseCommittee: collective::<Instance3> = 74,
		ReleaseMembership: membership::<Instance3> = 75,

		// helpers/utilities
		Scheduler: scheduler = 34,
		Utility: utility = 35,
		Preimage: preimage = 36,
		Proxy: proxy = 37,

		// XCM helpers.
		XcmpQueue: cumulus_pallet_xcmp_queue = 40,
		PolkadotXcm: pallet_xcm = 41,
		CumulusXcm: cumulus_pallet_xcm = 42,
		DmpQueue: cumulus_pallet_dmp_queue = 43,
		XTokens: orml_xtokens = 44,
		UnknownTokens: orml_unknown_tokens = 45,

		Tokens: orml_tokens = 52,
		CurrencyFactory: currency_factory = 53,
		GovernanceRegistry: governance_registry = 54,
		// Assets: assets = 55,
		CrowdloanRewards: crowdloan_rewards = 56,
		Vesting: vesting = 57,
		BondedFinance: bonded_finance = 58,
		AssetsRegistry: assets_registry = 59,
		Pablo: pablo = 60,
		Oracle: oracle = 61,
		AssetsTransactorRouter: assets_transactor_router = 62,

		CallFilter: call_filter = 100,

		// Cosmwasm support
		Cosmwasm: cosmwasm = 180,

		// IBC support
		Ibc: pallet_ibc = 190,
<<<<<<< HEAD
		IbcPing: pallet_ibc_ping = 191
=======
		Ics20Fee: pallet_ibc::ics20_fee = 191,
>>>>>>> c4b27888
	}
);

/// Block header type as expected by this runtime.
pub type Header = generic::Header<BlockNumber, BlakeTwo256>;
/// Block type as expected by this runtime.
pub type Block = generic::Block<Header, UncheckedExtrinsic>;

/// The SignedExtension to the basic transaction logic.
pub type SignedExtra = (
	system::CheckNonZeroSender<Runtime>,
	system::CheckSpecVersion<Runtime>,
	system::CheckTxVersion<Runtime>,
	system::CheckGenesis<Runtime>,
	system::CheckEra<Runtime>,
	system::CheckNonce<Runtime>,
	system::CheckWeight<Runtime>,
	AssetsPaymentHeader,
);

/// Unchecked extrinsic type as expected by this runtime.
pub type UncheckedExtrinsic =
	generic::UncheckedExtrinsic<Address, RuntimeCall, Signature, SignedExtra>;
/// Executive: handles dispatch to the various modules.
pub type Executive = executive::Executive<
	Runtime,
	Block,
	system::ChainContext<Runtime>,
	Runtime,
	AllPalletsWithSystem,
	crate::migrations::Migrations,
>;

#[allow(unused_imports)]
#[cfg(feature = "runtime-benchmarks")]
#[macro_use]
extern crate frame_benchmarking;

#[cfg(feature = "runtime-benchmarks")]
mod benches {
	use frame_benchmarking::define_benchmarks;

	define_benchmarks!(
		[frame_system, SystemBench::<Runtime>]
		[balances, Balances]
		[session, SessionBench::<Runtime>]
		[timestamp, Timestamp]
		[indices, Indices]
		[membership, CouncilMembership]
		[treasury, Treasury]
		[scheduler, Scheduler]
		[collective, Council]
		[utility, Utility]
		[identity, Identity]
		[multisig, Multisig]
		[proxy, Proxy]
		[currency_factory, CurrencyFactory]
		[bonded_finance, BondedFinance]
		[vesting, Vesting]
		[assets_registry, AssetsRegistry]
		[pablo, Pablo]
		[democracy, Democracy]
		[oracle, Oracle]
	);
}

struct CheckInherents;

impl cumulus_pallet_parachain_system::CheckInherents<Block> for CheckInherents {
	fn check_inherents(
		block: &Block,
		relay_state_proof: &cumulus_pallet_parachain_system::RelayChainStateProof,
	) -> sp_inherents::CheckInherentsResult {
		let relay_chain_slot = relay_state_proof
			.read_slot()
			.expect("Could not read the relay chain slot from the proof");

		let inherent_data =
			cumulus_primitives_timestamp::InherentDataProvider::from_relay_chain_slot_and_duration(
				relay_chain_slot,
				sp_std::time::Duration::from_secs(6),
			)
			.create_inherent_data()
			.expect("Could not create the timestamp inherent data");

		inherent_data.check_extrinsics(block)
	}
}

cumulus_pallet_parachain_system::register_validate_block!(
	Runtime = Runtime,
	BlockExecutor = cumulus_pallet_aura_ext::BlockExecutor::<Runtime, Executive>,
	CheckInherents = CheckInherents,
);

impl_runtime_apis! {
	impl assets_runtime_api::AssetsRuntimeApi<Block, CurrencyId, AccountId, Balance, ForeignAssetId> for Runtime {
		fn balance_of(SafeRpcWrapper(asset_id): SafeRpcWrapper<CurrencyId>, account_id: AccountId) -> SafeRpcWrapper<Balance> /* Balance */ {
			SafeRpcWrapper(<AssetsTransactorRouter as fungibles::Inspect::<AccountId>>::balance(asset_id, &account_id))
		}

		fn list_assets() -> Vec<Asset<Balance, ForeignAssetId>> {
			// Hardcoded assets
			use common::fees::ForeignToNativePriceConverter;
			let assets = CurrencyId::list_assets().into_iter().map(|mut asset| {
				// Add hardcoded ratio and ED for well known assets
				asset.ratio = WellKnownForeignToNativePriceConverter::get_ratio(CurrencyId(asset.id));
				asset.existential_deposit = multi_existential_deposits::<AssetsRegistry, WellKnownForeignToNativePriceConverter>(&asset.id.into());
				asset
			}).map(|xcm|
			  Asset {
				decimals : xcm.decimals,
				existential_deposit : xcm.existential_deposit,
				id : xcm.id,
				foreign_id : xcm.foreign_id.map(Into::into),
				name : xcm.name,
				ratio : xcm.ratio,
			  }
			).collect::<Vec<_>>();

			// Assets from the assets-registry pallet
			let all_assets =  assets_registry::Pallet::<Runtime>::get_all_assets();

			// Override asset data for hardcoded assets that have been manually updated, and append
			// new assets without duplication
			all_assets.into_iter().fold(assets, |mut acc, mut asset| {
				if let Some(found_asset) = acc.iter_mut().find(|asset_i| asset_i.id == asset.id) {
					// Update a found asset with data from assets-registry
					found_asset.decimals = asset.decimals;
					found_asset.foreign_id = asset.foreign_id.clone();
					found_asset.ratio = asset.ratio;
				} else {
					asset.existential_deposit = multi_existential_deposits::<AssetsRegistry, WellKnownForeignToNativePriceConverter>(&asset.id.into());
					acc.push(asset.clone())
				}
				acc
			})
		}
	}

	impl crowdloan_rewards_runtime_api::CrowdloanRewardsRuntimeApi<Block, AccountId, Balance> for Runtime {
		fn amount_available_to_claim_for(account_id: AccountId) -> SafeRpcWrapper<Balance> {
			SafeRpcWrapper (
				crowdloan_rewards::amount_available_to_claim_for::<Runtime>(account_id)
					.unwrap_or_else(|_| Balance::zero())
			)
		}
	}

	impl pablo_runtime_api::PabloRuntimeApi<Block, AccountId, PoolId, CurrencyId, Balance> for Runtime {
		fn prices_for(
			pool_id: PoolId,
			base_asset_id: CurrencyId,
			quote_asset_id: CurrencyId,
			amount: Balance
		) -> PriceAggregate<SafeRpcWrapper<PoolId>, SafeRpcWrapper<CurrencyId>, SafeRpcWrapper<Balance>> {
			pablo::prices_for::<Runtime>(
				pool_id,
				base_asset_id,
				quote_asset_id,
				amount
			)
			.map(|p| PriceAggregate{
				pool_id: SafeRpcWrapper(p.pool_id),
				base_asset_id: SafeRpcWrapper(p.base_asset_id),
				quote_asset_id: SafeRpcWrapper(p.quote_asset_id),
				spot_price: SafeRpcWrapper(p.spot_price)
			})
			.unwrap_or_else(|_| PriceAggregate{
				pool_id: SafeRpcWrapper(pool_id),
				base_asset_id: SafeRpcWrapper(base_asset_id),
				quote_asset_id: SafeRpcWrapper(quote_asset_id),
				spot_price: SafeRpcWrapper(0_u128)
			})
		}

		fn simulate_add_liquidity(
			who: SafeRpcWrapper<AccountId>,
			pool_id: SafeRpcWrapper<PoolId>,
			amounts: BTreeMap<SafeRpcWrapper<CurrencyId>, SafeRpcWrapper<Balance>>,
		) -> SafeRpcWrapper<Balance> {
			SafeRpcWrapper(
				<Pablo as Amm>::simulate_add_liquidity(
					&who.0,
					pool_id.0,
					amounts.iter().map(|(k, v)| (k.0, v.0)).collect(),
				)
				.unwrap_or_else(|_| Zero::zero())
			)
		}

		fn simulate_remove_liquidity(
			who: SafeRpcWrapper<AccountId>,
			pool_id: SafeRpcWrapper<PoolId>,
			lp_amount: SafeRpcWrapper<Balance>,
			min_expected_amounts: BTreeMap<SafeRpcWrapper<CurrencyId>, SafeRpcWrapper<Balance>>,
		) -> BTreeMap<SafeRpcWrapper<CurrencyId>, SafeRpcWrapper<Balance>> {
			<Pablo as Amm>::simulate_remove_liquidity(
				&who.0,
				pool_id.0,
				lp_amount.0,
				min_expected_amounts
					.iter()
					.map(|(k, v)| (k.0, v.0))
					.collect()
				)
				.map(|simulation_result| {
					simulation_result
						.into_iter()
						.map(|(k, v)| (SafeRpcWrapper(k), SafeRpcWrapper(v)))
						.collect()
				})
				.unwrap_or_default()
		}
	}

	impl cosmwasm_runtime_api::CosmwasmRuntimeApi<Block, AccountId, CurrencyId, Balance, Vec<u8>> for Runtime {
		fn query(
			contract: AccountId,
			gas: u64,
			query_request: Vec<u8>,
		) -> Result<Vec<u8>, Vec<u8>>{
			match cosmwasm::query::<Runtime>(
				contract,
				gas,
				query_request,
			) {
				Ok(response) => Ok(response.0),
				Err(err) => Err(alloc::format!("{:?}", err).into_bytes())
			}
		}

		fn instantiate(
			instantiator: AccountId,
			code_id: u64,
			salt: Vec<u8>,
			admin: Option<AccountId>,
			label: Vec<u8>,
			funds: BTreeMap<CurrencyId, (Balance, bool)>,
			gas: u64,
			message: Vec<u8>,
		) -> Result<AccountId, Vec<u8>> {
			cosmwasm::instantiate::<Runtime>(
				instantiator,
				code_id,
				salt,
				admin,
				label,
				funds,
				gas,
				message
			).map_err(|err| alloc::format!("{:?}", err).into_bytes())
		}
	}

	impl sp_api::Core<Block> for Runtime {
		fn version() -> RuntimeVersion {
			VERSION
		}

		fn execute_block(block: Block) {
			Executive::execute_block(block);
		}

		fn initialize_block(header: &<Block as BlockT>::Header) {
			Executive::initialize_block(header)
		}
	}

	impl sp_api::Metadata<Block> for Runtime {
		fn metadata() -> OpaqueMetadata {
			OpaqueMetadata::new(Runtime::metadata().into())
		}
	}

	impl sp_block_builder::BlockBuilder<Block> for Runtime {
		fn apply_extrinsic(extrinsic: <Block as BlockT>::Extrinsic) -> ApplyExtrinsicResult {
			Executive::apply_extrinsic(extrinsic)
		}

		fn finalize_block() -> <Block as BlockT>::Header {
			Executive::finalize_block()
		}

		fn inherent_extrinsics(data: sp_inherents::InherentData) -> Vec<<Block as BlockT>::Extrinsic> {
			data.create_extrinsics()
		}

		fn check_inherents(
			block: Block,
			data: sp_inherents::InherentData,
		) -> sp_inherents::CheckInherentsResult {
			data.check_extrinsics(&block)
		}
	}

	impl sp_transaction_pool::runtime_api::TaggedTransactionQueue<Block> for Runtime {
		fn validate_transaction(
			source: TransactionSource,
			tx: <Block as BlockT>::Extrinsic,
			block_hash: <Block as BlockT>::Hash,
		) -> TransactionValidity {
			Executive::validate_transaction(source, tx, block_hash)
		}
	}

	impl sp_offchain::OffchainWorkerApi<Block> for Runtime {
		fn offchain_worker(header: &<Block as BlockT>::Header) {
			Executive::offchain_worker(header)
		}
	}

	impl sp_consensus_aura::AuraApi<Block, AuraId> for Runtime {
		fn slot_duration() -> sp_consensus_aura::SlotDuration {
			sp_consensus_aura::SlotDuration::from_millis(Aura::slot_duration())
		}

		fn authorities() -> Vec<AuraId> {
			Aura::authorities().into_inner()
		}
	}

	impl sp_session::SessionKeys<Block> for Runtime {
		fn generate_session_keys(seed: Option<Vec<u8>>) -> Vec<u8> {
			opaque::SessionKeys::generate(seed)
		}

		fn decode_session_keys(
			encoded: Vec<u8>,
		) -> Option<Vec<(Vec<u8>, KeyTypeId)>> {
			opaque::SessionKeys::decode_into_raw_public_keys(&encoded)
		}
	}

	impl cumulus_primitives_core::CollectCollationInfo<Block> for Runtime {
		fn collect_collation_info(header: &<Block as BlockT>::Header) -> cumulus_primitives_core::CollationInfo {
			ParachainSystem::collect_collation_info(header)
		}
	}

	impl system_rpc_runtime_api::AccountNonceApi<Block, AccountId, AccountIndex> for Runtime {
		fn account_nonce(account: AccountId) -> AccountIndex {
			System::account_nonce(account)
		}
	}

	impl transaction_payment_rpc_runtime_api::TransactionPaymentApi<Block, Balance> for Runtime {
		fn query_info(
			uxt: <Block as BlockT>::Extrinsic,
			len: u32,
		) -> transaction_payment_rpc_runtime_api::RuntimeDispatchInfo<Balance> {
			TransactionPayment::query_info(uxt, len)
		}
		fn query_fee_details(
			uxt: <Block as BlockT>::Extrinsic,
			len: u32,
		) -> transaction_payment::FeeDetails<Balance> {
			TransactionPayment::query_fee_details(uxt, len)
		}
	}


	#[cfg(feature = "runtime-benchmarks")]
	impl frame_benchmarking::Benchmark<Block> for Runtime {
		fn benchmark_metadata(extra: bool) -> (
			Vec<frame_benchmarking::BenchmarkList>,
			Vec<frame_support::traits::StorageInfo>,
		) {
			use frame_benchmarking::{Benchmarking, BenchmarkList};
			use frame_support::traits::StorageInfoTrait;
			use frame_system_benchmarking::Pallet as SystemBench;
			use session_benchmarking::Pallet as SessionBench;

			let mut list = Vec::<BenchmarkList>::new();
			list_benchmarks!(list, extra);
			let storage_info = AllPalletsWithSystem::storage_info();
			return (list, storage_info)
		}

		fn dispatch_benchmark(
			config: frame_benchmarking::BenchmarkConfig
		) -> Result<Vec<frame_benchmarking::BenchmarkBatch>, sp_runtime::RuntimeString> {
			use frame_benchmarking::{Benchmarking, BenchmarkBatch, TrackedStorageKey};

			use frame_system_benchmarking::Pallet as SystemBench;
			impl frame_system_benchmarking::Config for Runtime {}

			use session_benchmarking::Pallet as SessionBench;
			impl session_benchmarking::Config for Runtime {}

			let whitelist: Vec<TrackedStorageKey> = vec![
				// Block Number
				hex_literal::hex!("26aa394eea5630e07c48ae0c9558cef702a5c1b19ab7a04f536c519aca4983ac").to_vec().into(),
				// Total Issuance
				hex_literal::hex!("c2261276cc9d1f8598ea4b6a74b15c2f57c875e4cff74148e4628f264b974c80").to_vec().into(),
				// Execution Phase
				hex_literal::hex!("26aa394eea5630e07c48ae0c9558cef7ff553b5a9862a516939d82b3d3d8661a").to_vec().into(),
				// Event Count
				hex_literal::hex!("26aa394eea5630e07c48ae0c9558cef70a98fdbe9ce6c55837576c60c7af3850").to_vec().into(),
				// System Events
				hex_literal::hex!("26aa394eea5630e07c48ae0c9558cef780d41e5e16056765bc8461851072c9d7").to_vec().into(),
			];

			let mut batches = Vec::<BenchmarkBatch>::new();
			let params = (&config, &whitelist);
			add_benchmarks!(params, batches);

			if batches.is_empty() { return Err("Benchmark not found for this pallet.".into()) }
			Ok(batches)
		}
	}

	impl ibc_runtime_api::IbcRuntimeApi<Block, CurrencyId> for Runtime {
		fn para_id() -> u32 {
			<Runtime as cumulus_pallet_parachain_system::Config>::SelfParaId::get().into()
		}

		fn child_trie_key() -> Vec<u8> {
			<Runtime as pallet_ibc::Config>::PalletPrefix::get().to_vec()
		}

		fn query_balance_with_address(addr: Vec<u8>, asset_id:CurrencyId) -> Option<u128> {
			Ibc::query_balance_with_address(addr, asset_id).ok()
		}

		fn query_send_packet_info(channel_id: Vec<u8>, port_id: Vec<u8>, seqs: Vec<u64>) -> Option<Vec<ibc_primitives::PacketInfo>> {
			Ibc::get_send_packet_info(channel_id, port_id, seqs).ok()
		}

		fn query_recv_packet_info(channel_id: Vec<u8>, port_id: Vec<u8>, seqs: Vec<u64>) -> Option<Vec<ibc_primitives::PacketInfo>> {
			Ibc::get_recv_packet_info(channel_id, port_id, seqs).ok()
		}

		fn client_update_time_and_height(client_id: Vec<u8>, revision_number: u64, revision_height: u64) -> Option<(u64, u64)>{
			Ibc::client_update_time_and_height(client_id, revision_number, revision_height).ok()
		}

		fn client_state(client_id: Vec<u8>) -> Option<ibc_primitives::QueryClientStateResponse> {
			Ibc::client(client_id).ok()
		}

		fn client_consensus_state(client_id: Vec<u8>, revision_number: u64, revision_height: u64, latest_cs: bool) -> Option<ibc_primitives::QueryConsensusStateResponse> {
			Ibc::consensus_state(client_id, revision_number, revision_height, latest_cs).ok()
		}

		fn clients() -> Option<Vec<(Vec<u8>, Vec<u8>)>> {
			Some(Ibc::clients())
		}

		fn connection(connection_id: Vec<u8>) -> Option<ibc_primitives::QueryConnectionResponse>{
			Ibc::connection(connection_id).ok()
		}

		fn connections() -> Option<ibc_primitives::QueryConnectionsResponse> {
			Ibc::connections().ok()
		}

		fn connection_using_client(client_id: Vec<u8>) -> Option<Vec<ibc_primitives::IdentifiedConnection>>{
			Ibc::connection_using_client(client_id).ok()
		}

		fn connection_handshake(client_id: Vec<u8>, connection_id: Vec<u8>) -> Option<ibc_primitives::ConnectionHandshake> {
			Ibc::connection_handshake(client_id, connection_id).ok()
		}

		fn channel(channel_id: Vec<u8>, port_id: Vec<u8>) -> Option<ibc_primitives::QueryChannelResponse> {
			Ibc::channel(channel_id, port_id).ok()
		}

		fn channel_client(channel_id: Vec<u8>, port_id: Vec<u8>) -> Option<ibc_primitives::IdentifiedClientState> {
			Ibc::channel_client(channel_id, port_id).ok()
		}

		fn connection_channels(connection_id: Vec<u8>) -> Option<ibc_primitives::QueryChannelsResponse> {
			Ibc::connection_channels(connection_id).ok()
		}

		fn channels() -> Option<ibc_primitives::QueryChannelsResponse> {
			Ibc::channels().ok()
		}

		fn packet_commitments(channel_id: Vec<u8>, port_id: Vec<u8>) -> Option<ibc_primitives::QueryPacketCommitmentsResponse> {
			Ibc::packet_commitments(channel_id, port_id).ok()
		}

		fn packet_acknowledgements(channel_id: Vec<u8>, port_id: Vec<u8>) -> Option<ibc_primitives::QueryPacketAcknowledgementsResponse>{
			Ibc::packet_acknowledgements(channel_id, port_id).ok()
		}

		fn unreceived_packets(channel_id: Vec<u8>, port_id: Vec<u8>, seqs: Vec<u64>) -> Option<Vec<u64>> {
			Ibc::unreceived_packets(channel_id, port_id, seqs).ok()
		}

		fn unreceived_acknowledgements(channel_id: Vec<u8>, port_id: Vec<u8>, seqs: Vec<u64>) -> Option<Vec<u64>> {
			Ibc::unreceived_acknowledgements(channel_id, port_id, seqs).ok()
		}

		fn next_seq_recv(channel_id: Vec<u8>, port_id: Vec<u8>) -> Option<ibc_primitives::QueryNextSequenceReceiveResponse> {
			Ibc::next_seq_recv(channel_id, port_id).ok()
		}

		fn packet_commitment(channel_id: Vec<u8>, port_id: Vec<u8>, seq: u64) -> Option<ibc_primitives::QueryPacketCommitmentResponse> {
			Ibc::packet_commitment(channel_id, port_id, seq).ok()
		}

		fn packet_acknowledgement(channel_id: Vec<u8>, port_id: Vec<u8>, seq: u64) -> Option<ibc_primitives::QueryPacketAcknowledgementResponse> {
			Ibc::packet_acknowledgement(channel_id, port_id, seq).ok()
		}

		fn packet_receipt(channel_id: Vec<u8>, port_id: Vec<u8>, seq: u64) -> Option<ibc_primitives::QueryPacketReceiptResponse> {
			Ibc::packet_receipt(channel_id, port_id, seq).ok()
		}

		fn denom_trace(asset_id: CurrencyId) -> Option<ibc_primitives::QueryDenomTraceResponse> {
			Ibc::get_denom_trace(asset_id)
		}

		fn denom_traces(key: Option<CurrencyId>, offset: Option<u32>, limit: u64, count_total: bool) -> ibc_primitives::QueryDenomTracesResponse {
			let key = key.map(Either::Left).or_else(|| offset.map(Either::Right));
			Ibc::get_denom_traces(key, limit, count_total)
		}

		fn block_events(extrinsic_index: Option<u32>) -> Vec<Result<pallet_ibc::events::IbcEvent, pallet_ibc::errors::IbcError>> {
			let mut raw_events = frame_system::Pallet::<Self>::read_events_no_consensus();
			if let Some(idx) = extrinsic_index {
				raw_events.find_map(|e| {
					let frame_system::EventRecord{ event, phase, ..} = *e;
					match (event, phase) {
						(RuntimeEvent::Ibc(pallet_ibc::Event::Events{ events }), frame_system::Phase::ApplyExtrinsic(index)) if index == idx => Some(events),
						_ => None
					}
				}).unwrap_or_default()
			}
			else {
				raw_events.filter_map(|e| {
					let frame_system::EventRecord{ event, ..} = *e;

					match event {
						RuntimeEvent::Ibc(pallet_ibc::Event::Events{ events }) => {
								Some(events)
							},
						_ => None
					}
				}).flatten().collect()
			}
		}
	 }
}<|MERGE_RESOLUTION|>--- conflicted
+++ resolved
@@ -39,7 +39,7 @@
 pub use xcmp::XcmConfig;
 
 pub use crate::fees::WellKnownForeignToNativePriceConverter;
-use crate::ibc::{Module, ModuleId, ModuleRouter, PortId, RelayChain};
+use crate::ibc::RelayChain;
 
 use common::{
 	fees::{multi_existential_deposits, NativeExistentialDeposit, WeightToFeeConverter},
@@ -440,35 +440,6 @@
 	pub const RelayChainId: RelayChain = RelayChain::Rococo;
 	pub const SpamProtectionDeposit: Balance = 1_000_000_000_000;
 	pub const MinimumConnectionDelay: u64 = 0;
-}
-
-type CosmwasmRouter = cosmwasm::ibc::Router<Runtime>;
-
-#[derive(Clone, Debug, Eq, PartialEq, Default)]
-pub struct Router {
-	pallet_ibc_ping: pallet_ibc_ping::IbcModule<Runtime>,
-	pallet_cosmwasm: CosmwasmRouter,
-}
-
-impl ModuleRouter for Router {
-	fn get_route_mut(&mut self, module_id: &ModuleId) -> Option<&mut dyn Module> {
-		match module_id.as_ref() {
-			pallet_ibc_ping::MODULE_ID => Some(&mut self.pallet_ibc_ping),
-			_ => self.pallet_cosmwasm.get_route_mut(module_id),
-		}
-	}
-
-	fn has_route(module_id: &ModuleId) -> bool {
-		matches!(module_id.as_ref(), pallet_ibc_ping::MODULE_ID) ||
-			CosmwasmRouter::has_route(module_id)
-	}
-
-	fn lookup_module_by_port(port_id: &PortId) -> Option<ModuleId> {
-		match port_id.as_str() {
-			pallet_ibc_ping::PORT_ID => ModuleId::from_str(pallet_ibc_ping::MODULE_ID).ok(),
-			_ => CosmwasmRouter::lookup_module_by_port(port_id),
-		}
-	}
 }
 
 parameter_types! {
@@ -941,11 +912,7 @@
 
 		// IBC support
 		Ibc: pallet_ibc = 190,
-<<<<<<< HEAD
-		IbcPing: pallet_ibc_ping = 191
-=======
 		Ics20Fee: pallet_ibc::ics20_fee = 191,
->>>>>>> c4b27888
 	}
 );
 
