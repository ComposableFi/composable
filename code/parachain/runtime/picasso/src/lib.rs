#![cfg_attr(
	not(test),
	warn(
		clippy::disallowed_methods,
		clippy::disallowed_types,
		clippy::indexing_slicing,
		clippy::todo,
		clippy::unwrap_used,
		// // impl_runtime_apis will generate code that contains a `panic!`. Implementations should still avoid using panics.
		// clippy::panic
	)
)]
#![warn(clippy::unseparated_literal_suffix, clippy::disallowed_types)]
#![cfg_attr(not(feature = "std"), no_std)]
// `construct_runtime!` does a lot of recursion and requires us to increase the limit to 256.
#![recursion_limit = "256"]
#![allow(incomplete_features)] // see other usage -
#![feature(adt_const_params)]

// Make the WASM binary available
#[cfg(all(feature = "std", feature = "builtin-wasm"))]
pub const WASM_BINARY_V2: Option<&[u8]> = Some(include_bytes!(env!("PICASSO_RUNTIME")));
#[cfg(not(feature = "builtin-wasm"))]
pub const WASM_BINARY_V2: Option<&[u8]> = None;

mod fees;
pub mod governance;
mod migrations;
mod prelude;
mod weights;

pub mod xcmp;
pub use common::xcmp::{MaxInstructions, UnitWeightCost};
use fees::FinalPriceConverter;
pub use xcmp::XcmConfig;

pub use crate::fees::WellKnownForeignToNativePriceConverter;

use common::{
	fees::{multi_existential_deposits, NativeExistentialDeposit, WeightToFeeConverter},
	governance::native::*,
	rewards::StakingPot,
	AccountId, AccountIndex, Address, Amount, AuraId, Balance, BlockNumber, BondOfferId,
	ForeignAssetId, Hash, MaxStringSize, Moment, PoolId, ReservedDmpWeight, ReservedXcmpWeight,
	Signature, AVERAGE_ON_INITIALIZE_RATIO, DAYS, HOURS, MAXIMUM_BLOCK_WEIGHT, MILLISECS_PER_BLOCK,
	NORMAL_DISPATCH_RATIO, SLOT_DURATION,
};
use composable_support::rpc_helpers::SafeRpcWrapper;
use composable_traits::{
	assets::{Asset, DummyAssetCreator},
	currency::AssetRatioInspect,
	dex::{Amm, PriceAggregate},
	xcm::assets::{RemoteAssetRegistryInspect, XcmAssetLocation},
};

use governance::*;
use prelude::*;
use primitives::currency::{CurrencyId, ValidateCurrencyId};
use sp_api::impl_runtime_apis;
use sp_core::{crypto::KeyTypeId, OpaqueMetadata};
use sp_runtime::{
	create_runtime_str, generic, impl_opaque_keys,
	traits::{
		AccountIdConversion, AccountIdLookup, BlakeTwo256, Block as BlockT, ConvertInto, Zero,
	},
	transaction_validity::{TransactionSource, TransactionValidity},
	ApplyExtrinsicResult,
};
use sp_std::{collections::btree_map::BTreeMap, vec::Vec};
#[cfg(feature = "std")]
use sp_version::NativeVersion;
use sp_version::RuntimeVersion;
// A few exports that help ease life for downstream crates.
use codec::Encode;
use frame_support::traits::{fungibles, EqualPrivilegeOnly, InstanceFilter, OnRuntimeUpgrade};
pub use frame_support::{
	construct_runtime,
	pallet_prelude::DispatchClass,
	parameter_types,
	traits::{
		ConstBool, ConstU128, ConstU16, ConstU32, Contains, Everything, KeyOwnerProofSystem,
		Nothing, Randomness, StorageInfo,
	},
	weights::{
		constants::{BlockExecutionWeight, ExtrinsicBaseWeight, RocksDbWeight},
		ConstantMultiplier, IdentityFee, Weight, WeightToFeeCoefficient, WeightToFeeCoefficients,
		WeightToFeePolynomial,
	},
	PalletId, StorageValue,
};
use frame_system as system;
pub use governance::TreasuryAccount;
#[cfg(any(feature = "std", test))]
pub use sp_runtime::BuildStorage;
pub use sp_runtime::{FixedPointNumber, Perbill, Permill, Perquintill};
use system::{
	limits::{BlockLength, BlockWeights},
	EnsureRoot,
};
use transaction_payment::{Multiplier, TargetedFeeAdjustment};

/// Opaque types. These are used by the CLI to instantiate machinery that don't need to know
/// the specifics of the runtime. They can then be made to be agnostic over specific formats
/// of data like extrinsics, allowing for them to continue syncing the network through upgrades
/// to even the core data structures.
pub mod opaque {
	use super::*;

	pub use sp_runtime::OpaqueExtrinsic as UncheckedExtrinsic;

	/// Opaque block header type.
	pub type Header = generic::Header<BlockNumber, BlakeTwo256>;
	/// Opaque block type.
	pub type Block = generic::Block<Header, UncheckedExtrinsic>;
	/// Opaque block identifier type.
	pub type BlockId = generic::BlockId<Block>;

	impl_opaque_keys! {
		pub struct SessionKeys {
			pub aura: Aura,
		}
	}
}

// To learn more about runtime versioning and what each of the following value means:
//   https://substrate.dev/docs/en/knowledgebase/runtime/upgrades#runtime-versioning
#[sp_version::runtime_version]
pub const VERSION: RuntimeVersion = RuntimeVersion {
	spec_name: create_runtime_str!("picasso"),
	impl_name: create_runtime_str!("picasso"),
	authoring_version: 1,
	// The version of the runtime specification. A full node will not attempt to use its native
	//   runtime in substitute for the on-chain Wasm runtime unless all of `spec_name`,
	//   `spec_version`, and `authoring_version` are the same between Wasm and native.
	spec_version: 10_005,
	impl_version: 2,
	apis: RUNTIME_API_VERSIONS,
	transaction_version: 1,
	state_version: 0,
};

/// The version information used to identify this runtime when compiled natively.
#[cfg(feature = "std")]
pub fn native_version() -> NativeVersion {
	NativeVersion { runtime_version: VERSION, can_author_with: Default::default() }
}

use composable_traits::account_proxy::ProxyType;
use orml_traits::{parameter_type_with_key, LockIdentifier};
parameter_type_with_key! {
	// Minimum amount an account has to hold to stay in state
	pub MultiExistentialDeposits: |currency_id: CurrencyId| -> Balance {
		multi_existential_deposits::<AssetsRegistry, WellKnownForeignToNativePriceConverter>(currency_id)
	};
}

parameter_types! {
	// how much block hashes to keep
	pub const BlockHashCount: BlockNumber = 250;
	pub const Version: RuntimeVersion = VERSION;
	// 5mb with 25% of that reserved for system extrinsics.
	pub RuntimeBlockLength: BlockLength =
		BlockLength::max_with_normal_ratio(5 * 1024 * 1024, NORMAL_DISPATCH_RATIO);
	pub RuntimeBlockWeights: BlockWeights = BlockWeights::builder()
		.base_block(BlockExecutionWeight::get())
		.for_class(DispatchClass::all(), |weights| {
			weights.base_extrinsic = ExtrinsicBaseWeight::get();
		})
		.for_class(DispatchClass::Normal, |weights| {
			weights.max_total = Some(NORMAL_DISPATCH_RATIO * MAXIMUM_BLOCK_WEIGHT);
		})
		.for_class(DispatchClass::Operational, |weights| {
			weights.max_total = Some(MAXIMUM_BLOCK_WEIGHT);
			// Operational transactions have some extra reserved space, so that they
			// are included even if block reached `MAXIMUM_BLOCK_WEIGHT`.
			weights.reserved = Some(
				MAXIMUM_BLOCK_WEIGHT - NORMAL_DISPATCH_RATIO * MAXIMUM_BLOCK_WEIGHT
			);
		})
		.avg_block_initialization(AVERAGE_ON_INITIALIZE_RATIO)
		.build_or_panic();

	pub const SS58Prefix: u8 = 49;
}

// Configure FRAME pallets to include in runtime.

impl system::Config for Runtime {
	/// The basic call filter to use in dispatchable.
	type BaseCallFilter = BaseCallFilter;
	/// Block & extrinsics weights: base values and limits.
	type BlockWeights = RuntimeBlockWeights;
	/// The maximum length of a block (in bytes).
	type BlockLength = RuntimeBlockLength;
	/// The identifier used to distinguish between accounts.
	type AccountId = AccountId;
	/// The aggregated dispatch type that is available for extrinsics.
	type RuntimeCall = RuntimeCall;
	/// The lookup mechanism to get account ID from whatever is passed in dispatchers.
	type Lookup = AccountIdLookup<AccountId, AccountIndex>;
	/// The index type for storing how many extrinsics an account has signed.
	type Index = AccountIndex;
	/// The index type for blocks.
	type BlockNumber = BlockNumber;
	/// The type for hashing blocks and tries.
	type Hash = Hash;
	/// The hashing algorithm used.
	type Hashing = BlakeTwo256;
	/// The header type.
	type Header = generic::Header<BlockNumber, BlakeTwo256>;
	/// The ubiquitous event type.
	type RuntimeEvent = RuntimeEvent;
	/// The ubiquitous origin type.
	type RuntimeOrigin = RuntimeOrigin;
	/// Maximum number of block number to block hash mappings to keep (oldest pruned first).
	type BlockHashCount = BlockHashCount;
	/// The weight of database operations that the runtime can invoke.
	type DbWeight = RocksDbWeight;
	/// Version of the runtime.
	type Version = Version;
	/// The data to be stored in an account.
	type AccountData = balances::AccountData<Balance>;

	/// Converts a module to the index of the module in `construct_runtime!`.
	///
	/// This type is being generated by `construct_runtime!`.
	type PalletInfo = PalletInfo;
	/// What to do if a new account is created.
	type OnNewAccount = ();
	/// What to do if an account is fully reaped from the system.
	type OnKilledAccount = ();
	/// Weight information for the extrinsics of this pallet.
	type SystemWeightInfo = weights::frame_system::WeightInfo<Runtime>;
	/// This is used as an identifier of the chain. 42 is the generic substrate prefix.
	type SS58Prefix = SS58Prefix;
	/// The action to take on a Runtime Upgrade. Used not default since we're a parachain.
	type OnSetCode = cumulus_pallet_parachain_system::ParachainSetCode<Self>;
	type MaxConsumers = ConstU32<16>;
}

impl randomness_collective_flip::Config for Runtime {}

parameter_types! {
	pub NativeAssetId: CurrencyId = CurrencyId::PICA;
}

impl assets_registry::Config for Runtime {
	type RuntimeEvent = RuntimeEvent;
	type LocalAssetId = CurrencyId;
	type Balance = Balance;
	type ForeignAssetId = composable_traits::xcm::assets::XcmAssetLocation;
	type UpdateAssetRegistryOrigin = EnsureRootOrTwoThirdNativeCouncil;
	type ParachainOrGovernanceOrigin = EnsureRootOrTwoThirdNativeCouncil;
	type WeightInfo = weights::assets_registry::WeightInfo<Runtime>;
	type Convert = ConvertInto;
}

parameter_types! {
	pub PabloPalletId: PalletId = PalletId(*b"pal_pblo");
	pub TWAPInterval: u64 = (MILLISECS_PER_BLOCK as u64) * 10;
	pub LPTokenExistentialDeposit: Balance = 10_000;
}

impl pablo::Config for Runtime {
	type RuntimeEvent = RuntimeEvent;
	type AssetId = CurrencyId;
	type Balance = Balance;
	type Convert = sp_runtime::traits::ConvertInto;
	type Assets = Assets;
	// TODO(Connor): Won't impact current pools since this is only required for pool creation, must
	// implement new assts system before any more pools are created
	type LPTokenFactory = DummyAssetCreator<CurrencyId, XcmAssetLocation, Balance>;
	type PoolId = PoolId;
	type PalletId = PabloPalletId;
	type PoolCreationOrigin = EnsureRootOrTwoThirdNativeCouncil;
	type EnableTwapOrigin = EnsureRootOrTwoThirdNativeCouncil;
	type Time = Timestamp;
	type TWAPInterval = TWAPInterval;
	type WeightInfo = weights::pablo::WeightInfo<Runtime>;
	type LPTokenExistentialDeposit = LPTokenExistentialDeposit;
}

impl assets::Config for Runtime {
	type NativeAssetId = NativeAssetId;
	type GenerateCurrencyId = CurrencyFactory;
	type AssetId = CurrencyId;
	type Balance = Balance;
	type NativeCurrency = Balances;
	type MultiCurrency = Tokens;
	type WeightInfo = ();
	type AdminOrigin = EnsureRootOrTwoThirdNativeCouncil;
	type GovernanceRegistry = GovernanceRegistry;
	type CurrencyValidator = ValidateCurrencyId;
}

parameter_types! {
	// Maximum authorities/collators for aura
	pub const MaxAuthorities: u32 = 100;
}

impl aura::Config for Runtime {
	type AuthorityId = AuraId;
	type DisabledValidators = ();
	type MaxAuthorities = MaxAuthorities;
}

impl cumulus_pallet_aura_ext::Config for Runtime {}

parameter_types! {
	pub BasicDeposit: Balance = 8 * CurrencyId::unit::<Balance>();
	pub FieldDeposit: Balance = 256 * CurrencyId::milli::<Balance>();
	pub const MaxAdditionalFields: u32 = 32;
	pub const MaxRegistrars: u32 = 8;
	pub const MaxSubAccounts: u32 = 32;
	pub SubAccountDeposit: Balance = 2 * CurrencyId::unit::<Balance>();
}

impl identity::Config for Runtime {
	type BasicDeposit = BasicDeposit;
	type Currency = Balances;
	type RuntimeEvent = RuntimeEvent;
	type FieldDeposit = FieldDeposit;
	type ForceOrigin = EnsureRoot<AccountId>;
	type MaxAdditionalFields = MaxAdditionalFields;
	type MaxRegistrars = MaxRegistrars;
	type MaxSubAccounts = MaxSubAccounts;
	type RegistrarOrigin = EnsureRoot<AccountId>;
	type Slashed = Treasury;
	type SubAccountDeposit = SubAccountDeposit;
	type WeightInfo = weights::identity::WeightInfo<Runtime>;
}

parameter_types! {
	pub DepositBase: u64 = CurrencyId::unit();
	pub DepositFactor: u64 = 32 * CurrencyId::milli::<u64>();
	pub const MaxSignatories: u16 = 100;
}

impl multisig::Config for Runtime {
	type RuntimeCall = RuntimeCall;
	type Currency = Balances;
	type DepositBase = DepositBase;
	type DepositFactor = DepositFactor;
	type RuntimeEvent = RuntimeEvent;
	type MaxSignatories = MaxSignatories;
	type WeightInfo = weights::multisig::WeightInfo<Runtime>;
}

parameter_types! {
	/// Minimum period in between blocks, for now we leave it at half
	/// the expected slot duration
	pub const MinimumPeriod: u64 = SLOT_DURATION / 2;
}

impl timestamp::Config for Runtime {
	/// A timestamp: milliseconds since the Unix epoch.
	type Moment = Moment;
	/// What to do when SLOT_DURATION has passed?
	type OnTimestampSet = Aura;
	type MinimumPeriod = MinimumPeriod;
	type WeightInfo = weights::timestamp::WeightInfo<Runtime>;
}

parameter_types! {
	/// Max locks that can be placed on an account. Capped for storage
	/// concerns.
	pub const MaxLocks: u32 = 50;
}

impl balances::Config for Runtime {
	type MaxLocks = MaxLocks;
	type MaxReserves = ();
	type ReserveIdentifier = [u8; 8];
	/// The type for recording an account's balance.
	type Balance = Balance;
	/// The ubiquitous event type.
	type RuntimeEvent = RuntimeEvent;
	type DustRemoval = Treasury;
	type ExistentialDeposit = NativeExistentialDeposit;
	type AccountStore = System;
	type WeightInfo = weights::balances::WeightInfo<Runtime>;
}

parameter_types! {
	/// 1 milli-pica/byte should be fine
	pub TransactionByteFee: Balance = CurrencyId::milli();

	// The portion of the `NORMAL_DISPATCH_RATIO` that we adjust the fees with. Blocks filled less
	/// than this will decrease the weight and more will increase.
	pub const TargetBlockFullness: Perquintill = Perquintill::from_percent(25);
	/// The adjustment variable of the runtime. Higher values will cause `TargetBlockFullness` to
	/// change the fees more rapidly. This low value causes changes to occur slowly over time.
	pub AdjustmentVariable: Multiplier = Multiplier::saturating_from_rational(3, 100_000);
	/// Minimum amount of the multiplier. This value cannot be too low. A test case should ensure
	/// that combined with `AdjustmentVariable`, we can recover from the minimum.
	/// See `multiplier_can_grow_from_zero` in integration_tests.rs.
	/// This value is currently only used by pallet-transaction-payment as an assertion that the
	/// next multiplier is always > min value.
	pub MinimumMultiplier: Multiplier = Multiplier::saturating_from_rational(1, 1_000_000_u128);
	pub const OperationalFeeMultiplier: u8 = 5;
}

impl transaction_payment::Config for Runtime {
	type RuntimeEvent = RuntimeEvent;
	type OnChargeTransaction =
		transaction_payment::CurrencyAdapter<Balances, StakingPot<Runtime, NativeTreasury>>;
	type WeightToFee = WeightToFeeConverter;
	type FeeMultiplierUpdate =
		TargetedFeeAdjustment<Self, TargetBlockFullness, AdjustmentVariable, MinimumMultiplier>;
	type OperationalFeeMultiplier = OperationalFeeMultiplier;
	type LengthToFee = ConstantMultiplier<Balance, TransactionByteFee>;
}

/// Struct implementing `asset_tx_payment::HandleCredit` that determines the behavior when fees are
/// paid in something other than the native token.
pub struct TransferToTreasuryOrDrop;
impl asset_tx_payment::HandleCredit<AccountId, Tokens> for TransferToTreasuryOrDrop {
	fn handle_credit(credit: fungibles::CreditOf<AccountId, Tokens>) {
		let _ =
			<Tokens as fungibles::Balanced<AccountId>>::resolve(&TreasuryAccount::get(), credit);
	}
}

impl asset_tx_payment::Config for Runtime {
	type Fungibles = Tokens;
	type OnChargeAssetTransaction =
<<<<<<< HEAD
		asset_tx_payment::FungiblesAdapter<AssetsRegistry, TransferToTreasuryOrDrop>;
=======
		asset_tx_payment::FungiblesAdapter<FinalPriceConverter, TransferToTreasuryOrDrop>;
>>>>>>> f42c9c31

	type UseUserConfiguration = ConstBool<true>;

	type WeightInfo = weights::asset_tx_payment::WeightInfo<Runtime>;

	type ConfigurationOrigin = EnsureRootOrTwoThirdNativeCouncil;

	type ConfigurationExistentialDeposit = NativeExistentialDeposit;

	type PayableCall = RuntimeCall;

	type Lock = Assets;

<<<<<<< HEAD
	type BalanceConverter = AssetsRegistry;
=======
	type BalanceConverter = FinalPriceConverter;
>>>>>>> f42c9c31
}

impl sudo::Config for Runtime {
	type RuntimeEvent = RuntimeEvent;
	type RuntimeCall = RuntimeCall;
}

parameter_types! {
	/// Deposit required to get an index.
	pub IndexDeposit: Balance = 100 * CurrencyId::unit::<Balance>();
}

impl indices::Config for Runtime {
	type RuntimeEvent = RuntimeEvent;
	type AccountIndex = AccountIndex;
	type Currency = Balances;
	type Deposit = IndexDeposit;
	type WeightInfo = weights::indices::WeightInfo<Runtime>;
}

pub type SignedPayload = generic::SignedPayload<RuntimeCall, SignedExtra>;

impl<LocalCall> system::offchain::CreateSignedTransaction<LocalCall> for Runtime
where
	RuntimeCall: From<LocalCall>,
{
	fn create_transaction<C: system::offchain::AppCrypto<Self::Public, Self::Signature>>(
		call: RuntimeCall,
		public: <Signature as sp_runtime::traits::Verify>::Signer,
		account: AccountId,
		nonce: AccountIndex,
	) -> Option<(
		RuntimeCall,
		<UncheckedExtrinsic as sp_runtime::traits::Extrinsic>::SignaturePayload,
	)> {
		use sp_runtime::{
			generic::{Era, SignedPayload},
			traits::StaticLookup,
			SaturatedConversion,
		};
		let tip = 0;
		// take the biggest period possible.
		let period =
			BlockHashCount::get().checked_next_power_of_two().map(|c| c / 2).unwrap_or(2) as u64;
		let current_block = System::block_number()
			.saturated_into::<u64>()
			// The `System::block_number` is initialized with `n+1`,
			// so the actual block number is `n`.
			.saturating_sub(1);
		let era = Era::mortal(period, current_block);
		let extra = (
			system::CheckNonZeroSender::<Runtime>::new(),
			system::CheckSpecVersion::<Runtime>::new(),
			system::CheckTxVersion::<Runtime>::new(),
			system::CheckGenesis::<Runtime>::new(),
			system::CheckEra::<Runtime>::from(era),
			system::CheckNonce::<Runtime>::from(nonce),
			system::CheckWeight::<Runtime>::new(),
			asset_tx_payment::ChargeAssetTxPayment::<Runtime>::from(tip, None),
		);
		let raw_payload = SignedPayload::new(call, extra)
			.map_err(|_e| {
				// log::warn!("Unable to create signed payload: {:?}", e);
			})
			.ok()?;
		let signature = raw_payload.using_encoded(|payload| C::sign(payload, public))?;
		let address = AccountIdLookup::unlookup(account);
		let (call, extra, _) = raw_payload.deconstruct();
		Some((call, (address, signature, extra)))
	}
}

impl system::offchain::SigningTypes for Runtime {
	type Public = <Signature as sp_runtime::traits::Verify>::Signer;
	type Signature = Signature;
}

impl<C> system::offchain::SendTransactionTypes<C> for Runtime
where
	RuntimeCall: From<C>,
{
	type OverarchingCall = RuntimeCall;
	type Extrinsic = UncheckedExtrinsic;
}

impl cumulus_pallet_parachain_system::Config for Runtime {
	type RuntimeEvent = RuntimeEvent;
	type OnSystemEvent = ();
	type SelfParaId = parachain_info::Pallet<Runtime>;
	type OutboundXcmpMessageSource = XcmpQueue;
	type DmpMessageHandler = DmpQueue;
	type ReservedDmpWeight = ReservedDmpWeight;
	type XcmpMessageHandler = XcmpQueue;
	type ReservedXcmpWeight = ReservedXcmpWeight;
	type CheckAssociatedRelayNumber = cumulus_pallet_parachain_system::RelayNumberStrictlyIncreases;
}

impl parachain_info::Config for Runtime {}

parameter_types! {
	pub const UncleGenerations: u32 = 0;
}

impl authorship::Config for Runtime {
	type FindAuthor = session::FindAccountFromAuthorIndex<Self, Aura>;
	type UncleGenerations = UncleGenerations;
	type FilterUncle = ();
	type EventHandler = (CollatorSelection,);
}

parameter_types! {
	pub const Period: u32 = 6 * HOURS;
	pub const Offset: u32 = 0;
}

impl session::Config for Runtime {
	type RuntimeEvent = RuntimeEvent;
	type ValidatorId = <Self as system::Config>::AccountId;
	// we don't have stash and controller, thus we don't need the convert as well.
	type ValidatorIdOf = collator_selection::IdentityCollator;
	type ShouldEndSession = session::PeriodicSessions<Period, Offset>;
	type NextSessionRotation = session::PeriodicSessions<Period, Offset>;
	type SessionManager = CollatorSelection;
	// Essentially just Aura, but lets be pedantic.
	type SessionHandler =
		<opaque::SessionKeys as sp_runtime::traits::OpaqueKeys>::KeyTypeIdProviders;
	type Keys = opaque::SessionKeys;
	type WeightInfo = weights::session::WeightInfo<Runtime>;
}

parameter_types! {
	/// Lifted from Statemine:
	/// https://github.com/paritytech/cumulus/blob/935bac869a72baef17e46d2ae1abc8c0c650cef5/polkadot-parachains/statemine/src/lib.rs?#L666-L672
	pub const PotId: PalletId = PalletId(*b"PotStake");
	pub const MaxCandidates: u32 = 1000;
	pub const SessionLength: BlockNumber = 6 * HOURS;
	pub const MaxInvulnerables: u32 = 100;
	pub const MinCandidates: u32 = 5;
}

impl collator_selection::Config for Runtime {
	type RuntimeEvent = RuntimeEvent;
	type Currency = Balances;
	type UpdateOrigin = EnsureRootOrTwoThirdNativeCouncil;
	type PotId = PotId;
	type MaxCandidates = MaxCandidates;
	type MinCandidates = MinCandidates;
	type MaxInvulnerables = MaxInvulnerables;
	// should be a multiple of session or things will get inconsistent
	type KickThreshold = Period;
	type ValidatorId = <Self as system::Config>::AccountId;
	type ValidatorIdOf = collator_selection::IdentityCollator;
	type ValidatorRegistration = Session;
	type WeightInfo = weights::collator_selection::WeightInfo<Runtime>;
}

pub struct DustRemovalWhitelist;
impl Contains<AccountId> for DustRemovalWhitelist {
	fn contains(a: &AccountId) -> bool {
		let account: AccountId = TreasuryPalletId::get().into_account_truncating();
		let account2: AccountId = PotId::get().into_account_truncating();
		vec![&account, &account2].contains(&a)
	}
}

pub struct CurrencyHooks;
impl orml_traits::currency::MutationHooks<AccountId, CurrencyId, Balance> for CurrencyHooks {
	type OnDust = orml_tokens::TransferDust<Runtime, TreasuryAccount>;
	type OnSlash = ();
	type PreDeposit = ();
	type PostDeposit = ();
	type PreTransfer = ();
	type PostTransfer = ();
	type OnNewTokenAccount = ();
	type OnKilledTokenAccount = ();
}

type ReserveIdentifier = [u8; 8];
impl orml_tokens::Config for Runtime {
	type RuntimeEvent = RuntimeEvent;
	type Balance = Balance;
	type Amount = Amount;
	type CurrencyId = CurrencyId;
	type WeightInfo = weights::tokens::WeightInfo<Runtime>;
	type ExistentialDeposits = MultiExistentialDeposits;
	type MaxLocks = MaxLocks;
	type ReserveIdentifier = ReserveIdentifier;
	type MaxReserves = ConstU32<2>;
	type DustRemovalWhitelist = DustRemovalWhitelist;
	type CurrencyHooks = CurrencyHooks;
}

parameter_types! {
	pub MaximumSchedulerWeight: Weight = Perbill::from_percent(80) *
	RuntimeBlockWeights::get().max_block;
	pub const MaxScheduledPerBlock: u32 = 50;
  pub const NoPreimagePostponement: Option<u32> = Some(10);
}

impl scheduler::Config for Runtime {
	type RuntimeEvent = RuntimeEvent;
	type RuntimeOrigin = RuntimeOrigin;
	type PalletsOrigin = OriginCaller;
	type RuntimeCall = RuntimeCall;
	type MaximumWeight = MaximumSchedulerWeight;
	type ScheduleOrigin = EnsureRoot<AccountId>;
	type OriginPrivilegeCmp = EqualPrivilegeOnly;
	type MaxScheduledPerBlock = MaxScheduledPerBlock;
	type Preimages = Preimage;
	type WeightInfo = weights::scheduler::WeightInfo<Runtime>;
}

parameter_types! {
	pub PreimageBaseDeposit: Balance = 10 * CurrencyId::unit::<Balance>();
}

impl preimage::Config for Runtime {
	type WeightInfo = preimage::weights::SubstrateWeight<Runtime>;
	type RuntimeEvent = RuntimeEvent;
	type Currency = Balances;
	type ManagerOrigin = EnsureRoot<AccountId>;
	type BaseDeposit = PreimageBaseDeposit;
	type ByteDeposit = PreimageByteDeposit;
}

impl utility::Config for Runtime {
	type RuntimeEvent = RuntimeEvent;
	type RuntimeCall = RuntimeCall;
	type PalletsOrigin = OriginCaller;
	type WeightInfo = weights::utility::WeightInfo<Runtime>;
}

impl currency_factory::Config for Runtime {
	type RuntimeEvent = RuntimeEvent;
	type AssetId = CurrencyId;
	type AddOrigin = EnsureRootOrTwoThirdNativeCouncil;
	type WeightInfo = weights::currency_factory::WeightInfo<Runtime>;
	type Balance = Balance;
}

parameter_types! {
	pub const CrowdloanRewardsId: PalletId = PalletId(*b"pal_crow");
	pub const CrowdloanRewardsLockId: LockIdentifier = *b"clr_lock";
	pub const InitialPayment: Perbill = Perbill::from_percent(50);
	pub const OverFundedThreshold: Perbill = Perbill::from_percent(1);
	pub const VestingStep: Moment = (DAYS as Moment) * (MILLISECS_PER_BLOCK as Moment);
	pub const Prefix: &'static [u8] = b"picasso-";
	pub const LockCrowdloanRewards: bool = true;
}

impl InstanceFilter<RuntimeCall> for ProxyType {
	fn filter(&self, c: &RuntimeCall) -> bool {
		match self {
			ProxyType::Any => true,
			ProxyType::Governance => matches!(
				c,
				RuntimeCall::Democracy(..) |
					RuntimeCall::Council(..) |
					RuntimeCall::TechnicalCommittee(..) |
					RuntimeCall::Treasury(..) |
					RuntimeCall::Utility(..)
			),
			ProxyType::CancelProxy => {
				matches!(c, RuntimeCall::Proxy(proxy::Call::reject_announcement { .. }))
			},
		}
	}
	fn is_superset(&self, o: &Self) -> bool {
		match (self, o) {
			(x, y) if x == y => true,
			(ProxyType::Any, _) => true,
			(_, ProxyType::Any) => false,
			_ => false,
		}
	}
}

parameter_types! {
	pub MaxProxies : u32 = 4;
	pub MaxPending : u32 = 32;
}
// Minimal deposit required to place a proxy announcement as per native existential deposit.
pub type ProxyPrice = NativeExistentialDeposit;

impl proxy::Config for Runtime {
	type RuntimeEvent = RuntimeEvent;
	type RuntimeCall = RuntimeCall;
	type Currency = Assets;
	type ProxyType = ProxyType;
	type ProxyDepositBase = ProxyPrice;
	type ProxyDepositFactor = ProxyPrice;
	type MaxProxies = MaxProxies;
	type WeightInfo = weights::proxy::WeightInfo<Runtime>;
	type MaxPending = MaxPending;
	type CallHasher = BlakeTwo256;
	type AnnouncementDepositBase = ProxyPrice;
	type AnnouncementDepositFactor = ProxyPrice;
}

impl crowdloan_rewards::Config for Runtime {
	type RuntimeEvent = RuntimeEvent;
	type Balance = Balance;
	type RewardAsset = Assets;
	type AdminOrigin = EnsureRootOrTwoThirdNativeCouncil;
	type Convert = sp_runtime::traits::ConvertInto;
	type RelayChainAccountId = sp_runtime::AccountId32;
	type InitialPayment = InitialPayment;
	type OverFundedThreshold = OverFundedThreshold;
	type VestingStep = VestingStep;
	type Prefix = Prefix;
	type WeightInfo = weights::crowdloan_rewards::WeightInfo<Runtime>;
	type PalletId = CrowdloanRewardsId;
	type Moment = Moment;
	type Time = Timestamp;
	type LockId = CrowdloanRewardsLockId;
	type LockByDefault = LockCrowdloanRewards;
}

parameter_types! {
	  pub const MaxVestingSchedule: u32 = 128;
	  pub MinVestedTransfer: u64 = CurrencyId::milli::<u64>();
}

impl vesting::Config for Runtime {
	type Currency = Assets;
	type RuntimeEvent = RuntimeEvent;
	type MaxVestingSchedules = MaxVestingSchedule;
	type MinVestedTransfer = MinVestedTransfer;
	type VestedTransferOrigin = EnsureRootOrTwoThirdNativeCouncil;
	type UpdateSchedulesOrigin = EnsureRootOrTwoThirdNativeCouncil;
	type WeightInfo = weights::vesting::WeightInfo<Runtime>;
	type Moment = Moment;
	type Time = Timestamp;
	type VestingScheduleId = u128;
}

parameter_types! {
	// cspell:disable-next
	  pub const BondedFinanceId: PalletId = PalletId(*b"bondedfi");
	  pub MinReward: Balance = 10 * CurrencyId::unit::<Balance>();
	  pub Stake: Balance = 10 * CurrencyId::unit::<Balance>();
}

impl bonded_finance::Config for Runtime {
	type AdminOrigin = EnsureRootOrTwoThirdNativeCouncil;
	type BondOfferId = BondOfferId;
	type Convert = sp_runtime::traits::ConvertInto;
	type Currency = Assets;
	type RuntimeEvent = RuntimeEvent;
	type MinReward = MinReward;
	type NativeCurrency = Balances;
	type PalletId = BondedFinanceId;
	type Stake = Stake;
	type Vesting = Vesting;
	type WeightInfo = weights::bonded_finance::WeightInfo<Runtime>;
}

/// The calls we permit to be executed by extrinsics
pub struct BaseCallFilter;
impl Contains<RuntimeCall> for BaseCallFilter {
	fn contains(call: &RuntimeCall) -> bool {
		!(call_filter::Pallet::<Runtime>::contains(call) ||
			matches!(
				call,
				RuntimeCall::Tokens(_) | RuntimeCall::Indices(_) | RuntimeCall::Treasury(_)
			))
	}
}

impl call_filter::Config for Runtime {
	type RuntimeEvent = RuntimeEvent;
	type UpdateOrigin = EnsureRootOrHalfNativeTechnical;
	type Hook = ();
	type WeightInfo = ();
	type MaxStringSize = MaxStringSize;
}

// Create the runtime by composing the FRAME pallets that were previously configured.
construct_runtime!(
	pub enum Runtime where
		Block = Block,
		NodeBlock = opaque::Block,
		UncheckedExtrinsic = UncheckedExtrinsic
	{
		System: system = 0,
		Timestamp: timestamp = 1,
		Sudo: sudo = 2,
		RandomnessCollectiveFlip: randomness_collective_flip = 3,
		TransactionPayment: transaction_payment = 4,
		AssetTxPayment : asset_tx_payment  = 12,
		Indices: indices = 5,
		Balances: balances = 6,
		Identity: identity = 7,
		Multisig: multisig = 8,

		// Parachains stuff
		ParachainSystem: cumulus_pallet_parachain_system = 10,
		ParachainInfo: parachain_info = 11,

		// Collator support. the order of these 5 are important and shall not change.
		Authorship: authorship = 20,
		CollatorSelection: collator_selection = 21,
		Session: session = 22,
		Aura: aura = 23,
		AuraExt: cumulus_pallet_aura_ext = 24,

		// Governance utilities
		Council: collective::<Instance1> = 30,
		CouncilMembership: membership::<Instance1> = 31,
		Treasury: treasury::<Instance1> = 32,
		Democracy: democracy = 33,
		TechnicalCommittee: collective::<Instance2> = 72,
		TechnicalCommitteeMembership: membership::<Instance2> = 73,

		// helpers/utilities
		Scheduler: scheduler = 34,
		Utility: utility = 35,
		Preimage: preimage = 36,
		Proxy: proxy = 37,

		// XCM helpers.
		XcmpQueue: cumulus_pallet_xcmp_queue = 40,
		RelayerXcm: pallet_xcm = 41,
		CumulusXcm: cumulus_pallet_xcm = 42,
		DmpQueue: cumulus_pallet_dmp_queue = 43,
		XTokens: orml_xtokens = 44,
		UnknownTokens: orml_unknown_tokens = 45,

		Tokens: orml_tokens = 52,
		CurrencyFactory: currency_factory = 53,
		GovernanceRegistry: governance_registry = 54,
		Assets: assets = 55,
		CrowdloanRewards: crowdloan_rewards = 56,
		Vesting: vesting = 57,
		BondedFinance: bonded_finance = 58,
		AssetsRegistry: assets_registry = 59,
		Pablo: pablo = 60,

		CallFilter: call_filter = 100,
	}
);

/// Block header type as expected by this runtime.
pub type Header = generic::Header<BlockNumber, BlakeTwo256>;
/// Block type as expected by this runtime.
pub type Block = generic::Block<Header, UncheckedExtrinsic>;

/// The SignedExtension to the basic transaction logic.
pub type SignedExtra = (
	system::CheckNonZeroSender<Runtime>,
	system::CheckSpecVersion<Runtime>,
	system::CheckTxVersion<Runtime>,
	system::CheckGenesis<Runtime>,
	system::CheckEra<Runtime>,
	system::CheckNonce<Runtime>,
	system::CheckWeight<Runtime>,
	asset_tx_payment::ChargeAssetTxPayment<Runtime>,
);

/// Unchecked extrinsic type as expected by this runtime.
pub type UncheckedExtrinsic =
	generic::UncheckedExtrinsic<Address, RuntimeCall, Signature, SignedExtra>;
/// Executive: handles dispatch to the various modules.
pub type Executive = executive::Executive<
	Runtime,
	Block,
	system::ChainContext<Runtime>,
	Runtime,
	AllPalletsWithSystem,
	crate::migrations::Migrations,
>;

#[cfg(feature = "runtime-benchmarks")]
#[macro_use]
extern crate frame_benchmarking;

#[cfg(feature = "runtime-benchmarks")]
mod benches {
	use frame_benchmarking::define_benchmarks;

	define_benchmarks!(
		[frame_system, SystemBench::<Runtime>]
		[balances, Balances]
		[session, SessionBench::<Runtime>]
		[timestamp, Timestamp]
	// TODO(hussein) Still broken on v0.9.30
		// [collator_selection, CollatorSelection]
		[indices, Indices]
		[membership, CouncilMembership]
		[treasury, Treasury]
		[scheduler, Scheduler]
		[collective, Council]
		[utility, Utility]
		[identity, Identity]
		[multisig, Multisig]
		[proxy, Proxy]
		[currency_factory, CurrencyFactory]
		[bonded_finance, BondedFinance]
		[vesting, Vesting]
		[assets_registry, AssetsRegistry]
		[pablo, Pablo]
	[democracy, Democracy]
	);
}

impl_runtime_apis! {
	impl assets_runtime_api::AssetsRuntimeApi<Block, CurrencyId, AccountId, Balance, ForeignAssetId> for Runtime {
		fn balance_of(SafeRpcWrapper(asset_id): SafeRpcWrapper<CurrencyId>, account_id: AccountId) -> SafeRpcWrapper<Balance> /* Balance */ {
			SafeRpcWrapper(<Assets as fungibles::Inspect::<AccountId>>::balance(asset_id, &account_id))
		}

		fn list_assets() -> Vec<Asset<Balance, ForeignAssetId>> {
			// Hardcoded assets
			use common::fees::ForeignToNativePriceConverter;
			let assets = CurrencyId::list_assets().into_iter().map(|mut asset| {
				// Add hardcoded ratio and ED for well known assets
<<<<<<< HEAD
				asset.ratio = <AssetsRegistry as AssetRatioInspect>::get_ratio(CurrencyId(asset.id));
				asset.existential_deposit = multi_existential_deposits::<AssetsRegistry>(&asset.id.into());
=======
				asset.ratio = WellKnownForeignToNativePriceConverter::get_ratio(CurrencyId(asset.id));
				asset.existential_deposit = multi_existential_deposits::<AssetsRegistry, WellKnownForeignToNativePriceConverter>(&asset.id.into());
>>>>>>> f42c9c31
				asset
			}).collect::<Vec<_>>();

			// Assets from the assets-registry pallet
			let foreign_assets = assets_registry::Pallet::<Runtime>::get_foreign_assets_list();

			// Override asset data for hardcoded assets that have been manually updated, and append
			// new assets without duplication
			foreign_assets.into_iter().fold(assets, |mut acc, mut foreign_asset| {
				if let Some(asset) = acc.iter_mut().find(|asset_i| asset_i.id == foreign_asset.id) {
					// Update asset with data from assets-registry
					asset.decimals = foreign_asset.decimals;
					asset.foreign_id = foreign_asset.foreign_id.clone();
					asset.ratio = foreign_asset.ratio;
				} else {
					foreign_asset.existential_deposit = multi_existential_deposits::<AssetsRegistry, WellKnownForeignToNativePriceConverter>(&foreign_asset.id.into());
					acc.push(foreign_asset.clone())
				}
				acc
			})
		}
	}

	impl crowdloan_rewards_runtime_api::CrowdloanRewardsRuntimeApi<Block, AccountId, Balance> for Runtime {
		fn amount_available_to_claim_for(account_id: AccountId) -> SafeRpcWrapper<Balance> {
			SafeRpcWrapper (
				crowdloan_rewards::amount_available_to_claim_for::<Runtime>(account_id)
					.unwrap_or_else(|_| Balance::zero())
			)
		}
	}

	impl pablo_runtime_api::PabloRuntimeApi<Block, AccountId, PoolId, CurrencyId, Balance> for Runtime {
		fn prices_for(
			pool_id: PoolId,
			base_asset_id: CurrencyId,
			quote_asset_id: CurrencyId,
			amount: Balance
		) -> PriceAggregate<SafeRpcWrapper<PoolId>, SafeRpcWrapper<CurrencyId>, SafeRpcWrapper<Balance>> {
			pablo::prices_for::<Runtime>(
				pool_id,
				base_asset_id,
				quote_asset_id,
				amount
			)
			.map(|p| PriceAggregate{
				pool_id: SafeRpcWrapper(p.pool_id),
				base_asset_id: SafeRpcWrapper(p.base_asset_id),
				quote_asset_id: SafeRpcWrapper(p.quote_asset_id),
				spot_price: SafeRpcWrapper(p.spot_price)
			})
			.unwrap_or_else(|_| PriceAggregate{
				pool_id: SafeRpcWrapper(pool_id),
				base_asset_id: SafeRpcWrapper(base_asset_id),
				quote_asset_id: SafeRpcWrapper(quote_asset_id),
				spot_price: SafeRpcWrapper(0_u128)
			})
		}

		fn simulate_add_liquidity(
			who: SafeRpcWrapper<AccountId>,
			pool_id: SafeRpcWrapper<PoolId>,
			amounts: BTreeMap<SafeRpcWrapper<CurrencyId>, SafeRpcWrapper<Balance>>,
		) -> SafeRpcWrapper<Balance> {
			SafeRpcWrapper(
				<Pablo as Amm>::simulate_add_liquidity(
					&who.0,
					pool_id.0,
					amounts.iter().map(|(k, v)| (k.0, v.0)).collect(),
				)
				.unwrap_or_else(|_| Zero::zero())
			)
		}

		fn simulate_remove_liquidity(
			who: SafeRpcWrapper<AccountId>,
			pool_id: SafeRpcWrapper<PoolId>,
			lp_amount: SafeRpcWrapper<Balance>,
			min_expected_amounts: BTreeMap<SafeRpcWrapper<CurrencyId>, SafeRpcWrapper<Balance>>,
		) -> BTreeMap<SafeRpcWrapper<CurrencyId>, SafeRpcWrapper<Balance>> {
			<Pablo as Amm>::simulate_remove_liquidity(
				&who.0,
				pool_id.0,
				lp_amount.0,
				min_expected_amounts
					.iter()
					.map(|(k, v)| (k.0, v.0))
					.collect()
				)
				.map(|simulation_result| {
					simulation_result
						.into_iter()
						.map(|(k, v)| (SafeRpcWrapper(k), SafeRpcWrapper(v)))
						.collect()
				})
				.unwrap_or_default()
		}
	}

	impl sp_api::Core<Block> for Runtime {
		fn version() -> RuntimeVersion {
			VERSION
		}

		fn execute_block(block: Block) {
			Executive::execute_block(block);
		}

		fn initialize_block(header: &<Block as BlockT>::Header) {
			Executive::initialize_block(header)
		}
	}

	impl sp_api::Metadata<Block> for Runtime {
		fn metadata() -> OpaqueMetadata {
			OpaqueMetadata::new(Runtime::metadata().into())
		}
	}

	impl sp_block_builder::BlockBuilder<Block> for Runtime {
		fn apply_extrinsic(extrinsic: <Block as BlockT>::Extrinsic) -> ApplyExtrinsicResult {
			Executive::apply_extrinsic(extrinsic)
		}

		fn finalize_block() -> <Block as BlockT>::Header {
			Executive::finalize_block()
		}

		fn inherent_extrinsics(data: sp_inherents::InherentData) -> Vec<<Block as BlockT>::Extrinsic> {
			data.create_extrinsics()
		}

		fn check_inherents(
			block: Block,
			data: sp_inherents::InherentData,
		) -> sp_inherents::CheckInherentsResult {
			data.check_extrinsics(&block)
		}
	}

	impl sp_transaction_pool::runtime_api::TaggedTransactionQueue<Block> for Runtime {
		fn validate_transaction(
			source: TransactionSource,
			tx: <Block as BlockT>::Extrinsic,
			block_hash: <Block as BlockT>::Hash,
		) -> TransactionValidity {
			Executive::validate_transaction(source, tx, block_hash)
		}
	}

	impl sp_offchain::OffchainWorkerApi<Block> for Runtime {
		fn offchain_worker(header: &<Block as BlockT>::Header) {
			Executive::offchain_worker(header)
		}
	}

	impl sp_consensus_aura::AuraApi<Block, AuraId> for Runtime {
		fn slot_duration() -> sp_consensus_aura::SlotDuration {
			sp_consensus_aura::SlotDuration::from_millis(Aura::slot_duration())
		}

		fn authorities() -> Vec<AuraId> {
			Aura::authorities().into_inner()
		}
	}

	impl sp_session::SessionKeys<Block> for Runtime {
		fn generate_session_keys(seed: Option<Vec<u8>>) -> Vec<u8> {
			opaque::SessionKeys::generate(seed)
		}

		fn decode_session_keys(
			encoded: Vec<u8>,
		) -> Option<Vec<(Vec<u8>, KeyTypeId)>> {
			opaque::SessionKeys::decode_into_raw_public_keys(&encoded)
		}
	}

	impl cumulus_primitives_core::CollectCollationInfo<Block> for Runtime {
		fn collect_collation_info(header: &<Block as BlockT>::Header) -> cumulus_primitives_core::CollationInfo {
			ParachainSystem::collect_collation_info(header)
		}
	}

	impl system_rpc_runtime_api::AccountNonceApi<Block, AccountId, AccountIndex> for Runtime {
		fn account_nonce(account: AccountId) -> AccountIndex {
			System::account_nonce(account)
		}
	}

	impl transaction_payment_rpc_runtime_api::TransactionPaymentApi<Block, Balance> for Runtime {
		fn query_info(
			uxt: <Block as BlockT>::Extrinsic,
			len: u32,
		) -> transaction_payment_rpc_runtime_api::RuntimeDispatchInfo<Balance> {
			TransactionPayment::query_info(uxt, len)
		}
		fn query_fee_details(
			uxt: <Block as BlockT>::Extrinsic,
			len: u32,
		) -> transaction_payment::FeeDetails<Balance> {
			TransactionPayment::query_fee_details(uxt, len)
		}
	}


	#[cfg(feature = "runtime-benchmarks")]
	impl frame_benchmarking::Benchmark<Block> for Runtime {
		fn benchmark_metadata(extra: bool) -> (
			Vec<frame_benchmarking::BenchmarkList>,
			Vec<frame_support::traits::StorageInfo>,
		) {
			use frame_benchmarking::{Benchmarking, BenchmarkList};
			use frame_support::traits::StorageInfoTrait;
			use frame_system_benchmarking::Pallet as SystemBench;
			use session_benchmarking::Pallet as SessionBench;

			let mut list = Vec::<BenchmarkList>::new();
			list_benchmarks!(list, extra);
			let storage_info = AllPalletsWithSystem::storage_info();
			return (list, storage_info)
		}

		fn dispatch_benchmark(
			config: frame_benchmarking::BenchmarkConfig
		) -> Result<Vec<frame_benchmarking::BenchmarkBatch>, sp_runtime::RuntimeString> {
			use frame_benchmarking::{Benchmarking, BenchmarkBatch, TrackedStorageKey};

			use frame_system_benchmarking::Pallet as SystemBench;
			impl frame_system_benchmarking::Config for Runtime {}

			use session_benchmarking::Pallet as SessionBench;
			impl session_benchmarking::Config for Runtime {}

			let whitelist: Vec<TrackedStorageKey> = vec![
				// Block Number
				hex_literal::hex!("26aa394eea5630e07c48ae0c9558cef702a5c1b19ab7a04f536c519aca4983ac").to_vec().into(),
				// Total Issuance
				hex_literal::hex!("c2261276cc9d1f8598ea4b6a74b15c2f57c875e4cff74148e4628f264b974c80").to_vec().into(),
				// Execution Phase
				hex_literal::hex!("26aa394eea5630e07c48ae0c9558cef7ff553b5a9862a516939d82b3d3d8661a").to_vec().into(),
				// Event Count
				hex_literal::hex!("26aa394eea5630e07c48ae0c9558cef70a98fdbe9ce6c55837576c60c7af3850").to_vec().into(),
				// System Events
				hex_literal::hex!("26aa394eea5630e07c48ae0c9558cef780d41e5e16056765bc8461851072c9d7").to_vec().into(),
			];

			let mut batches = Vec::<BenchmarkBatch>::new();
			let params = (&config, &whitelist);
			add_benchmarks!(params, batches);

			if batches.is_empty() { return Err("Benchmark not found for this pallet.".into()) }
			Ok(batches)
		}
	}
}

struct CheckInherents;

impl cumulus_pallet_parachain_system::CheckInherents<Block> for CheckInherents {
	fn check_inherents(
		block: &Block,
		relay_state_proof: &cumulus_pallet_parachain_system::RelayChainStateProof,
	) -> sp_inherents::CheckInherentsResult {
		let relay_chain_slot = relay_state_proof
			.read_slot()
			.expect("Could not read the relay chain slot from the proof");

		let inherent_data =
			cumulus_primitives_timestamp::InherentDataProvider::from_relay_chain_slot_and_duration(
				relay_chain_slot,
				sp_std::time::Duration::from_secs(6),
			)
			.create_inherent_data()
			.expect("Could not create the timestamp inherent data");

		inherent_data.check_extrinsics(block)
	}
}

cumulus_pallet_parachain_system::register_validate_block!(
	Runtime = Runtime,
	BlockExecutor = cumulus_pallet_aura_ext::BlockExecutor::<Runtime, Executive>,
	CheckInherents = CheckInherents,
);<|MERGE_RESOLUTION|>--- conflicted
+++ resolved
@@ -424,11 +424,7 @@
 impl asset_tx_payment::Config for Runtime {
 	type Fungibles = Tokens;
 	type OnChargeAssetTransaction =
-<<<<<<< HEAD
-		asset_tx_payment::FungiblesAdapter<AssetsRegistry, TransferToTreasuryOrDrop>;
-=======
 		asset_tx_payment::FungiblesAdapter<FinalPriceConverter, TransferToTreasuryOrDrop>;
->>>>>>> f42c9c31
 
 	type UseUserConfiguration = ConstBool<true>;
 
@@ -442,11 +438,7 @@
 
 	type Lock = Assets;
 
-<<<<<<< HEAD
-	type BalanceConverter = AssetsRegistry;
-=======
 	type BalanceConverter = FinalPriceConverter;
->>>>>>> f42c9c31
 }
 
 impl sudo::Config for Runtime {
@@ -963,13 +955,8 @@
 			use common::fees::ForeignToNativePriceConverter;
 			let assets = CurrencyId::list_assets().into_iter().map(|mut asset| {
 				// Add hardcoded ratio and ED for well known assets
-<<<<<<< HEAD
-				asset.ratio = <AssetsRegistry as AssetRatioInspect>::get_ratio(CurrencyId(asset.id));
-				asset.existential_deposit = multi_existential_deposits::<AssetsRegistry>(&asset.id.into());
-=======
 				asset.ratio = WellKnownForeignToNativePriceConverter::get_ratio(CurrencyId(asset.id));
 				asset.existential_deposit = multi_existential_deposits::<AssetsRegistry, WellKnownForeignToNativePriceConverter>(&asset.id.into());
->>>>>>> f42c9c31
 				asset
 			}).collect::<Vec<_>>();
 
