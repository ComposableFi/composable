--- conflicted
+++ resolved
@@ -19,12 +19,8 @@
 
 use core::marker::PhantomData;
 
-<<<<<<< HEAD
-use composable_support::math::safe::SafeDiv;
 #[cfg(not(feature = "runtime-benchmarks"))]
 use composable_traits::currency::AssetExistentialDepositInspect;
-=======
->>>>>>> 8fb91804
 use composable_traits::{defi::Ratio, oracle::MinimalOracle, xcm::assets::AssetRatioInspect};
 pub use constants::*;
 use frame_support::parameter_types;
@@ -233,35 +229,29 @@
 >(
 	currency_id: &CurrencyId,
 ) -> Balance {
-<<<<<<< HEAD
 	// Check AssetRegistry/CurrencyFactory to see if we define ED for the token there
 	AssetsRegistry::existential_deposit(*currency_id)
 		.and_then(|ed| PriceConverter::<AssetsRegistry>::get_price_inverse(*currency_id, ed))
 		.unwrap_or(match *currency_id {
 			// If not found in AssetRegistry/CurrencyFactory, use hard-coded values
 			// TODO: Confirm values of ED
-			CurrencyId::USDT => 100_000_000_000, // USDT: 0.1
-			CurrencyId::KAR => 100_000_000_000,  // KAR: 0.1
-			CurrencyId::kUSD => 10_000_000_000,  // kUSD: 0.01
-			CurrencyId::KSM => 100_000_000,      // KSM: 0.0001
-			CurrencyId::BNC => 100_000_000_000,  // BNC: 0.1
-			CurrencyId::vKSM => 100_000_000_000, // vKSM: 0.1
-			CurrencyId::MOVR => 100_000_000_000, // MOVR: 0.1
-			// REVIEW(connor): In Acala, they set ED of unreconized tokens to `Balance::MAX` to
-			// ensure they don't create balances for unkown tokens. I suggest we do this as well but
-			// would like more insight on the implications for the rest of our repo.
-			_ => 100_000_000_000, // Unkown: 0.1
+			// USDT: 100_000_000_000 * 1_000_000 / 67_000_000_000_000 = 1492 + 36/67
+			CurrencyId::USDT => 1492,
+			// //TODO: KAR: ?
+			CurrencyId::KAR => 100_000_000_000,
+			// kUSD: 100_000_000_000 / 67 = 1_492_537_313 + 29/67
+			CurrencyId::kUSD => 1_492_537_313,
+			// KSM: 100_000_000_000 / 2667 = 37_495_314 + 229/2667
+			CurrencyId::KSM => 37_495_314,
+			// TODO: BNC: ?
+			CurrencyId::BNC => 100_000_000_000,
+			// TODO: vKSM: ?
+			CurrencyId::vKSM => 100_000_000_000,
+			// TODO: MOVR: ?
+			CurrencyId::MOVR => 100_000_000_000,
+			// Unkown: Auto-remove unkown balances
+			_ => Balance::MAX,
 		})
-=======
-	PriceConverter::<AssetsRegistry>::get_price_inverse(
-		*currency_id,
-		NativeExistentialDeposit::get(),
-	)
-	// TODO:
-	// 1. ask CurrencyFactory
-	// 2. use hardcoded values
-	.unwrap_or(1_000_000_u128)
->>>>>>> 8fb91804
 }
 
 parameter_types! {
