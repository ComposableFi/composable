use crate::prelude::*;
use ::ibc::core::{
	ics24_host::identifier::PortId,
	ics26_routing::context::{Module, ModuleId},
};
use common::{
	fees::{IbcIcs20FeePalletId, IbcIcs20ServiceCharge},
	governance::native::EnsureRootOrOneThirdNativeTechnical,
};
use frame_system::EnsureSigned;
use pallet_ibc::{
	ics20::{MODULE_ID_STR, PORT_ID_STR},
	light_client_common::RelayChain,
	routing::ModuleRouter,
	DenomToAssetId, IbcAssetIds, IbcAssets,
};
use sp_core::ConstU64;
use sp_runtime::{AccountId32, DispatchError, Either};
use system::EnsureSignedBy;

use hex_literal::hex;
use pallet_ibc::ics20_fee::NonFlatFeeConverter;

use super::*;

#[allow(clippy::derivable_impls)]
impl Default for Runtime {
	fn default() -> Self {
		Self {}
	}
}

use common::ibc::ForeignIbcIcs20Assets;
pub struct IbcDenomToAssetIdConversion;

impl DenomToAssetId<Runtime> for IbcDenomToAssetIdConversion {
	type Error = DispatchError;

	fn from_denom_to_asset_id(denom: &String) -> Result<CurrencyId, Self::Error> {
		ForeignIbcIcs20Assets::<AssetsRegistry>::from_denom_to_asset_id(denom)
	}

	fn from_asset_id_to_denom(id: CurrencyId) -> Option<String> {
		ForeignIbcIcs20Assets::<AssetsRegistry>::from_asset_id_to_denom(id)
	}

	fn ibc_assets(start_key: Option<Either<CurrencyId, u32>>, limit: u64) -> IbcAssets<CurrencyId> {
		let mut iterator = match start_key {
			None => IbcAssetIds::<Runtime>::iter().skip(0),
			Some(Either::Left(asset_id)) => {
				let raw_key = asset_id.encode();
				IbcAssetIds::<Runtime>::iter_from(raw_key).skip(0)
			},
			Some(Either::Right(offset)) => IbcAssetIds::<Runtime>::iter().skip(offset as usize),
		};

		let denoms = iterator.by_ref().take(limit as usize).map(|(_, denom)| denom).collect();
		let maybe_currency_id = iterator.next().map(|(id, ..)| id);
		IbcAssets {
			denoms,
			total_count: IbcAssetIds::<Runtime>::count() as u64,
			next_id: maybe_currency_id,
		}
	}
}

parameter_types! {
	pub const RelayChainId: RelayChain = RelayChain::Rococo;
	pub const SpamProtectionDeposit: Balance = 1_000_000_000_000_000;
}

#[derive(Clone, Debug, Eq, PartialEq, Default)]
pub struct Dummy;

impl ModuleRouter for Dummy {
	fn get_route_mut(&mut self, _module_id: &ModuleId) -> Option<&mut dyn Module> {
		None
	}

	fn has_route(_module_id: &ModuleId) -> bool {
		false
	}

	fn lookup_module_by_port(_port_id: &PortId) -> Option<ModuleId> {
		None
	}
}

#[derive(
	Debug, codec::Encode, Clone, codec::Decode, PartialEq, Eq, scale_info::TypeInfo, Default,
)]
pub struct MemoMessage;
extern crate alloc;
impl alloc::string::ToString for MemoMessage {
	fn to_string(&self) -> String {
		Default::default()
	}
}

impl core::str::FromStr for MemoMessage {
	type Err = ();

	fn from_str(_s: &str) -> Result<Self, Self::Err> {
		Ok(Default::default())
	}
}

parameter_types! {
	pub const GRANDPA: pallet_ibc::LightClientProtocol = pallet_ibc::LightClientProtocol::Grandpa;
	pub const IbcTriePrefix : &'static [u8] = b"ibc/";
	// converted from 63yg1BAWeUQG7WgpZNqbPrreo9HCoWKUcFqswfNz3TjpKHiL using https://www.shawntabrizi.com/substrate-js-utilities/
	pub FeeAccount: <Runtime as pallet_ibc::Config>::AccountIdConversion = ibc_primitives::IbcAccount(AccountId32::from(hex!("9fed34f0114500f263d074e91ac4b1ef6b11b2e09fa4684dfe4bce07f94ab603")));

}

use pallet_ibc::ics20::Ics20RateLimiter;

pub struct ConstantAny;

impl Ics20RateLimiter for ConstantAny {
	fn allow(
		msg: &pallet_ibc::ics20::Ics20TransferMsg,
		_flow_type: pallet_ibc::ics20::FlowType,
	) -> Result<(), ()> {
		if msg.token.amount.as_u256() <= ::ibc::bigint::U256::from(10_000 * 10_u64.pow(12)) {
			return Ok(())
		}
		Err(())
	}
}

#[derive(Clone, Debug, Eq, PartialEq, Default)]
pub struct Router {
	ics20: pallet_ibc::ics20::memo::Memo<
		Runtime,
		pallet_ibc::ics20_fee::Ics20ServiceCharge<Runtime, pallet_ibc::ics20::IbcModule<Runtime>>,
	>,
}

impl ModuleRouter for Router {
	fn get_route_mut(&mut self, module_id: &ModuleId) -> Option<&mut dyn Module> {
		match module_id.as_ref() {
			MODULE_ID_STR => Some(&mut self.ics20),
			&_ => None,
		}
	}

	fn has_route(module_id: &ModuleId) -> bool {
		matches!(module_id.as_ref(), MODULE_ID_STR)
	}

	fn lookup_module_by_port(port_id: &PortId) -> Option<ModuleId> {
		match port_id.as_str() {
			PORT_ID_STR => ModuleId::from_str(MODULE_ID_STR).ok(),
			_ => None,
		}
	}
}

impl pallet_ibc::ics20_fee::Config for Runtime {
	type RuntimeEvent = RuntimeEvent;
	type ServiceChargeIn = IbcIcs20ServiceCharge;
	type PalletId = IbcIcs20FeePalletId;
}

impl pallet_ibc::Config for Runtime {
	type TimeProvider = Timestamp;
	type RuntimeEvent = RuntimeEvent;
	type NativeCurrency = Balances;
	type Balance = Balance;
	type AssetId = CurrencyId;
	type NativeAssetId = NativeAssetId;
	type IbcDenomToAssetIdConversion = IbcDenomToAssetIdConversion;
	type PalletPrefix = IbcTriePrefix;
	type LightClientProtocol = GRANDPA;
	type AccountIdConversion = ibc_primitives::IbcAccount<AccountId>;
	type Fungibles = Assets;
	type ExpectedBlockTime = ConstU64<SLOT_DURATION>;
	type Router = Router;
	type MinimumConnectionDelay = ConstU64<1>;
	type ParaId = parachain_info::Pallet<Runtime>;
	type RelayChain = RelayChainId;
	type WeightInfo = weights::ibc::WeightInfo<Self>;
	type AdminOrigin = EnsureRootOrOneThirdNativeTechnical;
	type FreezeOrigin = EnsureRootOrOneThirdNativeTechnical;
	type SpamProtectionDeposit = SpamProtectionDeposit;
	type IbcAccountId = Self::AccountId;
	type TransferOrigin = EnsureSigned<Self::AccountId>;
	type RelayerOrigin = EnsureSignedBy<TechnicalCommitteeMembership, Self::IbcAccountId>;
	type HandleMemo = ();
	type MemoMessage = MemoMessage;
	type Ics20RateLimiter = ConstantAny;
	type IsReceiveEnabled = ConstBool<true>;
	type IsSendEnabled = ConstBool<true>;

	type FeeAccount = FeeAccount;
<<<<<<< HEAD
	type ServiceChargeOut = IbcIcs20ServiceCharge;
	type FlatFeeAssetId = AssetIdUSDT;
	type FlatFeeAmount = FlatFeeUSDTAmount;
	type FlatFeeConverter = NonFlatFeeConverter<Runtime>;
=======
	type CleanUpPacketsPeriod = ConstU32<100>;
>>>>>>> 340512c4
}<|MERGE_RESOLUTION|>--- conflicted
+++ resolved
@@ -194,12 +194,9 @@
 	type IsSendEnabled = ConstBool<true>;
 
 	type FeeAccount = FeeAccount;
-<<<<<<< HEAD
+	type CleanUpPacketsPeriod = ConstU32<100>;
 	type ServiceChargeOut = IbcIcs20ServiceCharge;
 	type FlatFeeAssetId = AssetIdUSDT;
 	type FlatFeeAmount = FlatFeeUSDTAmount;
 	type FlatFeeConverter = NonFlatFeeConverter<Runtime>;
-=======
-	type CleanUpPacketsPeriod = ConstU32<100>;
->>>>>>> 340512c4
 }