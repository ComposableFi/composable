--- conflicted
+++ resolved
@@ -1,14 +1,10 @@
 #![allow(clippy::unwrap_used, clippy::disallowed_methods)]
 
 use crate::{mock::*, Error};
-<<<<<<< HEAD
-use composable_tests_helpers::test::helper::acceptable_computation_error;
-=======
 use composable_tests_helpers::test::{
 	block::next_block,
 	helper::{acceptable_computation_error, RuntimeTrait},
 };
->>>>>>> 406ba7aa
 use composable_traits::{
 	defi::CurrencyPair,
 	dex::{Amm as AmmTrait, AssetAmount, DexRouter as DexRouterTrait},
@@ -29,20 +25,6 @@
 }
 
 // Create Pablo pool with given amounts added as liquidity to the pool.
-<<<<<<< HEAD
-fn create_constant_product_amm_pool(
-	assets: CurrencyPair<AssetId>,
-	amounts: Vec<Balance>,
-	lp_token_id: AssetId,
-	fee: Permill,
-) -> PoolId {
-	let base = assets.base;
-	let quote = assets.quote;
-	assert_ok!(Tokens::mint_into(base, &ALICE, amounts[0]));
-	assert_ok!(Tokens::mint_into(quote, &ALICE, amounts[1]));
-	assert_ok!(Tokens::mint_into(base, &BOB, amounts[0]));
-	assert_ok!(Tokens::mint_into(quote, &BOB, amounts[1]));
-=======
 fn create_constant_product_amm_pool(assets: AssetAmountPair<u128, u128>, fee: Permill) -> PoolId {
 	dbg!(&assets);
 
@@ -55,7 +37,6 @@
 		Permill::from_rational(assets.base.amount, assets.base.amount + assets.quote.amount);
 
 	dbg!(base_to_quote_ratio);
->>>>>>> 406ba7aa
 
 	let init_config = PoolInitConfiguration::DualAssetConstantProduct {
 		owner: ALICE,
@@ -71,27 +52,6 @@
 	dbg!();
 
 	// Create Pablo pool
-<<<<<<< HEAD
-	let p = Pablo::do_create_pool(init_config, Some(lp_token_id));
-	assert_ok!(&p);
-	let pool_id = p.unwrap();
-	// Add liquidity from ALICE's account to pool
-	assert_ok!(<Pablo as AmmTrait>::add_liquidity(
-		&ALICE,
-		pool_id,
-		BTreeMap::from([(base, amounts[0]), (quote, amounts[1])]),
-		0_u128,
-		true
-	));
-	// Add liquidity from BOB's account to pool
-	assert_ok!(<Pablo as AmmTrait>::add_liquidity(
-		&BOB,
-		pool_id,
-		BTreeMap::from([(base, amounts[0]), (quote, amounts[1])]),
-		0_u128,
-		true
-	));
-=======
 	let pool_id = Test::assert_extrinsic_event_with(
 		Pablo::create(Origin::signed(ALICE), init_config),
 		|event| match event {
@@ -118,7 +78,6 @@
 	// 	},
 	// );
 
->>>>>>> 406ba7aa
 	pool_id
 }
 
@@ -129,11 +88,6 @@
 	let initial_usdt = 1_000 * unit;
 
 	let fee = Permill::zero();
-<<<<<<< HEAD
-	let assets = CurrencyPair::new(USDT, USDC);
-	let amounts = vec![initial_usdt, initial_usdc];
-	create_constant_product_amm_pool(assets, amounts, LP_TOKEN_GENERIC, fee)
-=======
 	create_constant_product_amm_pool(
 		AssetAmountPair {
 			base: AssetAmount { asset_id: USDT, amount: initial_usdt },
@@ -141,7 +95,6 @@
 		},
 		fee,
 	)
->>>>>>> 406ba7aa
 }
 
 fn create_usdc_usdt_pool() -> PoolId {
@@ -150,11 +103,6 @@
 	let initial_usdc = 1_000 * unit;
 	let initial_usdt = 1_000 * unit;
 	let fee = Permill::zero();
-<<<<<<< HEAD
-	let assets = CurrencyPair::new(USDC, USDT);
-	let amounts = vec![initial_usdc, initial_usdt];
-	create_constant_product_amm_pool(assets, amounts, LP_TOKEN_GENERIC, fee)
-=======
 
 	create_constant_product_amm_pool(
 		AssetAmountPair {
@@ -163,20 +111,11 @@
 		},
 		fee,
 	)
->>>>>>> 406ba7aa
 }
 
 fn create_usdt_dai_pool() -> PoolId {
 	let unit = 1_000_000_000_000_u128;
 	// usdc usdt have same price which is 1 USD
-<<<<<<< HEAD
-	let initial_dai = 1_000_000_000 * unit;
-	let initial_usdt = 1_000_000_000 * unit;
-	let fee = Permill::zero();
-	let assets = CurrencyPair::new(USDT, DAI);
-	let amounts = vec![initial_usdt, initial_dai];
-	create_constant_product_amm_pool(assets, amounts, LP_TOKEN_GENERIC, fee)
-=======
 	let initial_dai = 1_000 * unit;
 	let initial_usdt = 1_000 * unit;
 	// REVIEW(benluelo): Why is this here?
@@ -190,7 +129,6 @@
 		},
 		fee,
 	)
->>>>>>> 406ba7aa
 }
 
 fn create_usdc_eth_pool() -> PoolId {
@@ -199,11 +137,6 @@
 	let eth_balance = 1_000 * unit;
 	let usdc_balance = eth_price * eth_balance;
 	let fee = Permill::zero();
-<<<<<<< HEAD
-	let assets = CurrencyPair::new(USDC, ETH);
-	let amounts = vec![usdc_balance, eth_balance];
-	create_constant_product_amm_pool(assets, amounts, LP_TOKEN_GENERIC, fee)
-=======
 
 	create_constant_product_amm_pool(
 		AssetAmountPair {
@@ -212,7 +145,6 @@
 		},
 		fee,
 	)
->>>>>>> 406ba7aa
 }
 
 fn create_dai_eth_pool() -> PoolId {
@@ -221,11 +153,6 @@
 	let eth_balance = 1_000 * unit;
 	let dai_balance = eth_price * eth_balance;
 	let fee = Permill::zero();
-<<<<<<< HEAD
-	let assets = CurrencyPair::new(DAI, ETH);
-	let amounts = vec![dai_balance, eth_balance];
-	create_constant_product_amm_pool(assets, amounts, LP_TOKEN_GENERIC, fee)
-=======
 
 	create_constant_product_amm_pool(
 		AssetAmountPair {
@@ -234,7 +161,6 @@
 		},
 		fee,
 	)
->>>>>>> 406ba7aa
 }
 
 #[test]
@@ -441,11 +367,7 @@
 			&CHARLIE,
 			currency_pair,
 			AssetAmount::new(currency_pair.base, 3000_u128 * unit),
-<<<<<<< HEAD
-			AssetAmount::new(currency_pair.quote, unit),
-=======
 			AssetAmount::new(currency_pair.quote, 843_515_477_507_257),
->>>>>>> 406ba7aa
 			false,
 		)
 		.unwrap();
@@ -623,11 +545,7 @@
 			&CHARLIE,
 			currency_pair,
 			AssetAmount::new(currency_pair.quote, unit),
-<<<<<<< HEAD
-			AssetAmount::new(currency_pair.base, 299_800_000_000_000_u128),
-=======
 			AssetAmount::new(currency_pair.base, 0),
->>>>>>> 406ba7aa
 			false,
 		)
 		.unwrap();
