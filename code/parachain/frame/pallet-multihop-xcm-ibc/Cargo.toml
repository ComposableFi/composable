--- conflicted
+++ resolved
@@ -20,13 +20,9 @@
 version = "3.0.0"
 
 [dependencies]
-<<<<<<< HEAD
-bech32-no_std = { version = "0.7.3", default-features = false, features = ["strict"] }
-=======
 bech32-no_std = { workspace = true, default-features = false, features = [
   "strict",
 ] }
->>>>>>> c323a482
 composable-traits = { path = "../composable-traits", default-features = false }
 hex = { version = "0.4.3", default-features = false }
 composable-support = { default-features = false, path = "../composable-support" }
@@ -79,11 +75,8 @@
   "pallet-ibc/std",
   "ibc-primitives/std",
   "serde",
-<<<<<<< HEAD
   "hex/std",
   "orml-xtokens/std",
-=======
->>>>>>> c323a482
 ]
 
 runtime-benchmarks = [
