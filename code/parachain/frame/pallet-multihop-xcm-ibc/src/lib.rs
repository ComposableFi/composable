--- conflicted
+++ resolved
@@ -688,7 +688,6 @@
 				return None
 			};
 			if let Some(memo_data) = memo_data {
-<<<<<<< HEAD
 				let memo_result =
 					<T as pallet_ibc::Config>::MemoMessage::try_from(Map::from_cw(memo_data));
 				let Ok(memo_result) = memo_result else{
@@ -699,21 +698,6 @@
 						});
 						return None;
 					};
-=======
-				let memo_result = <T as pallet_ibc::Config>::MemoMessage::try_from(
-					Map::try_from_xc_memo(memo_data)?,
-				);
-
-				let Ok(memo_result) = memo_result else {
-					<Pallet<T>>::deposit_event(crate::Event::<T>::FailedCallback {
-						origin_address: address_from,
-						route_id,
-						reason:
-							MultihopEventReason::FailedToConvertMemoIntoPalletIbcMemoMessageType,
-					});
-					return None
-				};
->>>>>>> 22931fdb
 				memo = Some(memo_result)
 			}
 
