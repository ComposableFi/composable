--- conflicted
+++ resolved
@@ -12,17 +12,10 @@
 [dependencies]
 composable-support = { default-features = false, path = "../composable-support" }
 composable-tests-helpers = { default-features = false, path = "../composable-tests-helpers", optional = true }
-<<<<<<< HEAD
-composable-traits = { default-features = false, path = "../../frame/composable-traits" }
+composable-traits = { default-features = false, path = "../composable-traits" }
 frame-benchmarking = { default-features = false, optional = true, git = "https://github.com/paritytech/substrate", branch = "polkadot-v0.9.33" }
 frame-support = { default-features = false, git = "https://github.com/paritytech/substrate", branch = "polkadot-v0.9.33" }
 frame-system = { default-features = false, git = "https://github.com/paritytech/substrate", branch = "polkadot-v0.9.33" }
-=======
-composable-traits = { default-features = false, path = "../composable-traits" }
-frame-benchmarking = { default-features = false, optional = true, git = "https://github.com/paritytech/substrate", branch = "polkadot-v0.9.30" }
-frame-support = { default-features = false, git = "https://github.com/paritytech/substrate", branch = "polkadot-v0.9.30" }
-frame-system = { default-features = false, git = "https://github.com/paritytech/substrate", branch = "polkadot-v0.9.30" }
->>>>>>> 59058da5
 log = "0.4.17"
 orml-traits = { git = "https://github.com/open-web3-stack/open-runtime-module-library", branch = "polkadot-v0.9.33", default-features = false }
 parity-scale-codec = { default-features = false, features = [
