use core::ops::Mul;

use composable_support::validation::TryIntoValidated;
use composable_tests_helpers::test::{
	block::process_and_progress_blocks,
	currency::{PICA, USDT},
	helper::RuntimeTrait,
};
use composable_traits::{
	staking::{
		lock::LockConfig, Reward, RewardConfig, RewardPoolConfiguration, RewardRate,
		RewardRatePeriod, RewardUpdate,
	},
	time::{ONE_HOUR, ONE_MINUTE},
};
use frame_support::{
	bounded_btree_map,
	traits::{fungibles::Inspect, TryCollect},
	BoundedBTreeMap,
};
use sp_arithmetic::fixed_point::FixedU64;
use sp_runtime::Perbill;

use crate::{
	runtime::{
		MaxRewardConfigsPerPool, RuntimeOrigin, StakingRewards, System, Test, Tokens, ALICE, BOB,
		CHARLIE,
	},
	test::{
		default_lock_config, mint_assets, new_test_ext,
		prelude::{block_seconds, init_logger, MINIMUM_STAKING_AMOUNT},
		test_reward_accumulation_hook::{check_rewards, CheckRewards, PoolRewards},
	},
	test_helpers::{
		add_to_rewards_pot_and_assert, create_rewards_pool_and_assert, stake_and_assert,
	},
	RewardPools,
};

#[test]
fn test_update_reward_pool() {
	new_test_ext().execute_with(|| {
		init_logger();

		process_and_progress_blocks::<StakingRewards, Test>(1);

		const INITIAL_AMOUNT: u128 = PICA::units(100);

		const INITIAL_REWARD_RATE_AMOUNT: u128 = 10;
		const UPDATED_REWARD_RATE_AMOUNT: u128 = 5;

		create_rewards_pool_and_assert::<Test>(RewardPoolConfiguration::RewardRateBasedIncentive {
			owner: ALICE,
			asset_id: PICA::ID,
			start_block: 2,
			reward_configs: [(
				USDT::ID,
				RewardConfig { reward_rate: RewardRate::per_second(INITIAL_REWARD_RATE_AMOUNT) },
			)]
			.into_iter()
			.try_collect()
			.expect("Rewards pool has a valid config for creation; QED"),
			lock: default_lock_config(),
			minimum_staking_amount: MINIMUM_STAKING_AMOUNT,
		});

		mint_assets([ALICE], [USDT::ID], INITIAL_AMOUNT);
		add_to_rewards_pot_and_assert::<Test>(ALICE, PICA::ID, USDT::ID, INITIAL_AMOUNT, false);

		process_and_progress_blocks::<StakingRewards, Test>(2);

		check_rewards(&[CheckRewards {
			owner: ALICE,
			pool_asset_id: PICA::ID,
			pool_rewards: &[PoolRewards {
				reward_asset_id: USDT::ID,
				expected_total_rewards: (INITIAL_REWARD_RATE_AMOUNT * block_seconds(1)),
				expected_locked_balance: INITIAL_AMOUNT -
					(INITIAL_REWARD_RATE_AMOUNT * block_seconds(1)),
				expected_unlocked_balance: (INITIAL_REWARD_RATE_AMOUNT * block_seconds(1)),
			}],
		}]);

		let reward_updates: BoundedBTreeMap<_, _, MaxRewardConfigsPerPool> = [(
			USDT::ID,
			RewardUpdate { reward_rate: RewardRate::per_second(UPDATED_REWARD_RATE_AMOUNT) },
		)]
		.into_iter()
		.try_collect()
		.unwrap();

		Test::assert_extrinsic_event(
			StakingRewards::update_rewards_pool(
				RuntimeOrigin::root(),
				PICA::ID,
				reward_updates.clone(),
			),
			crate::Event::RewardPoolUpdated {
				pool_id: PICA::ID,
				reward_updates: reward_updates.into(),
			},
		);

		process_and_progress_blocks::<StakingRewards, Test>(1);

		let pool = StakingRewards::pools(PICA::ID).unwrap();
		assert!(matches!(
			pool.rewards.get(&USDT::ID).unwrap(),
			Reward {
				reward_rate: RewardRate {
					period: RewardRatePeriod::PerSecond,
					amount: UPDATED_REWARD_RATE_AMOUNT
				},
				..
			}
		));

		check_rewards(&[CheckRewards {
			owner: ALICE,
			pool_asset_id: PICA::ID,
			pool_rewards: &[PoolRewards {
				reward_asset_id: USDT::ID,
				expected_total_rewards: (INITIAL_REWARD_RATE_AMOUNT * block_seconds(1)) +
					(UPDATED_REWARD_RATE_AMOUNT * block_seconds(1)),
				expected_locked_balance: INITIAL_AMOUNT -
					((INITIAL_REWARD_RATE_AMOUNT * block_seconds(1)) +
						(UPDATED_REWARD_RATE_AMOUNT * block_seconds(1))),
				expected_unlocked_balance: (INITIAL_REWARD_RATE_AMOUNT * block_seconds(1)) +
					(UPDATED_REWARD_RATE_AMOUNT * block_seconds(1)),
			}],
		}]);

		process_and_progress_blocks::<StakingRewards, Test>(10);

		check_rewards(&[CheckRewards {
			owner: ALICE,
			pool_asset_id: PICA::ID,
			pool_rewards: &[PoolRewards {
				reward_asset_id: USDT::ID,
				expected_total_rewards: (INITIAL_REWARD_RATE_AMOUNT * block_seconds(1)) +
					(UPDATED_REWARD_RATE_AMOUNT * block_seconds(11)),
				expected_locked_balance: INITIAL_AMOUNT -
					((INITIAL_REWARD_RATE_AMOUNT * block_seconds(1)) +
						(UPDATED_REWARD_RATE_AMOUNT * block_seconds(11))),
				expected_unlocked_balance: (INITIAL_REWARD_RATE_AMOUNT * block_seconds(1)) +
					(UPDATED_REWARD_RATE_AMOUNT * block_seconds(11)),
			}],
		}]);
	})
}

#[test]
fn update_accumulates_properly() {
	new_test_ext().execute_with(|| {
		process_and_progress_blocks::<StakingRewards, Test>(10);

		let reward_rate = RewardRate::per_second(USDT::units(1) / 1_000);

<<<<<<< HEAD
		Test::assert_extrinsic_event(
			StakingRewards::create_reward_pool(
				RuntimeOrigin::root(),
				RewardPoolConfiguration::RewardRateBasedIncentive {
					owner: ALICE,
					asset_id: PICA::ID,
					start_block: 50,
					reward_configs: bounded_btree_map! {
						USDT::ID => RewardConfig {
							reward_rate: reward_rate.clone(),
						},
					},
					lock: LockConfig {
						duration_multipliers: bounded_btree_map! {
							// 1%
							ONE_HOUR => FixedU64::from_rational(101, 100)
								.try_into_validated()
								.expect(">= 1"),
							// 0.1%
							ONE_MINUTE => FixedU64::from_rational(1_001, 1_000)
								.try_into_validated()
								.expect(">= 1"),
						}
						.into(),
						unlock_penalty: Perbill::from_percent(5),
					},
					minimum_staking_amount: MINIMUM_STAKING_AMOUNT,
=======
		let pool_config = RewardPoolConfiguration::RewardRateBasedIncentive {
			owner: ALICE,
			asset_id: PICA::ID,
			start_block: 50,
			reward_configs: bounded_btree_map! {
				USDT::ID => RewardConfig {
					reward_rate: reward_rate.clone(),
>>>>>>> 34eff144
				},
			},
			lock: LockConfig {
				duration_multipliers: bounded_btree_map! {
					// 1%
					ONE_HOUR => FixedU64::from_rational(101, 100)
						.try_into_validated()
						.expect(">= 1"),
					// 0.1%
					ONE_MINUTE => FixedU64::from_rational(1_001, 1_000)
						.try_into_validated()
						.expect(">= 1"),
				}
				.into(),
				unlock_penalty: Perbill::from_percent(5),
			},
			share_asset_id: XPICA::ID,
			financial_nft_asset_id: STAKING_FNFT_COLLECTION_ID,
			minimum_staking_amount: MINIMUM_STAKING_AMOUNT,
		};

		Test::assert_extrinsic_event(
			StakingRewards::create_reward_pool(RuntimeOrigin::root(), pool_config.clone()),
			crate::Event::<Test>::RewardPoolCreated {
				pool_id: PICA::ID,
				owner: ALICE,
				pool_config,
			},
		);

		process_and_progress_blocks::<StakingRewards, Test>(10);

		mint_assets([BOB], [USDT::ID], USDT::units(100_000));
		add_to_rewards_pot_and_assert::<Test>(BOB, PICA::ID, USDT::ID, USDT::units(100_000), false);

		process_and_progress_blocks::<StakingRewards, Test>(30);

		assert_eq!(System::block_number(), 50);

		mint_assets([CHARLIE], [PICA::ID], PICA::units(101));
		let fnft_collection_id =
			RewardPools::<Test>::get(PICA::ID).expect("Pool exists").financial_nft_asset_id;
		let stake_id = stake_and_assert::<Test>(CHARLIE, PICA::ID, PICA::units(100), ONE_HOUR);

		process_and_progress_blocks::<StakingRewards, Test>(1);

		Test::assert_extrinsic_event(
			StakingRewards::claim(RuntimeOrigin::signed(CHARLIE), fnft_collection_id, stake_id),
			crate::Event::Claimed {
				owner: CHARLIE,
				fnft_collection_id,
				fnft_instance_id: stake_id,
				claimed_amounts: [(USDT::ID, USDT::units(1) / 1_000 * 6)].into_iter().collect(),
			},
		);

		let claimed = Tokens::balance(USDT::ID, &CHARLIE);

		dbg!(claimed);

		let expected = dbg!(reward_rate).amount.mul(block_seconds(1));

		assert_eq!(expected, claimed);
	})
}<|MERGE_RESOLUTION|>--- conflicted
+++ resolved
@@ -156,35 +156,6 @@
 
 		let reward_rate = RewardRate::per_second(USDT::units(1) / 1_000);
 
-<<<<<<< HEAD
-		Test::assert_extrinsic_event(
-			StakingRewards::create_reward_pool(
-				RuntimeOrigin::root(),
-				RewardPoolConfiguration::RewardRateBasedIncentive {
-					owner: ALICE,
-					asset_id: PICA::ID,
-					start_block: 50,
-					reward_configs: bounded_btree_map! {
-						USDT::ID => RewardConfig {
-							reward_rate: reward_rate.clone(),
-						},
-					},
-					lock: LockConfig {
-						duration_multipliers: bounded_btree_map! {
-							// 1%
-							ONE_HOUR => FixedU64::from_rational(101, 100)
-								.try_into_validated()
-								.expect(">= 1"),
-							// 0.1%
-							ONE_MINUTE => FixedU64::from_rational(1_001, 1_000)
-								.try_into_validated()
-								.expect(">= 1"),
-						}
-						.into(),
-						unlock_penalty: Perbill::from_percent(5),
-					},
-					minimum_staking_amount: MINIMUM_STAKING_AMOUNT,
-=======
 		let pool_config = RewardPoolConfiguration::RewardRateBasedIncentive {
 			owner: ALICE,
 			asset_id: PICA::ID,
@@ -192,7 +163,6 @@
 			reward_configs: bounded_btree_map! {
 				USDT::ID => RewardConfig {
 					reward_rate: reward_rate.clone(),
->>>>>>> 34eff144
 				},
 			},
 			lock: LockConfig {
@@ -209,8 +179,6 @@
 				.into(),
 				unlock_penalty: Perbill::from_percent(5),
 			},
-			share_asset_id: XPICA::ID,
-			financial_nft_asset_id: STAKING_FNFT_COLLECTION_ID,
 			minimum_staking_amount: MINIMUM_STAKING_AMOUNT,
 		};
 
