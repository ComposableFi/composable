//! Implements staking rewards protocol.
// #![cfg_attr(not(feature = "std"), target_arch = "wasm32")] // ideally
#![cfg_attr(not(feature = "std"), no_std)]
#![cfg_attr(
	not(test),
	deny(
		clippy::disallowed_methods,
		clippy::disallowed_types,
		clippy::indexing_slicing,
		clippy::todo,
		clippy::unwrap_used,
		clippy::panic
	)
)]
#![deny(
	bad_style,
	bare_trait_objects,
	improper_ctypes,
	non_shorthand_field_patterns,
	no_mangle_generic_items,
	overflowing_literals,
	path_statements,
	patterns_in_fns_without_body,
	private_in_public,
	unconditional_recursion,
	unused_allocation,
	unused_comparisons,
	unused_parens,
	while_true,
	trivial_casts,
	trivial_numeric_casts,
	unused_extern_crates,
	clippy::unseparated_literal_suffix,
	clippy::disallowed_types
)]

// TODO(benluelo): This is how we should feature gate benchmarks, doesn't work right now though
// unfortunately
// #[cfg(any(
// 	test,
// 	all(not(feature = "std"), feature = "runtime-benchmarks", target_family = "wasm")
// ))]
#[cfg(any(test, feature = "runtime-benchmarks"))]
mod benchmarking;

#[cfg(test)]
pub(crate) mod runtime;

#[cfg(test)]
mod test;
#[cfg(any(feature = "runtime-benchmarks", test))]
pub(crate) mod test_helpers;

mod validation;

pub mod prelude;
pub mod weights;

use composable_support::math::safe::{SafeDiv, SafeMul, SafeSub};
use composable_traits::{
	assets::{AssetInfo, CreateAsset},
	staking::{Reward, RewardUpdate},
};
use core::{
	cmp,
	cmp::Ordering,
	num::{NonZeroU128, NonZeroU64},
	ops::Div,
};
use frame_support::{
	traits::{
		fungibles::{Inspect as FungiblesInspect, InspectHold, MutateHold, Transfer},
		Defensive, DefensiveSaturating, UnixTime,
	},
	BoundedBTreeMap,
};
use runtime_api::ClaimableAmountError;
use sp_runtime::{
	helpers_128bit::multiply_by_rational_with_rounding, traits::CheckedSub, ArithmeticError,
	Rounding,
};
use sp_std::collections::btree_map::BTreeMap;

use crate::prelude::*;

pub use pallet::*;

#[frame_support::pallet]
pub mod pallet {
	pub use crate::weights::WeightInfo;

	use composable_support::{
		abstractions::{
			nonce::Nonce,
			utils::{increment::SafeIncrement, start_at::OneInit},
		},
		math::safe::{SafeAdd, SafeDiv, SafeMul, SafeSub},
		validation::{validators::GeOne, TryIntoValidated, Validated},
	};
	use composable_traits::{
		assets::CreateAsset,
		currency::BalanceLike,
		fnft::{FinancialNft, FinancialNftProtocol},
		staking::{RewardPoolConfiguration::RewardRateBasedIncentive, RewardRatePeriod},
		time::DurationSeconds,
	};
	use frame_support::{
		defensive,
		traits::{
			fungibles::{
				metadata::Inspect, Inspect as FungiblesInspect,
				InspectHold as FungiblesInspectHold, Mutate as FungiblesMutate,
				MutateHold as FungiblesMutateHold, Transfer as FungiblesTransfer,
			},
			tokens::{
				nonfungibles::{
					Create as NonFungiblesCreate, Inspect as NonFungiblesInspect,
					Mutate as NonFungiblesMutate,
				},
				WithdrawConsequence,
			},
			Defensive, DefensiveSaturating, TryCollect, UnixTime,
		},
		transactional, BoundedBTreeMap, PalletId,
	};
	use frame_system::pallet_prelude::*;
	use orml_traits::{GetByKey, LockIdentifier, MultiLockableCurrency};
	use sp_arithmetic::{
		fixed_point::{FixedPointNumber, FixedU64},
		Permill,
	};
	use sp_runtime::{
		traits::{AccountIdConversion, BlockNumberProvider, One},
		ArithmeticError, PerThing,
	};
	use sp_std::{collections::btree_map::BTreeMap, fmt::Debug, ops::Mul, vec, vec::Vec};

	use crate::{
		accumulate_rewards_hook, add_to_rewards_pot, claim_of_stake, prelude::*,
		update_rewards_pool, validation::ValidSplitRatio,
	};
	use composable_support::abstractions::utils::increment::Increment;

	#[pallet::event]
	#[pallet::generate_deposit(pub fn deposit_event)]
	pub enum Event<T: Config> {
		/// Pool with specified id `T::AssetId` was created successfully by `T::AccountId`.
		RewardPoolCreated {
			/// The staked asset of the pool, also used as the pool's id.
			pool_id: T::AssetId,
			/// Owner of the pool.
			owner: T::AccountId,
			/// Reward pool configuration.
			pool_config: RewardPoolConfigurationOf<T>,
		},
		/// Pool with specified id `T::AssetId` has started accumulating rewards.
		RewardPoolStarted {
			pool_id: T::AssetId,
		},
		Staked {
			/// Id of the pool that was staked in.
			pool_id: T::AssetId,
			/// Owner of the stake.
			owner: T::AccountId,
			/// The amount that was staked.
			amount: T::Balance,
			/// Duration of stake.
			duration_preset: DurationSeconds,
			/// FNFT Collection Id
			fnft_collection_id: T::AssetId,
			/// FNFT Instance Id
			fnft_instance_id: T::FinancialNftInstanceId,
			/// Reward multiplier
			reward_multiplier: FixedU64,
			// REVIEW(benluelo) is this required to be in the event?
			keep_alive: bool,
		},
		Claimed {
			/// Owner of the stake.
			owner: T::AccountId,
			/// FNFT Collection Id
			fnft_collection_id: T::AssetId,
			/// FNFT Instance Id
			fnft_instance_id: T::FinancialNftInstanceId,
			claimed_amounts: BTreeMap<T::AssetId, T::Balance>,
		},
		StakeAmountExtended {
			/// FNFT Collection Id
			fnft_collection_id: T::AssetId,
			/// FNFT Instance Id
			fnft_instance_id: T::FinancialNftInstanceId,
			/// Extended amount
			amount: T::Balance,
		},
		Unstaked {
			/// Owner of the stake.
			owner: T::AccountId,
			/// FNFT Collection Id
			fnft_collection_id: T::AssetId,
			/// FNFT Instance Id
			fnft_instance_id: T::FinancialNftInstanceId,
			/// The amount slashed if the user unstaked early
			slash: Option<T::Balance>,
		},
		/// A staking position was split.
		SplitPosition {
			positions: Vec<(T::AssetId, T::FinancialNftInstanceId, BalanceOf<T>)>,
		},
		/// Reward transfer event.
		RewardTransferred {
			from: T::AccountId,
			pool_id: T::AssetId,
			reward_currency: T::AssetId,
			/// amount of reward currency transferred.
			reward_increment: T::Balance,
		},
		RewardAccumulationHookError {
			pool_id: T::AssetId,
			asset_id: T::AssetId,
			error: RewardAccumulationHookError,
		},
		RewardPoolUpdated {
			pool_id: T::AssetId,
			/// Reward pool configuration.
			reward_updates: BTreeMap<T::AssetId, RewardUpdate<BalanceOf<T>>>,
		},
		RewardsPotIncreased {
			pool_id: T::AssetId,
			asset_id: T::AssetId,
			amount: T::Balance,
		},
		RewardPoolPaused {
			pool_id: T::AssetId,
			asset_id: T::AssetId,
		},
		RewardPoolResumed {
			pool_id: T::AssetId,
			asset_id: T::AssetId,
		},
	}

	#[derive(Copy, Clone, Debug, PartialEq, Eq, Encode, Decode, TypeInfo)]
	pub enum RewardAccumulationHookError {
		BackToTheFuture,
		Overflow,
	}

	#[pallet::error]
	pub enum Error<T> {
		/// Error when creating reward configs.
		RewardConfigProblem,
		/// AssetId is invalid, asset IDs must be greater than 0
		InvalidAssetId,
		/// Reward pool already exists
		RewardsPoolAlreadyExists,
		/// The duration provided was not valid for the pool.
		DurationPresetNotFound,
		/// Too many rewarded asset types per pool violating the storage allowed.
		TooManyRewardAssetTypes,
		/// Invalid start block number provided for creating a pool.
		StartBlockMustBeAfterCurrentBlock,
		/// Unimplemented reward pool type.
		UnimplementedRewardPoolConfiguration,
		/// Rewards pool not found.
		RewardsPoolNotFound,
		/// Rewards pool has not started.
		RewardsPoolHasNotStarted,
		/// Error when creating reduction configs.
		ReductionConfigProblem,
		/// Not enough assets for a stake.
		NotEnoughAssets,
		/// No stake found for given id.
		StakeNotFound,
		/// Reward's max limit reached.
		MaxRewardLimitReached,
		/// only the owner of stake can unstake it
		OnlyStakeOwnerCanInteractWithStake,
		/// Reward asset not found in reward pool.
		RewardAssetNotFound,
		BackToTheFuture,
		/// The rewards pot for this pool is empty.
		RewardsPotEmpty,
		FnftNotFound,
		/// No duration presets were provided upon pool creation.
		// NOTE(benluelo): This should be removed once this issue gets resolved:
		// https://github.com/paritytech/substrate/issues/12257
		NoDurationPresetsProvided,
		/// Slashed amount of minimum reward is less than existential deposit
		SlashedAmountTooLow,
		/// Slashed amount of minimum staking amount is less than existential deposit
		SlashedMinimumStakingAmountTooLow,
		/// Staked amount is less than the minimum staking amount for the pool.
		StakedAmountTooLow,
		/// Staked amount after split is less than the minimum staking amount for the pool.
		StakedAmountTooLowAfterSplit,
		/// Some operation resulted in an arithmetic overflow.
		ArithmeticError,
	}

	pub(crate) type AssetIdOf<T> = <T as Config>::AssetId;
	pub(crate) type BalanceOf<T> = <T as Config>::Balance;
	pub(crate) type AccountIdOf<T> = <T as frame_system::Config>::AccountId;
	pub(crate) type FinancialNftInstanceIdOf<T> = <T as Config>::FinancialNftInstanceId;

	#[pallet::config]
	pub trait Config: frame_system::Config {
		type RuntimeEvent: From<Event<Self>> + IsType<<Self as frame_system::Config>::RuntimeEvent>;

		/// The reward balance type.
		type Balance: Parameter
			+ Member
			+ BalanceLike
			+ FixedPointOperand
			+ From<u128>
			+ Into<u128>
			+ Zero;

		type AssetId: Parameter
			+ Member
			+ AssetIdLike
			+ MaybeSerializeDeserialize
			+ Ord
			+ From<u128>
			+ Into<u128>
			+ Copy
			+ Zero;

		// REVIEW(benluelo): Mutate::CollectionId type?
		type FinancialNft: NonFungiblesMutate<AccountIdOf<Self>>
			+ NonFungiblesCreate<
				AccountIdOf<Self>,
				CollectionId = Self::AssetId,
				ItemId = Self::FinancialNftInstanceId,
			> + FinancialNft<
				AccountIdOf<Self>,
				CollectionId = Self::AssetId,
				ItemId = Self::FinancialNftInstanceId,
			>;

		// https://github.com/rust-lang/rust/issues/52662
		type FinancialNftInstanceId: Parameter
			+ Member
			+ Copy
			+ PartialOrd
			+ Ord
			+ From<u64>
			+ Into<u64>;

		/// Is used to create staked asset per reward pool
		type AssetsTransactor: CreateAsset<LocalAssetId = Self::AssetId, Balance = Self::Balance>
			+ Inspect<Self::AccountId>
			+ FungiblesTransfer<
				AccountIdOf<Self>,
				Balance = BalanceOf<Self>,
				AssetId = AssetIdOf<Self>,
			> + FungiblesMutate<AccountIdOf<Self>, Balance = BalanceOf<Self>, AssetId = AssetIdOf<Self>>
			+ FungiblesMutateHold<
				AccountIdOf<Self>,
				Balance = BalanceOf<Self>,
				AssetId = AssetIdOf<Self>,
			> + FungiblesInspectHold<
				AccountIdOf<Self>,
				Balance = BalanceOf<Self>,
				AssetId = AssetIdOf<Self>,
			> + MultiLockableCurrency<
				AccountIdOf<Self>,
				Balance = BalanceOf<Self>,
				CurrencyId = AssetIdOf<Self>,
			>;

		/// is used for rate based rewarding and position lock timing
		type UnixTime: UnixTime;

		/// the size of batch to take each time trying to release rewards
		#[pallet::constant]
		type ReleaseRewardsPoolsBatchSize: Get<u8>;

		#[pallet::constant]
		type PalletId: Get<PalletId>;

		/// Maximum number of staking duration presets allowed.
		#[pallet::constant]
		type MaxStakingDurationPresets: Get<u32>;

		/// Maximum number of reward configurations per pool.
		#[pallet::constant]
		type MaxRewardConfigsPerPool: Get<u32>;

		/// Required origin for reward pool creation.
		type RewardPoolCreationOrigin: EnsureOrigin<Self::RuntimeOrigin>;

		/// Required origin for reward pool creation.
		type RewardPoolUpdateOrigin: EnsureOrigin<Self::RuntimeOrigin>;

		type WeightInfo: WeightInfo;

		#[pallet::constant]
		type LockId: Get<LockIdentifier>;

		// The account to send the slashed stakes to.
		#[pallet::constant]
		type TreasuryAccount: Get<Self::AccountId>;

		type ExistentialDeposits: GetByKey<Self::AssetId, Self::Balance>;
	}

	/// Abstraction over RewardPoolConfiguration type
	pub(crate) type RewardPoolConfigurationOf<T> = RewardPoolConfiguration<
		AccountIdOf<T>,
		AssetIdOf<T>,
		BalanceOf<T>,
		<T as frame_system::Config>::BlockNumber,
		<T as Config>::MaxRewardConfigsPerPool,
		<T as Config>::MaxStakingDurationPresets,
	>;

	/// Abstraction over RewardPool type
	pub(crate) type RewardPoolOf<T> = RewardPool<
		AccountIdOf<T>,
		AssetIdOf<T>,
		BalanceOf<T>,
		<T as frame_system::Config>::BlockNumber,
		<T as Config>::MaxStakingDurationPresets,
		<T as Config>::MaxRewardConfigsPerPool,
	>;

	/// Abstraction over Stake type
	pub(crate) type StakeOf<T> = Stake<
		AssetIdOf<T>,
		AssetIdOf<T>, // we use AssetId as the reward pool id
		BalanceOf<T>,
		<T as Config>::MaxRewardConfigsPerPool,
	>;

	#[pallet::pallet]
	#[pallet::generate_store(pub (super) trait Store)]
	#[pallet::without_storage_info]
	pub struct Pallet<T>(_);

	#[pallet::storage]
	#[pallet::getter(fn pools)]
	pub type RewardPools<T: Config> = StorageMap<_, Blake2_128Concat, T::AssetId, RewardPoolOf<T>>;

	#[pallet::storage]
	#[pallet::getter(fn stakes)]
	// REVIEW(benluelo): Twox128 for the hasher?
	pub type Stakes<T: Config> = StorageDoubleMap<
		_,
		Blake2_128Concat,
		T::AssetId, // collection id
		Blake2_128Concat,
		FinancialNftInstanceIdOf<T>,
		StakeOf<T>,
	>;

	#[pallet::storage]
	#[allow(clippy::disallowed_types)]
	pub(super) type RewardsPotIsEmpty<T: Config> =
		StorageDoubleMap<_, Blake2_128Concat, T::AssetId, Blake2_128Concat, T::AssetId, ()>;

	#[pallet::storage]
	#[allow(clippy::disallowed_types)]
	pub type ShareAssetNonce<T: Config> =
		StorageValue<_, u64, ValueQuery, Nonce<OneInit, SafeIncrement>>;

	#[pallet::hooks]
	impl<T: Config> Hooks<BlockNumberFor<T>> for Pallet<T> {
		/// Weight: see `begin_block`
		fn on_initialize(_: T::BlockNumber) -> Weight {
			accumulate_rewards_hook::<T>()
		}
	}

	#[pallet::call]
	impl<T: Config> Pallet<T> {
		/// Create a new reward pool based on the config.
		///
		/// Emits `RewardPoolCreated` event when successful.
		#[pallet::weight(T::WeightInfo::create_reward_pool(T::MaxRewardConfigsPerPool::get()))]
		#[transactional]
		#[pallet::call_index(1)]
		pub fn create_reward_pool(
			origin: OriginFor<T>,
			pool_config: RewardPoolConfigurationOf<T>,
		) -> DispatchResult {
			T::RewardPoolCreationOrigin::ensure_origin(origin)?;
			let _ = <Self as ManageStaking>::create_staking_pool(pool_config)?;
			Ok(())
		}

		/// Create a new stake.
		///
		/// Emits `Staked` when successful.
		#[pallet::weight(T::WeightInfo::stake(T::MaxRewardConfigsPerPool::get()))]
		#[pallet::call_index(2)]
		pub fn stake(
			origin: OriginFor<T>,
			pool_id: T::AssetId,
			amount: T::Balance,
			duration_preset: DurationSeconds,
		) -> DispatchResult {
			let owner = ensure_signed(origin)?;
			let keep_alive = true;
			let _position_id =
				<Self as Staking>::stake(&owner, &pool_id, amount, duration_preset, keep_alive)?;

			Ok(())
		}

		/// Extend an existing stake.
		///
		/// Emits `StakeExtended` when successful.
		#[pallet::weight(T::WeightInfo::extend(T::MaxRewardConfigsPerPool::get()))]
		#[pallet::call_index(3)]
		pub fn extend(
			origin: OriginFor<T>,
			fnft_collection_id: T::AssetId,
			fnft_instance_id: T::FinancialNftInstanceId,
			amount: T::Balance,
		) -> DispatchResult {
			let who = Self::ensure_stake_owner(
				ensure_signed(origin)?,
				&fnft_collection_id,
				&fnft_instance_id,
			)?;

			// TODO(benluelo): This needs to be passed in through the extrinsic
			let keep_alive = true;

			<Self as Staking>::extend(
				&who,
				(fnft_collection_id, fnft_instance_id),
				amount,
				keep_alive,
			)?;

			Ok(())
		}

		/// Remove a stake.
		///
		/// Emits `Unstaked` when successful.
		#[pallet::weight(T::WeightInfo::unstake(T::MaxRewardConfigsPerPool::get()))]
		#[pallet::call_index(4)]
		pub fn unstake(
			origin: OriginFor<T>,
			fnft_collection_id: T::AssetId,
			fnft_instance_id: T::FinancialNftInstanceId,
		) -> DispatchResult {
			let who = Self::ensure_stake_owner(
				ensure_signed(origin)?,
				&fnft_collection_id,
				&fnft_instance_id,
			)?;

			<Self as Staking>::unstake(&who, &(fnft_collection_id, fnft_instance_id))?;

			Ok(())
		}

		/// Split a stake into two parts, by a ratio.
		///
		/// Emits `SplitPosition` when successful.
		#[pallet::weight(T::WeightInfo::split(T::MaxRewardConfigsPerPool::get()))]
		#[pallet::call_index(5)]
		pub fn split(
			origin: OriginFor<T>,
			fnft_collection_id: T::AssetId,
			fnft_instance_id: T::FinancialNftInstanceId,
			ratio: Validated<Permill, ValidSplitRatio>,
		) -> DispatchResult {
			let who = Self::ensure_stake_owner(
				ensure_signed(origin)?,
				&fnft_collection_id,
				&fnft_instance_id,
			)?;
			<Self as Staking>::split(&who, &(fnft_collection_id, fnft_instance_id), ratio.value())?;
			Ok(())
		}

		/// Updates the reward pool configuration.
		///
		/// Emits `RewardPoolUpdated` when successful.
		#[pallet::weight(T::WeightInfo::update_rewards_pool(reward_updates.len() as u32))]
		#[pallet::call_index(6)]
		pub fn update_rewards_pool(
			origin: OriginFor<T>,
			pool_id: T::AssetId,
			reward_updates: BoundedBTreeMap<
				AssetIdOf<T>,
				RewardUpdate<BalanceOf<T>>,
				T::MaxRewardConfigsPerPool,
			>,
		) -> DispatchResult {
			T::RewardPoolUpdateOrigin::ensure_origin(origin)?;
			update_rewards_pool::<T>(pool_id, reward_updates)
		}

		/// Claim a current reward for some position.
		///
		/// Emits `Claimed` when successful.
		#[pallet::weight(T::WeightInfo::claim(T::MaxRewardConfigsPerPool::get()))]
		#[pallet::call_index(7)]
		pub fn claim(
			origin: OriginFor<T>,
			fnft_collection_id: T::AssetId,
			fnft_instance_id: T::FinancialNftInstanceId,
		) -> DispatchResult {
			let owner = Self::ensure_stake_owner(
				ensure_signed(origin)?,
				&fnft_collection_id,
				&fnft_instance_id,
			)?;
			<Self as Staking>::claim(&owner, &(fnft_collection_id, fnft_instance_id))?;

			Ok(())
		}

		/// Add funds to the reward pool's rewards pot for the specified asset.
		///
		/// Emits `RewardsPotIncreased` when successful.
		#[pallet::weight(T::WeightInfo::add_to_rewards_pot())]
		#[pallet::call_index(8)]
		pub fn add_to_rewards_pot(
			origin: OriginFor<T>,
			pool_id: T::AssetId,
			asset_id: T::AssetId,
			amount: T::Balance,
			keep_alive: bool,
		) -> DispatchResult {
			let who = ensure_signed(origin)?;
			add_to_rewards_pot::<T>(&who, pool_id, asset_id, amount, keep_alive)
		}
	}

	impl<T: Config> ManageStaking for Pallet<T> {
		type AccountId = T::AccountId;
		type AssetId = T::AssetId;
		type BlockNumber = <T as frame_system::Config>::BlockNumber;
		type Balance = T::Balance;
		type RewardConfigsLimit = T::MaxRewardConfigsPerPool;
		type StakingDurationPresetsLimit = T::MaxStakingDurationPresets;
		type RewardPoolId = T::AssetId;

		#[transactional]
		fn create_staking_pool(
			pool_config: RewardPoolConfigurationOf<T>,
		) -> Result<Self::RewardPoolId, DispatchError> {
			match pool_config.clone() {
				RewardRateBasedIncentive {
					owner,
					asset_id: pool_asset,
					reward_configs: initial_reward_config,
					start_block,
					lock,
					minimum_staking_amount,
				} => {
					// AssetIds must be greater than 0
					ensure!(!pool_asset.is_zero(), Error::<T>::InvalidAssetId);

					// now < start_block
					ensure!(
						// Exclusively greater than to prevent errors/attacks
						start_block > frame_system::Pallet::<T>::current_block_number(),
						Error::<T>::StartBlockMustBeAfterCurrentBlock
					);

					ensure!(
						!RewardPools::<T>::contains_key(pool_asset),
						Error::<T>::RewardsPoolAlreadyExists
					);

					ensure!(
						lock.duration_multipliers.has_at_least_one_valid_duration(),
						Error::<T>::NoDurationPresetsProvided
					);

					let now_seconds = T::UnixTime::now().as_secs();

					let existential_deposit = T::ExistentialDeposits::get(&pool_asset);

					ensure!(
						lock.unlock_penalty.left_from_one().mul(minimum_staking_amount) >=
							existential_deposit,
						Error::<T>::SlashedMinimumStakingAmountTooLow
					);

					ensure!(
						initial_reward_config.iter().all(|(reward_asset_id, reward_config)| {
							if reward_config.reward_rate.amount > T::Balance::zero() {
								// if the reward rate amount is non-zero, then ensure that the
								// slashed amount is >= the exisistential deposit for this asset
								lock.unlock_penalty
									.left_from_one()
									.mul(reward_config.reward_rate.amount) >=
									T::ExistentialDeposits::get(reward_asset_id)
							} else {
								// otherwise, since there are no rewards, no need to check against
								// the existential deposit
								true
							}
						}),
						Error::<T>::SlashedAmountTooLow
					);

					// TODO(benluelo): Replace into_iter with iter_mut once it's available
					let rewards = initial_reward_config
						.into_iter()
						.map(|(asset_id, reward_config)| {
							(asset_id, Reward::from_config(reward_config, now_seconds))
						})
						.try_collect()
						.expect("No items were added; qed;");

					let share_asset_id = Self::register_protocol_asset(
						ShareAssetNonce::<T>::increment().expect("Does not exceed `u64::MAX`"),
					)?;
					// NOTE: Collection ID can safely be set to the ID of the share asset becase
					// they exists within different scopes. fNFT Collection IDs are not tracked by
					// the asset registry.
					let financial_nft_asset_id = share_asset_id;

					RewardPools::<T>::insert(
						pool_asset,
						RewardPool {
							owner: owner.clone(),
							rewards,
							start_block,
							lock,
							share_asset_id,
							financial_nft_asset_id,
							minimum_staking_amount,
						},
					);

					T::FinancialNft::create_collection(&financial_nft_asset_id, &owner, &owner)?;

					Self::deposit_event(Event::<T>::RewardPoolCreated {
						pool_id: pool_asset,
						owner,
						pool_config,
					});

					Ok(pool_asset)
				},
				_ => Err(Error::<T>::UnimplementedRewardPoolConfiguration.into()),
			}
		}
	}

	impl<T: Config> FinancialNftProtocol for Pallet<T> {
		type ItemId = FinancialNftInstanceIdOf<T>;
		type AssetId = AssetIdOf<T>;
		type Balance = BalanceOf<T>;

		fn collection_asset_ids() -> Vec<Self::AssetId> {
			RewardPools::<T>::iter().map(|(_, pool)| pool.financial_nft_asset_id).collect()
		}

		fn value_of(
			collection: &Self::AssetId,
			instance: &Self::ItemId,
		) -> Result<Vec<(Self::AssetId, Self::Balance)>, DispatchError> {
			RewardPools::<T>::get(collection)
				.zip(Stakes::<T>::get(collection, instance))
				// This can take into account the value of assets held in the asset account as
				// well as the claimable rewards in the future when market places exists for these
				// NFTs.
				.map(|pool| vec![(pool.0.share_asset_id, pool.1.share)])
				.ok_or_else(|| DispatchError::Other(Error::<T>::StakeNotFound.into()))
		}
	}

	impl<T: Config> Staking for Pallet<T> {
		type AccountId = T::AccountId;
		type RewardPoolId = T::AssetId;
		type Balance = T::Balance;
		type PositionId = (T::AssetId, T::FinancialNftInstanceId);

		#[transactional]
		fn stake(
			who: &Self::AccountId,
			pool_id: &Self::RewardPoolId,
			amount: Self::Balance,
			duration_preset: DurationSeconds,
			keep_alive: bool,
		) -> Result<Self::PositionId, DispatchError> {
			let mut rewards_pool =
				RewardPools::<T>::try_get(pool_id).map_err(|_| Error::<T>::RewardsPoolNotFound)?;

			ensure!(amount >= rewards_pool.minimum_staking_amount, Error::<T>::StakedAmountTooLow);

			ensure!(
				rewards_pool.start_block <= frame_system::Pallet::<T>::current_block_number(),
				Error::<T>::RewardsPoolHasNotStarted
			);

			let reward_multiplier = Self::reward_multiplier(&rewards_pool, duration_preset)
				.ok_or(Error::<T>::DurationPresetNotFound)?;

			ensure!(
				matches!(
					T::AssetsTransactor::can_withdraw(*pool_id, who, amount),
					WithdrawConsequence::Success
				),
				Error::<T>::NotEnoughAssets
			);

			let awarded_shares = Self::boosted_amount(reward_multiplier, amount)?;

			let (rewards, reductions) =
				Self::compute_rewards_and_reductions(awarded_shares, &rewards_pool)?;
			rewards_pool.rewards = rewards;

			let fnft_collection_id = rewards_pool.financial_nft_asset_id;
			let fnft_instance_id = T::FinancialNft::get_next_nft_id(&fnft_collection_id)?;
			let fnft_account =
				T::FinancialNft::asset_account(&fnft_collection_id, &fnft_instance_id);

			let new_position = StakeOf::<T> {
				reward_pool_id: *pool_id,
				stake: amount,
				share: awarded_shares,
				reductions,
				lock: lock::Lock {
					started_at: T::UnixTime::now().as_secs(),
					duration: duration_preset,
					// NOTE: Currently, the early unlock penalty for all stakes in a pool are the
					// same as the pool's penalty *at the time of staking*. This value is duplicated
					// to keep the stake's penalty independent from the reward pool's penalty,
					// allowing for future changes/ feature additions to penalties such as variable
					// penalties per stake (i.e. penalty affected by staked duration or something
					// similar) or updating the pool's penalty while still upholding the staking
					// contracts of existing stakers.
					unlock_penalty: rewards_pool.lock.unlock_penalty,
				},
			};

			// Move staked funds into fNFT asset account & lock the assets
			Self::transfer_stake(who, amount, *pool_id, &fnft_account, keep_alive)?;

			Self::allocate_shares(pool_id, &fnft_account, &rewards_pool, awarded_shares)?;

			// Mint the fNFT
			T::FinancialNft::mint_into(&fnft_collection_id, &fnft_instance_id, who)?;

			RewardPools::<T>::insert(pool_id, rewards_pool);
			Stakes::<T>::insert(fnft_collection_id, fnft_instance_id, new_position);

			Self::deposit_event(Event::<T>::Staked {
				pool_id: *pool_id,
				owner: who.clone(),
				amount,
				duration_preset,
				fnft_instance_id,
				fnft_collection_id,
				reward_multiplier: *reward_multiplier,
				keep_alive,
			});

			Ok((fnft_collection_id, fnft_instance_id))
		}

		#[transactional]
		fn extend(
			who: &Self::AccountId,
			(fnft_collection_id, fnft_instance_id): Self::PositionId,
			amount: Self::Balance,
			keep_alive: bool,
		) -> DispatchResult {
			Stakes::<T>::try_mutate(fnft_collection_id, fnft_instance_id, |maybe_stake| {
				let stake = maybe_stake.as_mut().ok_or(Error::<T>::StakeNotFound)?;

				RewardPools::<T>::try_mutate(stake.reward_pool_id, |maybe_rewards_pool| {
					let rewards_pool =
						maybe_rewards_pool.as_mut().ok_or(Error::<T>::RewardsPoolNotFound)?;

					ensure!(
						matches!(
							T::AssetsTransactor::can_withdraw(stake.reward_pool_id, who, amount),
							WithdrawConsequence::Success
						),
						Error::<T>::NotEnoughAssets
					);

					// SAFETY: The duration preset on an existing stake should be valid in the
					// pool since it's currently not possible to modify the presets after pool
					// creation.
					let reward_multiplier = rewards_pool
						.lock
						.duration_multipliers
						.multiplier(stake.lock.duration)
						.copied()
						.defensive_unwrap_or_else(|| {
							FixedU64::one().try_into_validated().expect("1 is >= 1")
						});

					let new_shares = Self::boosted_amount(reward_multiplier, amount)?;

					let total_shares =
						T::AssetsTransactor::total_issuance(rewards_pool.share_asset_id);

					for (reward_asset_id, reward) in &mut rewards_pool.rewards {
						let new_inflation = if total_shares.is_zero() {
							T::Balance::zero()
						} else {
							reward.total_rewards.safe_mul(&new_shares)?.safe_div(&total_shares)?
						};

						reward.total_rewards = reward.total_rewards.safe_add(&new_inflation)?;
						reward.total_dilution_adjustment =
							reward.total_dilution_adjustment.safe_add(&new_inflation)?;

						match stake.reductions.get_mut(reward_asset_id) {
							Some(previous_inflation_and_claims) => {
								*previous_inflation_and_claims =
									previous_inflation_and_claims.safe_add(&new_inflation)?;
							},
							None => {
								// REVIEW(benluelo): Is this an invariant we expect? In
								// ProtocolStaking::transfer_reward assets can be added (and is
								// currently the only way to add a new reward asset to a pool),
								// but they are not added to all existing stakes so this
								// invariant is not upheld
								defensive!("stake.reductions should contain the same assets as reward_pool.rewards");
							},
						}
					}

					let fnft_asset_account =
						T::FinancialNft::asset_account(&fnft_collection_id, &fnft_instance_id);

					Self::transfer_stake(
						who,
						amount,
						stake.reward_pool_id,
						&fnft_asset_account,
						keep_alive,
					)?;

					Self::allocate_shares(
						&stake.reward_pool_id,
						&fnft_asset_account,
						rewards_pool,
						new_shares,
					)?;

					Self::deposit_event(Event::<T>::StakeAmountExtended {
						amount,
						fnft_collection_id,
						fnft_instance_id,
					});

					stake.stake = stake.stake.safe_add(&amount)?;
					stake.share = stake.share.safe_add(&new_shares)?;
					stake.lock.started_at = T::UnixTime::now().as_secs();

					Ok(())
				})
			})
		}

		#[transactional]
		fn unstake(
			who: &Self::AccountId,
			(fnft_collection_id, fnft_instance_id): &Self::PositionId,
		) -> DispatchResult {
			// TODO(benluelo): Use ::take here instead of try_get and then remove
			let mut stake = Stakes::<T>::try_get(fnft_collection_id, fnft_instance_id)
				.map_err(|_| Error::<T>::StakeNotFound)?;

			let is_early_unlock = stake.lock.started_at.safe_add(&stake.lock.duration)? >=
				T::UnixTime::now().as_secs();

			// TODO(benluelo): No need to return the staked asset id here, it's the same as
			// stake.reward_pool_id
			let (asset_id, share_asset_id) =
				RewardPools::<T>::try_mutate(stake.reward_pool_id, |rewards_pool| {
					let rewards_pool =
						rewards_pool.as_mut().ok_or(Error::<T>::RewardsPoolNotFound)?;

					Self::collect_rewards(rewards_pool, &mut stake, who)?;

					Ok::<_, DispatchError>((stake.reward_pool_id, rewards_pool.share_asset_id))
				})?;

			// REVIEW(benluelo): Make this logic a method on Stake
			let staked_amount_returned_to_staker = if is_early_unlock {
				stake.lock.unlock_penalty.left_from_one().mul_ceil(stake.stake)
			} else {
				stake.stake
			};

			let fnft_asset_account =
				T::FinancialNft::asset_account(fnft_collection_id, fnft_instance_id);

			T::AssetsTransactor::remove_lock(T::LockId::get(), asset_id, &fnft_asset_account)?;
			T::AssetsTransactor::remove_lock(
				T::LockId::get(),
				share_asset_id,
				&fnft_asset_account,
			)?;
			T::AssetsTransactor::transfer(
				asset_id,
				&fnft_asset_account,
				who,
				staked_amount_returned_to_staker,
				false, // pallet account doesn't need to be kept alive
			)?;

			Stakes::<T>::remove(fnft_collection_id, fnft_instance_id);

			// transfer slashed stake to the treasury
			if is_early_unlock {
				// If there is no penalty then there is nothing to burn as it will all have been
				// transferred back to the staker. burn_from isn't a noop if the amount to burn
				// is 0, hence the check
				T::AssetsTransactor::transfer(
					stake.reward_pool_id,
					&fnft_asset_account,
					&T::TreasuryAccount::get(),
					// staked_amount_returned_to_staker should always be <= stake.amount as per
					// the formula used to calculate it, so this should never fail.
					// defensive_saturating_sub uses saturating_sub as a fallback if the
					// operation *were* to fail, resulting in no transfer happening (the
					// transferred amount would be 0) and an error being logged.
					stake.stake.defensive_saturating_sub(staked_amount_returned_to_staker),
					false, // pallet account, doesn't need to be kept alive
				)?;
			}
			// transfer the shares to pool account (not burning to avoid affecting pool share
			// calculation(share/total_issuance) for other stakes)
			T::AssetsTransactor::transfer(
				share_asset_id,
				&fnft_asset_account,
				&Self::pool_account_id(&stake.reward_pool_id),
				stake.share,
				false,
			)?;
			// burn NFT
			T::FinancialNft::burn(fnft_collection_id, fnft_instance_id, Some(who))?;

			Self::deposit_event(Event::<T>::Unstaked {
				owner: who.clone(),
				fnft_collection_id: *fnft_collection_id,
				fnft_instance_id: *fnft_instance_id,
				slash: is_early_unlock.then(|| stake.lock.unlock_penalty.mul_floor(stake.stake)),
			});

			Ok(())
		}

		// TODO(benluelo): Split this out into a separate function/file
		#[transactional]
		fn split(
			who: &Self::AccountId,
			(fnft_collection_id, existing_fnft_instance_id): &Self::PositionId,
			ratio: Permill,
		) -> Result<Self::PositionId, DispatchError> {
			let (new_fnft_instance_id, new_position) = Stakes::<T>::try_mutate(
				fnft_collection_id,
				existing_fnft_instance_id,
				|maybe_existing_position| {
					let existing_position =
						maybe_existing_position.as_mut().ok_or(Error::<T>::StakeNotFound)?;

					let left_from_one_ratio = ratio.left_from_one();

					// create the new position first, before mutating the existing position
					// mul_ceil is used for the new position, and mul_floor for the existing
					// position, that way any rounding is accounted for.
					let new_stake = left_from_one_ratio.mul_ceil(existing_position.stake);
					let new_share = left_from_one_ratio.mul_ceil(existing_position.share);

					let rewards_pool = RewardPools::<T>::get(existing_position.reward_pool_id)
						.ok_or(Error::<T>::RewardsPoolNotFound)?;

					let existing_position_stake = ratio.mul_floor(existing_position.stake);

					ensure!(
						existing_position_stake >= rewards_pool.minimum_staking_amount,
						Error::<T>::StakedAmountTooLowAfterSplit
					);
					ensure!(
						new_stake >= rewards_pool.minimum_staking_amount,
						Error::<T>::StakedAmountTooLowAfterSplit
					);

					let new_reductions = {
						let mut r = existing_position.reductions.clone();
						for (_, reduction) in &mut r {
							*reduction = left_from_one_ratio.mul_ceil(*reduction);
						}
						r
					};

					existing_position.stake = existing_position_stake;
					existing_position.share = ratio.mul_floor(existing_position.share);
					for (_, reduction) in &mut existing_position.reductions {
						*reduction = ratio.mul_floor(*reduction);
					}

					let new_fnft_instance_id =
						T::FinancialNft::get_next_nft_id(fnft_collection_id)?;
					T::FinancialNft::mint_into(
						&rewards_pool.financial_nft_asset_id,
						&new_fnft_instance_id,
						who,
					)?;

					let existing_fnft_asset_account = T::FinancialNft::asset_account(
						fnft_collection_id,
						existing_fnft_instance_id,
					);
					let new_fnft_asset_account =
						T::FinancialNft::asset_account(fnft_collection_id, &new_fnft_instance_id);

					// staked asset
					Self::split_lock(
						existing_position.reward_pool_id,
						&existing_fnft_asset_account,
						&new_fnft_asset_account,
						existing_position.stake,
						new_stake,
					)?;

					// share asset (x-token)
					Self::split_lock(
						rewards_pool.share_asset_id,
						&existing_fnft_asset_account,
						&new_fnft_asset_account,
						existing_position.share,
						new_share,
					)?;

					Self::deposit_event(Event::<T>::SplitPosition {
						positions: sp_std::vec![
							(
								*fnft_collection_id,
								*existing_fnft_instance_id,
								existing_position.stake,
							),
							(*fnft_collection_id, new_fnft_instance_id, new_stake),
						],
					});

					Ok::<_, DispatchError>((
						new_fnft_instance_id,
						Stake {
							stake: new_stake,
							share: new_share,
							reductions: new_reductions,
							reward_pool_id: existing_position.reward_pool_id,
							lock: existing_position.lock,
						},
					))
				},
			)?;

			Stakes::<T>::insert(fnft_collection_id, new_fnft_instance_id, new_position);

			Ok((*fnft_collection_id, new_fnft_instance_id))
		}

		#[transactional]
		fn claim(
			who: &Self::AccountId,
			(fnft_collection_id, fnft_instance_id): &Self::PositionId,
		) -> DispatchResult {
			let claimed_amounts =
				Stakes::<T>::try_mutate(fnft_collection_id, fnft_instance_id, |stake| {
					let stake = stake.as_mut().ok_or(Error::<T>::StakeNotFound)?;
					RewardPools::<T>::try_mutate(stake.reward_pool_id, |rewards_pool| {
						let rewards_pool =
							rewards_pool.as_mut().ok_or(Error::<T>::RewardsPoolNotFound)?;

						Self::collect_rewards(rewards_pool, stake, who)
					})
				})?;

			Self::deposit_event(Event::<T>::Claimed {
				owner: who.clone(),
				fnft_collection_id: *fnft_collection_id,
				fnft_instance_id: *fnft_instance_id,
				claimed_amounts,
			});

			Ok(())
		}
	}

	impl<T: Config> Pallet<T> {
		fn transfer_stake(
			who: &AccountIdOf<T>,
			amount: <T as Config>::Balance,
			staked_asset_id: AssetIdOf<T>,
			fnft_account: &AccountIdOf<T>,
			keep_alive: bool,
		) -> DispatchResult {
			T::AssetsTransactor::transfer(staked_asset_id, who, fnft_account, amount, keep_alive)?;
			T::AssetsTransactor::set_lock(T::LockId::get(), staked_asset_id, fnft_account, amount)
		}

		/// Mint share tokens into fNFT asst account & lock the assets
		pub(crate) fn mint_shares(
			share_asset_id: AssetIdOf<T>,
			awarded_shares: <T as Config>::Balance,
			fnft_account: &AccountIdOf<T>,
		) -> DispatchResult {
			T::AssetsTransactor::mint_into(share_asset_id, fnft_account, awarded_shares)?;
			T::AssetsTransactor::set_lock(
				T::LockId::get(),
				share_asset_id,
				fnft_account,
				awarded_shares,
			)?;
			Ok(())
		}

		/// Ensure `who` is the owner of the fNFT associated with a stake
		///
		/// # Errors
		/// * FnftNotFound - No fNFT with the provided collection and instance ID found
		/// * OnlyStakeOwnerCanUnstake -
		pub(crate) fn ensure_stake_owner(
			who: T::AccountId,
			fnft_collection_id: &T::AssetId,
			fnft_instance_id: &T::FinancialNftInstanceId,
		) -> Result<T::AccountId, DispatchError> {
			let owner = T::FinancialNft::owner(fnft_collection_id, fnft_instance_id)
				.ok_or(Error::<T>::FnftNotFound)?;

			ensure!(who == owner, Error::<T>::OnlyStakeOwnerCanInteractWithStake);

			Ok(who)
		}

		pub(crate) fn split_lock(
			asset_id: T::AssetId,
			existing_fnft_asset_account: &T::AccountId,
			new_fnft_asset_account: &T::AccountId,
			existing_account_amount: T::Balance,
			new_account_amount: T::Balance,
		) -> DispatchResult {
			T::AssetsTransactor::set_lock(
				T::LockId::get(),
				asset_id,
				existing_fnft_asset_account,
				existing_account_amount,
			)?;

			// transfer the amount in the new position from the existing account to the new account
			// (this should be the total unlocked amount)
			T::AssetsTransactor::transfer(
				asset_id,
				existing_fnft_asset_account,
				new_fnft_asset_account,
				new_account_amount,
				false, // not a user account, doesn't need to be kept alive
			)?;

			// lock assets on new account
			T::AssetsTransactor::set_lock(
				T::LockId::get(),
				asset_id,
				new_fnft_asset_account,
				new_account_amount,
			)?;

			Ok(())
		}

		/// Transfers the rewards a staker has earned while updating the provided `rewards_pool`.
		///
		/// # Params
		/// * `pool_id` - Pool identifier
		/// * `mut rewards_pool` - Rewards pool to update
		/// * `stake` - Stake position
		/// * `early_unlock` - If there should be an early unlock penalty
		/// * `keep_alive` - If the transaction should be kept alive
		// TODO(benluelo): This function does too much - while claim and unstake have similar
		// functionality, I don't think this is the best abstraction of that. Refactor to have
		// smaller functions that can then be used in both claim and unstake.
		// NOTE: Low priority, this is currently working, just not optimal
		pub(crate) fn collect_rewards(
			rewards_pool: &mut RewardPoolOf<T>,
			stake: &mut StakeOf<T>,
			owner: &T::AccountId,
		) -> Result<BTreeMap<T::AssetId, T::Balance>, DispatchError> {
			let mut claimed_amounts = BTreeMap::new();
			for (reward_asset_id, reward) in &mut rewards_pool.rewards {
				let claim = claim_of_stake::<T>(
					stake,
					&rewards_pool.share_asset_id,
					reward,
					reward_asset_id,
				)?;
				// REVIEW(benluelo): Review logic/ calculations regarding total_rewards & claimed
				// rewards
				let claim = sp_std::cmp::min(
					claim,
					reward.total_rewards.safe_sub(&reward.claimed_rewards)?,
				);

				// REVIEW(benluelo): Should the claimed_rewards include the slashed amount?
				reward.claimed_rewards = reward.claimed_rewards.safe_add(&claim)?;

				// REVIEW(benluelo): Expected behaviour if none?
				if let Some(inflation) = stake.reductions.get_mut(reward_asset_id) {
					*inflation += claim;
				}

				T::AssetsTransactor::transfer(
					*reward_asset_id,
					&Self::pool_account_id(&stake.reward_pool_id),
					owner,
					claim,
					false, // pallet account doesn't need to be kept alive
				)?;
				claimed_amounts.insert(*reward_asset_id, claim);
			}

			Ok(claimed_amounts)
		}

		pub(crate) fn pool_account_id(pool_id: &T::AssetId) -> T::AccountId {
			T::PalletId::get().into_sub_account_truncating(pool_id)
		}

		// TODO(benluelo): Rename to 'reward_multiplier_of' and return a Result<&_, Error<T>>
		// (remove the clone as well)
		// REVIEW(benluelo): Does this function provide anything meaningful?
		pub(crate) fn reward_multiplier(
			rewards_pool: &RewardPoolOf<T>,
			duration_preset: DurationSeconds,
		) -> Option<Validated<FixedU64, GeOne>> {
			rewards_pool.lock.duration_multipliers.multiplier(duration_preset).copied()
		}

		pub(crate) fn boosted_amount(
			reward_multiplier: Validated<FixedU64, GeOne>,
			amount: T::Balance,
		) -> Result<T::Balance, ArithmeticError> {
			reward_multiplier.checked_mul_int(amount).ok_or(ArithmeticError::Overflow)
		}

		fn compute_rewards_and_reductions(
			shares: T::Balance,
			rewards_pool: &RewardPoolOf<T>,
		) -> Result<
			(
				BoundedBTreeMap<T::AssetId, Reward<T::Balance>, T::MaxRewardConfigsPerPool>,
				BoundedBTreeMap<T::AssetId, T::Balance, T::MaxRewardConfigsPerPool>,
			),
			DispatchError,
		> {
			let mut reductions = BoundedBTreeMap::new();
			let mut rewards_btree_map = BoundedBTreeMap::new();

			let total_shares: T::Balance = <T::AssetsTransactor as FungiblesInspect<
				T::AccountId,
			>>::total_issuance(rewards_pool.share_asset_id);

			for (asset_id, reward) in rewards_pool.rewards.iter() {
				let inflation = if total_shares.is_zero() {
					T::Balance::zero()
				} else {
					reward.total_rewards.safe_mul(&shares)?.safe_div(&total_shares)?
				};

				let new_total_rewards = reward.total_rewards.safe_add(&inflation)?;
				let new_total_dilution_adjustment =
					reward.total_dilution_adjustment.safe_add(&inflation)?;

				rewards_btree_map
					.try_insert(
						*asset_id,
						Reward {
							total_rewards: new_total_rewards,
							total_dilution_adjustment: new_total_dilution_adjustment,
							..reward.clone()
						},
					)
					.map_err(|_| Error::<T>::ReductionConfigProblem)?;

				reductions
					.try_insert(*asset_id, inflation)
					.map_err(|_| Error::<T>::ReductionConfigProblem)?;
			}

			Ok((rewards_btree_map, reductions))
		}
	}

	impl<T: Config> ProtocolStaking for Pallet<T> {
		type AccountId = T::AccountId;
		type AssetId = T::AssetId;
		type Balance = T::Balance;
		type RewardPoolId = T::AssetId;

		#[transactional]
		fn transfer_reward(
			from: &Self::AccountId,
			pool_id: &Self::RewardPoolId,
			reward_currency: Self::AssetId,
			amount: Self::Balance,
			keep_alive: bool,
		) -> DispatchResult {
			RewardPools::<T>::try_mutate(pool_id, |maybe_reward_pool| {
				let reward_pool =
					maybe_reward_pool.as_mut().ok_or(Error::<T>::RewardsPoolNotFound)?;

				let pool_account_id = Self::pool_account_id(pool_id);

				let do_transfer = || {
					T::AssetsTransactor::transfer(
						reward_currency,
						from,
						&pool_account_id,
						amount,
						keep_alive,
					)
				};

				match reward_pool.rewards.get_mut(&reward_currency) {
					Some(_reward) => {
						do_transfer()?;
					},
					None => {
						let reward = Reward {
							total_rewards: amount,
							claimed_rewards: Zero::zero(),
							total_dilution_adjustment: T::Balance::zero(),
							reward_rate: RewardRate {
								amount: T::Balance::zero(),
								period: RewardRatePeriod::PerSecond,
							},
							last_updated_timestamp: T::UnixTime::now().as_secs(),
						};
						reward_pool
							.rewards
							.try_insert(reward_currency, reward)
							.map_err(|_| Error::<T>::TooManyRewardAssetTypes)?;
						do_transfer()?;
					},
				}

				Self::deposit_event(Event::RewardTransferred {
					from: from.clone(),
					pool_id: *pool_id,
					reward_currency,
					reward_increment: amount,
				});

				Ok(())
			})
		}
	}
}
/// Accumulates the rewards in a pool, if the pot isn't empty. Emits the relevant events
/// after accumulation. See [`accumulate_reward`] for more information about how the
/// accumulation calculation is done.
pub(crate) fn reward_accumulation_hook_reward_update_calculation<T: Config>(
	pool_id: T::AssetId,
	reward_asset_id: T::AssetId,
	reward: &mut Reward<T::Balance>,
	unstaked_shares: T::Balance,
	total_shares: T::Balance,
	now_seconds: u64,
) {
	log::info!("calculating rewards for pool {pool_id:?}, asset {reward_asset_id:?}");

	// no need to calculate if the pot is empty, this will be unset if and when enough funds
	// are added to the pot
	if RewardsPotIsEmpty::<T>::contains_key(pool_id, reward_asset_id) {
		log::info!(
			"pot for pool {pool_id:?}, asset {reward_asset_id:?} is empty, not accumulating"
		);
		return
	}

	log::info!("accumulating rewards for pool {pool_id:?}, asset {reward_asset_id:?}");

	let pool_account = Pallet::<T>::pool_account_id(&pool_id);

	match accumulate_reward::<T>(
		reward_asset_id,
		reward,
		&pool_account,
		unstaked_shares,
		total_shares,
		now_seconds,
	) {
		RewardAccumulationCalculationOutcome::Success => {
			log::info!("accumulation successful");
		},
		RewardAccumulationCalculationOutcome::BackToTheFuture => {
			Pallet::<T>::deposit_event(Event::<T>::RewardAccumulationHookError {
				pool_id,
				asset_id: reward_asset_id,
				error: RewardAccumulationHookError::BackToTheFuture,
			});
		},
		RewardAccumulationCalculationOutcome::Overflow => {
			Pallet::<T>::deposit_event(Event::<T>::RewardAccumulationHookError {
				pool_id,
				asset_id: reward_asset_id,
				error: RewardAccumulationHookError::Overflow,
			});
		},
		RewardAccumulationCalculationOutcome::RewardsPotEmpty => {
			log::info!("accumulation successful, but pot is now empty");
			// The event only needs to be emitted once, since there's no need to notify that
			// the pool has paused if the pot was already emptied previously. Due to the
			// check above, we know that the pot had funds before the accumulation was done;
			// this `debug_assert!` exists to ensure that nothing else modifies the storage
			// between the aforementioned check and now.
			debug_assert!(!RewardsPotIsEmpty::<T>::contains_key(pool_id, reward_asset_id));

			RewardsPotIsEmpty::<T>::insert(pool_id, reward_asset_id, ());

			Pallet::<T>::deposit_event(Event::<T>::RewardPoolPaused {
				pool_id,
				asset_id: reward_asset_id,
			});
		},
	}
}

pub(crate) fn accumulate_rewards_hook<T: Config>() -> Weight {
	let now_seconds = T::UnixTime::now().as_secs();
	let unix_time_now_weight = T::WeightInfo::unix_time_now();

	let mut total_weight = unix_time_now_weight;

	let current_block = frame_system::Pallet::<T>::block_number();

	RewardPools::<T>::translate(|pool_id, mut reward_pool: RewardPoolOf<T>| {
		// NOTE: `StorageMap::translate` does one read and one write per item,
		// unconditionally
		total_weight += T::DbWeight::get().reads(1) + T::DbWeight::get().writes(1);

		total_weight +=
			accumulate_pool_rewards::<T>(pool_id, &mut reward_pool, current_block, now_seconds);

		Some(reward_pool)
	});

	total_weight
}

/// Accumulates all of the rewards in the provided pool, updating them in-place. Returns the weight
/// of the calculations.
#[must_use = "the calculated weight does nothing on it's own"]
fn accumulate_pool_rewards<T: Config>(
	pool_id: T::AssetId,
	reward_pool: &mut RewardPoolOf<T>,
	current_block: T::BlockNumber,
	now_seconds: u64,
) -> Weight {
	// TODO(benluelo): Benchmark this

	let pool_account = Pallet::<T>::pool_account_id(&pool_id);

	let unstaked_shares: T::Balance = T::Assets::balance(reward_pool.share_asset_id, &pool_account);
	let total_shares: T::Balance =
		<T::Assets as FungiblesInspect<T::AccountId>>::total_issuance(reward_pool.share_asset_id);

	// If reward pool has not started, do not accumulate rewards or adjust weight
	Weight::from_ref_time(match reward_pool.start_block.cmp(&current_block) {
		// start block < current -> accumulate normally
		Ordering::Less =>
			(&mut reward_pool.rewards)
				.into_iter()
				.fold(0_u64, |mut acc, (asset_id, reward)| {
					reward_accumulation_hook_reward_update_calculation::<T>(
						pool_id,
						*asset_id,
						reward,
						unstaked_shares,
						total_shares,
						now_seconds,
					);

					acc = acc.defensive_saturating_add(
						T::WeightInfo::reward_accumulation_hook_reward_update_calculation()
							.ref_time(),
					);

					acc
				}),
		// start block == current -> accumulation starts now, but the effects won't be seen until
		// the next block; set all of the reward's last updated timestamp to `now` so that reward
		// accumulation starts from this point in time, not when the pool was created. Also notify
		// that the pool has started.
		Ordering::Equal => {
			for (_asset_id, reward) in &mut reward_pool.rewards {
				reward.last_updated_timestamp = now_seconds;
			}

			Pallet::<T>::deposit_event(Event::RewardPoolStarted { pool_id });

			0
		},
		// start block > current -> don't accumulate, do nothing
		Ordering::Greater => 0,
	})
}

fn add_to_rewards_pot<T: Config>(
	who: &T::AccountId,
	pool_id: T::AssetId,
	asset_id: T::AssetId,
	amount: T::Balance,
	keep_alive: bool,
) -> DispatchResult {
	RewardPools::<T>::try_mutate(pool_id, |pool| {
		let pool = pool.as_mut().ok_or(Error::<T>::RewardsPoolNotFound)?;

		let reward = pool.rewards.get_mut(&asset_id).ok_or(Error::<T>::RewardAssetNotFound)?;

		let pool_account = Pallet::<T>::pool_account_id(&pool_id);

<<<<<<< HEAD
		T::AssetsTransactor::transfer(asset_id, &who, &pool_account, amount, keep_alive)?;
		T::AssetsTransactor::hold(asset_id, &pool_account, amount)?;
=======
		T::Assets::transfer(asset_id, who, &pool_account, amount, keep_alive)?;
		T::Assets::hold(asset_id, &pool_account, amount)?;
>>>>>>> f42c9c31

		Pallet::<T>::deposit_event(Event::<T>::RewardsPotIncreased { pool_id, asset_id, amount });

		// if the pot was previously empty, *and* the amount added resulted in the pot having enough
		// balance to reward again, then resume accumulation and un-mark the pot as empty.
		//
		// NOTE: Pools that haven't started yet will never (i.e. should never) be in the
		// `RewardsPotIsEmpty` storage, so this check should fail for the aforementioned pools.
		//
		// TODO(benluelo): Maybe add some debug assertions for the above? This would be the most
		// useful if the chain that QA uses is compiled with debug assertions enabled.
		//
		// REVIEW(benluelo): This could be averted if we stored the timestamp in the
		// `RewardsPotIsEmpty` storage, making it into a "reward pool state" representatatio
		// instead.
		if RewardsPotIsEmpty::<T>::contains_key(pool_id, asset_id) &&
			T::AssetsTransactor::balance_on_hold(asset_id, &pool_account) >=
				reward
					.reward_rate
					.amount_per_period()
					.defensive_unwrap_or_else(|| u128::MAX.into())
		{
			reward.last_updated_timestamp = T::UnixTime::now().as_secs();
			RewardsPotIsEmpty::<T>::remove(pool_id, asset_id);

			Pallet::<T>::deposit_event(Event::<T>::RewardPoolResumed { pool_id, asset_id });
		}

		Ok(())
	})
}

fn update_rewards_pool<T: Config>(
	pool_id: T::AssetId,
	reward_updates: BoundedBTreeMap<
		AssetIdOf<T>,
		RewardUpdate<BalanceOf<T>>,
		T::MaxRewardConfigsPerPool,
	>,
) -> DispatchResult {
	RewardPools::<T>::try_mutate(pool_id, |pool| {
		let pool = pool.as_mut().ok_or(Error::<T>::RewardsPoolNotFound)?;

		let pool_account = Pallet::<T>::pool_account_id(&pool_id);

		let unstaked_shares: T::Balance = T::Assets::balance(pool.share_asset_id, &pool_account);
		let total_shares: T::Balance =
			<T::Assets as FungiblesInspect<T::AccountId>>::total_issuance(pool.share_asset_id);

		let now_seconds = T::UnixTime::now().as_secs();

		let mut updates = BTreeMap::<T::AssetId, RewardUpdate<BalanceOf<T>>>::new();

		for (asset_id, update) in reward_updates {
			let reward = pool.rewards.get_mut(&asset_id).ok_or(Error::<T>::RewardAssetNotFound)?;

			reward_accumulation_hook_reward_update_calculation::<T>(
				pool_id,
				asset_id,
				reward,
				unstaked_shares,
				total_shares,
				now_seconds,
			);

			reward.reward_rate = update.reward_rate.clone();

			updates.insert(asset_id, update.clone());
		}

		Pallet::<T>::deposit_event(Event::<T>::RewardPoolUpdated {
			pool_id,
			reward_updates: updates,
		});

		Ok(())
	})
}

/// Calculates the update to the reward and unlocks the accumulated rewards from the pool account,
/// updating the provided [`Reward`] in-place.
///
/// NOTE: `<uX as Div<NonZeroUX>>::div` is used throughout this function as a safe,
/// non-panicking alternative to the regular `Div::div` implementation on the primitive numeric
/// types. The semantics are the same for both functions, see [here][nonzero-impls] for more
/// information.
///
/// [nonzero-impls]: https://doc.rust-lang.org/src/core/num/nonzero.rs.html#268-308
pub(crate) fn accumulate_reward<T: Config>(
	asset_id: T::AssetId,
	reward: &mut Reward<T::Balance>,
	pool_account: &T::AccountId,
	unstaked_shares: T::Balance,
	total_shares: T::Balance,
	now_seconds: u64,
) -> RewardAccumulationCalculationOutcome {
	// TODO(benluelo): Refactor the calculations here into a separate function to make it easier to
	// test with proptest/ kani. The nonzero checks can be left outside of said function.

	// short-circuit if the reward rate amount is zero
	let Some(reward_rate_amount) = NonZeroU128::new(reward.reward_rate.amount.into())
		else {
			return RewardAccumulationCalculationOutcome::Success
		};

	// REVIEW(benluelo): Should this be a user-facing error? Or would defensively saturating at zero
	// for elapsed_time be better? This should never be hit, and if it is then it's either a logic
	// error or the chain state is wonky (in which case there are probably bigger issues than this
	// hook!)
	let Some(elapsed_time) = now_seconds
		.checked_sub(reward.last_updated_timestamp)
		else {
			return RewardAccumulationCalculationOutcome::BackToTheFuture
		};

	let reward_rate_period_seconds = reward.reward_rate.period.as_secs();

	//          elapsed_time
	// = --------------------------
	//   reward_rate_period_seconds
	let Some(periods_surpassed) =
		NonZeroU64::new(<u64 as Div<NonZeroU64>>::div(elapsed_time, reward_rate_period_seconds))
		else {
			// if no periods have been surpassed, short-circuit
			return RewardAccumulationCalculationOutcome::Success
		};
	let total_locked_rewards: u128 =
		T::AssetsTransactor::balance_on_hold(asset_id, pool_account).into();
	log::info!("total_locked_rewards = {total_locked_rewards}");

	// the maximum amount repayable given the reward rate.
	// i.e. if total locked is 50, and the reward rate is 15, then this would be 3
	//
	//   total_locked_rewards
	// = --------------------
	//    reward_rate_amount
	let Some(maximum_releasable_periods) =
		NonZeroU128::new(<u128 as Div<NonZeroU128>>::div(total_locked_rewards, reward_rate_amount))
		else {
			// if the maximum releasable periods is zero, then that means the pot doesn't have
			// enough in it to fund a single period.
			return RewardAccumulationCalculationOutcome::RewardsPotEmpty;
		};

	//     ( total_locked_rewards          elapsed_time        )
	// min ( -------------------- , -------------------------- )
	//     (  reward_rate_amount    reward_rate_period_seconds )
	let releasable_periods_surpassed =
		cmp::min(maximum_releasable_periods, periods_surpassed.into());

	// SAFETY: Usage of mul is safe here. See the following proof:
	//
	// ```plaintext
	//   {                      total_locked_rewards
	//   { reward_rate_amount * --------------------,       if maximum_releasable_periods <= periods_surpassed
	//   {                       reward_rate_amount
	// = {
	//   {                             elapsed_time
	//   { reward_rate_amount * --------------------------, if periods_surpassed < maximum_releasable_periods
	//   {                      reward_rate_period_seconds
	// ```
	//
	// Note that the second function of the piecewise definition above will always be <= the first,
	// since if it were larger it would not have been selected; and since the first function is
	// always infallible (the resulting value will always be <= the total_locked_rewards input due
	// to integer division), the second part is also infallible if it is less than the first.
	let newly_accumulated_rewards = releasable_periods_surpassed
		.checked_mul(reward_rate_amount)
		.expect("should not fail; see above for proof; qed;");

	let unstaked_shares_adjustment = if total_shares.is_zero() {
		Zero::zero()
	} else {
		let Some(value) = multiply_by_rational_with_rounding(
			newly_accumulated_rewards.get(),
			unstaked_shares.into(),
			total_shares.into(),
			Rounding::Down,
		) else {
			return RewardAccumulationCalculationOutcome::Overflow;
		};

		value
	};

	let Some(new_total_rewards) = newly_accumulated_rewards
		.checked_add(unstaked_shares_adjustment)
		.and_then(|x| x.checked_add(reward.total_rewards.into()))
		else {
			return RewardAccumulationCalculationOutcome::Overflow;
		};

	log::info!("asset_id: {asset_id:?}; new_total_rewards = {new_total_rewards}");

	// `u64::MAX` in seconds is roughly 584.9 billion years in the future, so saturating at that
	// should be ok; we should never reach a case where the timestamp overflows that. Use defensive
	// anyways so we get notified if this is hit somehow due to some sort of logic error.
	let last_updated_timestamp = reward.last_updated_timestamp.defensive_saturating_add(
		reward_rate_period_seconds.get().defensive_saturating_mul(
			releasable_periods_surpassed.get().try_into().defensive_unwrap_or(u64::MAX),
		),
	);

	T::AssetsTransactor::release(
		asset_id,
		pool_account,
		newly_accumulated_rewards.get().into(),
		false, // not best effort, entire amount must be released
	)
	.expect("funds should be available to release; see above for proof; qed;");

	reward.total_rewards = new_total_rewards.get().into();
	reward.last_updated_timestamp = last_updated_timestamp;

	RewardAccumulationCalculationOutcome::Success
}

#[derive(Debug)]
pub(crate) enum RewardAccumulationCalculationOutcome {
	/// The calculation succeeded with no errors.
	Success,
	/// T::UnixTime::now() returned a value in the past.
	BackToTheFuture,
	/// The rewards pot (held balance) for this pool is empty or doesn't have enough held balance
	/// to release for one period.
	RewardsPotEmpty,
	/// Accumulating rewards for an account overflowed.
	Overflow,
}

pub(crate) fn claim_of_stake<T: Config>(
	stake: &StakeOf<T>,
	share_asset_id: &<T as Config>::AssetId,
	reward: &Reward<T::Balance>,
	reward_asset_id: &<T as Config>::AssetId,
) -> Result<T::Balance, ArithmeticError> {
	let total_shares: T::Balance =
		<T::AssetsTransactor as FungiblesInspect<T::AccountId>>::total_issuance(*share_asset_id);

	let claim = if total_shares.is_zero() {
		T::Balance::zero()
	} else {
		let inflation = stake.reductions.get(reward_asset_id).copied().unwrap_or_else(Zero::zero);

		// REVIEW(benluelo): Review expected rounding behaviour, possibly switching to the following
		// implementation (or something similar):
		// Perbill::from_rational(stake.share, total_issuance)
		// 	.mul_floor(reward.total_rewards)
		// 	.safe_sub(&inflation)?;
		reward
			.total_rewards
			.safe_mul(&stake.share)?
			.safe_div(&total_shares)?
			.safe_sub(&inflation)?
	};

	Ok(claim)
}

impl<T: Config> Pallet<T> {
<<<<<<< HEAD
	pub fn register_protocol_asset(nonce: u64) -> Result<T::AssetId, DispatchError> {
		T::AssetsTransactor::create_local_asset(
			T::PalletId::get().0,
			nonce,
			AssetInfo {
				name: None,
				symbol: None,
				decimals: Some(12),
				existential_deposit: T::Balance::zero(),
				ratio: None,
			},
		)
	}

	/// returns error if stake or rewardpool is not found
	/// otherwise returns BTreeMap (key: reward_asset_id, val: Option<Balance>)
	/// if claim_of_stake returns an error for a reward, then val is None
=======
	/// Calculates the claimable amount(s) for a staked position, calling [`claim_of_stake`] for
	/// each asset in the pool.
	///
	/// # Errors
	///
	/// Returns an error if either the `Stake` or the `RewardPool` could not be found, or if there
	/// is an arithmetic error when calculating the claim.
>>>>>>> f42c9c31
	pub fn claimable_amount(
		fnft_collection_id: T::AssetId,
		fnft_instance_id: T::FinancialNftInstanceId,
	) -> Result<BTreeMap<T::AssetId, T::Balance>, ClaimableAmountError> {
		let stake = Stakes::<T>::try_get(fnft_collection_id, fnft_instance_id)
			.map_err(|_| ClaimableAmountError::StakeNotFound)?;

		let rewards_pool = RewardPools::<T>::try_get(stake.reward_pool_id)
			.map_err(|_| ClaimableAmountError::RewardsPoolNotFound)?;

		rewards_pool
			.rewards
			.into_iter()
			.map(|(reward_asset_id, reward)| {
				claim_of_stake::<T>(&stake, &rewards_pool.share_asset_id, &reward, &reward_asset_id)
					.map(|claim| (reward_asset_id, claim))
					.map_err(ClaimableAmountError::ArithmeticError)
			})
			.collect::<Result<BTreeMap<_, _>, _>>()
	}

	fn allocate_shares(
		pool_id: &AssetIdOf<T>,
		fnft_account: &AccountIdOf<T>,
		rewards_pool: &RewardPoolOf<T>,
		awarded_shares: T::Balance,
	) -> DispatchResult {
		let pool_account = Self::pool_account_id(pool_id);

		let unstaked_shares = T::Assets::balance(rewards_pool.share_asset_id, &pool_account);

		let amount_to_transfer = match awarded_shares.checked_sub(&unstaked_shares) {
			Some(amount_to_mint) => {
				Self::mint_shares(rewards_pool.share_asset_id, amount_to_mint, fnft_account)?;
				awarded_shares.defensive_saturating_sub(amount_to_mint)
			},
			None => awarded_shares,
		};

		T::Assets::transfer(
			rewards_pool.share_asset_id,
			&pool_account,
			fnft_account,
			amount_to_transfer,
			true,
		)?;

		Ok(())
	}
}<|MERGE_RESOLUTION|>--- conflicted
+++ resolved
@@ -1562,9 +1562,12 @@
 
 	let pool_account = Pallet::<T>::pool_account_id(&pool_id);
 
-	let unstaked_shares: T::Balance = T::Assets::balance(reward_pool.share_asset_id, &pool_account);
+	let unstaked_shares: T::Balance =
+		T::AssetsTransactor::balance(reward_pool.share_asset_id, &pool_account);
 	let total_shares: T::Balance =
-		<T::Assets as FungiblesInspect<T::AccountId>>::total_issuance(reward_pool.share_asset_id);
+		<T::AssetsTransactor as FungiblesInspect<T::AccountId>>::total_issuance(
+			reward_pool.share_asset_id,
+		);
 
 	// If reward pool has not started, do not accumulate rewards or adjust weight
 	Weight::from_ref_time(match reward_pool.start_block.cmp(&current_block) {
@@ -1621,13 +1624,8 @@
 
 		let pool_account = Pallet::<T>::pool_account_id(&pool_id);
 
-<<<<<<< HEAD
-		T::AssetsTransactor::transfer(asset_id, &who, &pool_account, amount, keep_alive)?;
+		T::AssetsTransactor::transfer(asset_id, who, &pool_account, amount, keep_alive)?;
 		T::AssetsTransactor::hold(asset_id, &pool_account, amount)?;
-=======
-		T::Assets::transfer(asset_id, who, &pool_account, amount, keep_alive)?;
-		T::Assets::hold(asset_id, &pool_account, amount)?;
->>>>>>> f42c9c31
 
 		Pallet::<T>::deposit_event(Event::<T>::RewardsPotIncreased { pool_id, asset_id, amount });
 
@@ -1673,9 +1671,12 @@
 
 		let pool_account = Pallet::<T>::pool_account_id(&pool_id);
 
-		let unstaked_shares: T::Balance = T::Assets::balance(pool.share_asset_id, &pool_account);
+		let unstaked_shares: T::Balance =
+			T::AssetsTransactor::balance(pool.share_asset_id, &pool_account);
 		let total_shares: T::Balance =
-			<T::Assets as FungiblesInspect<T::AccountId>>::total_issuance(pool.share_asset_id);
+			<T::AssetsTransactor as FungiblesInspect<T::AccountId>>::total_issuance(
+				pool.share_asset_id,
+			);
 
 		let now_seconds = T::UnixTime::now().as_secs();
 
@@ -1888,7 +1889,7 @@
 }
 
 impl<T: Config> Pallet<T> {
-<<<<<<< HEAD
+	/// Registers a new asset within the namespace of this protocol
 	pub fn register_protocol_asset(nonce: u64) -> Result<T::AssetId, DispatchError> {
 		T::AssetsTransactor::create_local_asset(
 			T::PalletId::get().0,
@@ -1903,10 +1904,6 @@
 		)
 	}
 
-	/// returns error if stake or rewardpool is not found
-	/// otherwise returns BTreeMap (key: reward_asset_id, val: Option<Balance>)
-	/// if claim_of_stake returns an error for a reward, then val is None
-=======
 	/// Calculates the claimable amount(s) for a staked position, calling [`claim_of_stake`] for
 	/// each asset in the pool.
 	///
@@ -1914,7 +1911,6 @@
 	///
 	/// Returns an error if either the `Stake` or the `RewardPool` could not be found, or if there
 	/// is an arithmetic error when calculating the claim.
->>>>>>> f42c9c31
 	pub fn claimable_amount(
 		fnft_collection_id: T::AssetId,
 		fnft_instance_id: T::FinancialNftInstanceId,
@@ -1944,7 +1940,8 @@
 	) -> DispatchResult {
 		let pool_account = Self::pool_account_id(pool_id);
 
-		let unstaked_shares = T::Assets::balance(rewards_pool.share_asset_id, &pool_account);
+		let unstaked_shares =
+			T::AssetsTransactor::balance(rewards_pool.share_asset_id, &pool_account);
 
 		let amount_to_transfer = match awarded_shares.checked_sub(&unstaked_shares) {
 			Some(amount_to_mint) => {
@@ -1954,7 +1951,7 @@
 			None => awarded_shares,
 		};
 
-		T::Assets::transfer(
+		T::AssetsTransactor::transfer(
 			rewards_pool.share_asset_id,
 			&pool_account,
 			fnft_account,
