[package]
authors = ["Composable Developers"]
edition = "2021"
homepage = "https://composable.finance"
name = "pallet-cosmwasm"
version = "1.0.0"

[dependencies.codec]
default-features = false
features = ["derive"]
package = "parity-scale-codec"
version = "3.0.0"

[dependencies]
composable-support = { path = "../composable-support", default-features = false }
cosmwasm-vm = { git = "https://github.com/ComposableFi/cosmwasm-vm", rev = "336110d3d211514487214c7ace267279d09cedba", default-features = false, features = [
  "ibc3",
  "iterator",
  "stargate",
] }
cosmwasm-vm-wasmi = { git = "https://github.com/ComposableFi/cosmwasm-vm", rev = "336110d3d211514487214c7ace267279d09cedba", default-features = false, features = [
  "iterator",
  "stargate",
] }
frame-benchmarking = { default-features = false, git = "https://github.com/paritytech/substrate", branch = "polkadot-v0.9.30", optional = true }
frame-support = { default-features = false, git = "https://github.com/paritytech/substrate", branch = "polkadot-v0.9.30" }
frame-system = { default-features = false, git = "https://github.com/paritytech/substrate", branch = "polkadot-v0.9.30" }
hex = { version = "0.4", default-features = false, features = ["alloc"] }
<<<<<<< HEAD
ibc = { git = "https://github.com/ComposableFi/centauri/", rev = "ecefd88ad0ddcb2b55553c23f985f540bee7a80b", default-features = false }
ibc-primitives = { git = "https://github.com/ComposableFi/centauri/", rev = "ecefd88ad0ddcb2b55553c23f985f540bee7a80b", default-features = false, optional = false }
=======
ibc = { git = "https://github.com/ComposableFi/centauri", rev = "f0d44fe83c078b2d9fb040337c8152f037ba817d", default-features = false }
ibc-primitives = { git = "https://github.com/ComposableFi/centauri", rev = "f0d44fe83c078b2d9fb040337c8152f037ba817d", default-features = false, optional = false }
>>>>>>> 2ec221a4
lazy_static = { version = "1.4.0", optional = true, default-features = false, features = [
  "spin_no_std",
] }
libsecp256k1 = { version = "0.7.0", default-features = false }

log = { version = "0.4.14", default-features = false }
pallet-assets = { default-features = false, path = "../assets" }
<<<<<<< HEAD
pallet-balances = { default-features = false, git = "https://github.com/paritytech/substrate", branch = "polkadot-v0.9.27" }
pallet-ibc = { git = "https://github.com/ComposableFi/centauri/", rev = "ecefd88ad0ddcb2b55553c23f985f540bee7a80b", default-features = false }
=======
pallet-balances = { default-features = false, git = "https://github.com/paritytech/substrate", branch = "polkadot-v0.9.30" }
pallet-ibc = { git = "https://github.com/ComposableFi/centauri", rev = "f0d44fe83c078b2d9fb040337c8152f037ba817d", default-features = false }
>>>>>>> 2ec221a4
parity-wasm = { version = "0.45.0", default-features = false }
primitives = { path = "../../runtime/primitives", default-features = false }
rand = { version = "0.8.5", optional = true, default-features = false, features = [
  "alloc",
  "small_rng",
] }
scale-info = { default-features = false, version = "2.1.1", features = [
  "derive",
] }
serde = { version = "1.0.137", default-features = false, features = ["derive"] }
serde_json = { version = "1.0.82", default-features = false, features = [
  "alloc",
] }
sha2 = { version = "0.10", default-features = false }
sha3 = { version = "0.10", default-features = false }
sp-arithmetic = { default-features = false, git = "https://github.com/paritytech/substrate", branch = "polkadot-v0.9.30" }
sp-core = { default-features = false, git = "https://github.com/paritytech/substrate", branch = "polkadot-v0.9.30" }
sp-io = { default-features = false, git = "https://github.com/paritytech/substrate", branch = "polkadot-v0.9.30" }
sp-runtime = { default-features = false, git = "https://github.com/paritytech/substrate", branch = "polkadot-v0.9.30" }
sp-std = { default-features = false, git = "https://github.com/paritytech/substrate", branch = "polkadot-v0.9.30" }
wasm-instrument = { version = "0.2", default-features = false }
wasmi = { git = "https://github.com/ComposableFi/wasmi", rev = "cd8c0c775a1d197a35ff3d5c7d6cded3d476411b", default-features = false }
wasmi-validation = { git = "https://github.com/ComposableFi/wasmi", rev = "cd8c0c775a1d197a35ff3d5c7d6cded3d476411b", default-features = false }


[dev-dependencies]
composable-traits = { path = "../composable-traits", default-features = false }
governance-registry = { package = "pallet-governance-registry", path = "../governance-registry" }
lazy_static = { version = "1.4.0", default-features = false, features = [
  "spin_no_std",
] }
num-traits = { version = "0.2.14", default-features = false }
orml-tokens = { git = "https://github.com/open-web3-stack/open-runtime-module-library", branch = "polkadot-v0.9.30" }
orml-traits = { git = "https://github.com/open-web3-stack/open-runtime-module-library", branch = "polkadot-v0.9.30" }
pallet-timestamp = { default-features = false, git = "https://github.com/paritytech/substrate", branch = "polkadot-v0.9.30" }
rand = { version = "0.8.5", default-features = false, features = [
  "alloc",
  "small_rng",
] }


[features]
default = ["std"]

runtime-benchmarks = [
  "lazy_static",
  "rand",
  "frame-benchmarking",
  "frame-support/runtime-benchmarks",
  "frame-system/runtime-benchmarks",
  "pallet-ibc/runtime-benchmarks",
]
std = [
  "codec/std",
  "frame-support/std",
  "frame-system/std",
  "frame-benchmarking/std",
  "sp-runtime/std",
  "sp-io/std",
  "sp-core/std",
  "sp-std/std",
  "sp-arithmetic/std",
  "composable-support/std",
  "scale-info/std",
  "primitives/std",
  "pallet-balances/std",
  "sha3/std",
  "hex/std",
  "pallet-ibc/std",
  "ibc/std",
]<|MERGE_RESOLUTION|>--- conflicted
+++ resolved
@@ -26,13 +26,8 @@
 frame-support = { default-features = false, git = "https://github.com/paritytech/substrate", branch = "polkadot-v0.9.30" }
 frame-system = { default-features = false, git = "https://github.com/paritytech/substrate", branch = "polkadot-v0.9.30" }
 hex = { version = "0.4", default-features = false, features = ["alloc"] }
-<<<<<<< HEAD
-ibc = { git = "https://github.com/ComposableFi/centauri/", rev = "ecefd88ad0ddcb2b55553c23f985f540bee7a80b", default-features = false }
-ibc-primitives = { git = "https://github.com/ComposableFi/centauri/", rev = "ecefd88ad0ddcb2b55553c23f985f540bee7a80b", default-features = false, optional = false }
-=======
 ibc = { git = "https://github.com/ComposableFi/centauri", rev = "f0d44fe83c078b2d9fb040337c8152f037ba817d", default-features = false }
 ibc-primitives = { git = "https://github.com/ComposableFi/centauri", rev = "f0d44fe83c078b2d9fb040337c8152f037ba817d", default-features = false, optional = false }
->>>>>>> 2ec221a4
 lazy_static = { version = "1.4.0", optional = true, default-features = false, features = [
   "spin_no_std",
 ] }
@@ -40,13 +35,8 @@
 
 log = { version = "0.4.14", default-features = false }
 pallet-assets = { default-features = false, path = "../assets" }
-<<<<<<< HEAD
-pallet-balances = { default-features = false, git = "https://github.com/paritytech/substrate", branch = "polkadot-v0.9.27" }
-pallet-ibc = { git = "https://github.com/ComposableFi/centauri/", rev = "ecefd88ad0ddcb2b55553c23f985f540bee7a80b", default-features = false }
-=======
 pallet-balances = { default-features = false, git = "https://github.com/paritytech/substrate", branch = "polkadot-v0.9.30" }
 pallet-ibc = { git = "https://github.com/ComposableFi/centauri", rev = "f0d44fe83c078b2d9fb040337c8152f037ba817d", default-features = false }
->>>>>>> 2ec221a4
 parity-wasm = { version = "0.45.0", default-features = false }
 primitives = { path = "../../runtime/primitives", default-features = false }
 rand = { version = "0.8.5", optional = true, default-features = false, features = [
