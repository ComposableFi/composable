--- conflicted
+++ resolved
@@ -374,11 +374,7 @@
 		channel_id: &ChannelId,
 		counterparty: &Counterparty,
 		version: &IbcVersion,
-<<<<<<< HEAD
 		_relayer: &IbcSigner,
-=======
-		_relayer: &pallet_ibc::Signer,
->>>>>>> 2ec221a4
 		// weight_limit: Weight, https://github.com/ComposableFi/centauri/issues/129
 	) -> Result<(), IbcError> {
 		let address = Self::port_to_address(port_id)?;
@@ -427,11 +423,7 @@
 		counterparty: &Counterparty,
 		version: &IbcVersion,
 		_counterparty_version: &IbcVersion,
-<<<<<<< HEAD
 		_relayer: &IbcSigner,
-=======
-		_relayer: &pallet_ibc::Signer,
->>>>>>> 2ec221a4
 	) -> Result<IbcVersion, IbcError> {
 		let address = Self::port_to_address(port_id)?;
 		let contract_info = Self::to_ibc_contract(&address)?;
@@ -473,11 +465,7 @@
 		port_id: &PortId,
 		channel_id: &ChannelId,
 		counterparty_version: &IbcVersion,
-<<<<<<< HEAD
 		_relayer: &IbcSigner,
-=======
-		_relayer: &pallet_ibc::Signer,
->>>>>>> 2ec221a4
 	) -> Result<(), IbcError> {
 		let metadata = ctx
 			.channel_end(&(port_id.clone(), *channel_id))
@@ -507,11 +495,7 @@
 		_output: &mut ModuleOutputBuilder,
 		port_id: &PortId,
 		channel_id: &ChannelId,
-<<<<<<< HEAD
 		_relayer: &IbcSigner,
-=======
-		_relayer: &pallet_ibc::Signer,
->>>>>>> 2ec221a4
 	) -> Result<(), IbcError> {
 		let metadata = ctx
 			.channel_end(&(port_id.clone(), *channel_id))
@@ -539,11 +523,7 @@
 		_output: &mut ModuleOutputBuilder,
 		port_id: &PortId,
 		channel_id: &ChannelId,
-<<<<<<< HEAD
 		_relayer: &IbcSigner,
-=======
-		_relayer: &pallet_ibc::Signer,
->>>>>>> 2ec221a4
 	) -> Result<(), IbcError> {
 		let metadata = ctx
 			.channel_end(&(port_id.clone(), *channel_id))
@@ -581,11 +561,7 @@
 		_output: &mut ModuleOutputBuilder,
 		port_id: &PortId,
 		channel_id: &ChannelId,
-<<<<<<< HEAD
 		_relayer: &IbcSigner,
-=======
-		_relayer: &pallet_ibc::Signer,
->>>>>>> 2ec221a4
 	) -> Result<(), IbcError> {
 		let metadata = ctx
 			.channel_end(&(port_id.clone(), *channel_id))
