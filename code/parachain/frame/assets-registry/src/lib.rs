#![cfg_attr(
	not(test),
	deny(
		clippy::disallowed_methods,
		clippy::disallowed_types,
		clippy::indexing_slicing,
		clippy::todo,
		clippy::unwrap_used,
		clippy::panic
	)
)] // allow in tests
#![deny(clippy::unseparated_literal_suffix, unused_imports, dead_code)]
#![cfg_attr(not(feature = "std"), no_std)]
#![doc = include_str!("../README.md")]

pub use pallet::*;

#[cfg(any(feature = "runtime-benchmarks", test))]
mod benchmarking;
#[cfg(test)]
mod runtime;

#[cfg(test)]
mod tests;

mod prelude;

pub mod weights;

#[frame_support::pallet]
pub mod pallet {
	use crate::prelude::*;
	pub use crate::weights::WeightInfo;
	use codec::FullCodec;
	use composable_traits::{
		assets::{
			Asset, AssetMetadata, AssetType, AssetTypeInspect, InspectRegistryMetadata,
			LocalOrForeignAssetId, MutateRegistryMetadata,
		},
		currency::{BalanceLike, Exponent, ForeignByNative},
		xcm::assets::{RemoteAssetRegistryInspect, RemoteAssetRegistryMutate},
	};
	use cumulus_primitives_core::ParaId;
	use frame_support::{
		dispatch::DispatchResultWithPostInfo, pallet_prelude::*, traits::EnsureOrigin, BoundedVec,
		Twox128,
	};
	use frame_system::pallet_prelude::*;
	use scale_info::TypeInfo;
	use sp_std::{fmt::Debug, str, vec::Vec};

	/// The module configuration trait.
	#[pallet::config]
	pub trait Config: frame_system::Config {
		/// The overarching event type.
		type RuntimeEvent: From<Event<Self>> + IsType<<Self as frame_system::Config>::RuntimeEvent>;

		/// Identifier for the class of local asset.
		type LocalAssetId: FullCodec
			+ Eq
			+ PartialEq
			+ Copy
			+ MaybeSerializeDeserialize
			+ From<u128>
			+ Into<u128>
			+ Debug
			+ Default
			+ Ord
			+ TypeInfo
			+ MaxEncodedLen;

		/// Identifier for the class of foreign asset.
		type ForeignAssetId: FullCodec
			+ Eq
			+ PartialEq
			+ MaybeSerializeDeserialize
			+ Debug
			+ Clone
			+ Default
			+ TypeInfo
			+ MaxEncodedLen;

		/// The origin which may set local and foreign admins.
<<<<<<< HEAD
		type UpdateAssetRegistryOrigin: EnsureOrigin<Self::Origin>;

		/// really can be governance of this chain or remote parachain origin
		type ParachainOrGovernanceOrigin: EnsureOrigin<Self::Origin>;

=======
		type UpdateAssetRegistryOrigin: EnsureOrigin<Self::RuntimeOrigin>;
		/// really can be governance of this chain or remote parachain origin
		type ParachainOrGovernanceOrigin: EnsureOrigin<Self::RuntimeOrigin>;
>>>>>>> 2ec221a4
		type WeightInfo: WeightInfo;

		type Balance: BalanceLike;

		/// Maximum number of characters allowed in an asset symbol
		#[pallet::constant]
		type AssetSymbolMaxChars: Get<u32>;

		/// Maximum number of characters allowed in an asset name
		#[pallet::constant]
		type AssetNameMaxChars: Get<u32>;
	}

	#[pallet::pallet]
	#[pallet::generate_store(pub(super) trait Store)]
	pub struct Pallet<T>(_);

	/// Mapping local asset to foreign asset.
	#[pallet::storage]
	#[pallet::getter(fn from_local_asset)]
	pub type LocalToForeign<T: Config> =
		StorageMap<_, Twox128, T::LocalAssetId, T::ForeignAssetId, OptionQuery>;

	/// Mapping foreign asset to local asset.
	#[pallet::storage]
	#[pallet::getter(fn from_foreign_asset)]
	pub type ForeignToLocal<T: Config> =
		StorageMap<_, Blake2_128Concat, T::ForeignAssetId, T::LocalAssetId, OptionQuery>;

	#[pallet::storage]
	#[pallet::getter(fn minimal_amount)]
	pub type MinFeeAmounts<T: Config> = StorageDoubleMap<
		_,
		Blake2_128Concat,
		ParaId,
		Blake2_128Concat,
		T::ForeignAssetId,
		T::Balance,
		OptionQuery,
	>;

	/// How much of asset amount is needed to pay for one unit of native token.
	#[pallet::storage]
	#[pallet::getter(fn asset_ratio)]
	pub type AssetRatio<T: Config> = StorageMap<_, Twox128, T::LocalAssetId, Rational, OptionQuery>;

	/// Metadata of an asset
	#[pallet::storage]
	#[pallet::getter(fn decimals)]
	pub type Metadata<T: Config> = StorageMap<
		_,
		Twox128,
		T::LocalAssetId,
		AssetMetadata<BoundedVec<u8, T::AssetNameMaxChars>, BoundedVec<u8, T::AssetSymbolMaxChars>>,
		OptionQuery,
	>;

	#[pallet::genesis_config]
	pub struct GenesisConfig<T: Config>(sp_std::marker::PhantomData<T>);

	#[cfg(feature = "std")]
	impl<T: Config> Default for GenesisConfig<T> {
		fn default() -> Self {
			Self(<_>::default())
		}
	}

	#[pallet::genesis_build]
	impl<T: Config> GenesisBuild<T> for GenesisConfig<T>
	where
		composable_traits::xcm::assets::XcmAssetLocation:
			codec::EncodeLike<<T as Config>::ForeignAssetId>,
	{
		fn build(&self) {}
	}

	#[pallet::event]
	#[pallet::generate_deposit(pub(super) fn deposit_event)]
	pub enum Event<T: Config> {
		AssetRegistered {
			asset_id: T::LocalAssetId,
			location: Option<T::ForeignAssetId>,
			name: Vec<u8>,
			symbol: Vec<u8>,
			decimals: u8,
			ratio: Option<Rational>,
		},
		AssetLocationUpdated {
			asset_id: T::LocalAssetId,
			location: T::ForeignAssetId,
		},
		AssetRatioUpdated {
			asset_id: T::LocalAssetId,
			ratio: Option<Rational>,
		},
		AssetMetadataUpdated {
			asset_id: T::LocalAssetId,
			name: Vec<u8>,
			symbol: Vec<u8>,
			decimals: u8,
		},
		MinFeeUpdated {
			target_parachain_id: ParaId,
			foreign_asset_id: T::ForeignAssetId,
			amount: Option<T::Balance>,
		},
	}

	#[pallet::error]
	pub enum Error<T> {
		AssetNotFound,
		ForeignAssetAlreadyRegistered,
		StringExceedsMaxLength,
	}

	#[pallet::call]
	impl<T: Config> Pallet<T> {
		/// Creates an asset.
		///
		/// # Parameters:
		///
		/// * `location` - Foreign asset location, use `None` when registering local assets
		///
		/// * `ratio` -
		/// Allows `bring you own gas` fees.
		/// Set to `None` to prevent payment in this asset, only transferring.
		/// Setting to some will NOT start minting tokens with specified ratio.
		///
		/// ```python
		///  ratio = foreign_token / native_token
		///  amount_of_foreign_asset = amount_of_native_asset * ratio
		/// ```
		///
		/// * `name` - Name of the asset
		///
		/// * symbol - Symbol of the asset
		///
		/// * decimals - The number of decimals this asset uses to represent one unit
		///
		/// # Emmits
		/// * `AssetRegistered`
		#[pallet::weight(<T as Config>::WeightInfo::register_asset())]
		pub fn register_asset(
			origin: OriginFor<T>,
			local_or_foreign: LocalOrForeignAssetId<T::LocalAssetId, T::ForeignAssetId>,
			ratio: Option<Rational>,
			name: Vec<u8>,
			symbol: Vec<u8>,
			decimals: Exponent,
		) -> DispatchResult {
			T::UpdateAssetRegistryOrigin::ensure_origin(origin)?;

			let (asset_id, location) = match local_or_foreign {
				LocalOrForeignAssetId::Local(asset_id) => (asset_id, None),
				LocalOrForeignAssetId::Foreign(location) => (
					T::LocalAssetId::from(u128::from_be_bytes(sp_core::blake2_128(
						&location.encode(),
					))),
					Some(location),
				),
			};

			if let Some(location) = location.clone() {
				ensure!(
					!ForeignToLocal::<T>::contains_key(&location),
					Error::<T>::ForeignAssetAlreadyRegistered
				);
			}

			<Self as RemoteAssetRegistryMutate>::register_asset(
				asset_id, location, ratio, name, symbol, decimals,
			)?;
			Ok(())
		}

		/// Update the location of a foreign asset.
		///
		/// Emmits:
		/// * `AssetLocationUpdated`
		#[pallet::weight(<T as Config>::WeightInfo::update_asset())]
		pub fn update_asset_location(
			origin: OriginFor<T>,
			asset_id: T::LocalAssetId,
			location: T::ForeignAssetId,
		) -> DispatchResultWithPostInfo {
			T::UpdateAssetRegistryOrigin::ensure_origin(origin)?;
			Self::set_reserve_location(asset_id, location)?;
			Ok(().into())
		}

		/// Update the ratio of an asset.
		///
		/// Emmits:
		/// * `AssetRatioUpdated`
		#[pallet::weight(10_000)]
		pub fn update_asset_ratio(
			origin: OriginFor<T>,
			asset_id: T::LocalAssetId,
			ratio: Option<Rational>,
		) -> DispatchResult {
			T::UpdateAssetRegistryOrigin::ensure_origin(origin)?;
			Self::update_ratio(asset_id, ratio)?;
			Ok(())
		}

		/// Update the metadata of an asset.
		///
		/// All metadata feilds are optional, only those provided as `Some` will be updated, the
		/// rest will be unchanged.
		///
		/// # Parameters:
		/// * `name` - Name of the asset
		/// * symbol - Symbol of the asset
		/// * decimals - The number of decimals this asset uses to represent one unit
		///
		/// Emmits:
		/// * `AssetMetadataUpdated`
		#[pallet::weight(10_000)]
		pub fn update_asset_metadata(
			origin: OriginFor<T>,
			asset_id: T::LocalAssetId,
			name: Option<Vec<u8>>,
			symbol: Option<Vec<u8>>,
			decimals: Option<u8>,
		) -> DispatchResult {
			T::UpdateAssetRegistryOrigin::ensure_origin(origin)?;
			<Self as MutateRegistryMetadata>::update_metadata(&asset_id, name, symbol, decimals)?;
			Ok(())
		}

		/// Minimal amount of `foreign_asset_id` required to send message to other network.
		/// Target network may or may not accept payment `amount`.
		/// Assumed this is maintained up to date by technical team.
		/// Mostly UI hint and fail fast solution.
		/// Messages sending smaller fee will not be sent.
		/// In theory can be updated by parachain sovereign account too.
		/// If None, than it is well known cannot pay with that asset on target_parachain_id.
		/// If Some(0), than price can be anything greater or equal to zero.
		/// If Some(MAX), than actually it forbids transfers.
		#[pallet::weight(<T as Config>::WeightInfo::set_min_fee())]
		pub fn set_min_fee(
			origin: OriginFor<T>,
			target_parachain_id: ParaId,
			foreign_asset_id: T::ForeignAssetId,
			amount: Option<T::Balance>,
		) -> DispatchResultWithPostInfo {
			T::ParachainOrGovernanceOrigin::ensure_origin(origin)?;
			// TODO: in case it is set to parachain, check that chain can target only its origin
			MinFeeAmounts::<T>::mutate_exists(target_parachain_id, foreign_asset_id.clone(), |x| {
				*x = amount
			});
			Self::deposit_event(Event::<T>::MinFeeUpdated {
				target_parachain_id,
				foreign_asset_id,
				amount,
			});
			Ok(().into())
		}
	}

	impl<T: Config> RemoteAssetRegistryMutate for Pallet<T> {
		type AssetId = T::LocalAssetId;
		type AssetNativeLocation = T::ForeignAssetId;
		type Balance = T::Balance;

		fn register_asset(
			asset_id: Self::AssetId,
			location: Option<Self::AssetNativeLocation>,
			ratio: Option<Rational>,
			name: Vec<u8>,
			symbol: Vec<u8>,
			decimals: u8,
		) -> DispatchResult {
			if let Some(location) = location.clone() {
				Self::set_reserve_location(asset_id, location)?;
			}

			Self::update_ratio(asset_id, ratio)?;
			<Self as MutateRegistryMetadata>::set_metadata(
				&asset_id,
				name.clone(),
				symbol.clone(),
				decimals,
			)?;
			Self::deposit_event(Event::<T>::AssetRegistered {
				asset_id,
				location,
				name,
				symbol,
				decimals,
				ratio,
			});
			Ok(())
		}

		fn set_reserve_location(
			asset_id: Self::AssetId,
			location: Self::AssetNativeLocation,
		) -> DispatchResult {
			ForeignToLocal::<T>::insert(&location, asset_id);
			LocalToForeign::<T>::insert(asset_id, location.clone());
			Self::deposit_event(Event::AssetLocationUpdated { asset_id, location });
			Ok(())
		}

		fn update_ratio(asset_id: Self::AssetId, ratio: Option<Rational>) -> DispatchResult {
			AssetRatio::<T>::mutate_exists(asset_id, |x| *x = ratio);
			Self::deposit_event(Event::AssetRatioUpdated { asset_id, ratio });
			Ok(())
		}
	}

	impl<T: Config> RemoteAssetRegistryInspect for Pallet<T> {
		type AssetId = T::LocalAssetId;
		type AssetNativeLocation = T::ForeignAssetId;
		type Balance = T::Balance;

		fn asset_to_remote(asset_id: Self::AssetId) -> Option<Self::AssetNativeLocation> {
			LocalToForeign::<T>::get(asset_id)
		}

		fn location_to_asset(location: Self::AssetNativeLocation) -> Option<Self::AssetId> {
			ForeignToLocal::<T>::get(location)
		}

		fn min_xcm_fee(
			parachain_id: ParaId,
			remote_asset_id: Self::AssetNativeLocation,
		) -> Option<Self::Balance> {
			<MinFeeAmounts<T>>::get(parachain_id, remote_asset_id)
		}

		fn get_foreign_assets_list() -> Vec<Asset<T::Balance, Self::AssetNativeLocation>> {
			ForeignToLocal::<T>::iter()
				.map(|(_, asset_id)| {
					let foreign_id = LocalToForeign::<T>::get(asset_id);
					let decimals =
						<Pallet<T> as InspectRegistryMetadata>::decimals(&asset_id).unwrap_or(12);
					let ratio = AssetRatio::<T>::get(asset_id);

					Asset {
						name: None,
						id: asset_id.into(),
						decimals,
						ratio,
						foreign_id,
						existential_deposit: T::Balance::default(),
					}
				})
				.collect::<Vec<_>>()
		}
	}

	impl<T: Config> AssetRatioInspect for Pallet<T> {
		type AssetId = T::LocalAssetId;
		fn get_ratio(asset_id: Self::AssetId) -> Option<ForeignByNative> {
			AssetRatio::<T>::get(asset_id).map(Into::into)
		}
	}

	impl<T: Config> InspectRegistryMetadata for Pallet<T> {
		type AssetId = T::LocalAssetId;

		fn asset_name(asset_id: &Self::AssetId) -> Option<Vec<u8>> {
			Metadata::<T>::get(asset_id).map(|metadata| metadata.name.to_vec())
		}

		fn symbol(asset_id: &Self::AssetId) -> Option<Vec<u8>> {
			Metadata::<T>::get(asset_id).map(|metadata| metadata.symbol.to_vec())
		}

		fn decimals(asset_id: &Self::AssetId) -> Option<u8> {
			Metadata::<T>::get(asset_id).map(|metadata| metadata.decimals)
		}
	}

	impl<T: Config> MutateRegistryMetadata for Pallet<T> {
		type AssetId = T::LocalAssetId;
		type BoundedName = BoundedVec<u8, T::AssetNameMaxChars>;
		type BoundedSymbol = BoundedVec<u8, T::AssetSymbolMaxChars>;

		fn set_metadata(
			asset_id: &Self::AssetId,
			name: Vec<u8>,
			symbol: Vec<u8>,
			decimals: u8,
		) -> DispatchResult {
			let name = Self::BoundedName::try_from(name)
				.map_err(|_| Error::<T>::StringExceedsMaxLength)?;
			let symbol = Self::BoundedSymbol::try_from(symbol)
				.map_err(|_| Error::<T>::StringExceedsMaxLength)?;
			Metadata::<T>::insert(asset_id, AssetMetadata { name, symbol, decimals });
			Ok(())
		}

		fn update_metadata(
			asset_id: &Self::AssetId,
			name: Option<Vec<u8>>,
			symbol: Option<Vec<u8>>,
			decimals: Option<u8>,
		) -> DispatchResult {
			let name = name
				.map(BoundedVec::<u8, T::AssetNameMaxChars>::try_from)
				.transpose()
				.map_err(|_| Error::<T>::StringExceedsMaxLength)?;
			let symbol = symbol
				.map(BoundedVec::<u8, T::AssetSymbolMaxChars>::try_from)
				.transpose()
				.map_err(|_| Error::<T>::StringExceedsMaxLength)?;
			Metadata::<T>::mutate_exists(asset_id, |metadata| {
				if let Some(metadata) = metadata {
					let name = name.unwrap_or(metadata.clone().name);
					let symbol = symbol.unwrap_or(metadata.clone().symbol);
					let decimals = decimals.unwrap_or(metadata.decimals);

					*metadata = AssetMetadata { name, symbol, decimals };
					Self::deposit_event(Event::AssetMetadataUpdated {
						asset_id: *asset_id,
						name: metadata.name.to_vec(),
						symbol: metadata.symbol.to_vec(),
						decimals: metadata.decimals,
					});
				}
				None
			})
			.ok_or_else(|| Error::<T>::AssetNotFound.into())
		}
	}

	impl<T: Config> AssetTypeInspect for Pallet<T> {
		type AssetId = T::LocalAssetId;

		fn inspect(asset: &Self::AssetId) -> AssetType {
			if LocalToForeign::<T>::contains_key(asset) {
				AssetType::Foreign
			} else {
				AssetType::Local
			}
		}
	}
}<|MERGE_RESOLUTION|>--- conflicted
+++ resolved
@@ -80,18 +80,11 @@
 			+ TypeInfo
 			+ MaxEncodedLen;
 
-		/// The origin which may set local and foreign admins.
-<<<<<<< HEAD
-		type UpdateAssetRegistryOrigin: EnsureOrigin<Self::Origin>;
-
-		/// really can be governance of this chain or remote parachain origin
-		type ParachainOrGovernanceOrigin: EnsureOrigin<Self::Origin>;
-
-=======
 		type UpdateAssetRegistryOrigin: EnsureOrigin<Self::RuntimeOrigin>;
+
 		/// really can be governance of this chain or remote parachain origin
 		type ParachainOrGovernanceOrigin: EnsureOrigin<Self::RuntimeOrigin>;
->>>>>>> 2ec221a4
+
 		type WeightInfo: WeightInfo;
 
 		type Balance: BalanceLike;
