--- conflicted
+++ resolved
@@ -30,14 +30,10 @@
 	pub use crate::weights::WeightInfo;
 	use codec::FullCodec;
 	use composable_traits::{
-<<<<<<< HEAD
+		assets::Asset,
 		currency::{
 			AssetExistentialDepositInspect, BalanceLike, CurrencyFactory, Exponent, RangeId,
 		},
-=======
-		assets::Asset,
-		currency::{BalanceLike, CurrencyFactory, Exponent, RangeId},
->>>>>>> 8fb91804
 		defi::Ratio,
 		xcm::assets::{
 			AssetRatioInspect, ForeignMetadata, RemoteAssetRegistryInspect,
