--- conflicted
+++ resolved
@@ -7,12 +7,7 @@
 version = "1.0.0"
 
 [dependencies]
-<<<<<<< HEAD
 cfg-if = "1.0"
-=======
-grandpa-client-primitives = { package = "grandpa-light-client-primitives", git = "https://github.com/ComposableFi/composable-ibc", branch = "lsd-relayer", default-features = false }
-grandpa-prover = { git = "https://github.com/ComposableFi/composable-ibc", branch = "lsd-relayer", default-features = false }
->>>>>>> 18332595
 tokio = { version = "1.22.0", features = ["full"] }
 jsonrpsee = { version = "0.16.2", features = [
   "async-client",
@@ -32,11 +27,6 @@
 hex = "0.4.3"
 
 [features]
-<<<<<<< HEAD
 default = ["picasso"]
 composable = []
-picasso = []
-=======
-default = ["std"]
-std = ["grandpa-client-primitives/std"]
->>>>>>> 18332595
+picasso = []