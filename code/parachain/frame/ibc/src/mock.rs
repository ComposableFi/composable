--- conflicted
+++ resolved
@@ -135,15 +135,6 @@
 
 pub struct CurrencyIdGenerator;
 
-<<<<<<< HEAD
-impl CurrencyFactoryTrait<AssetId, Balance> for CurrencyIdGenerator {
-	fn create(_: RangeId, _: Balance) -> Result<AssetId, sp_runtime::DispatchError> {
-		Ok(CurrencyId(1))
-	}
-
-	fn protocol_asset_id_to_unique_asset_id(_: u32, _: RangeId) -> Result<AssetId, DispatchError> {
-		Ok(1_u128.into())
-=======
 impl CurrencyFactoryTrait for CurrencyIdGenerator {
 	type AssetId = AssetId;
 	type Balance = Balance;
@@ -161,7 +152,6 @@
 
 	fn unique_asset_id_to_protocol_asset_id(_unique_asset_id: Self::AssetId) -> u32 {
 		1
->>>>>>> 08a906de
 	}
 }
 
