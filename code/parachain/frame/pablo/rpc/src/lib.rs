use codec::Codec;
use composable_support::rpc_helpers::SafeRpcWrapper;
use composable_traits::dex::PriceAggregate;
use core::{fmt::Display, str::FromStr};
use jsonrpsee::{
	core::{Error as RpcError, RpcResult},
	proc_macros::rpc,
	types::{error::CallError, ErrorObject},
};
use pablo_runtime_api::PabloRuntimeApi;
use sp_api::ProvideRuntimeApi;
use sp_blockchain::HeaderBackend;
use sp_runtime::traits::Block as BlockT;
use sp_std::{cmp::Ord, collections::btree_map::BTreeMap, sync::Arc};

#[rpc(client, server)]
pub trait PabloApi<BlockHash, AccountId, PoolId, AssetId, Balance>
where
	AccountId: FromStr + Display,
	PoolId: FromStr + Display,
	AssetId: FromStr + Display + Ord,
	Balance: FromStr + Display,
{
	#[method(name = "pablo_pricesFor")]
	fn prices_for(
		&self,
		pool_id: SafeRpcWrapper<PoolId>,
		base_asset_id: SafeRpcWrapper<AssetId>,
		quote_asset_id: SafeRpcWrapper<AssetId>,
		amount: SafeRpcWrapper<Balance>,
		at: Option<BlockHash>,
	) -> RpcResult<
		PriceAggregate<SafeRpcWrapper<PoolId>, SafeRpcWrapper<AssetId>, SafeRpcWrapper<Balance>>,
	>;

	#[method(name = "pablo_isFlatFee")]
	fn is_flat_fee(
		&self,
		asset_id: SafeRpcWrapper<AssetId>,
		at: Option<BlockHash>,
	) -> RpcResult<Option<SafeRpcWrapper<Balance>>>;

	#[method(name = "pablo_simulateAddLiquidity")]
	fn simulate_add_liquidity(
		&self,
		who: SafeRpcWrapper<AccountId>,
		pool_id: SafeRpcWrapper<PoolId>,
		amounts: BTreeMap<SafeRpcWrapper<AssetId>, SafeRpcWrapper<Balance>>,
		at: Option<BlockHash>,
	) -> RpcResult<SafeRpcWrapper<Balance>>;

	#[method(name = "pablo_simulateRemoveLiquidity")]
	fn simulate_remove_liquidity(
		&self,
		who: SafeRpcWrapper<AccountId>,
		pool_id: SafeRpcWrapper<PoolId>,
		lp_amount: SafeRpcWrapper<Balance>,
		min_expected_amounts: BTreeMap<SafeRpcWrapper<AssetId>, SafeRpcWrapper<Balance>>,
		at: Option<BlockHash>,
	) -> RpcResult<BTreeMap<SafeRpcWrapper<AssetId>, SafeRpcWrapper<Balance>>>;
}

pub struct Pablo<C, Block> {
	client: Arc<C>,
	_marker: sp_std::marker::PhantomData<Block>,
}

impl<C, M> Pablo<C, M> {
	pub fn new(client: Arc<C>) -> Self {
		Self { client, _marker: Default::default() }
	}
}

impl<C, Block, AccountId, PoolId, AssetId, Balance>
	PabloApiServer<<Block as BlockT>::Hash, AccountId, PoolId, AssetId, Balance>
	for Pablo<C, (Block, AccountId, PoolId, AssetId, Balance)>
where
	Block: BlockT,
	AccountId: Send + Sync + 'static + Codec + FromStr + Display,
	PoolId: Send + Sync + 'static + Codec + FromStr + Display,
	AssetId: Send + Sync + 'static + Codec + FromStr + Display + Ord,
	Balance: Send + Sync + 'static + Codec + FromStr + Display,
	C: Send + Sync + 'static,
	C: ProvideRuntimeApi<Block>,
	C: HeaderBackend<Block>,
	C::Api: PabloRuntimeApi<Block, AccountId, PoolId, AssetId, Balance>,
{
	fn prices_for(
		&self,
		pool_id: SafeRpcWrapper<PoolId>,
		base_asset_id: SafeRpcWrapper<AssetId>,
		quote_asset_id: SafeRpcWrapper<AssetId>,
		amount: SafeRpcWrapper<Balance>,
		at: Option<<Block as BlockT>::Hash>,
	) -> RpcResult<
		PriceAggregate<SafeRpcWrapper<PoolId>, SafeRpcWrapper<AssetId>, SafeRpcWrapper<Balance>>,
	> {
		let api = self.client.runtime_api();

		let at = at.unwrap_or_else(|| self.client.info().best_hash);

		// calling ../../runtime-api
		let runtime_api_result =
			api.prices_for(at, pool_id.0, base_asset_id.0, quote_asset_id.0, amount.0);
<<<<<<< HEAD
=======
		runtime_api_result.map_err(|e| {
			RpcError::Call(CallError::Custom(ErrorObject::owned(
				9876,
				"Something wrong",
				Some(format!("{:?}", e)),
			)))
		})
	}

	fn is_flat_fee(
		&self,
		asset_id: SafeRpcWrapper<AssetId>,
		at: Option<<Block as BlockT>::Hash>,
	) -> RpcResult<Option<SafeRpcWrapper<Balance>>> {
		let api = self.client.runtime_api();

		let at = at.unwrap_or_else(|| self.client.info().best_hash);

		// calling ../../runtime-api
		let runtime_api_result = api.is_flat_fee(at, asset_id.0);
>>>>>>> 250f71b1
		runtime_api_result.map_err(|e| {
			RpcError::Call(CallError::Custom(ErrorObject::owned(
				9876,
				"Something wrong",
				Some(format!("{:?}", e)),
			)))
		})
	}

	fn simulate_add_liquidity(
		&self,
		who: SafeRpcWrapper<AccountId>,
		pool_id: SafeRpcWrapper<PoolId>,
		amounts: BTreeMap<SafeRpcWrapper<AssetId>, SafeRpcWrapper<Balance>>,
		at: Option<<Block as BlockT>::Hash>,
	) -> RpcResult<SafeRpcWrapper<Balance>> {
		let api = self.client.runtime_api();

		let at = at.unwrap_or_else(|| self.client.info().best_hash);

		// calling ../../runtime-api
		let runtime_api_result = api.simulate_add_liquidity(at, who, pool_id, amounts);
		runtime_api_result.map_err(|e| {
			RpcError::Call(CallError::Custom(ErrorObject::owned(
				9876,
				"Something wrong",
				Some(format!("{:?}", e)),
			)))
		})
	}

	fn simulate_remove_liquidity(
		&self,
		who: SafeRpcWrapper<AccountId>,
		pool_id: SafeRpcWrapper<PoolId>,
		lp_amount: SafeRpcWrapper<Balance>,
		min_expected_amounts: BTreeMap<SafeRpcWrapper<AssetId>, SafeRpcWrapper<Balance>>,
		at: Option<<Block as BlockT>::Hash>,
	) -> RpcResult<BTreeMap<SafeRpcWrapper<AssetId>, SafeRpcWrapper<Balance>>> {
		let api = self.client.runtime_api();

		let at = at.unwrap_or_else(|| self.client.info().best_hash);

		// calling ../../runtime-api
		let runtime_api_result =
			api.simulate_remove_liquidity(at, who, pool_id, lp_amount, min_expected_amounts);
		runtime_api_result.map_err(|e| {
			RpcError::Call(CallError::Custom(ErrorObject::owned(
				9876,
				"Something wrong",
				Some(format!("{:?}", e)),
			)))
		})
	}
}<|MERGE_RESOLUTION|>--- conflicted
+++ resolved
@@ -102,8 +102,6 @@
 		// calling ../../runtime-api
 		let runtime_api_result =
 			api.prices_for(at, pool_id.0, base_asset_id.0, quote_asset_id.0, amount.0);
-<<<<<<< HEAD
-=======
 		runtime_api_result.map_err(|e| {
 			RpcError::Call(CallError::Custom(ErrorObject::owned(
 				9876,
@@ -124,7 +122,6 @@
 
 		// calling ../../runtime-api
 		let runtime_api_result = api.is_flat_fee(at, asset_id.0);
->>>>>>> 250f71b1
 		runtime_api_result.map_err(|e| {
 			RpcError::Call(CallError::Custom(ErrorObject::owned(
 				9876,
