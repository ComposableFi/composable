[package]
authors = ["Composable Developers"]
edition = "2021"
homepage = "https://composable.finance"
name = "pallet-liquidations"
version = "1.0.0"


[package.metadata.docs.rs]
targets = ["x86_64-unknown-linux-gnu"]

[package.metadata.cargo-udeps.ignore]
normal = ["cumulus-pallet-xcm"]

[dependencies.codec]
default-features = false
features = ["derive"]
package = "parity-scale-codec"
version = "3.0.0"

[dependencies]
frame-benchmarking = { default-features = false, optional = true, git = "https://github.com/paritytech/substrate", branch = "polkadot-v0.9.33" }
frame-support = { default-features = false, git = "https://github.com/paritytech/substrate", branch = "polkadot-v0.9.33" }
frame-system = { default-features = false, git = "https://github.com/paritytech/substrate", branch = "polkadot-v0.9.33" }

sp-arithmetic = { default-features = false, git = "https://github.com/paritytech/substrate", branch = "polkadot-v0.9.33" }
sp-core = { default-features = false, git = "https://github.com/paritytech/substrate", branch = "polkadot-v0.9.33" }
sp-io = { default-features = false, git = "https://github.com/paritytech/substrate", branch = "polkadot-v0.9.33" }
sp-runtime = { default-features = false, git = "https://github.com/paritytech/substrate", branch = "polkadot-v0.9.33" }
sp-std = { default-features = false, git = "https://github.com/paritytech/substrate", branch = "polkadot-v0.9.33" }

composable-support = { path = "../composable-support", default-features = false }
composable-traits = { path = "../composable-traits", default-features = false }
log = "0.4"
<<<<<<< HEAD
orml-tokens = { default-features = false, git = "https://github.com/open-web3-stack/open-runtime-module-library", branch = "polkadot-v0.9.30" }
pallet-assets-transactor-router = { default-features = false, path = "../assets-transactor-router" }
pallet-assets-registry = { default-features = false, path = "../assets-registry" }
pallet-balances = { default-features = false, git = "https://github.com/paritytech/substrate", branch = "polkadot-v0.9.30" }
=======
orml-tokens = { default-features = false, git = "https://github.com/open-web3-stack/open-runtime-module-library", branch = "polkadot-v0.9.33" }
pallet-assets = { default-features = false, path = "../assets" }
pallet-balances = { default-features = false, git = "https://github.com/paritytech/substrate", branch = "polkadot-v0.9.33" }
>>>>>>> 4237aee6
pallet-dutch-auction = { default-features = false, path = "../dutch-auction" }

cumulus-pallet-xcm = { git = "https://github.com/paritytech/cumulus", default-features = false, branch = "polkadot-v0.9.33", optional = true }
num-traits = { version = "0.2.14", default-features = false }
scale-info = { version = "2.1.1", default-features = false, features = [
  "derive",
] }
xcm = { git = "https://github.com/paritytech/polkadot", default-features = false, branch = "release-v0.9.33" }

[dev-dependencies]
composable-tests-helpers = { path = "../composable-tests-helpers" }
frame-benchmarking = { default-features = false, git = "https://github.com/paritytech/substrate", branch = "polkadot-v0.9.33" }
hex-literal = { version = "0.3.3" }
<<<<<<< HEAD
orml-tokens = { git = "https://github.com/open-web3-stack/open-runtime-module-library", branch = "polkadot-v0.9.30" }
orml-traits = { git = "https://github.com/open-web3-stack/open-runtime-module-library", branch = "polkadot-v0.9.30" }
pallet-assets-transactor-router = { path = "../assets-transactor-router" }
pallet-balances = { git = "https://github.com/paritytech/substrate", branch = "polkadot-v0.9.30" }
=======
orml-tokens = { git = "https://github.com/open-web3-stack/open-runtime-module-library", branch = "polkadot-v0.9.33" }
orml-traits = { git = "https://github.com/open-web3-stack/open-runtime-module-library", branch = "polkadot-v0.9.33" }
pallet-assets = { path = "../assets" }
pallet-balances = { git = "https://github.com/paritytech/substrate", branch = "polkadot-v0.9.33" }
>>>>>>> 4237aee6
pallet-currency-factory = { path = "../currency-factory" }
pallet-dutch-auction = { path = "../dutch-auction" }
pallet-timestamp = { git = "https://github.com/paritytech/substrate", branch = "polkadot-v0.9.33" }
primitives = { path = "../../runtime/primitives", default-features = false }
proptest = "1.0"
smallvec = "1.7.0"

[features]
default = ["std"]
std = [
  "codec/std",
  "frame-support/std",
  "frame-system/std",
  "sp-runtime/std",
  "sp-io/std",
  "sp-core/std",
  "sp-std/std",
  "sp-arithmetic/std",
  "composable-traits/std",
  "scale-info/std",
  "xcm/std",
  "cumulus-pallet-xcm/std",
  "frame-benchmarking/std",
]

runtime-benchmarks = [
  "cumulus-pallet-xcm",
  "frame-benchmarking",
  "frame-support/runtime-benchmarks",
  "frame-system/runtime-benchmarks",
  "pallet-assets-transactor-router/runtime-benchmarks",
  "pallet-dutch-auction/runtime-benchmarks",
]<|MERGE_RESOLUTION|>--- conflicted
+++ resolved
@@ -32,16 +32,10 @@
 composable-support = { path = "../composable-support", default-features = false }
 composable-traits = { path = "../composable-traits", default-features = false }
 log = "0.4"
-<<<<<<< HEAD
-orml-tokens = { default-features = false, git = "https://github.com/open-web3-stack/open-runtime-module-library", branch = "polkadot-v0.9.30" }
 pallet-assets-transactor-router = { default-features = false, path = "../assets-transactor-router" }
 pallet-assets-registry = { default-features = false, path = "../assets-registry" }
-pallet-balances = { default-features = false, git = "https://github.com/paritytech/substrate", branch = "polkadot-v0.9.30" }
-=======
 orml-tokens = { default-features = false, git = "https://github.com/open-web3-stack/open-runtime-module-library", branch = "polkadot-v0.9.33" }
-pallet-assets = { default-features = false, path = "../assets" }
 pallet-balances = { default-features = false, git = "https://github.com/paritytech/substrate", branch = "polkadot-v0.9.33" }
->>>>>>> 4237aee6
 pallet-dutch-auction = { default-features = false, path = "../dutch-auction" }
 
 cumulus-pallet-xcm = { git = "https://github.com/paritytech/cumulus", default-features = false, branch = "polkadot-v0.9.33", optional = true }
@@ -55,17 +49,10 @@
 composable-tests-helpers = { path = "../composable-tests-helpers" }
 frame-benchmarking = { default-features = false, git = "https://github.com/paritytech/substrate", branch = "polkadot-v0.9.33" }
 hex-literal = { version = "0.3.3" }
-<<<<<<< HEAD
-orml-tokens = { git = "https://github.com/open-web3-stack/open-runtime-module-library", branch = "polkadot-v0.9.30" }
-orml-traits = { git = "https://github.com/open-web3-stack/open-runtime-module-library", branch = "polkadot-v0.9.30" }
 pallet-assets-transactor-router = { path = "../assets-transactor-router" }
-pallet-balances = { git = "https://github.com/paritytech/substrate", branch = "polkadot-v0.9.30" }
-=======
 orml-tokens = { git = "https://github.com/open-web3-stack/open-runtime-module-library", branch = "polkadot-v0.9.33" }
 orml-traits = { git = "https://github.com/open-web3-stack/open-runtime-module-library", branch = "polkadot-v0.9.33" }
-pallet-assets = { path = "../assets" }
 pallet-balances = { git = "https://github.com/paritytech/substrate", branch = "polkadot-v0.9.33" }
->>>>>>> 4237aee6
 pallet-currency-factory = { path = "../currency-factory" }
 pallet-dutch-auction = { path = "../dutch-auction" }
 pallet-timestamp = { git = "https://github.com/paritytech/substrate", branch = "polkadot-v0.9.33" }
@@ -89,6 +76,8 @@
   "xcm/std",
   "cumulus-pallet-xcm/std",
   "frame-benchmarking/std",
+  "pallet-assets-transactor-router/std",
+  "pallet-assets-registry/std",
 ]
 
 runtime-benchmarks = [
@@ -97,5 +86,6 @@
   "frame-support/runtime-benchmarks",
   "frame-system/runtime-benchmarks",
   "pallet-assets-transactor-router/runtime-benchmarks",
+  "pallet-assets-registry/runtime-benchmarks",
   "pallet-dutch-auction/runtime-benchmarks",
 ]