--- conflicted
+++ resolved
@@ -32,16 +32,11 @@
 composable-support = { path = "../composable-support", default-features = false }
 composable-traits = { path = "../composable-traits", default-features = false }
 log = "0.4"
-<<<<<<< HEAD
+orml-tokens = { default-features = false, git = "https://github.com/open-web3-stack/open-runtime-module-library", branch = "polkadot-v0.9.36" }
+pallet-assets = { default-features = false, path = "../assets" }
 pallet-assets-transactor-router = { default-features = false, path = "../assets-transactor-router" }
 pallet-assets-registry = { default-features = false, path = "../assets-registry" }
-orml-tokens = { default-features = false, git = "https://github.com/open-web3-stack/open-runtime-module-library", branch = "polkadot-v0.9.33" }
-pallet-balances = { default-features = false, git = "https://github.com/paritytech/substrate", branch = "polkadot-v0.9.33" }
-=======
-orml-tokens = { default-features = false, git = "https://github.com/open-web3-stack/open-runtime-module-library", branch = "polkadot-v0.9.36" }
-pallet-assets = { default-features = false, path = "../assets" }
 pallet-balances = { default-features = false, git = "https://github.com/paritytech/substrate", branch = "polkadot-v0.9.36" }
->>>>>>> f42c9c31
 pallet-dutch-auction = { default-features = false, path = "../dutch-auction" }
 
 cumulus-pallet-xcm = { git = "https://github.com/paritytech/cumulus", default-features = false, branch = "polkadot-v0.9.36", optional = true }
@@ -55,17 +50,10 @@
 composable-tests-helpers = { path = "../composable-tests-helpers" }
 frame-benchmarking = { default-features = false, git = "https://github.com/paritytech/substrate", branch = "polkadot-v0.9.36" }
 hex-literal = { version = "0.3.3" }
-<<<<<<< HEAD
-pallet-assets-transactor-router = { path = "../assets-transactor-router" }
-orml-tokens = { git = "https://github.com/open-web3-stack/open-runtime-module-library", branch = "polkadot-v0.9.33" }
-orml-traits = { git = "https://github.com/open-web3-stack/open-runtime-module-library", branch = "polkadot-v0.9.33" }
-pallet-balances = { git = "https://github.com/paritytech/substrate", branch = "polkadot-v0.9.33" }
-=======
 orml-tokens = { git = "https://github.com/open-web3-stack/open-runtime-module-library", branch = "polkadot-v0.9.36" }
 orml-traits = { git = "https://github.com/open-web3-stack/open-runtime-module-library", branch = "polkadot-v0.9.36" }
 pallet-assets = { path = "../assets" }
 pallet-balances = { git = "https://github.com/paritytech/substrate", branch = "polkadot-v0.9.36" }
->>>>>>> f42c9c31
 pallet-currency-factory = { path = "../currency-factory" }
 pallet-dutch-auction = { path = "../dutch-auction" }
 pallet-timestamp = { git = "https://github.com/paritytech/substrate", branch = "polkadot-v0.9.36" }
