--- conflicted
+++ resolved
@@ -60,12 +60,9 @@
 				};
 				// insert client update at first position.
 				messages.insert(0, msg_update_client);
-<<<<<<< HEAD
-=======
 				if let Some(metrics) = $metrics.as_ref() {
 					metrics.handle_messages(messages.as_slice()).await;
 				}
->>>>>>> e36efc52
 				let type_urls =
 					messages.iter().map(|msg| msg.type_url.as_str()).collect::<Vec<_>>();
 				log::info!("Submitting messages to {}: {type_urls:#?}", $sink.name());
