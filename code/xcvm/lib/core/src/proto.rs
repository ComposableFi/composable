use prost::Message as _;

pub mod common;
pub mod pb;
pub mod xcvm;

/// Defines an isomorphism between a Rust type `Self` and a protocol message.
///
/// With the isomorphism defined, provides functions to decode and encode the
/// type from binary representation of the protobuf.
pub trait Isomorphism: Sized {
	/// Protobuf self is isomorphic with.
	type Message: prost::Message;

	/// Converts object to protobuf and encodes it as byte vector.
	fn encode(self) -> alloc::vec::Vec<u8>
	where
		Self::Message: From<Self>,
	{
		Self::Message::encode_to_vec(&self.into())
	}

	/// Decodes a protobuf and then converts it to `T`.
	fn decode(buffer: &[u8]) -> Result<Self, prost::DecodeError>
	where
		Self::Message: Default + Into<Self>,
	{
		Self::Message::decode(buffer).map(|msg| msg.into())
	}

	/// Decodes a protobuf and then tries to convert it to `T`.
	fn try_decode(buffer: &[u8]) -> Result<Self, DecodeError>
	where
		Self::Message: Default + TryInto<Self>,
	{
		Self::Message::decode(buffer)?
			.try_into()
			.map_err(|_| DecodeError::BadIsomorphism)
	}
}

/// Error when trying to decode protobuf into a Rust type.
#[derive(Clone, Debug, derive_more::From)]
pub enum DecodeError {
	/// Failed to decode the protocol message.
	BadProtobuf(prost::DecodeError),
	/// Protocol message doesn’t map into a Rust type.  This is often because
	/// some required fields not being set.
	BadIsomorphism,
}

impl core::fmt::Display for DecodeError {
	fn fmt(&self, fmtr: &mut core::fmt::Formatter<'_>) -> core::fmt::Result {
		match self {
			Self::BadProtobuf(err) => err.fmt(fmtr),
			Self::BadIsomorphism => fmtr.write_str("Failed to convert protobuf to Rust type"),
		}
	}
}

<<<<<<< HEAD
/// Maps elements of one sequence and produces the other.
///
/// This is a convenience function for `Vec<T> → Vec<U>` operation (though it
/// works for any containers) where infallible `T → U` conversion exists.
fn from_sequence<R: core::iter::FromIterator<U>, T, U: From<T>>(
	sequence: impl core::iter::IntoIterator<Item = T>,
) -> R {
	sequence.into_iter().map(U::from).collect()
}

/// Tries to map elements of one sequence and produces the other.
///
/// This is a convenience function for `Vec<T> → Vec<U>` operation (though it
/// works for any containers) where fallible `T → U` conversion exists.  Returns
/// error on the first conversion that fails.
fn try_from_sequence<R: core::iter::FromIterator<U>, T, U: TryFrom<T>>(
	sequence: impl core::iter::IntoIterator<Item = T>,
) -> Result<R, ()> {
	sequence.into_iter().map(U::try_from).collect::<Result<R, _>>().map_err(|_| ())
}

/// Trait providing method which converts ‘empty’ values to ‘Err(())’.
///
/// Useful for checking whether fields in protocol buffer messages are set.
trait NonEmptyExt: Sized {
	type Output: Sized;
	fn non_empty(self) -> Result<Self::Output, ()>;
}

impl NonEmptyExt for alloc::string::String {
	type Output = Self;
	fn non_empty(self) -> Result<Self::Output, ()> {
		if self.is_empty() {
			Err(())
		} else {
			Ok(self)
		}
	}
}

impl<T> NonEmptyExt for alloc::vec::Vec<T> {
	type Output = Self;
	fn non_empty(self) -> Result<Self::Output, ()> {
		if self.is_empty() {
			Err(())
		} else {
			Ok(self)
		}
	}
}

impl<T> NonEmptyExt for Option<T> {
	type Output = T;
	fn non_empty(self) -> Result<Self::Output, ()> {
		self.ok_or(())
	}
}
=======
/// Defines conversions between protocol buffer message `$pb` and Rust type
/// `$ty`.
///
/// Specifically, implements `TryFrom<$pb> for $ty` and `From<$ty> for $pb`.
/// That is, conversion from protocol message is fallible while conversion to
/// protocol message isn’t.  The error for the `TryFrom` conversion is `()`.
macro_rules! define_conversion {
	(($pb_name:ident: $pb:ty) -> { $($from_pb:tt)* }
	 ($ty_name:ident: $ty:ty) -> { $($from_ty:tt)* }) => {
		impl TryFrom<$pb> for $ty {
			type Error = ();
			fn try_from($pb_name: $pb) -> Result<Self, Self::Error> {
				$($from_pb)*
			}
		}

		impl From<$ty> for $pb {
			fn from($ty_name: $ty) -> $pb {
				$($from_ty)*
			}
		}
	}
}

use define_conversion;
>>>>>>> 0e3f23e1
<|MERGE_RESOLUTION|>--- conflicted
+++ resolved
@@ -58,7 +58,30 @@
 	}
 }
 
-<<<<<<< HEAD
+/// Defines conversions between protocol buffer message `$pb` and Rust type
+/// `$ty`.
+///
+/// Specifically, implements `TryFrom<$pb> for $ty` and `From<$ty> for $pb`.
+/// That is, conversion from protocol message is fallible while conversion to
+/// protocol message isn’t.  The error for the `TryFrom` conversion is `()`.
+macro_rules! define_conversion {
+	(($pb_name:ident: $pb:ty) -> { $($from_pb:tt)* }
+	 ($ty_name:ident: $ty:ty) -> { $($from_ty:tt)* }) => {
+		impl TryFrom<$pb> for $ty {
+			type Error = ();
+			fn try_from($pb_name: $pb) -> Result<Self, Self::Error> {
+				$($from_pb)*
+			}
+		}
+
+		impl From<$ty> for $pb {
+			fn from($ty_name: $ty) -> $pb {
+				$($from_ty)*
+			}
+		}
+	}
+}
+
 /// Maps elements of one sequence and produces the other.
 ///
 /// This is a convenience function for `Vec<T> → Vec<U>` operation (though it
@@ -99,6 +122,8 @@
 	}
 }
 
+use define_conversion;
+
 impl<T> NonEmptyExt for alloc::vec::Vec<T> {
 	type Output = Self;
 	fn non_empty(self) -> Result<Self::Output, ()> {
@@ -115,31 +140,4 @@
 	fn non_empty(self) -> Result<Self::Output, ()> {
 		self.ok_or(())
 	}
-}
-=======
-/// Defines conversions between protocol buffer message `$pb` and Rust type
-/// `$ty`.
-///
-/// Specifically, implements `TryFrom<$pb> for $ty` and `From<$ty> for $pb`.
-/// That is, conversion from protocol message is fallible while conversion to
-/// protocol message isn’t.  The error for the `TryFrom` conversion is `()`.
-macro_rules! define_conversion {
-	(($pb_name:ident: $pb:ty) -> { $($from_pb:tt)* }
-	 ($ty_name:ident: $ty:ty) -> { $($from_ty:tt)* }) => {
-		impl TryFrom<$pb> for $ty {
-			type Error = ();
-			fn try_from($pb_name: $pb) -> Result<Self, Self::Error> {
-				$($from_pb)*
-			}
-		}
-
-		impl From<$ty> for $pb {
-			fn from($ty_name: $ty) -> $pb {
-				$($from_ty)*
-			}
-		}
-	}
-}
-
-use define_conversion;
->>>>>>> 0e3f23e1
+}