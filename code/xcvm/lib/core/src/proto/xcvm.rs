pub use alloc::{
	boxed::Box,
	collections::VecDeque,
	string::{String, ToString},
	vec,
	vec::Vec,
};
pub use core::str::FromStr;
pub use cosmwasm_std::{Addr, Binary, Coin};
pub use serde::{Deserialize, Serialize};

pub use parity_scale_codec::{Decode, Encode};

use super::{pb, NonEmptyExt};
use crate::{shared::Displayed, Amount, Destination, Funds};

pub type XCVMPacket<TAbiEncoded, TAccount, TAssets> =
	crate::Packet<XCVMProgram<TAbiEncoded, TAccount, TAssets>>;

pub type XCVMProgram<TAbiEncoded, TAccount, TAssets> =
	crate::Program<VecDeque<crate::Instruction<TAbiEncoded, TAccount, TAssets>>>;

impl<TAbiEncoded, TAccount, TAssets> super::Isomorphism
	for XCVMPacket<TAbiEncoded, TAccount, TAssets>
where
	TAbiEncoded: Into<Vec<u8>>,
	TAccount: Into<Vec<u8>>,
	TAssets: Into<Vec<(crate::AssetId, crate::Balance)>>,
{
	type Message = pb::xcvm::Packet;
}

impl<TAbiEncoded, TAccount, TAssets> super::Isomorphism
	for XCVMProgram<TAbiEncoded, TAccount, TAssets>
where
	TAbiEncoded: Into<Vec<u8>>,
	TAccount: Into<Vec<u8>>,
	TAssets: Into<Vec<(crate::AssetId, crate::Balance)>>,
{
	type Message = pb::xcvm::Program;
}

<<<<<<< HEAD
impl TryFrom<pb::xcvm::UserOrigin> for crate::UserOrigin {
	type Error = ();
	fn try_from(value: pb::xcvm::UserOrigin) -> Result<Self, Self::Error> {
=======
impl From<Vec<u8>> for pb::xcvm::Salt {
	fn from(value: Vec<u8>) -> Self {
		Self { salt: value }
	}
}

impl From<crate::UserId> for pb::xcvm::Account {
	fn from(crate::UserId(account): crate::UserId) -> Self {
		Self { account }
	}
}

impl<TAbiEncoded, TAccount, TAssets> TryFrom<pb::xcvm::Packet>
	for XCVMPacket<TAbiEncoded, TAccount, TAssets>
where
	TAbiEncoded: TryFrom<Vec<u8>>,
	TAccount: for<'a> TryFrom<&'a [u8]>,
	TAssets: From<Vec<(crate::AssetId, crate::Balance)>>,
{
	type Error = ();

	fn try_from(packet: pb::xcvm::Packet) -> Result<Self, Self::Error> {
		Ok(XCVMPacket {
			interpreter: packet.interpreter.ok_or(())?.account,
			user_origin: packet.user_origin.ok_or(())?.try_into()?,
			salt: packet.salt.map(|s| s.salt).ok_or(())?,
			program: packet.program.ok_or(())?.try_into()?,
			assets: Funds(
				packet
					.assets
					.into_iter()
					.map(TryFrom::try_from)
					.collect::<Result<Vec<_>, _>>()?,
			),
		})
	}
}

impl<TAbiEncoded, TAccount, TAssets> From<XCVMPacket<TAbiEncoded, TAccount, TAssets>>
	for pb::xcvm::Packet
where
	TAbiEncoded: Into<Vec<u8>>,
	TAccount: Into<Vec<u8>>,
	TAssets: Into<Vec<(crate::AssetId, crate::Balance)>>,
{
	fn from(value: XCVMPacket<TAbiEncoded, TAccount, TAssets>) -> Self {
		Self {
			interpreter: Some(pb::xcvm::Account { account: value.interpreter }),
			user_origin: Some(value.user_origin.into()),
			salt: Some(value.salt.into()),
			program: Some(value.program.into()),
			assets: value.assets.0.into_iter().map(pb::xcvm::PacketAsset::from).collect(),
		}
	}
}

super::define_conversion! {
	(value: pb::xcvm::UserOrigin) -> {
>>>>>>> 0e3f23e1
		Ok(crate::UserOrigin {
			network_id: value.network_id.into(),
			user_id: value.account.non_empty()?.into(),
		})
	}
	(value: crate::UserOrigin) -> {
		Self {
			network: Some(value.network_id.into()),
			account: Some(value.user_id.into()),
		}
	}
}

<<<<<<< HEAD
impl From<crate::UserOrigin> for pb::xcvm::UserOrigin {
	fn from(value: crate::UserOrigin) -> Self {
		Self { network_id: value.network_id.into(), account: value.user_id.into() }
	}
}

impl TryFrom<pb::xcvm::PacketAsset> for (crate::AssetId, Displayed<u128>) {
	type Error = ();
	fn try_from(value: pb::xcvm::PacketAsset) -> Result<Self, Self::Error> {
		Ok((value.asset_id.non_empty()?.into(), value.amount.non_empty()?.into()))
	}
}

impl From<(crate::AssetId, Displayed<u128>)> for pb::xcvm::PacketAsset {
	fn from((asset, amount): (crate::AssetId, Displayed<u128>)) -> Self {
		Self { asset_id: Some(asset.into()), amount: Some(amount.into()) }
	}
}

impl<TAbiEncoded, TAccount, TAssets> TryFrom<pb::xcvm::Packet>
	for XCVMPacket<TAbiEncoded, TAccount, TAssets>
where
	TAbiEncoded: TryFrom<Vec<u8>>,
	TAccount: TryFrom<Vec<u8>>,
	TAssets: From<Vec<(crate::AssetId, crate::Balance)>>,
{
	type Error = ();

	fn try_from(packet: pb::xcvm::Packet) -> Result<Self, Self::Error> {
		Ok(XCVMPacket {
			interpreter: packet.interpreter.non_empty()?,
			user_origin: packet.user_origin.non_empty()?.try_into()?,
			salt: packet.salt,
			program: packet.program.non_empty()?.try_into()?,
			assets: Funds(
				packet
					.assets
					.into_iter()
					.map(TryFrom::try_from)
					.collect::<Result<Vec<_>, _>>()?,
			),
		})
=======
super::define_conversion! {
	(value: pb::xcvm::PacketAsset) -> {
		Ok((
			crate::AssetId::from(u128::from(value.asset_id.ok_or(())?.id.ok_or(())?)),
			value.amount.ok_or(())?.into(),
		))
	}
	(value: (crate::AssetId, Displayed<u128>)) -> {
		let (asset, amount) = value;
		Self { asset_id: Some(asset.into()), amount: Some(amount.into()) }
>>>>>>> 0e3f23e1
	}
}

impl<TAbiEncoded, TAccount, TAssets> From<XCVMPacket<TAbiEncoded, TAccount, TAssets>>
	for pb::xcvm::Packet
where
	TAbiEncoded: Into<Vec<u8>>,
	TAccount: Into<Vec<u8>>,
	TAssets: Into<Vec<(crate::AssetId, crate::Balance)>>,
{
	fn from(value: XCVMPacket<TAbiEncoded, TAccount, TAssets>) -> Self {
		Self {
			interpreter: value.interpreter,
			user_origin: Some(value.user_origin.into()),
			salt: value.salt,
			program: Some(value.program.into()),
			assets: value.assets.0.into_iter().map(pb::xcvm::PacketAsset::from).collect(),
		}
	}
}

impl<TAbiEncoded, TAccount, TAssets> TryFrom<pb::xcvm::Program>
	for XCVMProgram<TAbiEncoded, TAccount, TAssets>
where
	TAbiEncoded: TryFrom<Vec<u8>>,
	TAccount: TryFrom<Vec<u8>>,
	TAssets: From<Vec<(crate::AssetId, crate::Balance)>>,
{
	type Error = ();

	fn try_from(program: pb::xcvm::Program) -> Result<Self, Self::Error> {
		Ok(XCVMProgram {
			tag: program.tag,
			instructions: super::try_from_sequence(program.instructions)?,
		})
	}
}

impl<TAbiEncoded, TAccount, TAssets> From<XCVMProgram<TAbiEncoded, TAccount, TAssets>>
	for pb::xcvm::Program
<<<<<<< HEAD
=======
where
	TAbiEncoded: Into<Vec<u8>>,
	TAccount: Into<Vec<u8>>,
	TAssets: Into<Vec<(crate::AssetId, crate::Balance)>>,
{
	fn from(program: XCVMProgram<TAbiEncoded, TAccount, TAssets>) -> Self {
		Self {
			tag: program.tag,
			instructions: Some(pb::xcvm::Instructions {
				instructions: program.instructions.into_iter().map(|instr| instr.into()).collect(),
			}),
		}
	}
}

impl<TAbiEncoded, TAccount, TAssets> TryFrom<pb::xcvm::Instructions>
	for VecDeque<crate::Instruction<TAbiEncoded, TAccount, TAssets>>
>>>>>>> 0e3f23e1
where
	TAbiEncoded: Into<Vec<u8>>,
	TAccount: Into<Vec<u8>>,
	TAssets: Into<Vec<(crate::AssetId, crate::Balance)>>,
{
	fn from(program: XCVMProgram<TAbiEncoded, TAccount, TAssets>) -> Self {
		let instructions = super::from_sequence(program.instructions);
		Self { tag: program.tag, instructions }
	}
}

impl<TAbiEncoded, TAccount, TAssets> TryFrom<pb::xcvm::Instruction>
	for crate::Instruction<TAbiEncoded, TAccount, TAssets>
where
	TAbiEncoded: TryFrom<Vec<u8>>,
	TAccount: TryFrom<Vec<u8>>,
	TAssets: From<Vec<(crate::AssetId, crate::Balance)>>,
{
	type Error = ();

	fn try_from(instruction: pb::xcvm::Instruction) -> Result<Self, Self::Error> {
		let instruction = instruction.instruction.non_empty()?;
		match instruction {
			pb::xcvm::instruction::Instruction::Transfer(t) => t.try_into(),
			pb::xcvm::instruction::Instruction::Spawn(s) => s.try_into(),
			pb::xcvm::instruction::Instruction::Call(c) => c.try_into(),
			pb::xcvm::instruction::Instruction::Exchange(x) => x.try_into(),
		}
	}
}

impl<TAbiEncoded, TAccount, TAssets> TryFrom<pb::xcvm::Transfer>
	for crate::Instruction<TAbiEncoded, TAccount, TAssets>
where
	TAbiEncoded: TryFrom<Vec<u8>>,
	TAccount: TryFrom<Vec<u8>>,
	TAssets: From<Vec<(crate::AssetId, crate::Balance)>>,
{
	type Error = ();

<<<<<<< HEAD
	fn try_from(transfer: pb::xcvm::Transfer) -> Result<Self, Self::Error> {
		let account_type = transfer.account_type.non_empty()?;
		Ok(crate::Instruction::Transfer {
			to: account_type.try_into()?,
			assets: transfer
				.assets
				.into_iter()
				.map(|asset| asset.try_into())
				.collect::<Result<Vec<_>, _>>()?
				.into(),
=======
	fn try_from(call: pb::xcvm::Call) -> Result<Self, Self::Error> {
		let bindings = call.bindings.ok_or(())?.try_into()?;
		Ok(crate::Instruction::Call { bindings, encoded: call.payload.try_into().map_err(|_| ())? })
	}
}

impl TryFrom<pb::xcvm::Bindings> for crate::Bindings {
	type Error = ();

	fn try_from(bindings: pb::xcvm::Bindings) -> Result<Self, Self::Error> {
		bindings
			.bindings
			.into_iter()
			.map(|binding| {
				let binding_value = binding.binding_value.ok_or(())?.try_into()?;
				Ok((binding.position, binding_value))
			})
			.collect()
	}
}

super::define_conversion! {
	(binding_value: pb::xcvm::BindingValue) -> {
		binding_value.r#type.ok_or(())?.try_into()
	}
	(binding_value: crate::BindingValue) -> {
		Self { r#type: Some(binding_value.into()) }
	}
}

super::define_conversion! {
	(binding_val: pb::xcvm::binding_value::Type) -> {
		use pb::xcvm::binding_value::Type;
		Ok(match binding_val {
			Type::Self_(_) => crate::BindingValue::Register(crate::Register::This),
			Type::Tip(_) => crate::BindingValue::Register(crate::Register::Tip),
			Type::Result(_) => crate::BindingValue::Register(crate::Register::Result),
			Type::IpRegister(_) => crate::BindingValue::Register(crate::Register::Ip),
			Type::AssetAmount(pb::xcvm::AssetAmount { asset_id, balance }) =>
				crate::BindingValue::AssetAmount(
					asset_id.ok_or(())?.try_into()?,
					balance.ok_or(())?.try_into()?,
				),
			Type::AssetId(asset_id) => crate::BindingValue::Asset(asset_id.try_into()?),
>>>>>>> 0e3f23e1
		})
	}

	(binding_value: crate::BindingValue) -> {
		match binding_value {
			crate::BindingValue::Register(crate::Register::Ip) =>
				Self::IpRegister(pb::xcvm::IpRegister { ip: 0 }),
			crate::BindingValue::Register(crate::Register::Tip) =>
				Self::Tip(pb::xcvm::Tip { id: 0 }),
			crate::BindingValue::Register(crate::Register::Result) =>
				Self::Result(pb::xcvm::Result { result: 0 }),
			crate::BindingValue::Register(crate::Register::This) =>
				Self::Self_(pb::xcvm::Self_ { self_: 0 }),
			crate::BindingValue::Asset(asset_id) => Self::AssetId(asset_id.into()),
			crate::BindingValue::AssetAmount(asset_id, balance) =>
				Self::AssetAmount(pb::xcvm::AssetAmount {
					asset_id: Some(asset_id.into()),
					balance: Some(balance.into()),
				}),
		}
	}
}

impl<TAbiEncoded, TAccount, TAssets> TryFrom<pb::xcvm::Spawn>
	for crate::Instruction<TAbiEncoded, TAccount, TAssets>
where
	TAbiEncoded: TryFrom<Vec<u8>>,
	TAccount: TryFrom<Vec<u8>>,
	TAssets: From<Vec<(crate::AssetId, crate::Balance)>>,
{
	type Error = ();

	fn try_from(spawn: pb::xcvm::Spawn) -> Result<Self, Self::Error> {
		let assets: Vec<(crate::AssetId, crate::Balance)> = super::try_from_sequence(spawn.assets)?;
		Ok(crate::Instruction::Spawn {
			network_id: spawn.network_id.into(),
			salt: spawn.salt,
			assets: assets.into(),
			program: spawn.program.non_empty()?.try_into()?,
		})
	}
}

impl<TAbiEncoded, TAccount, TAssets> TryFrom<pb::xcvm::Exchange>
	for crate::Instruction<TAbiEncoded, TAccount, TAssets>
where
	TAbiEncoded: TryFrom<Vec<u8>>,
	TAccount: TryFrom<Vec<u8>>,
	TAssets: From<Vec<(crate::AssetId, crate::Balance)>>,
{
	type Error = ();

	fn try_from(value: pb::xcvm::Exchange) -> Result<Self, Self::Error> {
		Ok(crate::Instruction::Exchange {
			exchange_id: value.exchange_id.non_empty()?.into(),
			give: super::try_from_sequence::<Vec<_>, _, _>(value.give)?.into(),
			want: super::try_from_sequence::<Vec<_>, _, _>(value.want)?.into(),
		})
	}
}

impl<TAbiEncoded, TAccount, TAssets> TryFrom<pb::xcvm::Call>
	for crate::Instruction<TAbiEncoded, TAccount, TAssets>
where
	TAbiEncoded: TryFrom<Vec<u8>>,
	TAccount: TryFrom<Vec<u8>>,
	TAssets: From<Vec<(crate::AssetId, crate::Balance)>>,
{
	type Error = ();

	fn try_from(call: pb::xcvm::Call) -> Result<Self, Self::Error> {
		let bindings = super::try_from_sequence(call.bindings)?;
		let encoded = call.payload.try_into().map_err(|_| ())?;
		Ok(crate::Instruction::Call { bindings, encoded })
	}
}

impl<TAbiEncoded, TAccount, TAssets> From<crate::Instruction<TAbiEncoded, TAccount, TAssets>>
	for pb::xcvm::Instruction
where
	TAbiEncoded: Into<Vec<u8>>,
	TAccount: Into<Vec<u8>>,
	TAssets: Into<Vec<(crate::AssetId, crate::Balance)>>,
{
	fn from(instruction: crate::Instruction<TAbiEncoded, TAccount, TAssets>) -> Self {
		use crate::Instruction;
		use pb::xcvm::instruction::Instruction as Msg;
		let instruction = match instruction {
			Instruction::Transfer { to, assets } => Msg::Transfer(pb::xcvm::Transfer {
				assets: assets.into().into_iter().map(|asset| asset.into()).collect(),
				account_type: Some(to.into()),
			}),
			Instruction::Call { bindings, encoded } => Msg::Call(pb::xcvm::Call {
				payload: encoded.into(),
				bindings: super::from_sequence(bindings),
			}),
			Instruction::Spawn { network_id, salt, assets, program } =>
				Msg::Spawn(pb::xcvm::Spawn {
					network_id: network_id.into(),
					salt,
					program: Some(program.into()),
					assets: assets.into().into_iter().map(|asset| asset.into()).collect(),
				}),
			Instruction::Exchange { exchange_id, give, want } =>
				Msg::Exchange(pb::xcvm::Exchange {
					exchange_id: Some(exchange_id.into()),
					give: give.into().into_iter().map(|asset| asset.into()).collect(),
					want: want.into().into_iter().map(|asset| asset.into()).collect(),
				}),
		};
		Self { instruction: Some(instruction) }
	}
}

impl TryFrom<pb::xcvm::BindingValue> for crate::BindingValue {
	type Error = ();

	fn try_from(binding_value: pb::xcvm::BindingValue) -> Result<Self, Self::Error> {
		use pb::xcvm::binding_value::Type;
		Ok(match binding_value.r#type.non_empty()? {
			Type::Register(reg) => {
				let reg = pb::xcvm::Register::from_i32(reg).ok_or(())?;
				Self::Register(reg.into())
			},
			Type::AssetId(asset_id) => Self::Asset(asset_id.into()),
			Type::AssetAmount(asset_amount) => Self::AssetAmount(
				asset_amount.asset_id.non_empty()?.into(),
				asset_amount.balance.non_empty()?.try_into()?,
			),
		})
	}
}

impl From<crate::BindingValue> for pb::xcvm::BindingValue {
	fn from(binding_value: crate::BindingValue) -> Self {
		use pb::xcvm::binding_value::Type;
		let typ = match binding_value {
			crate::BindingValue::Register(reg) =>
				Type::Register(pb::xcvm::Register::from(reg) as i32),
			crate::BindingValue::Asset(asset_id) => Type::AssetId(asset_id.into()),
			crate::BindingValue::AssetAmount(asset_id, balance) =>
				Type::AssetAmount(pb::xcvm::AssetAmount {
					asset_id: Some(asset_id.into()),
					balance: Some(balance.into()),
				}),
		};
		Self { r#type: Some(typ) }
	}
}

impl TryFrom<pb::xcvm::Binding> for (u32, crate::BindingValue) {
	type Error = ();
	fn try_from(binding: pb::xcvm::Binding) -> Result<Self, Self::Error> {
		Ok((binding.position, binding.binding_value.non_empty()?.try_into()?))
	}
}

impl From<(u32, crate::BindingValue)> for pb::xcvm::Binding {
	fn from((position, binding_value): (u32, crate::BindingValue)) -> Self {
		Self { position, binding_value: Some(binding_value.into()) }
	}
}

impl From<pb::xcvm::Register> for crate::Register {
	fn from(reg: pb::xcvm::Register) -> Self {
		match reg {
			pb::xcvm::Register::Ip => Self::Ip,
			pb::xcvm::Register::Tip => Self::Tip,
			pb::xcvm::Register::This => Self::This,
			pb::xcvm::Register::Result => Self::Result,
		}
	}
}

impl From<crate::Register> for pb::xcvm::Register {
	fn from(reg: crate::Register) -> Self {
		match reg {
			crate::Register::Ip => Self::Ip,
			crate::Register::Tip => Self::Tip,
			crate::Register::This => Self::This,
			crate::Register::Result => Self::Result,
		}
	}
}

impl<TAccount> TryFrom<pb::xcvm::transfer::AccountType> for Destination<TAccount>
where
	TAccount: TryFrom<Vec<u8>>,
{
	type Error = ();

	fn try_from(account_type: pb::xcvm::transfer::AccountType) -> Result<Self, Self::Error> {
		Ok(match account_type {
			pb::xcvm::transfer::AccountType::Account(account) =>
				Destination::Account(account.try_into().map_err(|_| ())?),
			pb::xcvm::transfer::AccountType::Tip(_) => Destination::Tip,
		})
	}
}

<<<<<<< HEAD
impl<TAccount> From<crate::Destination<TAccount>> for pb::xcvm::transfer::AccountType
where
	TAccount: Into<Vec<u8>>,
{
	fn from(destination: crate::Destination<TAccount>) -> Self {
		match destination {
			Destination::Account(account) => Self::Account(account.into()),
			Destination::Tip => Self::Tip(pb::xcvm::Tip {}),
		}
	}
}

impl TryFrom<pb::xcvm::Asset> for (crate::AssetId, crate::Balance) {
	type Error = ();

	fn try_from(asset: pb::xcvm::Asset) -> Result<Self, Self::Error> {
		let asset_id = asset.asset_id.non_empty()?.into();
		let amount = asset.balance.non_empty()?.try_into()?;

=======
super::define_conversion! {
	(asset: pb::xcvm::Asset) -> {
		let asset_id = asset.asset_id.ok_or(())?.try_into()?;
		let amount = asset.balance.ok_or(())?.try_into()?;
>>>>>>> 0e3f23e1
		Ok((asset_id, amount))
	}
	(value: (crate::AssetId, crate::Balance)) -> {
		let (asset_id, amount) = value;
		Self { asset_id: Some(asset_id.into()), balance: Some(amount.into()) }
	}
}

<<<<<<< HEAD
impl From<(crate::AssetId, crate::Balance)> for pb::xcvm::Asset {
	fn from((asset_id, amount): (crate::AssetId, crate::Balance)) -> Self {
		Self { asset_id: Some(asset_id.into()), balance: Some(amount.into()) }
=======
super::define_conversion! {
	(asset_id: pb::xcvm::AssetId) -> {
		Ok(crate::AssetId(asset_id.id.ok_or(())?.into()))
>>>>>>> 0e3f23e1
	}
	(asset_id: crate::AssetId) -> {
		Self { id: Some(asset_id.0 .0.into()) }
	}
}

super::define_conversion! {
	(balance: pb::xcvm::Balance) -> {
		use pb::xcvm::balance::BalanceType;

		let balance_type = balance.balance_type.non_empty()?;

		match balance_type {
			BalanceType::Ratio(ratio) => Ok(crate::Balance::new(ratio.try_into()?, false)),
			BalanceType::Absolute(pb::xcvm::Absolute { value }) => {
				let value = value.non_empty()?;
				Ok(crate::Balance::new(Amount::absolute(value.into()), false))
			},
			BalanceType::Unit(unit) => unit.try_into(),
		}
	}

<<<<<<< HEAD
impl TryFrom<pb::xcvm::Ratio> for crate::Amount {
	type Error = ();

	fn try_from(ratio: pb::xcvm::Ratio) -> Result<Self, Self::Error> {
		let nominator = ratio.nominator;
		let denominator = ratio.denominator;
		Ok(Self::from((nominator, denominator)))
	}
}

impl TryFrom<pb::xcvm::Unit> for crate::Balance {
	type Error = ();

	fn try_from(unit: pb::xcvm::Unit) -> Result<Self, Self::Error> {
		let integer = unit.integer.non_empty()?;
		let ratio = unit.ratio.non_empty()?;
		Ok(crate::Balance::new(
			Amount::new(
				integer.into(),
				Amount::from((ratio.nominator, ratio.denominator)).slope.into(),
			),
			true,
		))
	}
}

impl From<crate::Balance> for pb::xcvm::Balance {
	fn from(balance: crate::Balance) -> Self {
		// Note that although functionally nothing changes, there is no guarantee of getting the
		// same protobuf when you convert protobuf to XCVM types and convert back again. Because
		// `intercept = 0 & ratio = 0` is always converted to `Absolute`. But this can be also
		// expressed with `Ratio` and `Unit` as well. Also, since the ratio is expanded to use
		// denominator `MAX_PARTS`, it also won't be the same.
=======
	(balance: crate::Balance) ->  {
		// Note that although functionally nothing changes, there is no
		// guarantee of getting the same protobuf when you convert protobuf to
		// XCVM types and convert back again. Because `intercept = 0 & ratio =
		// 0` is always converted to `Absolute`. But this can be also expressed
		// with `Ratio` and `Unit` as well. Also, since the ratio is expanded to
		// use denominator `MAX_PARTS`, it also won't be the same.
>>>>>>> 0e3f23e1

		let balance_type = if balance.is_unit {
			pb::xcvm::balance::BalanceType::Unit(pb::xcvm::Unit {
				integer: Some(balance.amount.intercept.0.into()),
				ratio: Some(pb::xcvm::Ratio {
					nominator: balance.amount.slope.0,
					denominator: Amount::MAX_PARTS,
				}),
			})
		} else if balance.amount.is_absolute() {
			pb::xcvm::balance::BalanceType::Absolute(pb::xcvm::Absolute {
				value: Some(balance.amount.intercept.0.into()),
			})
		} else {
			pb::xcvm::balance::BalanceType::Ratio(pb::xcvm::Ratio {
				nominator: balance.amount.slope.0,
				denominator: Amount::MAX_PARTS,
			})
		};
		Self { balance_type: Some(balance_type) }
	}
}

<<<<<<< HEAD
=======
impl TryFrom<pb::xcvm::Ratio> for crate::Amount {
	type Error = ();

	fn try_from(ratio: pb::xcvm::Ratio) -> Result<Self, Self::Error> {
		let nominator = ratio.nominator;
		let denominator = ratio.denominator;
		Ok(Self::from((nominator, denominator)))
	}
}

impl TryFrom<pb::xcvm::Unit> for crate::Balance {
	type Error = ();

	fn try_from(unit: pb::xcvm::Unit) -> Result<Self, Self::Error> {
		let integer = unit.integer.ok_or(())?;
		let ratio = unit.ratio.ok_or(())?;
		Ok(crate::Balance::new(
			Amount::new(
				integer.into(),
				Amount::from((ratio.nominator, ratio.denominator)).slope.into(),
			),
			true,
		))
	}
}

impl From<crate::NetworkId> for pb::xcvm::Network {
	fn from(network_id: crate::NetworkId) -> Self {
		Self { network_id: network_id.0 }
	}
}

impl<TAccount> From<crate::Destination<TAccount>> for pb::xcvm::transfer::AccountType
where
	TAccount: Into<Vec<u8>>,
{
	fn from(destination: crate::Destination<TAccount>) -> Self {
		match destination {
			Destination::Account(account) =>
				Self::Account(pb::xcvm::Account { account: account.into() }),
			Destination::Tip => Self::Tip(pb::xcvm::Tip { id: 0 }),
		}
	}
}

impl From<(u32, crate::BindingValue)> for pb::xcvm::Binding {
	fn from((position, binding_value): (u32, crate::BindingValue)) -> Self {
		Self { position, binding_value: Some(binding_value.into()) }
	}
}

impl<TAbiEncoded, TAccount, TAssets> From<crate::Instruction<TAbiEncoded, TAccount, TAssets>>
	for pb::xcvm::instruction::Instruction
where
	TAbiEncoded: Into<Vec<u8>>,
	TAccount: Into<Vec<u8>>,
	TAssets: Into<Vec<(crate::AssetId, crate::Balance)>>,
{
	fn from(instruction: crate::Instruction<TAbiEncoded, TAccount, TAssets>) -> Self {
		match instruction {
			crate::Instruction::Transfer { to, assets } => Self::Transfer(pb::xcvm::Transfer {
				assets: assets.into().into_iter().map(|asset| asset.into()).collect(),
				account_type: Some(to.into()),
			}),
			crate::Instruction::Call { bindings, encoded } => Self::Call(pb::xcvm::Call {
				payload: encoded.into(),
				bindings: Some(pb::xcvm::Bindings {
					bindings: bindings.into_iter().map(|binding| binding.into()).collect(),
				}),
			}),
			crate::Instruction::Spawn { network, salt, assets, program } =>
				Self::Spawn(pb::xcvm::Spawn {
					network: Some(pb::xcvm::Network { network_id: network.into() }),
					salt: Some(pb::xcvm::Salt { salt }),
					program: Some(program.into()),
					assets: assets.into().into_iter().map(|asset| asset.into()).collect(),
				}),
			crate::Instruction::Exchange { id, give, want } => Self::Exchange(pb::xcvm::Exchange {
				id: Some(pb::xcvm::ExchangeId { id: Some(id.into()) }),
				give: give.into().into_iter().map(|asset| asset.into()).collect(),
				want: want.into().into_iter().map(|asset| asset.into()).collect(),
			}),
		}
	}
}

impl<TAbiEncoded, TAccount, TAssets> From<crate::Instruction<TAbiEncoded, TAccount, TAssets>>
	for pb::xcvm::Instruction
where
	TAbiEncoded: Into<Vec<u8>>,
	TAccount: Into<Vec<u8>>,
	TAssets: Into<Vec<(crate::AssetId, crate::Balance)>>,
{
	fn from(instruction: crate::Instruction<TAbiEncoded, TAccount, TAssets>) -> Self {
		Self { instruction: Some(instruction.into()) }
	}
}

>>>>>>> 0e3f23e1
#[test]
fn test_balance_to_amount_works() {
	let ratio = pb::xcvm::Ratio { nominator: 3u64.into(), denominator: 5u64.into() };
	let balance =
		pb::xcvm::Balance { balance_type: Some(pb::xcvm::balance::BalanceType::Ratio(ratio)) };
	let xcvm_balance: crate::Balance = balance.try_into().unwrap();
	assert_eq!(xcvm_balance.amount.intercept, Displayed(0));
}<|MERGE_RESOLUTION|>--- conflicted
+++ resolved
@@ -40,99 +40,25 @@
 	type Message = pb::xcvm::Program;
 }
 
-<<<<<<< HEAD
-impl TryFrom<pb::xcvm::UserOrigin> for crate::UserOrigin {
-	type Error = ();
-	fn try_from(value: pb::xcvm::UserOrigin) -> Result<Self, Self::Error> {
-=======
-impl From<Vec<u8>> for pb::xcvm::Salt {
-	fn from(value: Vec<u8>) -> Self {
-		Self { salt: value }
-	}
-}
-
-impl From<crate::UserId> for pb::xcvm::Account {
-	fn from(crate::UserId(account): crate::UserId) -> Self {
-		Self { account }
-	}
-}
-
-impl<TAbiEncoded, TAccount, TAssets> TryFrom<pb::xcvm::Packet>
-	for XCVMPacket<TAbiEncoded, TAccount, TAssets>
-where
-	TAbiEncoded: TryFrom<Vec<u8>>,
-	TAccount: for<'a> TryFrom<&'a [u8]>,
-	TAssets: From<Vec<(crate::AssetId, crate::Balance)>>,
-{
-	type Error = ();
-
-	fn try_from(packet: pb::xcvm::Packet) -> Result<Self, Self::Error> {
-		Ok(XCVMPacket {
-			interpreter: packet.interpreter.ok_or(())?.account,
-			user_origin: packet.user_origin.ok_or(())?.try_into()?,
-			salt: packet.salt.map(|s| s.salt).ok_or(())?,
-			program: packet.program.ok_or(())?.try_into()?,
-			assets: Funds(
-				packet
-					.assets
-					.into_iter()
-					.map(TryFrom::try_from)
-					.collect::<Result<Vec<_>, _>>()?,
-			),
-		})
-	}
-}
-
-impl<TAbiEncoded, TAccount, TAssets> From<XCVMPacket<TAbiEncoded, TAccount, TAssets>>
-	for pb::xcvm::Packet
-where
-	TAbiEncoded: Into<Vec<u8>>,
-	TAccount: Into<Vec<u8>>,
-	TAssets: Into<Vec<(crate::AssetId, crate::Balance)>>,
-{
-	fn from(value: XCVMPacket<TAbiEncoded, TAccount, TAssets>) -> Self {
-		Self {
-			interpreter: Some(pb::xcvm::Account { account: value.interpreter }),
-			user_origin: Some(value.user_origin.into()),
-			salt: Some(value.salt.into()),
-			program: Some(value.program.into()),
-			assets: value.assets.0.into_iter().map(pb::xcvm::PacketAsset::from).collect(),
-		}
-	}
-}
-
 super::define_conversion! {
 	(value: pb::xcvm::UserOrigin) -> {
->>>>>>> 0e3f23e1
 		Ok(crate::UserOrigin {
 			network_id: value.network_id.into(),
 			user_id: value.account.non_empty()?.into(),
 		})
 	}
 	(value: crate::UserOrigin) -> {
-		Self {
-			network: Some(value.network_id.into()),
-			account: Some(value.user_id.into()),
-		}
-	}
-}
-
-<<<<<<< HEAD
-impl From<crate::UserOrigin> for pb::xcvm::UserOrigin {
-	fn from(value: crate::UserOrigin) -> Self {
 		Self { network_id: value.network_id.into(), account: value.user_id.into() }
 	}
 }
 
-impl TryFrom<pb::xcvm::PacketAsset> for (crate::AssetId, Displayed<u128>) {
-	type Error = ();
-	fn try_from(value: pb::xcvm::PacketAsset) -> Result<Self, Self::Error> {
+super::define_conversion! {
+	(value: pb::xcvm::PacketAsset) -> {
 		Ok((value.asset_id.non_empty()?.into(), value.amount.non_empty()?.into()))
 	}
-}
-
-impl From<(crate::AssetId, Displayed<u128>)> for pb::xcvm::PacketAsset {
-	fn from((asset, amount): (crate::AssetId, Displayed<u128>)) -> Self {
+
+	(value: (crate::AssetId, Displayed<u128>)) -> {
+		let (asset, amount) = value;
 		Self { asset_id: Some(asset.into()), amount: Some(amount.into()) }
 	}
 }
@@ -160,18 +86,6 @@
 					.collect::<Result<Vec<_>, _>>()?,
 			),
 		})
-=======
-super::define_conversion! {
-	(value: pb::xcvm::PacketAsset) -> {
-		Ok((
-			crate::AssetId::from(u128::from(value.asset_id.ok_or(())?.id.ok_or(())?)),
-			value.amount.ok_or(())?.into(),
-		))
-	}
-	(value: (crate::AssetId, Displayed<u128>)) -> {
-		let (asset, amount) = value;
-		Self { asset_id: Some(asset.into()), amount: Some(amount.into()) }
->>>>>>> 0e3f23e1
 	}
 }
 
@@ -212,26 +126,6 @@
 
 impl<TAbiEncoded, TAccount, TAssets> From<XCVMProgram<TAbiEncoded, TAccount, TAssets>>
 	for pb::xcvm::Program
-<<<<<<< HEAD
-=======
-where
-	TAbiEncoded: Into<Vec<u8>>,
-	TAccount: Into<Vec<u8>>,
-	TAssets: Into<Vec<(crate::AssetId, crate::Balance)>>,
-{
-	fn from(program: XCVMProgram<TAbiEncoded, TAccount, TAssets>) -> Self {
-		Self {
-			tag: program.tag,
-			instructions: Some(pb::xcvm::Instructions {
-				instructions: program.instructions.into_iter().map(|instr| instr.into()).collect(),
-			}),
-		}
-	}
-}
-
-impl<TAbiEncoded, TAccount, TAssets> TryFrom<pb::xcvm::Instructions>
-	for VecDeque<crate::Instruction<TAbiEncoded, TAccount, TAssets>>
->>>>>>> 0e3f23e1
 where
 	TAbiEncoded: Into<Vec<u8>>,
 	TAccount: Into<Vec<u8>>,
@@ -272,7 +166,6 @@
 {
 	type Error = ();
 
-<<<<<<< HEAD
 	fn try_from(transfer: pb::xcvm::Transfer) -> Result<Self, Self::Error> {
 		let account_type = transfer.account_type.non_empty()?;
 		Ok(crate::Instruction::Transfer {
@@ -283,72 +176,7 @@
 				.map(|asset| asset.try_into())
 				.collect::<Result<Vec<_>, _>>()?
 				.into(),
-=======
-	fn try_from(call: pb::xcvm::Call) -> Result<Self, Self::Error> {
-		let bindings = call.bindings.ok_or(())?.try_into()?;
-		Ok(crate::Instruction::Call { bindings, encoded: call.payload.try_into().map_err(|_| ())? })
-	}
-}
-
-impl TryFrom<pb::xcvm::Bindings> for crate::Bindings {
-	type Error = ();
-
-	fn try_from(bindings: pb::xcvm::Bindings) -> Result<Self, Self::Error> {
-		bindings
-			.bindings
-			.into_iter()
-			.map(|binding| {
-				let binding_value = binding.binding_value.ok_or(())?.try_into()?;
-				Ok((binding.position, binding_value))
-			})
-			.collect()
-	}
-}
-
-super::define_conversion! {
-	(binding_value: pb::xcvm::BindingValue) -> {
-		binding_value.r#type.ok_or(())?.try_into()
-	}
-	(binding_value: crate::BindingValue) -> {
-		Self { r#type: Some(binding_value.into()) }
-	}
-}
-
-super::define_conversion! {
-	(binding_val: pb::xcvm::binding_value::Type) -> {
-		use pb::xcvm::binding_value::Type;
-		Ok(match binding_val {
-			Type::Self_(_) => crate::BindingValue::Register(crate::Register::This),
-			Type::Tip(_) => crate::BindingValue::Register(crate::Register::Tip),
-			Type::Result(_) => crate::BindingValue::Register(crate::Register::Result),
-			Type::IpRegister(_) => crate::BindingValue::Register(crate::Register::Ip),
-			Type::AssetAmount(pb::xcvm::AssetAmount { asset_id, balance }) =>
-				crate::BindingValue::AssetAmount(
-					asset_id.ok_or(())?.try_into()?,
-					balance.ok_or(())?.try_into()?,
-				),
-			Type::AssetId(asset_id) => crate::BindingValue::Asset(asset_id.try_into()?),
->>>>>>> 0e3f23e1
-		})
-	}
-
-	(binding_value: crate::BindingValue) -> {
-		match binding_value {
-			crate::BindingValue::Register(crate::Register::Ip) =>
-				Self::IpRegister(pb::xcvm::IpRegister { ip: 0 }),
-			crate::BindingValue::Register(crate::Register::Tip) =>
-				Self::Tip(pb::xcvm::Tip { id: 0 }),
-			crate::BindingValue::Register(crate::Register::Result) =>
-				Self::Result(pb::xcvm::Result { result: 0 }),
-			crate::BindingValue::Register(crate::Register::This) =>
-				Self::Self_(pb::xcvm::Self_ { self_: 0 }),
-			crate::BindingValue::Asset(asset_id) => Self::AssetId(asset_id.into()),
-			crate::BindingValue::AssetAmount(asset_id, balance) =>
-				Self::AssetAmount(pb::xcvm::AssetAmount {
-					asset_id: Some(asset_id.into()),
-					balance: Some(balance.into()),
-				}),
-		}
+		})
 	}
 }
 
@@ -443,10 +271,8 @@
 	}
 }
 
-impl TryFrom<pb::xcvm::BindingValue> for crate::BindingValue {
-	type Error = ();
-
-	fn try_from(binding_value: pb::xcvm::BindingValue) -> Result<Self, Self::Error> {
+super::define_conversion! {
+	(binding_value: pb::xcvm::BindingValue) -> {
 		use pb::xcvm::binding_value::Type;
 		Ok(match binding_value.r#type.non_empty()? {
 			Type::Register(reg) => {
@@ -460,10 +286,8 @@
 			),
 		})
 	}
-}
-
-impl From<crate::BindingValue> for pb::xcvm::BindingValue {
-	fn from(binding_value: crate::BindingValue) -> Self {
+
+	(binding_value: crate::BindingValue) -> {
 		use pb::xcvm::binding_value::Type;
 		let typ = match binding_value {
 			crate::BindingValue::Register(reg) =>
@@ -479,15 +303,12 @@
 	}
 }
 
-impl TryFrom<pb::xcvm::Binding> for (u32, crate::BindingValue) {
-	type Error = ();
-	fn try_from(binding: pb::xcvm::Binding) -> Result<Self, Self::Error> {
+super::define_conversion! {
+	(binding: pb::xcvm::Binding) -> {
 		Ok((binding.position, binding.binding_value.non_empty()?.try_into()?))
 	}
-}
-
-impl From<(u32, crate::BindingValue)> for pb::xcvm::Binding {
-	fn from((position, binding_value): (u32, crate::BindingValue)) -> Self {
+	(binding: (u32, crate::BindingValue)) -> {
+		let (position, binding_value) = binding;
 		Self { position, binding_value: Some(binding_value.into()) }
 	}
 }
@@ -529,7 +350,6 @@
 	}
 }
 
-<<<<<<< HEAD
 impl<TAccount> From<crate::Destination<TAccount>> for pb::xcvm::transfer::AccountType
 where
 	TAccount: Into<Vec<u8>>,
@@ -542,101 +362,47 @@
 	}
 }
 
-impl TryFrom<pb::xcvm::Asset> for (crate::AssetId, crate::Balance) {
-	type Error = ();
-
-	fn try_from(asset: pb::xcvm::Asset) -> Result<Self, Self::Error> {
+super::define_conversion! {
+	(asset: pb::xcvm::Asset) -> {
 		let asset_id = asset.asset_id.non_empty()?.into();
 		let amount = asset.balance.non_empty()?.try_into()?;
-
-=======
-super::define_conversion! {
-	(asset: pb::xcvm::Asset) -> {
-		let asset_id = asset.asset_id.ok_or(())?.try_into()?;
-		let amount = asset.balance.ok_or(())?.try_into()?;
->>>>>>> 0e3f23e1
 		Ok((asset_id, amount))
 	}
-	(value: (crate::AssetId, crate::Balance)) -> {
-		let (asset_id, amount) = value;
+	(asset: (crate::AssetId, crate::Balance)) -> {
+		let (asset_id, amount) = asset;
 		Self { asset_id: Some(asset_id.into()), balance: Some(amount.into()) }
-	}
-}
-
-<<<<<<< HEAD
-impl From<(crate::AssetId, crate::Balance)> for pb::xcvm::Asset {
-	fn from((asset_id, amount): (crate::AssetId, crate::Balance)) -> Self {
-		Self { asset_id: Some(asset_id.into()), balance: Some(amount.into()) }
-=======
-super::define_conversion! {
-	(asset_id: pb::xcvm::AssetId) -> {
-		Ok(crate::AssetId(asset_id.id.ok_or(())?.into()))
->>>>>>> 0e3f23e1
-	}
-	(asset_id: crate::AssetId) -> {
-		Self { id: Some(asset_id.0 .0.into()) }
 	}
 }
 
 super::define_conversion! {
 	(balance: pb::xcvm::Balance) -> {
 		use pb::xcvm::balance::BalanceType;
-
-		let balance_type = balance.balance_type.non_empty()?;
-
-		match balance_type {
-			BalanceType::Ratio(ratio) => Ok(crate::Balance::new(ratio.try_into()?, false)),
+		let (amount, is_unit) = match balance.balance_type.non_empty()? {
+			BalanceType::Ratio(pb::xcvm::Ratio { nominator, denominator }) => {
+				let ratio = Amount::from((nominator, denominator));
+				(ratio.into(), false)
+			},
 			BalanceType::Absolute(pb::xcvm::Absolute { value }) => {
 				let value = value.non_empty()?;
-				Ok(crate::Balance::new(Amount::absolute(value.into()), false))
+				(Amount::absolute(value.into()), false)
 			},
-			BalanceType::Unit(unit) => unit.try_into(),
-		}
-	}
-
-<<<<<<< HEAD
-impl TryFrom<pb::xcvm::Ratio> for crate::Amount {
-	type Error = ();
-
-	fn try_from(ratio: pb::xcvm::Ratio) -> Result<Self, Self::Error> {
-		let nominator = ratio.nominator;
-		let denominator = ratio.denominator;
-		Ok(Self::from((nominator, denominator)))
-	}
-}
-
-impl TryFrom<pb::xcvm::Unit> for crate::Balance {
-	type Error = ();
-
-	fn try_from(unit: pb::xcvm::Unit) -> Result<Self, Self::Error> {
-		let integer = unit.integer.non_empty()?;
-		let ratio = unit.ratio.non_empty()?;
-		Ok(crate::Balance::new(
-			Amount::new(
-				integer.into(),
-				Amount::from((ratio.nominator, ratio.denominator)).slope.into(),
-			),
-			true,
-		))
-	}
-}
-
-impl From<crate::Balance> for pb::xcvm::Balance {
-	fn from(balance: crate::Balance) -> Self {
+			BalanceType::Unit(unit) => {
+				let integer = unit.integer.non_empty()?;
+				let ratio = unit.ratio.non_empty()?;
+				let slope = Amount::from((ratio.nominator, ratio.denominator)).slope;
+				let amount = Amount::new(integer.into(), slope.into());
+				(amount, true)
+			},
+		};
+		Ok(crate::Balance::new(amount, is_unit))
+	}
+
+	(balance: crate::Balance) -> {
 		// Note that although functionally nothing changes, there is no guarantee of getting the
 		// same protobuf when you convert protobuf to XCVM types and convert back again. Because
 		// `intercept = 0 & ratio = 0` is always converted to `Absolute`. But this can be also
 		// expressed with `Ratio` and `Unit` as well. Also, since the ratio is expanded to use
 		// denominator `MAX_PARTS`, it also won't be the same.
-=======
-	(balance: crate::Balance) ->  {
-		// Note that although functionally nothing changes, there is no
-		// guarantee of getting the same protobuf when you convert protobuf to
-		// XCVM types and convert back again. Because `intercept = 0 & ratio =
-		// 0` is always converted to `Absolute`. But this can be also expressed
-		// with `Ratio` and `Unit` as well. Also, since the ratio is expanded to
-		// use denominator `MAX_PARTS`, it also won't be the same.
->>>>>>> 0e3f23e1
 
 		let balance_type = if balance.is_unit {
 			pb::xcvm::balance::BalanceType::Unit(pb::xcvm::Unit {
@@ -660,107 +426,6 @@
 	}
 }
 
-<<<<<<< HEAD
-=======
-impl TryFrom<pb::xcvm::Ratio> for crate::Amount {
-	type Error = ();
-
-	fn try_from(ratio: pb::xcvm::Ratio) -> Result<Self, Self::Error> {
-		let nominator = ratio.nominator;
-		let denominator = ratio.denominator;
-		Ok(Self::from((nominator, denominator)))
-	}
-}
-
-impl TryFrom<pb::xcvm::Unit> for crate::Balance {
-	type Error = ();
-
-	fn try_from(unit: pb::xcvm::Unit) -> Result<Self, Self::Error> {
-		let integer = unit.integer.ok_or(())?;
-		let ratio = unit.ratio.ok_or(())?;
-		Ok(crate::Balance::new(
-			Amount::new(
-				integer.into(),
-				Amount::from((ratio.nominator, ratio.denominator)).slope.into(),
-			),
-			true,
-		))
-	}
-}
-
-impl From<crate::NetworkId> for pb::xcvm::Network {
-	fn from(network_id: crate::NetworkId) -> Self {
-		Self { network_id: network_id.0 }
-	}
-}
-
-impl<TAccount> From<crate::Destination<TAccount>> for pb::xcvm::transfer::AccountType
-where
-	TAccount: Into<Vec<u8>>,
-{
-	fn from(destination: crate::Destination<TAccount>) -> Self {
-		match destination {
-			Destination::Account(account) =>
-				Self::Account(pb::xcvm::Account { account: account.into() }),
-			Destination::Tip => Self::Tip(pb::xcvm::Tip { id: 0 }),
-		}
-	}
-}
-
-impl From<(u32, crate::BindingValue)> for pb::xcvm::Binding {
-	fn from((position, binding_value): (u32, crate::BindingValue)) -> Self {
-		Self { position, binding_value: Some(binding_value.into()) }
-	}
-}
-
-impl<TAbiEncoded, TAccount, TAssets> From<crate::Instruction<TAbiEncoded, TAccount, TAssets>>
-	for pb::xcvm::instruction::Instruction
-where
-	TAbiEncoded: Into<Vec<u8>>,
-	TAccount: Into<Vec<u8>>,
-	TAssets: Into<Vec<(crate::AssetId, crate::Balance)>>,
-{
-	fn from(instruction: crate::Instruction<TAbiEncoded, TAccount, TAssets>) -> Self {
-		match instruction {
-			crate::Instruction::Transfer { to, assets } => Self::Transfer(pb::xcvm::Transfer {
-				assets: assets.into().into_iter().map(|asset| asset.into()).collect(),
-				account_type: Some(to.into()),
-			}),
-			crate::Instruction::Call { bindings, encoded } => Self::Call(pb::xcvm::Call {
-				payload: encoded.into(),
-				bindings: Some(pb::xcvm::Bindings {
-					bindings: bindings.into_iter().map(|binding| binding.into()).collect(),
-				}),
-			}),
-			crate::Instruction::Spawn { network, salt, assets, program } =>
-				Self::Spawn(pb::xcvm::Spawn {
-					network: Some(pb::xcvm::Network { network_id: network.into() }),
-					salt: Some(pb::xcvm::Salt { salt }),
-					program: Some(program.into()),
-					assets: assets.into().into_iter().map(|asset| asset.into()).collect(),
-				}),
-			crate::Instruction::Exchange { id, give, want } => Self::Exchange(pb::xcvm::Exchange {
-				id: Some(pb::xcvm::ExchangeId { id: Some(id.into()) }),
-				give: give.into().into_iter().map(|asset| asset.into()).collect(),
-				want: want.into().into_iter().map(|asset| asset.into()).collect(),
-			}),
-		}
-	}
-}
-
-impl<TAbiEncoded, TAccount, TAssets> From<crate::Instruction<TAbiEncoded, TAccount, TAssets>>
-	for pb::xcvm::Instruction
-where
-	TAbiEncoded: Into<Vec<u8>>,
-	TAccount: Into<Vec<u8>>,
-	TAssets: Into<Vec<(crate::AssetId, crate::Balance)>>,
-{
-	fn from(instruction: crate::Instruction<TAbiEncoded, TAccount, TAssets>) -> Self {
-		Self { instruction: Some(instruction.into()) }
-	}
-}
-
->>>>>>> 0e3f23e1
 #[test]
 fn test_balance_to_amount_works() {
 	let ratio = pb::xcvm::Ratio { nominator: 3u64.into(), denominator: 5u64.into() };
