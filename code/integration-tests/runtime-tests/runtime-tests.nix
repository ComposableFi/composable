--- conflicted
+++ resolved
@@ -29,7 +29,7 @@
               curl --header "Content-Type: application/json" --data '{"id":1, "jsonrpc":"2.0", "method" : "assets_listAssets"}' http://127.0.0.1:29988
               START_RESULT=$?
             fi
-            set -o errexit
+            set -o errexit            
             if test $START_RESULT -eq 0; then
               set +o errexit
               pkill -SIGTERM process-compose
@@ -39,7 +39,6 @@
             ((TRIES=TRIES+1))
             sleep 4
           done
-<<<<<<< HEAD
           PATH=$PATH:$(pwd)
           export PATH
           cd code/integration-tests/runtime-tests
@@ -47,16 +46,11 @@
           npm run generate-types
           npm run test:cosmos
           process-compose-stop
-=======
-
-          # here nodes are up and running, binaries in path, npm is here too
-
           sleep 8
-          set +o errexit          
+          set +o errexit
           pkill -SIGKILL process-compose
           set -o errexit
->>>>>>> 2501af3a
-          exit $START_RESULT              
+          exit $START_RESULT
         '';
       };
     };
