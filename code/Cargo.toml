[package]
authors = ["Composable Developers"]
edition = "2021"
homepage = "https://composable.finance"
name = "composable"
version = "2.10005.0"

[[bin]]
name = "composable"
path = "parachain/src/main.rs"

[package.metadata.docs.rs]
targets = ["x86_64-unknown-linux-gnu"]

[dependencies]
color-eyre = { version = "0.5.11", default-features = false }
composable-node = { path = "parachain/node", features = ["composable", "dali"] }

[features]
builtin-wasm = ["composable-node/builtin-wasm"]
composable = ["composable-node/composable"]
dali = ["composable-node/dali"]
local-integration-tests = []
picasso = []
runtime-benchmarks = ["composable-node/runtime-benchmarks"]
std = ["composable-node/std"]

[workspace]
exclude = ["utils/extrinsics-docs-scraper", "integration-tests"]
members = [
  "services/cmc-api",
  "parachain/frame/*",
<<<<<<< HEAD
  # TODO(hussein): let's upgrade them in v0.9.33
  # "integration-tests/local-integration-tests",
=======
  "integration-tests/local-integration-tests",
>>>>>>> f42c9c31
  "parachain/node",
  "parachain/runtime/common",
  "parachain/runtime/primitives",
  "parachain/runtime/picasso",
  "parachain/runtime/picasso-wasm",
  "parachain/runtime/dali",
  "parachain/runtime/dali-wasm",
  "parachain/runtime/composable",
  "parachain/runtime/composable-wasm",
  "utils/common",
  # FIXME(hussein): this package is outdated and broken
  # "utils/price-feed",
  "utils/collator-sidecar",
  "utils/wasm-optimizer",
]
resolver = "2"

[profile.release]
# Polkadot runtime requires unwinding.
lto = false
panic = "unwind"

[profile.production]
inherits = "release"
lto = true

[profile.cosmwasm-contracts]
codegen-units = 1
debug = false
debug-assertions = false
inherits = "production"
opt-level = "s"
overflow-checks = true
panic = "abort"
rpath = false

[patch."https://github.com/paritytech/substrate"]
beefy-gadget = { git = "https://github.com/ComposableFi/substrate", branch = "polkadot-v0.9.36" }
beefy-gadget-rpc = { git = "https://github.com/ComposableFi/substrate", branch = "polkadot-v0.9.36" }
beefy-merkle-tree = { git = "https://github.com/ComposableFi/substrate", branch = "polkadot-v0.9.36" }
sp-beefy = { git = "https://github.com/ComposableFi/substrate", branch = "polkadot-v0.9.36" }
fork-tree = { git = "https://github.com/ComposableFi/substrate", branch = "polkadot-v0.9.36" }
frame-benchmarking = { git = "https://github.com/ComposableFi/substrate", branch = "polkadot-v0.9.36" }
frame-benchmarking-cli = { git = "https://github.com/ComposableFi/substrate", branch = "polkadot-v0.9.36" }
frame-election-provider-support = { git = "https://github.com/ComposableFi/substrate", branch = "polkadot-v0.9.36" }
frame-executive = { git = "https://github.com/ComposableFi/substrate", branch = "polkadot-v0.9.36" }
frame-support = { git = "https://github.com/ComposableFi/substrate", branch = "polkadot-v0.9.36" }
frame-support-procedural = { git = "https://github.com/ComposableFi/substrate", branch = "polkadot-v0.9.36" }
frame-support-procedural-tools = { git = "https://github.com/ComposableFi/substrate", branch = "polkadot-v0.9.36" }
frame-support-procedural-tools-derive = { git = "https://github.com/ComposableFi/substrate", branch = "polkadot-v0.9.36" }
frame-system = { git = "https://github.com/ComposableFi/substrate", branch = "polkadot-v0.9.36" }
frame-system-benchmarking = { git = "https://github.com/ComposableFi/substrate", branch = "polkadot-v0.9.36" }
frame-system-rpc-runtime-api = { git = "https://github.com/ComposableFi/substrate", branch = "polkadot-v0.9.36" }
frame-try-runtime = { git = "https://github.com/ComposableFi/substrate", branch = "polkadot-v0.9.36" }
pallet-assets = { git = "https://github.com/ComposableFi/substrate", branch = "polkadot-v0.9.36" }
pallet-asset-tx-payment = { git = "https://github.com/ComposableFi/substrate", branch = "polkadot-v0.9.36" }
pallet-aura = { git = "https://github.com/ComposableFi/substrate", branch = "polkadot-v0.9.36" }
pallet-authority-discovery = { git = "https://github.com/ComposableFi/substrate", branch = "polkadot-v0.9.36" }
pallet-authorship = { git = "https://github.com/ComposableFi/substrate", branch = "polkadot-v0.9.36" }
pallet-babe = { git = "https://github.com/ComposableFi/substrate", branch = "polkadot-v0.9.36" }
pallet-bags-list = { git = "https://github.com/ComposableFi/substrate", branch = "polkadot-v0.9.36" }
pallet-balances = { git = "https://github.com/ComposableFi/substrate", branch = "polkadot-v0.9.36" }
pallet-beefy = { git = "https://github.com/ComposableFi/substrate", branch = "polkadot-v0.9.36" }
pallet-beefy-mmr = { git = "https://github.com/ComposableFi/substrate", branch = "polkadot-v0.9.36" }
pallet-bounties = { git = "https://github.com/ComposableFi/substrate", branch = "polkadot-v0.9.36" }
pallet-child-bounties = { git = "https://github.com/ComposableFi/substrate", branch = "polkadot-v0.9.36" }
pallet-collective = { git = "https://github.com/ComposableFi/substrate", branch = "polkadot-v0.9.36" }
pallet-conviction-voting = { git = "https://github.com/ComposableFi/substrate", branch = "polkadot-v0.9.36" }
pallet-fast-unstake = { git = "https://github.com/ComposableFi/substrate", branch = "polkadot-v0.9.36" }
pallet-nis = { git = "https://github.com/ComposableFi/substrate", branch = "polkadot-v0.9.36" }
pallet-ranked-collective = { git = "https://github.com/ComposableFi/substrate", branch = "polkadot-v0.9.36" }
pallet-referenda = { git = "https://github.com/ComposableFi/substrate", branch = "polkadot-v0.9.36" }
pallet-state-trie-migration = { git = "https://github.com/ComposableFi/substrate", branch = "polkadot-v0.9.36" }
pallet-whitelist = { git = "https://github.com/ComposableFi/substrate", branch = "polkadot-v0.9.36" }
pallet-democracy = { git = "https://github.com/ComposableFi/substrate", branch = "polkadot-v0.9.36" }
pallet-election-provider-multi-phase = { git = "https://github.com/ComposableFi/substrate", branch = "polkadot-v0.9.36" }
pallet-election-provider-support-benchmarking = { git = "https://github.com/ComposableFi/substrate", branch = "polkadot-v0.9.36" }
pallet-elections-phragmen = { git = "https://github.com/ComposableFi/substrate", branch = "polkadot-v0.9.36" }
pallet-grandpa = { git = "https://github.com/ComposableFi/substrate", branch = "polkadot-v0.9.36" }
pallet-identity = { git = "https://github.com/ComposableFi/substrate", branch = "polkadot-v0.9.36" }
pallet-im-online = { git = "https://github.com/ComposableFi/substrate", branch = "polkadot-v0.9.36" }
pallet-indices = { git = "https://github.com/ComposableFi/substrate", branch = "polkadot-v0.9.36" }
pallet-membership = { git = "https://github.com/ComposableFi/substrate", branch = "polkadot-v0.9.36" }
pallet-mmr = { git = "https://github.com/ComposableFi/substrate", branch = "polkadot-v0.9.36" }
pallet-multisig = { git = "https://github.com/ComposableFi/substrate", branch = "polkadot-v0.9.36" }
pallet-nomination-pools = { git = "https://github.com/ComposableFi/substrate", branch = "polkadot-v0.9.36" }
pallet-nomination-pools-benchmarking = { git = "https://github.com/ComposableFi/substrate", branch = "polkadot-v0.9.36" }
pallet-nomination-pools-runtime-api = { git = "https://github.com/ComposableFi/substrate", branch = "polkadot-v0.9.36" }
pallet-offences = { git = "https://github.com/ComposableFi/substrate", branch = "polkadot-v0.9.36" }
pallet-offences-benchmarking = { git = "https://github.com/ComposableFi/substrate", branch = "polkadot-v0.9.36" }
pallet-preimage = { git = "https://github.com/ComposableFi/substrate", branch = "polkadot-v0.9.36" }
pallet-proxy = { git = "https://github.com/ComposableFi/substrate", branch = "polkadot-v0.9.36" }
pallet-randomness-collective-flip = { git = "https://github.com/ComposableFi/substrate", branch = "polkadot-v0.9.36" }
pallet-recovery = { git = "https://github.com/ComposableFi/substrate", branch = "polkadot-v0.9.36" }
pallet-scheduler = { git = "https://github.com/ComposableFi/substrate", branch = "polkadot-v0.9.36" }
pallet-session = { git = "https://github.com/ComposableFi/substrate", branch = "polkadot-v0.9.36" }
pallet-session-benchmarking = { git = "https://github.com/ComposableFi/substrate", branch = "polkadot-v0.9.36" }
pallet-society = { git = "https://github.com/ComposableFi/substrate", branch = "polkadot-v0.9.36" }
pallet-staking = { git = "https://github.com/ComposableFi/substrate", branch = "polkadot-v0.9.36" }
pallet-staking-reward-curve = { git = "https://github.com/ComposableFi/substrate", branch = "polkadot-v0.9.36" }
pallet-staking-reward-fn = { git = "https://github.com/ComposableFi/substrate", branch = "polkadot-v0.9.36" }
pallet-sudo = { git = "https://github.com/ComposableFi/substrate", branch = "polkadot-v0.9.36" }
pallet-timestamp = { git = "https://github.com/ComposableFi/substrate", branch = "polkadot-v0.9.36" }
pallet-tips = { git = "https://github.com/ComposableFi/substrate", branch = "polkadot-v0.9.36" }
pallet-transaction-payment = { git = "https://github.com/ComposableFi/substrate", branch = "polkadot-v0.9.36" }
pallet-transaction-payment-rpc = { git = "https://github.com/ComposableFi/substrate", branch = "polkadot-v0.9.36" }
pallet-transaction-payment-rpc-runtime-api = { git = "https://github.com/ComposableFi/substrate", branch = "polkadot-v0.9.36" }
pallet-treasury = { git = "https://github.com/ComposableFi/substrate", branch = "polkadot-v0.9.36" }
pallet-utility = { git = "https://github.com/ComposableFi/substrate", branch = "polkadot-v0.9.36" }
pallet-vesting = { git = "https://github.com/ComposableFi/substrate", branch = "polkadot-v0.9.36" }
sc-allocator = { git = "https://github.com/ComposableFi/substrate", branch = "polkadot-v0.9.36" }
sc-authority-discovery = { git = "https://github.com/ComposableFi/substrate", branch = "polkadot-v0.9.36" }
sc-basic-authorship = { git = "https://github.com/ComposableFi/substrate", branch = "polkadot-v0.9.36" }
sc-block-builder = { git = "https://github.com/ComposableFi/substrate", branch = "polkadot-v0.9.36" }
sc-chain-spec = { git = "https://github.com/ComposableFi/substrate", branch = "polkadot-v0.9.36" }
sc-chain-spec-derive = { git = "https://github.com/ComposableFi/substrate", branch = "polkadot-v0.9.36" }
sc-cli = { git = "https://github.com/ComposableFi/substrate", branch = "polkadot-v0.9.36" }
sc-client-api = { git = "https://github.com/ComposableFi/substrate", branch = "polkadot-v0.9.36" }
sc-client-db = { git = "https://github.com/ComposableFi/substrate", branch = "polkadot-v0.9.36" }
sc-consensus = { git = "https://github.com/ComposableFi/substrate", branch = "polkadot-v0.9.36" }
sc-consensus-aura = { git = "https://github.com/ComposableFi/substrate", branch = "polkadot-v0.9.36" }
sc-consensus-babe = { git = "https://github.com/ComposableFi/substrate", branch = "polkadot-v0.9.36" }
sc-consensus-babe-rpc = { git = "https://github.com/ComposableFi/substrate", branch = "polkadot-v0.9.36" }
sc-consensus-epochs = { git = "https://github.com/ComposableFi/substrate", branch = "polkadot-v0.9.36" }
sc-consensus-slots = { git = "https://github.com/ComposableFi/substrate", branch = "polkadot-v0.9.36" }
sc-executor = { git = "https://github.com/ComposableFi/substrate", branch = "polkadot-v0.9.36" }
sc-executor-common = { git = "https://github.com/ComposableFi/substrate", branch = "polkadot-v0.9.36" }
sc-executor-wasmi = { git = "https://github.com/ComposableFi/substrate", branch = "polkadot-v0.9.36" }
sc-executor-wasmtime = { git = "https://github.com/ComposableFi/substrate", branch = "polkadot-v0.9.36" }
sc-finality-grandpa = { git = "https://github.com/ComposableFi/substrate", branch = "polkadot-v0.9.36" }
sc-finality-grandpa-rpc = { git = "https://github.com/ComposableFi/substrate", branch = "polkadot-v0.9.36" }
sc-informant = { git = "https://github.com/ComposableFi/substrate", branch = "polkadot-v0.9.36" }
sc-keystore = { git = "https://github.com/ComposableFi/substrate", branch = "polkadot-v0.9.36" }
sc-network = { git = "https://github.com/ComposableFi/substrate", branch = "polkadot-v0.9.36" }
sc-network-common = { git = "https://github.com/ComposableFi/substrate", branch = "polkadot-v0.9.36" }
sc-network-gossip = { git = "https://github.com/ComposableFi/substrate", branch = "polkadot-v0.9.36" }
sc-offchain = { git = "https://github.com/ComposableFi/substrate", branch = "polkadot-v0.9.36" }
sc-peerset = { git = "https://github.com/ComposableFi/substrate", branch = "polkadot-v0.9.36" }
sc-proposer-metrics = { git = "https://github.com/ComposableFi/substrate", branch = "polkadot-v0.9.36" }
sc-rpc = { git = "https://github.com/ComposableFi/substrate", branch = "polkadot-v0.9.36" }
sc-rpc-api = { git = "https://github.com/ComposableFi/substrate", branch = "polkadot-v0.9.36" }
sc-rpc-server = { git = "https://github.com/ComposableFi/substrate", branch = "polkadot-v0.9.36" }
sc-service = { git = "https://github.com/ComposableFi/substrate", branch = "polkadot-v0.9.36" }
sc-state-db = { git = "https://github.com/ComposableFi/substrate", branch = "polkadot-v0.9.36" }
sc-sync-state-rpc = { git = "https://github.com/ComposableFi/substrate", branch = "polkadot-v0.9.36" }
sc-sysinfo = { git = "https://github.com/ComposableFi/substrate", branch = "polkadot-v0.9.36" }
sc-telemetry = { git = "https://github.com/ComposableFi/substrate", branch = "polkadot-v0.9.36" }
sc-tracing = { git = "https://github.com/ComposableFi/substrate", branch = "polkadot-v0.9.36" }
sc-tracing-proc-macro = { git = "https://github.com/ComposableFi/substrate", branch = "polkadot-v0.9.36" }
sc-transaction-pool = { git = "https://github.com/ComposableFi/substrate", branch = "polkadot-v0.9.36" }
sc-transaction-pool-api = { git = "https://github.com/ComposableFi/substrate", branch = "polkadot-v0.9.36" }
sc-utils = { git = "https://github.com/ComposableFi/substrate", branch = "polkadot-v0.9.36" }
sp-api = { git = "https://github.com/ComposableFi/substrate", branch = "polkadot-v0.9.36" }
sp-api-proc-macro = { git = "https://github.com/ComposableFi/substrate", branch = "polkadot-v0.9.36" }
sp-application-crypto = { git = "https://github.com/ComposableFi/substrate", branch = "polkadot-v0.9.36" }
sp-arithmetic = { git = "https://github.com/ComposableFi/substrate", branch = "polkadot-v0.9.36" }
sp-authority-discovery = { git = "https://github.com/ComposableFi/substrate", branch = "polkadot-v0.9.36" }
sp-authorship = { git = "https://github.com/ComposableFi/substrate", branch = "polkadot-v0.9.36" }
sp-block-builder = { git = "https://github.com/ComposableFi/substrate", branch = "polkadot-v0.9.36" }
sp-blockchain = { git = "https://github.com/ComposableFi/substrate", branch = "polkadot-v0.9.36" }
sp-consensus = { git = "https://github.com/ComposableFi/substrate", branch = "polkadot-v0.9.36" }
sp-consensus-aura = { git = "https://github.com/ComposableFi/substrate", branch = "polkadot-v0.9.36" }
sp-consensus-babe = { git = "https://github.com/ComposableFi/substrate", branch = "polkadot-v0.9.36" }
sp-consensus-slots = { git = "https://github.com/ComposableFi/substrate", branch = "polkadot-v0.9.36" }
sp-consensus-vrf = { git = "https://github.com/ComposableFi/substrate", branch = "polkadot-v0.9.36" }
sp-core = { git = "https://github.com/ComposableFi/substrate", branch = "polkadot-v0.9.36" }
sp-core-hashing = { git = "https://github.com/ComposableFi/substrate", branch = "polkadot-v0.9.36" }
sp-core-hashing-proc-macro = { git = "https://github.com/ComposableFi/substrate", branch = "polkadot-v0.9.36" }
sp-database = { git = "https://github.com/ComposableFi/substrate", branch = "polkadot-v0.9.36" }
sp-debug-derive = { git = "https://github.com/ComposableFi/substrate", branch = "polkadot-v0.9.36" }
sp-externalities = { git = "https://github.com/ComposableFi/substrate", branch = "polkadot-v0.9.36" }
sp-finality-grandpa = { git = "https://github.com/ComposableFi/substrate", branch = "polkadot-v0.9.36" }
sp-inherents = { git = "https://github.com/ComposableFi/substrate", branch = "polkadot-v0.9.36" }
sp-io = { git = "https://github.com/ComposableFi/substrate", branch = "polkadot-v0.9.36" }
sp-keyring = { git = "https://github.com/ComposableFi/substrate", branch = "polkadot-v0.9.36" }
sp-keystore = { git = "https://github.com/ComposableFi/substrate", branch = "polkadot-v0.9.36" }
sp-maybe-compressed-blob = { git = "https://github.com/ComposableFi/substrate", branch = "polkadot-v0.9.36" }
sp-mmr-primitives = { git = "https://github.com/ComposableFi/substrate", branch = "polkadot-v0.9.36" }
sp-npos-elections = { git = "https://github.com/ComposableFi/substrate", branch = "polkadot-v0.9.36" }
sp-offchain = { git = "https://github.com/ComposableFi/substrate", branch = "polkadot-v0.9.36" }
sp-panic-handler = { git = "https://github.com/ComposableFi/substrate", branch = "polkadot-v0.9.36" }
sp-rpc = { git = "https://github.com/ComposableFi/substrate", branch = "polkadot-v0.9.36" }
sp-runtime = { git = "https://github.com/ComposableFi/substrate", branch = "polkadot-v0.9.36" }
sp-runtime-interface = { git = "https://github.com/ComposableFi/substrate", branch = "polkadot-v0.9.36" }
sp-runtime-interface-proc-macro = { git = "https://github.com/ComposableFi/substrate", branch = "polkadot-v0.9.36" }
sp-session = { git = "https://github.com/ComposableFi/substrate", branch = "polkadot-v0.9.36" }
sp-staking = { git = "https://github.com/ComposableFi/substrate", branch = "polkadot-v0.9.36" }
sp-state-machine = { git = "https://github.com/ComposableFi/substrate", branch = "polkadot-v0.9.36" }
sp-std = { git = "https://github.com/ComposableFi/substrate", branch = "polkadot-v0.9.36" }
sp-storage = { git = "https://github.com/ComposableFi/substrate", branch = "polkadot-v0.9.36" }
sp-timestamp = { git = "https://github.com/ComposableFi/substrate", branch = "polkadot-v0.9.36" }
sp-tracing = { git = "https://github.com/ComposableFi/substrate", branch = "polkadot-v0.9.36" }
sp-transaction-pool = { git = "https://github.com/ComposableFi/substrate", branch = "polkadot-v0.9.36" }
sp-transaction-storage-proof = { git = "https://github.com/ComposableFi/substrate", branch = "polkadot-v0.9.36" }
sp-trie = { git = "https://github.com/ComposableFi/substrate", branch = "polkadot-v0.9.36" }
sp-version = { git = "https://github.com/ComposableFi/substrate", branch = "polkadot-v0.9.36" }
sp-version-proc-macro = { git = "https://github.com/ComposableFi/substrate", branch = "polkadot-v0.9.36" }
sp-wasm-interface = { git = "https://github.com/ComposableFi/substrate", branch = "polkadot-v0.9.36" }
sp-weights = { git = "https://github.com/ComposableFi/substrate", branch = "polkadot-v0.9.36" }
substrate-build-script-utils = { git = "https://github.com/ComposableFi/substrate", branch = "polkadot-v0.9.36" }
substrate-frame-rpc-system = { git = "https://github.com/ComposableFi/substrate", branch = "polkadot-v0.9.36" }
substrate-prometheus-endpoint = { git = "https://github.com/ComposableFi/substrate", branch = "polkadot-v0.9.36" }
substrate-state-trie-migration-rpc = { git = "https://github.com/ComposableFi/substrate", branch = "polkadot-v0.9.36" }
substrate-wasm-builder = { git = "https://github.com/ComposableFi/substrate", branch = "polkadot-v0.9.36" }
try-runtime-cli = { git = "https://github.com/ComposableFi/substrate", branch = "polkadot-v0.9.36" }
mmr-gadget = { git = "https://github.com/ComposableFi/substrate", branch = "polkadot-v0.9.36" }
mmr-rpc = { git = "https://github.com/ComposableFi/substrate", branch = "polkadot-v0.9.36" }<|MERGE_RESOLUTION|>--- conflicted
+++ resolved
@@ -30,12 +30,8 @@
 members = [
   "services/cmc-api",
   "parachain/frame/*",
-<<<<<<< HEAD
   # TODO(hussein): let's upgrade them in v0.9.33
   # "integration-tests/local-integration-tests",
-=======
-  "integration-tests/local-integration-tests",
->>>>>>> f42c9c31
   "parachain/node",
   "parachain/runtime/common",
   "parachain/runtime/primitives",
