{
  # see ./docs/nix.md for design guidelines of nix organization
  description = "Composable Finance systems, tools and releases";
  # when flake runs, ask for interactive answers first time
  # nixConfig.sandbox = "relaxed";
  inputs = {
    nixpkgs.url = "github:NixOS/nixpkgs/nixpkgs-unstable";
    flake-utils = { url = "github:numtide/flake-utils"; };
    rust-overlay = {
      url = "github:oxalica/rust-overlay";
      inputs.nixpkgs.follows = "nixpkgs";
      inputs.flake-utils.follows = "flake-utils";
    };
    crane = {
      url = "github:ipetkov/crane";
      inputs.nixpkgs.follows = "nixpkgs";
      inputs.flake-utils.follows = "flake-utils";
    };
    npm-buildpackage = {
      url = "github:serokell/nix-npm-buildpackage";
      inputs.nixpkgs.follows = "nixpkgs";
    };

    home-manager = {
      url = "github:nix-community/home-manager";
      inputs.nixpkgs.follows = "nixpkgs";
    };

    arion-src = {
      url = "github:hercules-ci/arion";
      inputs.nixpkgs.follows = "nixpkgs";
    };

    helix = {
      url = "github:helix-editor/helix";
      inputs.nixpkgs.follows = "nixpkgs";
    };
  };
  outputs = { self, nixpkgs, crane, flake-utils, rust-overlay, npm-buildpackage
    , arion-src, home-manager, helix }:
    let
      # https://cloud.google.com/iam/docs/creating-managing-service-account-keys
      # or just use GOOGLE_APPLICATION_CREDENTIALS env as path to file
      service-account-credential-key-file-input =
        builtins.fromJSON (builtins.readFile ./devnet/ops.json);

      gce-to-nix = { project_id, client_email, private_key }: {
        project = project_id;
        serviceAccount = client_email;
        accessKey = private_key;
      };

      gce-input = gce-to-nix service-account-credential-key-file-input;

      mkDevnetProgram = { pkgs }:
        name: spec:
        pkgs.writeShellApplication {
          inherit name;
          runtimeInputs = [ pkgs.arion pkgs.docker pkgs.coreutils pkgs.bash ];
          text = ''
            arion --prebuilt-file ${
              pkgs.arion.build spec
            } up --build --force-recreate -V --always-recreate-deps --remove-orphans
          '';
        };

      composableOverlay = nixpkgs.lib.composeManyExtensions [
        arion-src.overlay
        (final: prev: {
          composable = {
            mkDevnetProgram = final.callPackage mkDevnetProgram { };
          };
        })
      ];

      mk-devnet = { pkgs, lib, writeTextFile, writeShellApplication
        , useGlobalChainSpec ? true, polkadot-launch, composable-node
        , polkadot-node, chain-spec, network-config-path ?
          ./scripts/polkadot-launch/rococo-local-dali-dev.nix }:
        let
          original-config = (pkgs.callPackage network-config-path {
            polkadot-bin = polkadot-node;
            composable-bin = composable-node;
          }).result;

          patched-config = if useGlobalChainSpec then
            lib.recursiveUpdate original-config {
              parachains = builtins.map
                (parachain: parachain // { chain = "${chain-spec}"; })
                original-config.parachains;
            }
          else
            original-config;

          config = writeTextFile {
            name = "devnet-${chain-spec}-config.json";
            text = builtins.toJSON patched-config;
          };
        in {
          inherit chain-spec;
          parachain-nodes = builtins.concatMap (parachain: parachain.nodes)
            patched-config.parachains;
          relaychain-nodes = patched-config.relaychain.nodes;
          script = writeShellApplication {
            name = "run-devnet-${chain-spec}";
            text = ''
              # ISSUE: for some reason it does not cleans tmp and leads to block not produced
              export RUST_BACKTRACE="full"
              rm -rf /tmp/polkadot-launch
              ${polkadot-launch}/bin/polkadot-launch ${config} --verbose
            '';
          };
        };

<<<<<<< HEAD
      mk-bridge-devnet =
        { pkgs, packages, polkadot-launch, composable-node, polkadot-node }:
        (pkgs.callPackage mk-devnet {
          inherit pkgs;
          inherit (packages) polkadot-launch composable-node polkadot-node;
          chain-spec = "dali-dev";
          network-config-path =
            ./scripts/polkadot-launch/bridge-rococo-local-dali-dev.nix;
          useGlobalChainSpec = false;
        });

      mk-devnet-container = { pkgs, containerName, devNet, container-tools }:
        pkgs.lib.trace "Run Dali runtime on Composable node"
        pkgs.dockerTools.buildImage {
          name = containerName;
          tag = "latest";
          copyToRoot = pkgs.buildEnv {
            name = "image-root";
            paths = [ pkgs.curl pkgs.websocat ] ++ container-tools;
            pathsToLink = [ "/bin" ];
          };
          config = {
            Entrypoint = [ "${devNet}/bin/run-devnet-dali-dev" ];
            WorkingDir = "/home/polkadot-launch";
          };
          runAsRoot = ''
            mkdir -p /home/polkadot-launch /tmp
            chown 1000:1000 /home/polkadot-launch
            chmod 777 /tmp
=======
      all-such-files = { pkgs, extension }:
        pkgs.stdenv.mkDerivation {
          name = "all-such-files-${extension}";
          src = builtins.filterSource (path: type:
            (type == "directory" && baseNameOf path != ".git") || (type
              == "regular" && pkgs.lib.strings.hasSuffix ".${extension}" path))
            ./.;
          dontUnpack = true;
          installPhase = ''
            mkdir $out/
            cp -r $src/. $out/
>>>>>>> 7d00989a
          '';
        };

      eachSystemOutputs = flake-utils.lib.eachDefaultSystem (system:
        let
          pkgs = import nixpkgs {
            inherit system;
            overlays = [
              composableOverlay
              rust-overlay.overlays.default
              npm-buildpackage.overlays.default
            ];
            allowUnsupportedSystem = true; # we do not trigger this on mac
            config = {
              permittedInsecurePackages = [
                "openjdk-headless-16+36"
                "openjdk-headless-15.0.1-ga"
                "openjdk-headless-14.0.2-ga"
                "openjdk-headless-13.0.2-ga"
              ];
            };
          };
        in with pkgs;
        let
          trace = pkgs.lib.debug.traceSeq;
          # Stable rust for anything except wasm runtime
          rust-stable = rust-bin.stable.latest.default;

          rust-nightly = rust-bin.fromRustupToolchainFile ./rust-toolchain.toml;

          # Crane lib instantiated with current nixpkgs
          crane-lib = crane.mkLib pkgs;

          # Crane pinned to stable Rust
          crane-stable = crane-lib.overrideToolchain rust-stable;

          # Crane pinned to nightly Rust
          crane-nightly = crane-lib.overrideToolchain rust-nightly;

          wasm-optimizer = crane-stable.buildPackage (common-attrs // {
            cargoCheckCommand = "true";
            pname = "wasm-optimizer";
            cargoArtifacts = common-deps;
            cargoBuildCommand =
              "cargo build --release --package wasm-optimizer";
            version = "0.1.0";
            # NOTE: we copy more then needed, but tht is simpler to setup, we depend on substrate for sure so
          });

          # for containers which are intended for testing, debug and development (including running isolated runtime)
          docker-in-docker = [ docker docker-buildx docker-compose ];
          containers-tools-minimal = [ acl direnv home-manager cachix ];
          container-tools = [
            bash
            bottom
            coreutils
            findutils
            gawk
            gnugrep
            less
            nettools
            nix
            procps
          ] ++ containers-tools-minimal;

          # source relevant to build rust only
          rust-src = let
            directoryBlacklist = [ "runtime-tests" ];
            fileBlacklist = [
              # does not makes sense to black list,
              # if we changed some version of tooling(seldom), we want to rebuild
              # so if we changed version of tooling, nix itself will detect invalidation and rebuild
              # "flake.lock"
            ];
          in lib.cleanSourceWith {
            filter = lib.cleanSourceFilter;
            src = lib.cleanSourceWith {
              filter = let
                isBlacklisted = name: type:
                  let
                    blacklist = if type == "directory" then
                      directoryBlacklist
                    else if type == "regular" then
                      fileBlacklist
                    else
                      [ ]; # symlink, unknown
                  in builtins.elem (baseNameOf name) blacklist;
                isImageFile = name: type:
                  type == "regular" && lib.strings.hasSuffix ".png" name;
                isPlantUmlFile = name: type:
                  type == "regular" && lib.strings.hasSuffix ".plantuml" name;
                isNixFile = name: type:
                  type == "regular" && lib.strings.hasSuffix ".nix" name;
                customFilter = name: type:
                  !((isBlacklisted name type) || (isImageFile name type)
                    || (isPlantUmlFile name type)
                    # assumption that nix is final builder,
                    # so there would no be sandwich like  .*.nix <- build.rs <- *.nix
                    # and if *.nix changed, nix itself will detect only relevant cache invalidations
                    || (isNixFile name type));
              in nix-gitignore.gitignoreFilterPure customFilter [ ./.gitignore ]
              ./code;
              src = ./code;
            };
          };

          substrate-attrs = {
            LD_LIBRARY_PATH = lib.strings.makeLibraryPath [
              stdenv.cc.cc.lib
              llvmPackages.libclang.lib
            ];
            LIBCLANG_PATH = "${llvmPackages.libclang.lib}/lib";
            PROTOC = "${protobuf}/bin/protoc";
            ROCKSDB_LIB_DIR = "${rocksdb}/lib";
          };

          # Common env required to build the node
          common-attrs = substrate-attrs // {
            src = rust-src;
            buildInputs = [ openssl zstd ];
            nativeBuildInputs = [ clang openssl pkg-config ]
              ++ lib.optional stdenv.isDarwin
              (with darwin.apple_sdk.frameworks; [
                Security
                SystemConfiguration
              ]);
            doCheck = false;
            cargoCheckCommand = "true";
            # Don't build any wasm as we do it ourselves
            SKIP_WASM_BUILD = "1";
          };

          common-test-deps-attrs = substrate-attrs // {
            src = rust-src;
            buildInputs = [ openssl zstd ];
            nativeBuildInputs = [ clang openssl pkg-config ]
              ++ lib.optional stdenv.isDarwin
              (with darwin.apple_sdk.frameworks; [
                Security
                SystemConfiguration
              ]);
            doCheck = true;
            SKIP_WASM_BUILD = "1";
          };

          # Common dependencies, all dependencies listed that are out of this repo
          common-deps = crane-nightly.buildDepsOnly (common-attrs // { });
          common-deps-nightly =
            crane-nightly.buildDepsOnly (common-attrs // { });
          common-bench-attrs = common-attrs // {
            cargoExtraArgs = "--features=builtin-wasm,runtime-benchmarks";
          };
          common-test-deps =
            crane-nightly.buildDepsOnly (common-test-deps-attrs // { });

          common-bench-deps =
            crane-nightly.buildDepsOnly (common-bench-attrs // { });

          # Build a wasm runtime, unoptimized
          mk-runtime = name: features:
            let file-name = "${name}_runtime.wasm";
            in crane-nightly.buildPackage (common-attrs // {
              pname = "${name}-runtime";
              cargoArtifacts = common-deps-nightly;
              cargoBuildCommand =
                "cargo build --release -p ${name}-runtime-wasm --target wasm32-unknown-unknown"
                + lib.strings.optionalString (features != "")
                (" --features=${features}");
              # From parity/wasm-builder
              RUSTFLAGS =
                "-Clink-arg=--export=__heap_base -Clink-arg=--import-memory";
            });

          # Derive an optimized wasm runtime from a prebuilt one, garbage collection + compression
          mk-optimized-runtime = { name, features ? "" }:
            let runtime = mk-runtime name features;
            in stdenv.mkDerivation {
              name = "${runtime.name}-optimized";
              phases = [ "installPhase" ];
              installPhase = ''
                mkdir -p $out/lib
                ${wasm-optimizer}/bin/wasm-optimizer \
                --input ${runtime}/lib/${name}_runtime.wasm \
                --output $out/lib/runtime.optimized.wasm
              '';
            };

          devcontainer-base-image =
            callPackage ./.devcontainer/devcontainer-base-image.nix {
              inherit system;
            };

          # we reached limit of 125 for layers and build image cannot do non root ops, so split it
          devcontainer-root-image = pkgs.dockerTools.buildImage {
            name = "devcontainer-root-image";
            fromImage = devcontainer-base-image;
            contents = [ rust-nightly ] ++ containers-tools-minimal
              ++ docker-in-docker;
          };

          dali-runtime = mk-optimized-runtime {
            name = "dali";
            features = "";
          };
          picasso-runtime = mk-optimized-runtime {
            name = "picasso";
            features = "";
          };
          composable-runtime = mk-optimized-runtime {
            name = "composable";
            features = "";
          };
          dali-bench-runtime = mk-optimized-runtime {
            name = "dali";
            features = "runtime-benchmarks";
          };
          picasso-bench-runtime = mk-optimized-runtime {
            name = "picasso";
            features = "runtime-benchmarks";
          };
          composable-bench-runtime = mk-optimized-runtime {
            name = "composable";
            features = "runtime-benchmarks";
          };

          # NOTE: with docs, non nightly fails but nightly fails too...
          # /nix/store/523zlfzypzcr969p058i6lcgfmg889d5-stdenv-linux/setup: line 1393: --message-format: command not found
          composable-node = with packages;
            crane-nightly.buildPackage (common-attrs // {
              name = "composable";
              cargoArtifacts = common-deps;
              cargoBuildCommand =
                "cargo build --release --package composable --features=builtin-wasm";
              DALI_RUNTIME = "${dali-runtime}/lib/runtime.optimized.wasm";
              PICASSO_RUNTIME = "${picasso-runtime}/lib/runtime.optimized.wasm";
              COMPOSABLE_RUNTIME =
                "${composable-runtime}/lib/runtime.optimized.wasm";
              SUBSTRATE_CLI_GIT_COMMIT_HASH = self.rev or "dirty";
              installPhase = ''
                mkdir -p $out/bin
                cp target/release/composable $out/bin/composable
              '';
              meta = { mainProgram = "composable"; };
            });

          composable-node-release = crane-nightly.buildPackage (common-attrs
            // {
              name = "composable";
              cargoArtifacts = common-deps;
              cargoBuildCommand = "cargo build --release --package composable";
              SUBSTRATE_CLI_GIT_COMMIT_HASH = if self ? rev then
                self.rev
              else
                builtins.abort "Cannot build the release node in a dirty repo.";
              installPhase = ''
                mkdir -p $out/bin
                cp target/release/composable $out/bin/composable
              '';
              meta = { mainProgram = "composable"; };
            });

          composable-bench-node = crane-nightly.cargoBuild (common-bench-attrs
            // {
              name = "composable";
              cargoArtifacts = common-bench-deps;
              cargoBuildCommand = "cargo build --release --package composable";
              DALI_RUNTIME = "${dali-bench-runtime}/lib/runtime.optimized.wasm";
              PICASSO_RUNTIME =
                "${picasso-bench-runtime}/lib/runtime.optimized.wasm";
              COMPOSABLE_RUNTIME =
                "${composable-bench-runtime}/lib/runtime.optimized.wasm";
              installPhase = ''
                mkdir -p $out/bin
                cp target/release/composable $out/bin/composable
              '';
              meta = { mainProgram = "composable"; };
            });

          run-with-benchmarks = chain:
            writeShellScriptBin "run-benchmarks-once" ''
              ${composable-bench-node}/bin/composable benchmark pallet \
              --chain="${chain}" \
              --execution=wasm \
              --wasm-execution=compiled \
              --wasm-instantiation-strategy=legacy-instance-reuse \
              --pallet="*" \
              --extrinsic="*" \
              --steps=1 \
              --repeat=1
            '';
          docs-renders = [ mdbook plantuml graphviz pandoc ];

          mkFrontendStatic = { kusamaEndpoint, picassoEndpoint, karuraEndpoint
            , subsquidEndpoint }:
            let bp = pkgs.callPackage npm-buildpackage { };
            in bp.buildYarnPackage {
              nativeBuildInputs = [ pkgs.pkg-config pkgs.vips pkgs.python3 ];
              src = ./frontend;

              # The filters exclude the storybooks for faster builds
              yarnBuildMore =
                "yarn export --filter=pablo --filter=picasso --filter=!picasso-storybook --filter=!pablo-storybook";

              # TODO: make these configurable
              preBuild = ''
                export SUBSQUID_URL="${subsquidEndpoint}";

                # Polkadot
                export SUBSTRATE_PROVIDER_URL_KUSAMA_2019="${picassoEndpoint}";
                export SUBSTRATE_PROVIDER_URL_KUSAMA="${kusamaEndpoint}";
                export SUBSTRATE_PROVIDER_URL_KARURA="${karuraEndpoint}";
              '';
              installPhase = ''
                mkdir -p $out
                mkdir $out/pablo
                mkdir $out/picasso
                cp -R ./apps/pablo/out/* $out/pablo
                cp -R ./apps/picasso/out/* $out/picasso
              '';
            };

          simnode-tests = crane-nightly.cargoBuild (common-attrs // {
            pnameSuffix = "-simnode";
            cargoArtifacts = common-deps;
            cargoBuildCommand =
              "cargo build --release --package simnode-tests --features=builtin-wasm";
            DALI_RUNTIME = "${dali-runtime}/lib/runtime.optimized.wasm";
            PICASSO_RUNTIME = "${picasso-runtime}/lib/runtime.optimized.wasm";
            COMPOSABLE_RUNTIME =
              "${composable-runtime}/lib/runtime.optimized.wasm";
            installPhase = ''
              mkdir -p $out/bin
              cp target/release/simnode-tests $out/bin/simnode-tests
            '';
            meta = { mainProgram = "simnode-tests"; };
          });

          run-simnode-tests = chain:
            writeShellScriptBin "run-simnode-tests-${chain}" ''
              ${simnode-tests}/bin/simnode-tests --chain=${chain} \
              --base-path=/tmp/db/var/lib/composable-data/ \
              --pruning=archive \
              --execution=wasm
            '';

          mk-xcvm-contract = name:
            crane-nightly.buildPackage (common-attrs // {
              pnameSuffix = name;
              cargoBuildCommand =
                "cargo build --target wasm32-unknown-unknown --profile cosmwasm-contracts -p ${name}";
              RUSTFLAGS = "-C link-arg=-s";
            });

          subwasm = let
            src = fetchFromGitHub {
              owner = "chevdor";
              repo = "subwasm";
              rev = "4d4d789326d65fc23820f70916bd6bd6f499bd0a";
              hash = "sha256-+/yqA6lP/5qyMxZupmaYBCRtbw2MFMBSgkmnxg261P8=";
            };
          in crane-stable.buildPackage {
            name = "subwasm";
            cargoArtifacts = crane-stable.buildDepsOnly {
              inherit src;
              doCheck = false;
              cargoTestCommand = "";
            };
            inherit src;
            doCheck = false;
            cargoTestCommand = "";
            meta = { mainProgram = "subwasm"; };
          };

          subwasm-release-body = let
            subwasm-call = runtime:
              builtins.readFile (pkgs.runCommand "subwasm-info" { }
                "${subwasm}/bin/subwasm info ${runtime}/lib/runtime.optimized.wasm | tail -n+2 > $out");
          in pkgs.writeTextFile {
            name = "release.txt";
            text = ''
              ## Runtimes
              ### Dali
              ```
              ${subwasm-call dali-runtime}
              ```
              ### Picasso
              ```
              ${subwasm-call picasso-runtime}
              ```
              ### Composable
              ```
              ${subwasm-call composable-runtime}
              ```
            '';
          };
        in rec {
          packages = rec {
            inherit wasm-optimizer;
            inherit common-deps;
            inherit common-bench-deps;
            inherit common-test-deps;
            inherit dali-runtime;
            inherit picasso-runtime;
            inherit composable-runtime;
            inherit dali-bench-runtime;
            inherit picasso-bench-runtime;
            inherit composable-bench-runtime;
            inherit composable-node;
            inherit composable-node-release;
            inherit composable-bench-node;
            inherit rust-nightly;
            inherit simnode-tests;
            inherit subwasm;
            inherit subwasm-release-body;

            xcvm-contract-asset-registry =
              mk-xcvm-contract "xcvm-asset-registry";
            xcvm-contract-router = mk-xcvm-contract "xcvm-router";
            xcvm-contract-interpreter = mk-xcvm-contract "xcvm-interpreter";
            subxt =
              pkgs.callPackage ./code/utils/composable-subxt/subxt.nix { };

            subsquid-processor = let
              processor = pkgs.buildNpmPackage {
                extraNodeModulesArgs = {
                  buildInputs = [
                    pkgs.pkg-config
                    pkgs.python3
                    pkgs.nodePackages.node-gyp-build
                    pkgs.nodePackages.node-gyp
                  ];
                  extraEnvVars = { npm_config_nodedir = "${pkgs.nodejs}"; };
                };
                src = ./subsquid;
                npmBuild = "npm run build";
                preInstall = ''
                  mkdir $out
                  mv lib $out/
                '';
                dontNpmPrune = true;
              };
            in (writeShellApplication {
              name = "run-subsquid-processor";
              text = ''
                cd ${processor}
                ${nodejs}/bin/npx sqd db migrate
                ${nodejs}/bin/node lib/processor.js
              '';
            });

            runtime-tests = stdenv.mkDerivation {
              name = "runtime-tests";
              src = builtins.filterSource
                (path: type: baseNameOf path != "node_modules")
                ./code/integration-tests/runtime-tests;
              dontUnpack = true;
              installPhase = ''
                mkdir $out/
                cp -r $src/. $out/
              '';
            };

            all-directories-and-files = stdenv.mkDerivation {
              name = "all-directories-and-files";
              src =
                builtins.filterSource (path: type: baseNameOf path != ".git")
                ./.;
              dontUnpack = true;
              installPhase = ''
                mkdir $out/
                cp -r $src/. $out/
              '';
            };

            all-toml-files = all-such-files {
              inherit pkgs;
              extension = "toml";
            };

            price-feed = crane-nightly.buildPackage (common-attrs // {
              pnameSuffix = "-price-feed";
              cargoArtifacts = common-deps;
              cargoBuildCommand = "cargo build --release -p price-feed";
              meta = { mainProgram = "price-feed"; };
            });

            fmt = pkgs.writeShellApplication {
              name = "fmt-composable";

              runtimeInputs = with pkgs; [
                nixfmt
                coreutils
                rust-nightly
                taplo
                nodePackages.prettier
              ];

              text = ''
                  # .nix
                	find . -name "*.nix" -type f -print0 | xargs -0 nixfmt;

                  # .toml
                  taplo fmt

                  # .rs
                	find . -path ./code/target -prune -o -name "*.rs" -type f -print0 | xargs -0 rustfmt --edition 2021;

                  # .js .ts .tsx
                  prettier \
                    --config="./code/integration-tests/runtime-tests/.prettierrc" \
                    --write \
                    --ignore-path="./code/integration-tests/runtime-tests/.prettierignore" \
                    ./code/integration-tests/runtime-tests/
              '';
            };

            serve-book = pkgs.writeShellApplication {
              name = "serve-book";
              runtimeInputs = [ pkgs.mdbook ];
              text = "mdbook serve ./book";
            };

            docker-wipe-system =
              pkgs.writeShellScriptBin "docker-wipe-system" ''
                echo "Wiping all docker containers, images, and volumes";
                docker stop $(docker ps -q)
                docker system prune -f
                docker rmi -f $(docker images -a -q)
                docker volume prune -f
              '';

            composable-book = import ./book/default.nix {
              crane = crane-stable;
              inherit cargo stdenv;
              inherit mdbook;
            };

            # NOTE: crane can't be used because of how it vendors deps, which is incompatible with some packages in polkadot, an issue must be raised to the repo
            acala-node = pkgs.callPackage ./.nix/acala-bin.nix {
              rust-overlay = rust-nightly;
            };

            polkadot-node = pkgs.callPackage ./.nix/polkadot-bin.nix {
              inherit rust-nightly;
            };

            statemine-node = pkgs.callPackage ./.nix/statemine-bin.nix {
              inherit crane-nightly rust-nightly;
            };

            mmr-polkadot-node = pkgs.callPackage ./.nix/mmr-polkadot-bin.nix {
              inherit rust-nightly;
            };

            polkadot-launch =
              callPackage ./scripts/polkadot-launch/polkadot-launch.nix { };

            # Dali devnet
            devnet-dali = (callPackage mk-devnet {
              inherit pkgs;
              inherit (packages) polkadot-launch composable-node polkadot-node;
              chain-spec = "dali-dev";
            }).script;

            # Dali bridge devnet
            bridge-devnet-dali = (mk-bridge-devnet {
              inherit pkgs packages polkadot-launch composable-node
                polkadot-node;
            }).script;

            # Dali bridge devnet with mmr-polkadot
            bridge-mmr-devnet-dali = (mk-bridge-devnet {
              inherit pkgs packages polkadot-launch composable-node;
              polkadot-node = mmr-polkadot-node;
            }).script;

            # Picasso devnet
            devnet-picasso = (callPackage mk-devnet {
              inherit pkgs;
              inherit (packages) polkadot-launch composable-node polkadot-node;
              chain-spec = "picasso-dev";
            }).script;

            devnet-container = mk-devnet-container {
              inherit pkgs container-tools;
              containerName = "composable-devnet-container";
              devNet = packages.devnet-dali;
            };

            # Dali Bridge devnet container
            bridge-devnet-dali-container = mk-devnet-container {
              inherit pkgs container-tools;
              containerName = "composable-bridge-devnet-container";
              devNet = packages.bridge-devnet-dali;
            };

            # Dali Bridge devnet container with mmr-polkadot
            bridge-mmr-devnet-dali-container = mk-devnet-container {
              inherit pkgs container-tools;
              containerName = "composable-bridge-mmr-devnet-container";
              devNet = packages.bridge-mmr-devnet-dali;
            };

            frontend-static = mkFrontendStatic {
              subsquidEndpoint = "http://localhost:4350/graphql";
              picassoEndpoint = "ws://localhost:9988";
              kusamaEndpoint = "ws://localhost:9944";
              karuraEndpoint = "ws://localhost:9998";
            };

            frontend-static-firebase = mkFrontendStatic {
              subsquidEndpoint =
                "https://dali-subsquid.composable.finance/graphql";
              picassoEndpoint =
                "wss://dali-cluster-fe.composablefinance.ninja/";
              kusamaEndpoint = "wss://kusama-rpc.polkadot.io";
              karuraEndpoint = "wss://karura.api.onfinality.io/public-ws";
            };

            frontend-pablo-server = let PORT = 8002;
            in pkgs.writeShellApplication {
              name = "frontend-pablo-server";
              runtimeInputs = [ pkgs.miniserve ];
              text = ''
                miniserve -p ${
                  builtins.toString PORT
                } --spa --index index.html ${frontend-static}/pablo
              '';
            };

            frontend-picasso-server = let PORT = 8003;
            in pkgs.writeShellApplication {
              name = "frontend-picasso-server";
              runtimeInputs = [ pkgs.miniserve ];
              text = ''
                miniserve -p ${
                  builtins.toString PORT
                } --spa --index index.html ${frontend-static}/picasso
              '';
            };
            # TODO: inherit and provide script to run all stuff

            # devnet-container-xcvm
            # NOTE: The devcontainer is currently broken for aarch64.
            # Please use the developers devShell instead

            devcontainer = dockerTools.buildLayeredImage {
              name = "composable-devcontainer";
              fromImage = devcontainer-root-image;
              contents = [ composable-node ];
              # substituters, same as next script, but without internet access
              # ${pkgs.cachix}/bin/cachix use composable-community
              # to run root in buildImage needs qemu/kvm shell
              # non root extraCommands (in both methods) do not have permissions
              # not clear if using ENV or replace ENTRYPOINT will allow to setup
              # from nixos docker.nix - they build derivation which outputs into $out/etc/nix.conf
              # (and any other stuff like /etc/group)
              fakeRootCommands = ''
                mkdir --parents /etc/nix
                cat <<EOF >> /etc/nix/nix.conf
                sandbox = relaxed
                experimental-features = nix-command flakes
                narinfo-cache-negative-ttl = 30
                substituters = https://cache.nixos.org https://composable-community.cachix.org
                # TODO: move it separate file with flow of `cachix -> get keys -> output -> fail derivation if hash != key changed
                # // cspell: disable-next-line
                trusted-public-keys = cache.nixos.org-1:6nchdd59x431o0gwypbmraurkbj16zpmqfgspcdshjy= composable-community.cachix.org-1:GG4xJNpXJ+J97I8EyJ4qI5tRTAJ4i7h+NK2Z32I8sK8=
                EOF
              '';
              config = {
                User = "vscode";
                # TODO: expose ports and other stuff done in base here too
              };
            };

            check-dali-dev-benchmarks = run-with-benchmarks "dali-dev";
            check-picasso-dev-benchmarks = run-with-benchmarks "picasso-dev";
            check-composable-dev-benchmarks =
              run-with-benchmarks "composable-dev";

            check-picasso-integration-tests = crane-nightly.cargoBuild
              (common-attrs // {
                pname = "picasso-local-integration-tests";
                doInstallCargoArtifacts = false;
                cargoArtifacts = common-test-deps;
                cargoBuildCommand =
                  "cargo test --package local-integration-tests";
                cargoExtraArgs =
                  "--features=local-integration-tests,picasso,std --no-default-features --verbose";
              });
            check-dali-integration-tests = crane-nightly.cargoBuild
              (common-attrs // {
                pname = "dali-local-integration-tests";
                doInstallCargoArtifacts = false;
                cargoArtifacts = common-test-deps;
                cargoBuildCommand =
                  "cargo test --package local-integration-tests";
                cargoExtraArgs =
                  "--features=local-integration-tests,dali,std --no-default-features --verbose";
              });

            unit-tests = crane-nightly.cargoBuild (common-attrs // {
              pnameSuffix = "-tests";
              doInstallCargoArtifacts = false;
              cargoArtifacts = common-test-deps;
              # NOTE: do not add --features=runtime-benchmarks because it force multi ED to be 0 because of dependencies
              # NOTE: in order to run benchmarks as tests, just make `any(test, feature = "runtime-benchmarks")
              cargoBuildCommand =
                "cargo test --workspace --release --locked --verbose --exclude local-integration-tests";
            });

            cargo-llvm-cov = rustPlatform.buildRustPackage rec {
              pname = "cargo-llvm-cov";
              version = "0.3.3";
              src = fetchFromGitHub {
                owner = "andor0";
                repo = pname;
                rev = "v${version}";
                sha256 = "sha256-e2MQWOCIj0GKeyOI6OfLnXkxUWbu85eX4Smc/A6eY2w";
              };
              cargoSha256 =
                "sha256-1fxqIQr8hol2QEKz8IZfndIsSTjP2ACdnBpwyjG4UT0=";
              doCheck = false;
              meta = with lib; {
                description =
                  "Cargo subcommand to easily use LLVM source-based code coverage";
                homepage = "https://github.com/taiki-e/cargo-llvm-cov";
                license = "Apache-2.0 OR MIT";
              };
            };

            unit-tests-with-coverage = crane-nightly.cargoBuild (common-attrs
              // {
                pnameSuffix = "-tests-with-coverage";
                buildInputs = [ cargo-llvm-cov ];
                cargoArtifacts = common-deps-nightly;
                # NOTE: do not add --features=runtime-benchmarks because it force multi ED to be 0 because of dependencies
                # NOTE: in order to run benchmarks as tests, just make `any(test, feature = "runtime-benchmarks")
                cargoBuildCommand = "cargo llvm-cov";
                cargoExtraArgs =
                  "--workspace --release --locked --verbose --lcov --output-path lcov.info";
                installPhase = ''
                  mkdir -p $out/lcov
                  mv lcov.info $out/lcov
                '';
              });

            cargo-fmt-check = crane-nightly.cargoFmt (common-attrs // {
              cargoArtifacts = common-deps-nightly;
              cargoExtraArgs = "--all --check --verbose";
            });

            taplo-cli-check = stdenv.mkDerivation {
              name = "taplo-cli-check";
              dontUnpack = true;
              buildInputs = [ all-toml-files taplo-cli ];
              installPhase = ''
                mkdir $out
                cd ${all-toml-files}
                taplo check --verbose
              '';
            };

            prettier-check = stdenv.mkDerivation {
              name = "prettier-check";
              dontUnpack = true;
              buildInputs = [ nodePackages.prettier runtime-tests ];
              installPhase = ''
                mkdir $out
                prettier \
                --config="${runtime-tests}/.prettierrc" \
                --ignore-path="${runtime-tests}/.prettierignore" \
                --check \
                --loglevel=debug \
                ${runtime-tests}
              '';
            };

            nixfmt-check = stdenv.mkDerivation {
              name = "nixfmt-check";
              dontUnpack = true;

              buildInputs = [ all-directories-and-files nixfmt ];
              installPhase = ''
                mkdir $out
                nixfmt --version
                # note, really can just src with filer by .nix, no need all files
                SRC=$(find ${all-directories-and-files} -name "*.nix" -type f | tr "\n" " ")
                echo $SRC
                nixfmt --check $SRC
                exit $?
              '';
            };

            cargo-clippy-check = crane-nightly.cargoBuild (common-attrs // {
              cargoArtifacts = common-deps-nightly;
              cargoBuildCommand = "cargo clippy";
              cargoExtraArgs = "--all-targets --tests -- -D warnings";
            });

            cargo-deny-check = crane-nightly.cargoBuild (common-attrs // {
              buildInputs = [ cargo-deny ];
              cargoArtifacts = common-deps;
              cargoBuildCommand = "cargo deny";
              cargoExtraArgs =
                "--manifest-path ./parachain/frame/composable-support/Cargo.toml check ban";
            });

            cargo-udeps-check = crane-nightly.cargoBuild (common-attrs // {
              DALI_RUNTIME = "${dali-runtime}/lib/runtime.optimized.wasm";
              PICASSO_RUNTIME = "${picasso-runtime}/lib/runtime.optimized.wasm";
              COMPOSABLE_RUNTIME =
                "${composable-runtime}/lib/runtime.optimized.wasm";
              buildInputs = [ cargo-udeps expat freetype fontconfig openssl ];
              cargoArtifacts = common-deps-nightly;
              cargoBuildCommand = "cargo udeps";
              cargoExtraArgs =
                "--workspace --exclude local-integration-tests --all-features";
            });

            benchmarks-check = crane-nightly.cargoBuild (common-attrs // {
              cargoArtifacts = common-deps-nightly;
              cargoBuildCommand = "cargo check";
              cargoExtraArgs = "--benches --all --features runtime-benchmarks";
            });

            spell-check = stdenv.mkDerivation {
              name = "cspell-check";
              dontUnpack = true;
              buildInputs = [ all-directories-and-files nodePackages.cspell ];
              installPhase = ''
                mkdir $out
                echo "cspell version: $(cspell --version)"
                cd ${all-directories-and-files}
                cspell lint --config cspell.yaml --no-progress "**"
              '';
            };

            mdbook-check = stdenv.mkDerivation {
              name = "mdbook-check";
              dontUnpack = true;
              buildInputs = [ all-directories-and-files mdbook ];
              installPhase = ''
                mkdir -p $out/book
                chmod 777 $out/book
                cd ${all-directories-and-files}/book
                mdbook --version

                # `mdbook test` is most strict than `mdbook build`,
                # it catches code blocks without a language tag,
                # but it doesn't work with nix.
                TMPDIR=$out/book mdbook build --dest-dir=$out/book 2>&1 | tee $out/log
                if [ -z "$(cat $out/log | grep ERROR)" ]; then
                  true
                else
                  exit 1
                fi
              '';
            };

            hadolint-check = stdenv.mkDerivation {
              name = "hadolint-check";
              dontUnpack = true;
              buildInputs = [ all-directories-and-files hadolint ];
              installPhase = ''
                mkdir -p $out

                hadolint --version
                total_exit_code=0
                for file in $(find ${all-directories-and-files} -name "Dockerfile" -or -name "*.dockerfile"); do
                  echo "=== $file ==="
                  hadolint --config ${all-directories-and-files}/.hadolint.yaml $file || total_exit_code=$?
                  echo ""
                done
                exit $total_exit_code
              '';
            };

            kusama-picasso-karura-devnet = let
              config = (pkgs.callPackage
                ./scripts/polkadot-launch/kusama-local-picasso-dev-karura-dev.nix {
                  polkadot-bin = polkadot-node;
                  composable-bin = composable-node;
                  acala-bin = acala-node;
                }).result;
              config-file = writeTextFile {
                name = "kusama-local-picasso-dev-karura-dev.json";
                text = "${builtins.toJSON config}";
              };
            in writeShellApplication {
              name = "kusama-picasso-karura";
              text = ''
                cat ${config-file}
                ${packages.polkadot-launch}/bin/polkadot-launch ${config-file} --verbose
              '';
            };

            kusama-dali-karura-devnet = let
              config = (pkgs.callPackage
                ./scripts/polkadot-launch/kusama-local-dali-dev-karura-dev.nix {
                  polkadot-bin = polkadot-node;
                  composable-bin = composable-node;
                  acala-bin = acala-node;
                }).result;
              config-file = writeTextFile {
                name = "kusama-local-dali-dev-karura-dev.json";
                text = "${builtins.toJSON config}";
              };
            in writeShellApplication {
              name = "kusama-dali-karura";
              text = ''
                cat ${config-file}
                ${packages.polkadot-launch}/bin/polkadot-launch ${config-file} --verbose
              '';
            };

            devnet-all-dev-local = let
              config =
                (pkgs.callPackage ./scripts/polkadot-launch/all-dev-local.nix {
                  polkadot-bin = polkadot-node;
                  composable-bin = composable-node;
                  statemine-bin = statemine-node;
                  acala-bin = acala-node;
                }).result;
              config-file = writeTextFile {
                name = "all-dev-local.json";
                text = "${builtins.toJSON config}";
              };
            in writeShellApplication {
              name = "kusama-dali-karura";
              text = ''
                cat ${config-file}
                ${packages.polkadot-launch}/bin/polkadot-launch ${config-file} --verbose
              '';
            };

            junod = pkgs.callPackage ./code/xcvm/cosmos/junod.nix { };
            gex = pkgs.callPackage ./code/xcvm/cosmos/gex.nix { };
            wasmswap = pkgs.callPackage ./code/xcvm/cosmos/wasmswap.nix {
              crane = crane-nightly;
            };
            default = packages.composable-node;
          };

          devShells = rec {

            base-shell = mkShell {
              buildInputs = [ helix.packages.${pkgs.system}.default ];
              NIX_PATH = "nixpkgs=${pkgs.path}";
            };

            docs = base-shell.overrideAttrs (base: {
              buildInputs = base.buildInputs
                ++ (with packages; [ python3 nodejs mdbook ]);
            });

            developers-minimal = base-shell.overrideAttrs (base:
              common-attrs // {
                buildInputs = base.buildInputs
                  ++ (with packages; [ rust-nightly subwasm ]);
                NIX_PATH = "nixpkgs=${pkgs.path}";
              });

            developers = developers-minimal.overrideAttrs (base: {
              buildInputs = with packages;
                base.buildInputs ++ [
                  bacon
                  google-cloud-sdk
                  grub2
                  jq
                  lldb
                  llvmPackages_latest.bintools
                  llvmPackages_latest.lld
                  llvmPackages_latest.llvm
                  mdbook
                  nix-tree
                  nixpkgs-fmt
                  openssl
                  openssl.dev
                  pkg-config
                  qemu
                  rnix-lsp
                  rust-nightly
                  taplo
                  wasm-optimizer
                  xorriso
                  zlib.out
                  nix-tree
                  nixfmt
                  rnix-lsp
                  subxt
                ] ++ docs-renders;
            });

            developers-xcvm = developers.overrideAttrs (base: {
              buildInputs = with packages;
                base.buildInputs ++ [ junod gex ]
                ++ lib.lists.optional (lib.strings.hasSuffix "linux" system)
                arion;
              shellHook = ''
                echo ""
                echo ""
                echo ""
                echo "==================================================================================================="
                echo " /!\ Generating alice key, junod will abort if the key is already present (everything is fine.) /!\ "
                echo "==================================================================================================="
                echo ""
                echo ""
                echo ""
                echo "clip hire initial neck maid actor venue client foam budget lock catalog sweet steak waste crater broccoli pipe steak sister coyote moment obvious choose" | junod keys add alice --recover --keyring-backend test || true
              '';
            });

            default = developers;
          };

          devnet-specs = {
            default = import ./.nix/devnet-specs/default.nix {
              inherit pkgs;
              inherit packages;
            };

            xcvm = import ./.nix/devnet-specs/xcvm.nix {
              inherit pkgs;
              inherit packages;
            };
          };

          apps = let
            devnet-default-program =
              pkgs.composable.mkDevnetProgram "devnet-default"
              devnet-specs.default;
            devnet-xcvm-program =
              pkgs.composable.mkDevnetProgram "devnet-xcvm" devnet-specs.xcvm;
          in rec {
            devnet = {
              type = "app";
              program = "${devnet-default-program}/bin/devnet-default";
            };

            devnet-xcvm = {
              type = "app";
              program = "${devnet-xcvm-program}/bin/devnet-xcvm";
            };

            devnet-dali = {
              type = "app";
              program = "${packages.devnet-dali}/bin/run-devnet-dali-dev";
            };
            devnet-picasso = {
              type = "app";
              program = "${packages.devnet-picasso}/bin/run-devnet-picasso-dev";
            };

            devnet-kusama-picasso-karura = {
              type = "app";
              program =
                "${packages.kusama-picasso-karura-devnet}/bin/kusama-picasso-karura";
            };

            # OBSOLETE
            devnet-kusama-dali-karura =
              trace "#OBSOLETE: use ` devnet-native-all`" {
                type = "app";
                program =
                  "${packages.kusama-dali-karura-devnet}/bin/kusama-dali-karura";
              };

            devnet-native-all = trace
              "biggest native(not container) devnet with all things possible to run native" {
                type = "app";
                program =
                  "${packages.devnet-all-dev-local}/bin/kusama-dali-karura";
              };

            price-feed = {
              type = "app";
              program = "${packages.price-feed}/bin/price-feed";
            };
            composable = {
              type = "app";
              program = "${packages.composable-node}/bin/composable";
            };
            acala = {
              type = "app";
              program = "${packages.acala-node}/bin/acala";
            };
            polkadot = {
              type = "app";
              program = "${packages.polkadot-node}/bin/polkadot";
            };

            junod = {
              type = "app";
              program = "${packages.junod}/bin/junod";
            };

            # TODO: move list of chains out of here and do fold
            benchmarks-once-composable = flake-utils.lib.mkApp {
              drv = run-with-benchmarks "composable-dev";
            };
            benchmarks-once-dali =
              flake-utils.lib.mkApp { drv = run-with-benchmarks "dali-dev"; };

            benchmarks-once-picasso = flake-utils.lib.mkApp {
              drv = run-with-benchmarks "picasso-dev";
            };
            simnode-tests = {
              type = "app";
              program = "${packages.simnode-tests}/bin/simnode-tests";
            };
            simnode-tests-composable =
              flake-utils.lib.mkApp { drv = run-simnode-tests "composable"; };
            simnode-tests-picasso =
              flake-utils.lib.mkApp { drv = run-simnode-tests "picasso"; };
            simnode-tests-dali-rococo =
              flake-utils.lib.mkApp { drv = run-simnode-tests "dali-rococo"; };
            default = devnet-dali;
          };
        });
    in eachSystemOutputs // {

      overlays.default = composableOverlay;
      nixopsConfigurations = {
        default = let pkgs = nixpkgs.legacyPackages.x86_64-linux;
        in import ./.nix/devnet.nix {
          inherit nixpkgs;
          inherit gce-input;
          devnet-dali = pkgs.callPackage mk-devnet {
            inherit pkgs;
            inherit (eachSystemOutputs.packages.x86_64-linux)
              polkadot-launch composable-node polkadot-node;
            chain-spec = "dali-dev";
          };
          devnet-picasso = pkgs.callPackage mk-devnet {
            inherit pkgs;
            inherit (eachSystemOutputs.packages.x86_64-linux)
              polkadot-launch composable-node polkadot-node;
            chain-spec = "picasso-dev";
          };
          book = eachSystemOutputs.packages.x86_64-linux.composable-book;
        };
      };
      homeConfigurations = let
        mk-docker-in-docker = pkgs: [
          # TODO: this home works well in VS Devcontainer launcher as it injects low-level Dockerd
          # For manual runs need tuning to setup it (need to mount docker links to root and do they executable)
          # INFO[2022-09-06T13:14:43.437764897Z] Starting up
          # dockerd needs to be started with root privileges. To run dockerd in rootless mode as an unprivileged user, see https://docs.docker.com/go/rootless/ dockerd-rootless-setuptool.sh install
          pkgs.docker
          pkgs.docker-buildx
          pkgs.docker-compose
        ];
        mk-containers-tools-minimal = pkgs: [
          pkgs.acl
          pkgs.direnv
          pkgs.cachix
        ];
      in {

        # minimal means we do not build in composable devnets and tooling, but allow to build or nix these
        vscode-minimal.x86_64-linux =
          let pkgs = nixpkgs.legacyPackages.x86_64-linux;
          in with pkgs;
          home-manager.lib.homeManagerConfiguration {
            inherit pkgs;
            modules = [{
              home = {
                username = "vscode";
                homeDirectory = "/home/vscode";
                stateVersion = "22.05";
                packages =
                  [ eachSystemOutputs.packages.x86_64-linux.rust-nightly subxt ]
                  ++ (mk-containers-tools-minimal pkgs)
                  ++ (mk-docker-in-docker pkgs);
              };
              programs = {
                home-manager.enable = true;
                direnv = {
                  enable = true;
                  nix-direnv = { enable = true; };
                };
              };
            }];
          };

        vscode-minimal.aarch64-linux =
          let pkgs = nixpkgs.legacyPackages.aarch64-linux;
          in with pkgs;
          home-manager.lib.homeManagerConfiguration {
            inherit pkgs;
            modules = [{
              home = {
                username = "vscode";
                homeDirectory = "/home/vscode";
                stateVersion = "22.05";
                packages = [
                  eachSystemOutputs.packages.aarch64-linux.rust-nightly
                  subxt
                ] ++ (mk-containers-tools-minimal pkgs)
                  ++ (mk-docker-in-docker pkgs);
              };
              programs = {
                home-manager.enable = true;
                direnv = {
                  enable = true;
                  nix-direnv = { enable = true; };
                };
              };
            }];
          };

      };
    };
}<|MERGE_RESOLUTION|>--- conflicted
+++ resolved
@@ -112,7 +112,6 @@
           };
         };
 
-<<<<<<< HEAD
       mk-bridge-devnet =
         { pkgs, packages, polkadot-launch, composable-node, polkadot-node }:
         (pkgs.callPackage mk-devnet {
@@ -142,7 +141,9 @@
             mkdir -p /home/polkadot-launch /tmp
             chown 1000:1000 /home/polkadot-launch
             chmod 777 /tmp
-=======
+          '';
+        };
+
       all-such-files = { pkgs, extension }:
         pkgs.stdenv.mkDerivation {
           name = "all-such-files-${extension}";
@@ -154,7 +155,6 @@
           installPhase = ''
             mkdir $out/
             cp -r $src/. $out/
->>>>>>> 7d00989a
           '';
         };
 
