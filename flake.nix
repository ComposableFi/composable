--- conflicted
+++ resolved
@@ -162,11 +162,7 @@
                 customFilter = name: type:
                   (!(type == "directory"
                     && builtins.elem (baseNameOf name) dir-blacklist))
-<<<<<<< HEAD
-                  && (!(type == "file"
-=======
                   && (!(type == "regular"
->>>>>>> 71aa0cba
                     && builtins.elem (baseNameOf name) file-blacklist));
               in nix-gitignore.gitignoreFilterPure customFilter [ ./.gitignore ]
               ./.;
@@ -733,12 +729,6 @@
               };
             in {
               type = "app";
-<<<<<<< HEAD
-              program = "${pkgs.writeShellScript "arion-up" ''
-                ${pkgs.arion}/bin/arion --prebuilt-file ${devnet-xcvm} up --remove-orphans
-              ''}";
-            };
-=======
               program = "${pkgs.writeShellScript "xcvm-up" ''
                 ${pkgs.arion}/bin/arion --prebuilt-file ${devnet-xcvm} up --remove-orphans
               ''}";
@@ -881,7 +871,6 @@
                 ${pkgs.arion}/bin/arion --prebuilt-file ${subsquid-network} up --build --force-recreate -V --always-recreate-deps --remove-orphans
               ''}";
             };
->>>>>>> 71aa0cba
 
             devnet-dali = {
               type = "app";
@@ -940,7 +929,6 @@
             inherit (eachSystemOutputs.packages.x86_64-linux)
               polkadot-launch composable-node polkadot-node;
             chain-spec = "dali-dev";
-<<<<<<< HEAD
           };
           devnet-picasso = pkgs.callPackage mk-devnet {
             inherit pkgs;
@@ -948,15 +936,6 @@
               polkadot-launch composable-node polkadot-node;
             chain-spec = "picasso-dev";
           };
-=======
-          };
-          devnet-picasso = pkgs.callPackage mk-devnet {
-            inherit pkgs;
-            inherit (eachSystemOutputs.packages.x86_64-linux)
-              polkadot-launch composable-node polkadot-node;
-            chain-spec = "picasso-dev";
-          };
->>>>>>> 71aa0cba
           book = eachSystemOutputs.packages.x86_64-linux.composable-book;
         };
       };
