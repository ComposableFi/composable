{
  description = "Composable Finance";
  inputs = {
    nixpkgs.url = "github:NixOS/nixpkgs/nixos-unstable";
    nixpkgs-latest.url =
      "github:NixOS/nixpkgs/0135b7a556ee60144b143b071724fa44348a188e";
    process-compose-flake = {
      url = "github:Platonic-Systems/process-compose-flake";
    };

    flake-parts.url = "github:hercules-ci/flake-parts";
    flake-utils.url = "github:numtide/flake-utils";
    npm-buildpackage.url = "github:serokell/nix-npm-buildpackage";
    rust-overlay = {
      url = "github:oxalica/rust-overlay";
      inputs.nixpkgs.follows = "nixpkgs";
    };
    crane = {
      url = "github:ipetkov/crane";
      inputs.nixpkgs.follows = "nixpkgs";
    };
    arion-src = {
      url = "github:hercules-ci/arion";
      inputs.nixpkgs.follows = "nixpkgs";
    };
    helix.url = "github:helix-editor/helix";
    bundlers = {
      url = "github:NixOS/bundlers";
      inputs.nixpkgs.follows = "nixpkgs";
    };
    nix-std.url = "github:chessai/nix-std";
    devenv.url = "github:cachix/devenv";
    zombienet = {
      url =
        "github:dzmitry-lahoda-forks/zombienet/6d0b4cc3cca26e250f160d1979accc7e7318d347";
      inputs.nixpkgs.follows = "nixpkgs";
    };
    home-manager = {
      url = "github:nix-community/home-manager";
      inputs.nixpkgs.follows = "nixpkgs";
    };
    darwin = {
      url = "github:lnl7/nix-darwin/master";
      inputs.nixpkgs.follows = "nixpkgs";
    };
    cosmos = {
      url =
        "github:dzmitry-lahoda-forks/cosmos.nix/00fccea13af8142c7abee42b6ff75d05338d29f7";
      inputs.nixpkgs.follows = "nixpkgs";
    };
<<<<<<< HEAD
    centauri-src.flake = false;
    centauri-src.url =
      "github:ComposableFi/centauri/a2c2f11f70b856fb9cd8f60798b18fe5a2205857";
=======

    bech32cli = {
      url =
        "github:dzmitry-lahoda-forks/bech32cli/7e5bd85b131834fbde8e079bbab4d1cbc98de4e9";
      inputs.nixpkgs.follows = "nixpkgs";
    };
    centauri-src = {
      flake = false;
      url =
        "github:ComposableFi/centauri/fd0a4911d86a531513547bbcc1f98df0a276fa79";
    };
>>>>>>> df0b54e3
  };

  nixConfig = {
    extra-substituters = [
      "https://cache.nixos.org"
      "https://nix-community.cachix.org"
      "https://nixpkgs-update.cachix.org"
      "https://devenv.cachix.org"
      "https://composable-community.cachix.org"
      "https://cosmos.cachix.org"
    ];
    extra-trusted-public-keys = [
      "composable-community.cachix.org-1:GG4xJNpXJ+J97I8EyJ4qI5tRTAJ4i7h+NK2Z32I8sK8="
      "devenv.cachix.org-1:w1cLUi8dv3hnoSPGAuibQv+f9TZLr6cv/Hm9XgU50cw="
      "nix-community.cachix.org-1:mB9FSh9qf2dCimDSUo8Zy7bkq5CX+/rkCWyvRCYg3Fs="
      "nixpkgs-update.cachix.org-1:6y6Z2JdoL3APdu6/+Iy8eZX2ajf09e4EE9SnxSML1W8="
      "cache.nixos.org-1:6NCHdD59X431o0gWypbMrAURkbJ16ZPMQFGspcDShjY="
      "cosmos.cachix.org-1:T5U9yg6u2kM48qAOXHO/ayhO8IWFnv0LOhNcq0yKuR8="
    ];
  };

  outputs = inputs@{ self, nixpkgs, flake-parts, ... }:
    flake-parts.lib.mkFlake { inherit inputs; } {
      imports = [
        inputs.process-compose-flake.flakeModule
        ./code/benchmarks.nix
        ./code/common-deps.nix
        ./code/composable-nodes.nix
        ./code/integration-tests/local-integration-tests/flake-module.nix
        ./code/integration-tests/runtime-tests/runtime-tests.nix
        ./code/runtimes.nix
        ./code/services/cmc-api/cmc-api.nix
        ./code/utils/price-feed/price-feed.nix
        ./code/xcvm/flake-module.nix
        ./docs/docs.nix
        ./flake/all.nix
        ./flake/cargo-tools.nix
        ./flake/check.nix
        ./flake/darwin-configurations.nix
        ./flake/dev-shells.nix
        ./flake/devnet.nix
        ./flake/docker.nix
        ./flake/fmt.nix
        ./flake/hermes.nix
        ./flake/home-configurations.nix
        ./flake/ibc.nix
        ./flake/live.nix
        ./flake/osmosis.nix
        ./flake/cosmos.nix
        ./flake/overlays.nix
        ./flake/process-compose.nix
        ./flake/release.nix
        ./flake/subxt.nix
        ./flake/zombienet.nix
        ./inputs/AcalaNetwork/acala.nix
        ./inputs/bifrost-finance/bifrost/flake-module.nix
        ./inputs/chevdor/subwasm.nix
        ./inputs/ComposableFi/centauri/flake-module.nix
        ./inputs/CosmosContracts/juno.nix
        ./inputs/CosmWasm/flake-module.nix
        ./inputs/notional-labs/composable-centauri/flake-module.nix
        ./inputs/osmosis-labs/beaker/flake-module.nix
        ./inputs/paritytech/cumulus.nix
        ./inputs/paritytech/polkadot.nix
        ./inputs/paritytech/substrate.nix
        ./inputs/paritytech/subxt.nix
        ./inputs/paritytech/zombienet/flake-module.nix
        ./inputs/Wasmswap/wasmswap-contracts.nix
        ./inputs/wynddao/flake-module.nix
        ./tools/devnet-tools.nix
        ./tools/pkgs.nix
        ./tools/rust.nix
      ];
      systems =
        [ "x86_64-linux" "aarch64-linux" "aarch64-darwin" "x86_64-darwin" ];
    };
}<|MERGE_RESOLUTION|>--- conflicted
+++ resolved
@@ -48,11 +48,6 @@
         "github:dzmitry-lahoda-forks/cosmos.nix/00fccea13af8142c7abee42b6ff75d05338d29f7";
       inputs.nixpkgs.follows = "nixpkgs";
     };
-<<<<<<< HEAD
-    centauri-src.flake = false;
-    centauri-src.url =
-      "github:ComposableFi/centauri/a2c2f11f70b856fb9cd8f60798b18fe5a2205857";
-=======
 
     bech32cli = {
       url =
@@ -62,9 +57,8 @@
     centauri-src = {
       flake = false;
       url =
-        "github:ComposableFi/centauri/fd0a4911d86a531513547bbcc1f98df0a276fa79";
+        "github:ComposableFi/centauri/a2c2f11f70b856fb9cd8f60798b18fe5a2205857";
     };
->>>>>>> df0b54e3
   };
 
   nixConfig = {
