--- conflicted
+++ resolved
@@ -9,25 +9,6 @@
 targets = ["x86_64-unknown-linux-gnu"]
 
 [dependencies]
-<<<<<<< HEAD
-sp-consensus-aura = { git = "https://github.com/paritytech/substrate", branch = "polkadot-v0.9.11", default-features = false }
-sp-std = { git = "https://github.com/paritytech/substrate", branch = "polkadot-v0.9.11", default-features = false }
-sp-io = { git = "https://github.com/paritytech/substrate", branch = "polkadot-v0.9.11", default-features = false }
-codec = { package = "parity-scale-codec", version = "2.0.0", default-features = false, features = ["derive"] }
-executive = { package = "frame-executive", git = "https://github.com/paritytech/substrate", branch = "polkadot-v0.9.11", default-features = false }
-frame-system = { package = "frame-system", git = "https://github.com/paritytech/substrate", branch = "polkadot-v0.9.11", default-features = false }
-frame-support = { package = "frame-support", git = "https://github.com/paritytech/substrate", branch = "polkadot-v0.9.11", default-features = false }
-sp-runtime = { git = "https://github.com/paritytech/substrate", branch = "polkadot-v0.9.11", default-features = false }
-sp-core = { git = "https://github.com/paritytech/substrate", branch = "polkadot-v0.9.11", default-features = false }
-node-primitives = { git = "https://github.com/paritytech/substrate", branch = "polkadot-v0.9.11", default-features = false }
-polkadot-runtime-common = { git = "https://github.com/paritytech/polkadot", tag = "v0.9.11", default-features = false }
-polkadot-primitives = { git = "https://github.com/paritytech/polkadot", tag = "v0.9.11", default-features = false }
-
-collator-selection = { package = "pallet-collator-selection", git = "https://github.com/paritytech/cumulus", branch = "polkadot-v0.9.11", default-features = false }
-balances = { package = "pallet-balances", git = "https://github.com/paritytech/substrate", branch = "polkadot-v0.9.11", default-features = false }
-collective = { package = "pallet-collective", git = "https://github.com/paritytech/substrate", branch = "polkadot-v0.9.11", default-features = false }
-treasury = { package = "pallet-treasury", git = "https://github.com/paritytech/substrate", branch = "polkadot-v0.9.11", default-features = false }
-=======
 sp-consensus-aura = { git = "https://github.com/paritytech/substrate", branch = "polkadot-v0.9.12", default-features = false }
 sp-std = { git = "https://github.com/paritytech/substrate", branch = "polkadot-v0.9.12", default-features = false }
 sp-io = { git = "https://github.com/paritytech/substrate", branch = "polkadot-v0.9.12", default-features = false }
@@ -42,7 +23,6 @@
 balances = { package = "pallet-balances", git = "https://github.com/paritytech/substrate", branch = "polkadot-v0.9.12", default-features = false }
 collective = { package = "pallet-collective", git = "https://github.com/paritytech/substrate", branch = "polkadot-v0.9.12", default-features = false }
 treasury = { package = "pallet-treasury", git = "https://github.com/paritytech/substrate", branch = "polkadot-v0.9.12", default-features = false }
->>>>>>> 29cd704a
 
 crowdloan-bonus = { package = "pallet-crowdloan-bonus", path = '../../frame/crowdloan-bonus', default-features = false }
 primitives = { path = "../primitives", default-features = false }
@@ -50,17 +30,10 @@
 
 [dev-dependencies]
 serde = { version = "1.0.119" }
-<<<<<<< HEAD
-authorship = { package = "pallet-authorship", git = "https://github.com/paritytech/substrate", branch = "polkadot-v0.9.11", default-features = false }
-orml-traits = { git = "https://github.com/open-web3-stack/open-runtime-module-library", rev = "b89b1f98fcf0f5c341fbef1d12bfd869a2f2a9fe", default-features = false }
-orml-tokens = { git = "https://github.com/open-web3-stack/open-runtime-module-library", rev = "b89b1f98fcf0f5c341fbef1d12bfd869a2f2a9fe" }
-sudo = { package = "pallet-sudo", git = "https://github.com/paritytech/substrate", branch = "polkadot-v0.9.11", default-features = false }
-=======
 authorship = { package = "pallet-authorship", git = "https://github.com/paritytech/substrate", branch = "polkadot-v0.9.12", default-features = false }
 orml-traits = { git = "https://github.com/open-web3-stack/open-runtime-module-library", rev = "ee37b76a7a8cf159e6c41851942758746318bb84", default-features = false }
 orml-tokens = { git = "https://github.com/open-web3-stack/open-runtime-module-library", rev = "ee37b76a7a8cf159e6c41851942758746318bb84" }
 sudo = { package = "pallet-sudo", git = "https://github.com/paritytech/substrate", branch = "polkadot-v0.9.12", default-features = false }
->>>>>>> 29cd704a
 num-traits = { version = "0.2.14", default-features = false }
 
 [features]
