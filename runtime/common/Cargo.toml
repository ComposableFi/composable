--- conflicted
+++ resolved
@@ -12,64 +12,36 @@
 normal = ["prrimitives"]
 
 [dependencies]
-<<<<<<< HEAD
-sp-consensus-aura = { git = "https://github.com/paritytech/substrate", branch = "polkadot-v0.9.17", default-features = false }
-sp-std = { git = "https://github.com/paritytech/substrate", branch = "polkadot-v0.9.17", default-features = false }
-sp-io = { git = "https://github.com/paritytech/substrate", branch = "polkadot-v0.9.17", default-features = false }
-codec = { package = "parity-scale-codec", version = "2.0.0", default-features = false, features = ["derive"] }
-frame-system = { package = "frame-system", git = "https://github.com/paritytech/substrate", branch = "polkadot-v0.9.17", default-features = false }
-frame-support = { package = "frame-support", git = "https://github.com/paritytech/substrate", branch = "polkadot-v0.9.17", default-features = false }
-sp-runtime = { git = "https://github.com/paritytech/substrate", branch = "polkadot-v0.9.17", default-features = false }
-sp-core = { git = "https://github.com/paritytech/substrate", branch = "polkadot-v0.9.17", default-features = false }
-polkadot-primitives = { git = "https://github.com/paritytech/polkadot", branch = "release-v0.9.17", default-features = false }
-
-collator-selection = { package = "pallet-collator-selection", git = "https://github.com/paritytech/cumulus", branch = "polkadot-v0.9.17", default-features = false }
-balances = { package = "pallet-balances", git = "https://github.com/paritytech/substrate", branch = "polkadot-v0.9.17", default-features = false }
-collective = { package = "pallet-collective", git = "https://github.com/paritytech/substrate", branch = "polkadot-v0.9.17", default-features = false }
-treasury = { package = "pallet-treasury", git = "https://github.com/paritytech/substrate", branch = "polkadot-v0.9.17", default-features = false }
-=======
 codec = { package = "parity-scale-codec", version = "2.0.0", default-features = false, features = [
   "derive",
 ] }
-frame-support = { package = "frame-support", git = "https://github.com/paritytech/substrate", branch = "polkadot-v0.9.16", default-features = false }
-frame-system = { package = "frame-system", git = "https://github.com/paritytech/substrate", branch = "polkadot-v0.9.16", default-features = false }
-polkadot-primitives = { git = "https://github.com/paritytech/polkadot", branch = "release-v0.9.16", default-features = false }
-sp-consensus-aura = { git = "https://github.com/paritytech/substrate", branch = "polkadot-v0.9.16", default-features = false }
-sp-core = { git = "https://github.com/paritytech/substrate", branch = "polkadot-v0.9.16", default-features = false }
-sp-io = { git = "https://github.com/paritytech/substrate", branch = "polkadot-v0.9.16", default-features = false }
-sp-runtime = { git = "https://github.com/paritytech/substrate", branch = "polkadot-v0.9.16", default-features = false }
-sp-std = { git = "https://github.com/paritytech/substrate", branch = "polkadot-v0.9.16", default-features = false }
+frame-support = { package = "frame-support", git = "https://github.com/paritytech/substrate", branch = "polkadot-v0.9.17", default-features = false }
+frame-system = { package = "frame-system", git = "https://github.com/paritytech/substrate", branch = "polkadot-v0.9.17", default-features = false }
+polkadot-primitives = { git = "https://github.com/paritytech/polkadot", branch = "release-v0.9.17", default-features = false }
+sp-consensus-aura = { git = "https://github.com/paritytech/substrate", branch = "polkadot-v0.9.17", default-features = false }
+sp-core = { git = "https://github.com/paritytech/substrate", branch = "polkadot-v0.9.17", default-features = false }
+sp-io = { git = "https://github.com/paritytech/substrate", branch = "polkadot-v0.9.17", default-features = false }
+sp-runtime = { git = "https://github.com/paritytech/substrate", branch = "polkadot-v0.9.17", default-features = false }
+sp-std = { git = "https://github.com/paritytech/substrate", branch = "polkadot-v0.9.17", default-features = false }
 
-balances = { package = "pallet-balances", git = "https://github.com/paritytech/substrate", branch = "polkadot-v0.9.16", default-features = false }
-collator-selection = { package = "pallet-collator-selection", git = "https://github.com/paritytech/cumulus", branch = "polkadot-v0.9.16", default-features = false }
-collective = { package = "pallet-collective", git = "https://github.com/paritytech/substrate", branch = "polkadot-v0.9.16", default-features = false }
-treasury = { package = "pallet-treasury", git = "https://github.com/paritytech/substrate", branch = "polkadot-v0.9.16", default-features = false }
->>>>>>> 3ddc73de
+balances = { package = "pallet-balances", git = "https://github.com/paritytech/substrate", branch = "polkadot-v0.9.17", default-features = false }
+collator-selection = { package = "pallet-collator-selection", git = "https://github.com/paritytech/cumulus", branch = "polkadot-v0.9.17", default-features = false }
+collective = { package = "pallet-collective", git = "https://github.com/paritytech/substrate", branch = "polkadot-v0.9.17", default-features = false }
+treasury = { package = "pallet-treasury", git = "https://github.com/paritytech/substrate", branch = "polkadot-v0.9.17", default-features = false }
 
 composable-traits = { path = "../../frame/composable-traits", default-features = false }
 num-traits = { version = "0.2.14", default-features = false }
-<<<<<<< HEAD
-orml-traits = { git = "https://github.com/open-web3-stack/open-runtime-module-library", rev = "aac79b3b31953381669a2ffa9b3e9bfe48e87f38", default-features = false }
-composable-traits = { path = "../../frame/composable-traits" , default-features = false}
-
-[dev-dependencies]
-serde = { version = "1.0.130" }
-authorship = { package = "pallet-authorship", git = "https://github.com/paritytech/substrate", branch = "polkadot-v0.9.17", default-features = false }
-orml-tokens = { git = "https://github.com/open-web3-stack/open-runtime-module-library", rev = "aac79b3b31953381669a2ffa9b3e9bfe48e87f38", default-features = false }
-sudo = { package = "pallet-sudo", git = "https://github.com/paritytech/substrate", branch = "polkadot-v0.9.17", default-features = false }
-=======
-orml-traits = { git = "https://github.com/open-web3-stack/open-runtime-module-library", rev = "2b1c9fb367ccb8e13601b2da43d1c5d9737b93c6", default-features = false }
+orml-traits = { git = "https://github.com/open-web3-stack/open-runtime-module-library", rev = "9e041dc9d213f843b18b3008f32f3acabb287dcb", default-features = false }
 primitives = { path = "../primitives", default-features = false }
 scale-info = { version = "1.0", default-features = false, features = [
   "derive",
 ] }
 
 [dev-dependencies]
-authorship = { package = "pallet-authorship", git = "https://github.com/paritytech/substrate", branch = "polkadot-v0.9.16", default-features = false }
-orml-tokens = { git = "https://github.com/open-web3-stack/open-runtime-module-library", rev = "2b1c9fb367ccb8e13601b2da43d1c5d9737b93c6", default-features = false }
+authorship = { package = "pallet-authorship", git = "https://github.com/paritytech/substrate", branch = "polkadot-v0.9.17", default-features = false }
+orml-tokens = { git = "https://github.com/open-web3-stack/open-runtime-module-library", rev = "9e041dc9d213f843b18b3008f32f3acabb287dcb", default-features = false }
 serde = { version = "1.0.130" }
-sudo = { package = "pallet-sudo", git = "https://github.com/paritytech/substrate", branch = "polkadot-v0.9.16", default-features = false }
->>>>>>> 3ddc73de
+sudo = { package = "pallet-sudo", git = "https://github.com/paritytech/substrate", branch = "polkadot-v0.9.17", default-features = false }
 
 [features]
 default = ["std"]
