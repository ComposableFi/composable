--- conflicted
+++ resolved
@@ -32,15 +32,11 @@
 composable-traits = { path = "../../frame/composable-traits", default-features = false }
 num-traits = { version = "0.2.14", default-features = false }
 orml-traits = { git = "https://github.com/open-web3-stack/open-runtime-module-library", rev = "2b1c9fb367ccb8e13601b2da43d1c5d9737b93c6", default-features = false }
-<<<<<<< HEAD
-composable-traits = { path = "../../frame/composable-traits", default-features = false}
 lending = { package = "pallet-lending", path = "../../frame/lending", default-features = false}
-=======
 primitives = { path = "../primitives", default-features = false }
 scale-info = { version = "1.0", default-features = false, features = [
   "derive",
 ] }
->>>>>>> dc2e871f
 
 [dev-dependencies]
 authorship = { package = "pallet-authorship", git = "https://github.com/paritytech/substrate", branch = "polkadot-v0.9.16", default-features = false }
