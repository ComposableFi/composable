--- conflicted
+++ resolved
@@ -37,13 +37,8 @@
 
 composable-support = { path = "../../frame/composable-support", default-features = false }
 composable-traits = { path = "../../frame/composable-traits", default-features = false }
-<<<<<<< HEAD
-num-traits = { version = "0.2.15", default-features = false }
-orml-traits = { git = "https://github.com/open-web3-stack/open-runtime-module-library", rev = "e65be8747f4c5245721d281c93746fa17a06f924", default-features = false }
-=======
 num-traits = { version = "0.2.14", default-features = false }
 orml-traits = { git = "https://github.com/open-web3-stack/open-runtime-module-library", rev = "f709ed62262435b3ad80482d309e3575625d1e5b", default-features = false }
->>>>>>> 8f641a96
 primitives = { path = "../primitives", default-features = false }
 scale-info = { version = "2.1.1", default-features = false, features = [
   "derive",
