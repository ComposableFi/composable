--- conflicted
+++ resolved
@@ -55,11 +55,7 @@
 };
 
 use codec::Encode;
-<<<<<<< HEAD
-use frame_support::traits::EqualPrivilegeOnly;
-=======
 use frame_support::traits::{EqualPrivilegeOnly, OnRuntimeUpgrade};
->>>>>>> 5cfafdcf
 use frame_system as system;
 #[cfg(any(feature = "std", test))]
 pub use sp_runtime::BuildStorage;
@@ -884,17 +880,10 @@
 	#[cfg(feature = "runtime-benchmarks")]
 	impl frame_benchmarking::Benchmark<Block> for Runtime {
 		fn benchmark_metadata(extra: bool) -> (
-<<<<<<< HEAD
-			Vec<benchmarking::BenchmarkList>,
-			Vec<frame_support::traits::StorageInfo>,
-		) {
-			use benchmarking::{list_benchmark, Benchmarking, BenchmarkList};
-=======
 			Vec<frame_benchmarking::BenchmarkList>,
 			Vec<frame_support::traits::StorageInfo>,
 		) {
 			use frame_benchmarking::{list_benchmark, Benchmarking, BenchmarkList};
->>>>>>> 5cfafdcf
 			use frame_support::traits::StorageInfoTrait;
 			use system_benchmarking::Pallet as SystemBench;
 			use session_benchmarking::Pallet as SessionBench;
