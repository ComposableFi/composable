//! CurrencyId implementation
use codec::{CompactAs, Decode, Encode, MaxEncodedLen};
use composable_traits::{assets::Asset, currency::Exponent};
use core::{fmt::Display, ops::Div, str::FromStr};
use scale_info::TypeInfo;
use sp_runtime::{
	sp_std::{ops::Deref, vec, vec::Vec},
	RuntimeDebug,
};

#[cfg(feature = "std")]
use serde::{Deserialize, Serialize};
<<<<<<< HEAD
use sp_runtime::sp_std::ops::Deref;
use sp_std::{vec, vec::Vec};
=======
>>>>>>> 008131f0
/// Trait used to write generalized code over well know currencies
/// We use const to allow for match on these
/// Allows to have reuse of code amids runtime and cross relay transfers in future.
// TODO: split CurrencyId for runtimes - one for DOT and one for KSM
pub trait WellKnownCurrency {
	// works well with patterns unlike impl trait `associated consts cannot be referenced in
	// patterns`
	const NATIVE: Self;
	/// usually we expect running with relay,
	/// but if  not, than degenerative case would be this equal to `NATIVE`
	const RELAY_NATIVE: Self;
}

#[derive(
	Encode,
	Decode,
	MaxEncodedLen,
	Eq,
	PartialEq,
	Copy,
	Clone,
	RuntimeDebug,
	PartialOrd,
	Ord,
	TypeInfo,
	CompactAs,
)]
#[cfg_attr(feature = "std", derive(Serialize, Deserialize))]
#[repr(transparent)]
pub struct CurrencyId(pub u128);

impl FromStr for CurrencyId {
	type Err = ();
	fn from_str(s: &str) -> Result<Self, Self::Err> {
		u128::from_str(s).map(CurrencyId).map_err(|_| ())
	}
}

impl Display for CurrencyId {
	fn fmt(&self, f: &mut core::fmt::Formatter<'_>) -> core::fmt::Result {
		let CurrencyId(id) = self;
		write!(f, "{}", id)
	}
}

impl WellKnownCurrency for CurrencyId {
	const NATIVE: CurrencyId = CurrencyId::PICA;
	const RELAY_NATIVE: CurrencyId = CurrencyId::KSM;
}

impl CurrencyId {
	// NOTE: Make sure to update list_assets when adding or removing assets
	pub const INVALID: CurrencyId = CurrencyId(0);
	/// Runtime native token Kusama
	pub const PICA: CurrencyId = CurrencyId(1);
	/// Runtime native token Polkadot
	pub const LAYR: CurrencyId = CurrencyId(2);
	pub const CROWD_LOAN: CurrencyId = CurrencyId(3);

	/// Kusama native token
	pub const KSM: CurrencyId = CurrencyId(4);

	/// Karura stable coin(Karura Dollar), not native.
	#[allow(non_upper_case_globals)]
	pub const kUSD: CurrencyId = CurrencyId(129);

	#[inline(always)]
	pub const fn decimals() -> Exponent {
		12
	}

	pub fn unit<T: From<u64>>() -> T {
		T::from(10_u64.pow(Self::decimals()))
	}

	pub fn milli<T: From<u64> + Div<Output = T>>() -> T {
		Self::unit::<T>() / T::from(1000_u64)
	}

	pub fn list_assets() -> Vec<Asset> {
		vec![
			Asset { id: CurrencyId::PICA.0 as u64, name: b"PICA".to_vec() },
			Asset { id: CurrencyId::LAYR.0 as u64, name: b"LAYR".to_vec() },
			Asset { id: CurrencyId::CROWD_LOAN.0 as u64, name: b"CROWD_LOAN".to_vec() },
			Asset { id: CurrencyId::KSM.0 as u64, name: b"KSM".to_vec() },
			Asset { id: CurrencyId::kUSD.0 as u64, name: b"kUSD".to_vec() },
		]
	}
}

impl Default for CurrencyId {
	#[inline]
	fn default() -> Self {
		CurrencyId::INVALID
	}
}

impl Deref for CurrencyId {
	type Target = u128;

	#[inline]
	fn deref(&self) -> &Self::Target {
		&self.0
	}
}

impl From<CurrencyId> for u128 {
	#[inline]
	fn from(id: CurrencyId) -> Self {
		id.0
	}
}

impl From<u128> for CurrencyId {
	#[inline]
	fn from(raw: u128) -> Self {
		CurrencyId(raw)
	}
}

/// maps id to junction generic key,
/// unfortunately it is the best way to encode currency id as of now in XCM
#[cfg(feature = "develop")]
impl From<CurrencyId> for xcm::latest::Junction {
	fn from(this: CurrencyId) -> Self {
		xcm::latest::Junction::GeneralKey(this.encode())
	}
}

mod ops {
	use super::CurrencyId;
	use core::ops::{Add, Mul};
	use sp_runtime::traits::{Bounded, CheckedAdd, CheckedMul, One, Saturating, Zero};

	impl Add for CurrencyId {
		type Output = Self;

		fn add(self, rhs: Self) -> Self::Output {
			CurrencyId(self.0.add(rhs.0))
		}
	}

	impl Mul for CurrencyId {
		type Output = CurrencyId;

		fn mul(self, rhs: Self) -> Self::Output {
			CurrencyId(self.0.mul(rhs.0))
		}
	}

	impl CheckedAdd for CurrencyId {
		fn checked_add(&self, v: &Self) -> Option<Self> {
			Some(CurrencyId(self.0.checked_add(v.0)?))
		}
	}

	impl CheckedMul for CurrencyId {
		fn checked_mul(&self, v: &Self) -> Option<Self> {
			Some(CurrencyId(self.0.checked_mul(v.0)?))
		}
	}

	impl Zero for CurrencyId {
		fn zero() -> Self {
			CurrencyId(0)
		}

		fn is_zero(&self) -> bool {
			self.0.is_zero()
		}
	}

	impl One for CurrencyId {
		fn one() -> Self {
			CurrencyId(u128::one())
		}
	}

	impl Bounded for CurrencyId {
		fn min_value() -> Self {
			CurrencyId(u128::min_value())
		}

		fn max_value() -> Self {
			CurrencyId(u128::max_value())
		}
	}

	impl Saturating for CurrencyId {
		fn saturating_add(self, rhs: Self) -> Self {
			self.0.saturating_add(rhs.0).into()
		}

		fn saturating_sub(self, rhs: Self) -> Self {
			<u128 as Saturating>::saturating_sub(self.0, rhs.0).into()
		}

		fn saturating_mul(self, rhs: Self) -> Self {
			<u128 as Saturating>::saturating_mul(self.0, rhs.0).into()
		}

		fn saturating_pow(self, exp: usize) -> Self {
			<u128 as Saturating>::saturating_pow(self.0, exp).into()
		}
	}
}<|MERGE_RESOLUTION|>--- conflicted
+++ resolved
@@ -10,11 +10,6 @@
 
 #[cfg(feature = "std")]
 use serde::{Deserialize, Serialize};
-<<<<<<< HEAD
-use sp_runtime::sp_std::ops::Deref;
-use sp_std::{vec, vec::Vec};
-=======
->>>>>>> 008131f0
 /// Trait used to write generalized code over well know currencies
 /// We use const to allow for match on these
 /// Allows to have reuse of code amids runtime and cross relay transfers in future.
