[package]
authors = ["Composable Developers <admin@composable.finance>"]
edition = "2021"
name = "primitives"
version = "0.1.0"

[package.metadata.docs.rs]
targets = ["x86_64-unknown-linux-gnu"]

[dependencies]
codec = {package = "parity-scale-codec", version = "3.0.0", default-features = false, features = [
  "derive",
]}
composable-support = {path = "../../frame/composable-support", default-features = false}
composable-traits = {path = "../../frame/composable-traits", default-features = false}
scale-info = {version = "2.1.1", default-features = false, features = [
  "derive",
]}
serde = {version = '1.0.136', optional = true, features = ['derive']}
<<<<<<< HEAD
sp-runtime = {git = "https://github.com/paritytech/substrate", default-features = false, branch = "polkadot-v0.9.19"}
xcm = {git = "https://github.com/paritytech/polkadot", default-features = false, optional = true, branch = "release-v0.9.19"}
=======
sp-runtime = {git = "https://github.com/paritytech/substrate", default-features = false, branch = "polkadot-v0.9.22"}
xcm = {git = "https://github.com/paritytech/polkadot", default-features = false, optional = true, branch = "release-v0.9.22"}
>>>>>>> ef99fbba

[features]
default = ["std"]
develop = ["xcm"]
std = [
  "serde",
  "codec/std",
  "sp-runtime/std",
  "composable-traits/std",
  "composable-support/std",
  "scale-info/std",
]<|MERGE_RESOLUTION|>--- conflicted
+++ resolved
@@ -17,13 +17,8 @@
   "derive",
 ]}
 serde = {version = '1.0.136', optional = true, features = ['derive']}
-<<<<<<< HEAD
-sp-runtime = {git = "https://github.com/paritytech/substrate", default-features = false, branch = "polkadot-v0.9.19"}
-xcm = {git = "https://github.com/paritytech/polkadot", default-features = false, optional = true, branch = "release-v0.9.19"}
-=======
 sp-runtime = {git = "https://github.com/paritytech/substrate", default-features = false, branch = "polkadot-v0.9.22"}
 xcm = {git = "https://github.com/paritytech/polkadot", default-features = false, optional = true, branch = "release-v0.9.22"}
->>>>>>> ef99fbba
 
 [features]
 default = ["std"]
