[package]
authors = ["Composable Developers <admin@composable.finance>"]
edition = "2021"
name = "primitives"
version = "0.1.0"


[package.metadata.docs.rs]
targets = ["x86_64-unknown-linux-gnu"]

[dependencies]
codec = { package = "parity-scale-codec", version = "2.0.0", default-features = false, features = [
  "derive",
] }
composable-support = { path = "../../frame/composable-support", default-features = false }
composable-traits = { path = "../../frame/composable-traits", default-features = false }
scale-info = { version = "1.0", default-features = false, features = [
  "derive",
] }
serde = { version = '1.0.130', features = ['derive'], optional = true }
<<<<<<< HEAD
sp-runtime = { git = "https://github.com/paritytech/substrate", branch = "polkadot-v0.9.17", default-features = false }
composable-traits = {  path = "../../frame/composable-traits", default-features = false }
composable-support = {  path = "../../frame/composable-support", default-features = false }
scale-info = { version = "1.0", default-features = false, features = ["derive"] }
xcm = { git = "https://github.com/paritytech/polkadot", branch = "release-v0.9.17", default-features = false, optional = true}
=======
sp-runtime = { git = "https://github.com/paritytech/substrate", branch = "polkadot-v0.9.16", default-features = false }
xcm = { git = "https://github.com/paritytech/polkadot", branch = "release-v0.9.16", default-features = false, optional = true }
>>>>>>> 3ddc73de


[features]
default = ["std"]
develop = ["xcm"]
std = [
  "serde",
  "codec/std",
  "sp-runtime/std",
  "composable-traits/std",
  "composable-support/std",
  "scale-info/std",
]<|MERGE_RESOLUTION|>--- conflicted
+++ resolved
@@ -18,16 +18,8 @@
   "derive",
 ] }
 serde = { version = '1.0.130', features = ['derive'], optional = true }
-<<<<<<< HEAD
 sp-runtime = { git = "https://github.com/paritytech/substrate", branch = "polkadot-v0.9.17", default-features = false }
-composable-traits = {  path = "../../frame/composable-traits", default-features = false }
-composable-support = {  path = "../../frame/composable-support", default-features = false }
-scale-info = { version = "1.0", default-features = false, features = ["derive"] }
-xcm = { git = "https://github.com/paritytech/polkadot", branch = "release-v0.9.17", default-features = false, optional = true}
-=======
-sp-runtime = { git = "https://github.com/paritytech/substrate", branch = "polkadot-v0.9.16", default-features = false }
-xcm = { git = "https://github.com/paritytech/polkadot", branch = "release-v0.9.16", default-features = false, optional = true }
->>>>>>> 3ddc73de
+xcm = { git = "https://github.com/paritytech/polkadot", branch = "release-v0.9.17", default-features = false, optional = true }
 
 
 [features]
