#![cfg_attr(not(feature = "std"), no_std)]
// `construct_runtime!` does a lot of recursion and requires us to increase the limit to 256.
#![recursion_limit = "256"]

// Make the WASM binary available.
#[cfg(feature = "std")]
include!(concat!(env!("OUT_DIR"), "/wasm_binary.rs"));

mod weights;
use common::{
	impls::DealWithFees, AccountId, AccountIndex, Amount, AuraId, Balance, BlockNumber,
	CouncilInstance, EnsureRootOrHalfCouncil, Hash, Signature, AVERAGE_ON_INITIALIZE_RATIO, DAYS,
	HOURS, MAXIMUM_BLOCK_WEIGHT, MILLI_PICA, NORMAL_DISPATCH_RATIO, PICA, SLOT_DURATION,
};
use liquidations::DeFiComposablePallet;
use loans::DeFiComposableConfig;
use orml_traits::parameter_type_with_key;
use primitives::currency::CurrencyId;
use sp_api::impl_runtime_apis;
use sp_core::{crypto::KeyTypeId, OpaqueMetadata};
use sp_runtime::{
	create_runtime_str, generic, impl_opaque_keys,
	traits::{AccountIdLookup, BlakeTwo256, Block as BlockT, ConvertInto, Zero},
	transaction_validity::{TransactionSource, TransactionValidity},
	ApplyExtrinsicResult,
};

use composable_traits::{dex::Orderbook, loans};
use sp_std::prelude::*;
#[cfg(feature = "std")]
use sp_version::NativeVersion;
use sp_version::RuntimeVersion;

use sp_runtime::traits::AccountIdConversion;

// A few exports that help ease life for downstream crates.
pub use support::{
	construct_runtime, match_type, parameter_types,
	traits::{Contains, Everything, KeyOwnerProofSystem, Randomness, StorageInfo},
	weights::{
		constants::{BlockExecutionWeight, ExtrinsicBaseWeight, RocksDbWeight, WEIGHT_PER_SECOND},
		DispatchClass, IdentityFee, Weight, WeightToFeeCoefficient, WeightToFeeCoefficients,
		WeightToFeePolynomial,
	},
	PalletId, StorageValue,
};

use codec::Encode;
use frame_system as system;
use pallet_xcm::XcmPassthrough;
use polkadot_parachain::primitives::Sibling;
#[cfg(any(feature = "std", test))]
pub use sp_runtime::BuildStorage;
pub use sp_runtime::{FixedPointNumber, Perbill, Permill, Perquintill};
use system::{
	limits::{BlockLength, BlockWeights},
	EnsureRoot,
};
use transaction_payment::{Multiplier, TargetedFeeAdjustment};
use xcm::latest::prelude::*;
use xcm_builder::{
	AccountId32Aliases, AllowTopLevelPaidExecutionFrom, AllowUnpaidExecutionFrom, EnsureXcmOrigin,
	FixedWeightBounds, LocationInverter, NativeAsset, ParentAsSuperuser, ParentIsDefault,
	RelayChainAsNative, SiblingParachainAsNative, SiblingParachainConvertsVia,
	SignedAccountId32AsNative, SignedToAccountId32, SovereignSignedViaLocation, TakeWeightCredit,
};
use xcm_executor::XcmExecutor;

/// Opaque types. These are used by the CLI to instantiate machinery that don't need to know
/// the specifics of the runtime. They can then be made to be agnostic over specific formats
/// of data like extrinsics, allowing for them to continue syncing the network through upgrades
/// to even the core data structures.
pub mod opaque {
	use super::*;

	pub use sp_runtime::OpaqueExtrinsic as UncheckedExtrinsic;

	/// Opaque block header type.
	pub type Header = generic::Header<BlockNumber, BlakeTwo256>;
	/// Opaque block type.
	pub type Block = generic::Block<Header, UncheckedExtrinsic>;
	/// Opaque block identifier type.
	pub type BlockId = generic::BlockId<Block>;

	impl_opaque_keys! {
		pub struct SessionKeys {
			pub aura: Aura,
		}
	}
}

// To learn more about runtime versioning and what each of the following value means:
//   https://substrate.dev/docs/en/knowledgebase/runtime/upgrades#runtime-versioning
#[sp_version::runtime_version]
pub const VERSION: RuntimeVersion = RuntimeVersion {
	spec_name: create_runtime_str!("picasso"),
	impl_name: create_runtime_str!("picasso"),
	authoring_version: 1,
	// The version of the runtime specification. A full node will not attempt to use its native
	//   runtime in substitute for the on-chain Wasm runtime unless all of `spec_name`,
	//   `spec_version`, and `authoring_version` are the same between Wasm and native.
	// This value is set to 100 to notify Polkadot-JS App (https://polkadot.js.org/apps) to use
	//   the compatible custom types.
	spec_version: 100,
	impl_version: 1,
	apis: RUNTIME_API_VERSIONS,
	transaction_version: 1,
};

/// The version information used to identify this runtime when compiled natively.
#[cfg(feature = "std")]
pub fn native_version() -> NativeVersion {
	NativeVersion { runtime_version: VERSION, can_author_with: Default::default() }
}

parameter_types! {
	pub const BlockHashCount: BlockNumber = 250;
	pub const Version: RuntimeVersion = VERSION;
	pub RuntimeBlockLength: BlockLength =
		BlockLength::max_with_normal_ratio(5 * 1024 * 1024, NORMAL_DISPATCH_RATIO);
	pub RuntimeBlockWeights: BlockWeights = BlockWeights::builder()
		.base_block(BlockExecutionWeight::get())
		.for_class(DispatchClass::all(), |weights| {
			weights.base_extrinsic = ExtrinsicBaseWeight::get();
		})
		.for_class(DispatchClass::Normal, |weights| {
			weights.max_total = Some(NORMAL_DISPATCH_RATIO * MAXIMUM_BLOCK_WEIGHT);
		})
		.for_class(DispatchClass::Operational, |weights| {
			weights.max_total = Some(MAXIMUM_BLOCK_WEIGHT);
			// Operational transactions have some extra reserved space, so that they
			// are included even if block reached `MAXIMUM_BLOCK_WEIGHT`.
			weights.reserved = Some(
				MAXIMUM_BLOCK_WEIGHT - NORMAL_DISPATCH_RATIO * MAXIMUM_BLOCK_WEIGHT
			);
		})
		.avg_block_initialization(AVERAGE_ON_INITIALIZE_RATIO)
		.build_or_panic();

	pub const SS58Prefix: u8 = 49;
}

// Configure FRAME pallets to include in runtime.

impl system::Config for Runtime {
	/// The basic call filter to use in dispatchable.
	type BaseCallFilter = BaseCallFilter;
	/// Block & extrinsics weights: base values and limits.
	type BlockWeights = RuntimeBlockWeights;
	/// The maximum length of a block (in bytes).
	type BlockLength = RuntimeBlockLength;
	/// The identifier used to distinguish between accounts.
	type AccountId = AccountId;
	/// The aggregated dispatch type that is available for extrinsics.
	type Call = Call;
	/// The lookup mechanism to get account ID from whatever is passed in dispatchers.
	type Lookup = AccountIdLookup<AccountId, AccountIndex>;
	/// The index type for storing how many extrinsics an account has signed.
	type Index = AccountIndex;
	/// The index type for blocks.
	type BlockNumber = BlockNumber;
	/// The type for hashing blocks and tries.
	type Hash = Hash;
	/// The hashing algorithm used.
	type Hashing = BlakeTwo256;
	/// The header type.
	type Header = generic::Header<BlockNumber, BlakeTwo256>;
	/// The ubiquitous event type.
	type Event = Event;
	/// The ubiquitous origin type.
	type Origin = Origin;
	/// Maximum number of block number to block hash mappings to keep (oldest pruned first).
	type BlockHashCount = BlockHashCount;
	/// The weight of database operations that the runtime can invoke.
	type DbWeight = RocksDbWeight;
	/// Version of the runtime.
	type Version = Version;
	/// The data to be stored in an account.
	type AccountData = balances::AccountData<Balance>;

	/// Converts a module to the index of the module in `construct_runtime!`.
	///
	/// This type is being generated by `construct_runtime!`.
	type PalletInfo = PalletInfo;
	/// What to do if a new account is created.
	type OnNewAccount = ();
	/// What to do if an account is fully reaped from the system.
	type OnKilledAccount = ();
	/// Weight information for the extrinsics of this pallet.
	type SystemWeightInfo = weights::frame_system::WeightInfo<Runtime>;
	/// This is used as an identifier of the chain. 42 is the generic substrate prefix.
	type SS58Prefix = SS58Prefix;
	/// The action to take on a Runtime Upgrade. Used not default since we're a parachain.
	type OnSetCode = cumulus_pallet_parachain_system::ParachainSetCode<Self>;
}

impl randomness_collective_flip::Config for Runtime {}

parameter_types! {
	pub const MaxAuthorities: u32 = 1_000;
}

impl aura::Config for Runtime {
	type AuthorityId = AuraId;
	type DisabledValidators = ();
	type MaxAuthorities = ();
}

impl cumulus_pallet_aura_ext::Config for Runtime {}

parameter_types! {
	pub const MinimumPeriod: u64 = SLOT_DURATION / 2;
}

impl timestamp::Config for Runtime {
	/// A timestamp: milliseconds since the Unix epoch.
	type Moment = u64;
	type OnTimestampSet = Aura;
	type MinimumPeriod = MinimumPeriod;
	type WeightInfo = weights::timestamp::WeightInfo<Runtime>;
}

/// minimum account balance is given as 0.1 PICA ~ 100 MILLI_PICA
pub const EXISTENTIAL_DEPOSIT: Balance = 100 * MILLI_PICA;

parameter_types! {
	pub const ExistentialDeposit: Balance = EXISTENTIAL_DEPOSIT;
	pub const MaxLocks: u32 = 50;
}

impl balances::Config for Runtime {
	type MaxLocks = MaxLocks;
	type MaxReserves = ();
	type ReserveIdentifier = [u8; 8];
	/// The type for recording an account's balance.
	type Balance = Balance;
	/// The ubiquitous event type.
	type Event = Event;
	type DustRemoval = Treasury;
	type ExistentialDeposit = ExistentialDeposit;
	type AccountStore = System;
	type WeightInfo = weights::balances::WeightInfo<Runtime>;
}

parameter_types! {
	/// 1 milli-pica/byte should be fine
	pub const TransactionByteFee: Balance = MILLI_PICA;

	// The portion of the `NORMAL_DISPATCH_RATIO` that we adjust the fees with. Blocks filled less
	/// than this will decrease the weight and more will increase.
	pub const TargetBlockFullness: Perquintill = Perquintill::from_percent(25);
	/// The adjustment variable of the runtime. Higher values will cause `TargetBlockFullness` to
	/// change the fees more rapidly. This low value causes changes to occur slowly over time.
	pub AdjustmentVariable: Multiplier = Multiplier::saturating_from_rational(3, 100_000);
	/// Minimum amount of the multiplier. This value cannot be too low. A test case should ensure
	/// that combined with `AdjustmentVariable`, we can recover from the minimum.
	/// See `multiplier_can_grow_from_zero` in integration_tests.rs.
	/// This value is currently only used by pallet-transaction-payment as an assertion that the
	/// next multiplier is always > min value.
	pub MinimumMultiplier: Multiplier = Multiplier::saturating_from_rational(1, 1_000_000u128);
	pub const OperationalFeeMultiplier: u8 = 5;
}

pub struct WeightToFee;
impl WeightToFeePolynomial for WeightToFee {
	type Balance = Balance;
	fn polynomial() -> WeightToFeeCoefficients<Self::Balance> {
		let p = MILLI_PICA;
		let q = 10 * Balance::from(ExtrinsicBaseWeight::get());
		smallvec::smallvec![WeightToFeeCoefficient {
			degree: 1,
			negative: false,
			coeff_frac: Perbill::from_rational(p % q, q),
			coeff_integer: p / q,
		}]
	}
}

impl transaction_payment::Config for Runtime {
	type OnChargeTransaction =
		transaction_payment::CurrencyAdapter<Balances, DealWithFees<Runtime>>;
	type TransactionByteFee = TransactionByteFee;
	type WeightToFee = WeightToFee;
	type FeeMultiplierUpdate =
		TargetedFeeAdjustment<Self, TargetBlockFullness, AdjustmentVariable, MinimumMultiplier>;
	type OperationalFeeMultiplier = OperationalFeeMultiplier;
}

impl sudo::Config for Runtime {
	type Event = Event;
	type Call = Call;
}

parameter_types! {
	/// Index deposit requires a 100 PICA
	pub const IndexDeposit: Balance = 100 * PICA;
}

impl indices::Config for Runtime {
	type Event = Event;
	type AccountIndex = AccountIndex;
	type Currency = Assets;
	type Deposit = IndexDeposit;
	type WeightInfo = weights::indices::WeightInfo<Runtime>;
}

pub type SignedPayload = generic::SignedPayload<Call, SignedExtra>;

impl<LocalCall> system::offchain::CreateSignedTransaction<LocalCall> for Runtime
where
	Call: From<LocalCall>,
{
	fn create_transaction<C: system::offchain::AppCrypto<Self::Public, Self::Signature>>(
		call: Call,
		public: <Signature as sp_runtime::traits::Verify>::Signer,
		account: AccountId,
		nonce: AccountIndex,
	) -> Option<(Call, <UncheckedExtrinsic as sp_runtime::traits::Extrinsic>::SignaturePayload)> {
		use sp_runtime::{
			generic::{Era, SignedPayload},
			traits::StaticLookup,
			SaturatedConversion,
		};
		let tip = 0;
		// take the biggest period possible.
		let period =
			BlockHashCount::get().checked_next_power_of_two().map(|c| c / 2).unwrap_or(2) as u64;
		let current_block = System::block_number()
			.saturated_into::<u64>()
			// The `System::block_number` is initialized with `n+1`,
			// so the actual block number is `n`.
			.saturating_sub(1);
		let era = Era::mortal(period, current_block);
		let extra = (
			system::CheckSpecVersion::<Runtime>::new(),
			system::CheckTxVersion::<Runtime>::new(),
			system::CheckGenesis::<Runtime>::new(),
			system::CheckEra::<Runtime>::from(era),
			system::CheckNonce::<Runtime>::from(nonce),
			system::CheckWeight::<Runtime>::new(),
			transaction_payment::ChargeTransactionPayment::<Runtime>::from(tip),
		);
		let raw_payload = SignedPayload::new(call, extra)
			.map_err(|_e| {
				// log::warn!("Unable to create signed payload: {:?}", e);
			})
			.ok()?;
		let signature = raw_payload.using_encoded(|payload| C::sign(payload, public))?;
		let address = AccountIdLookup::unlookup(account);
		let (call, extra, _) = raw_payload.deconstruct();
		Some((call, (address, signature, extra)))
	}
}

impl system::offchain::SigningTypes for Runtime {
	type Public = <Signature as sp_runtime::traits::Verify>::Signer;
	type Signature = Signature;
}

impl<C> system::offchain::SendTransactionTypes<C> for Runtime
where
	Call: From<C>,
{
	type OverarchingCall = Call;
	type Extrinsic = UncheckedExtrinsic;
}

//TODO set
parameter_types! {
	pub const StakeLock: BlockNumber = 50;
	pub const StalePrice: BlockNumber = 5;

	/// TODO: discuss with omar/cosmin
	pub const MinStake: Balance = 1000 * PICA;
	pub const RequestCost: Balance = PICA;
	pub const RewardAmount: Balance = 5 * PICA;
	// Shouldn't this be a ratio based on locked amount?
	pub const SlashAmount: Balance = 5;
	pub const MaxAnswerBound: u32 = 25;
	pub const MaxAssetsCount: u32 = 100_000;

}

impl oracle::Config for Runtime {
	type Currency = Assets;
	type Event = Event;
	type AuthorityId = oracle::crypto::BathurstStId;
	type AssetId = CurrencyId;
	type PriceValue = u128;
	type StakeLock = StakeLock;
	type MinStake = MinStake;
	type StalePrice = StalePrice;
	type AddOracle = EnsureRootOrHalfCouncil;
	type RequestCost = RequestCost;
	type RewardAmount = RewardAmount;
	type SlashAmount = SlashAmount;
	type MaxAnswerBound = MaxAnswerBound;
	type MaxAssetsCount = MaxAssetsCount;
	type WeightInfo = weights::oracle::WeightInfo<Runtime>;
}

// Parachain stuff.
// See https://github.com/paritytech/cumulus/blob/polkadot-v0.9.8/polkadot-parachains/rococo/src/lib.rs for details.
parameter_types! {
	pub const ReservedXcmpWeight: Weight = MAXIMUM_BLOCK_WEIGHT / 4;
	pub const ReservedDmpWeight: Weight = MAXIMUM_BLOCK_WEIGHT / 4;
}

impl cumulus_pallet_parachain_system::Config for Runtime {
	type Event = Event;
	type OnValidationData = ();
	type SelfParaId = parachain_info::Pallet<Runtime>;
	type OutboundXcmpMessageSource = XcmpQueue;
	type DmpMessageHandler = DmpQueue;
	type ReservedDmpWeight = ReservedDmpWeight;
	type XcmpMessageHandler = XcmpQueue;
	type ReservedXcmpWeight = ReservedXcmpWeight;
}

impl parachain_info::Config for Runtime {}

parameter_types! {
	// pub const RelayLocation: MultiLocation = MultiLocation::X1(Junction::Parent);
	pub const RelayNetwork: NetworkId = NetworkId::Kusama;
	pub RelayOrigin: Origin = cumulus_pallet_xcm::Origin::Relay.into();
	pub Ancestry: MultiLocation = Parachain(ParachainInfo::parachain_id().into()).into();
}

/// Type for specifying how a `MultiLocation` can be converted into an `AccountId`. This is used
/// when determining ownership of accounts for asset transacting and when attempting to use XCM
/// `Transact` in order to determine the dispatch Origin.
pub type LocationToAccountId = (
	// The parent (Relay-chain) origin converts to the default `AccountId`.
	ParentIsDefault<AccountId>,
	// Sibling parachain origins convert to AccountId via the `ParaId::into`.
	SiblingParachainConvertsVia<Sibling, AccountId>,
	// Straight up local `AccountId32` origins just alias directly to `AccountId`.
	AccountId32Aliases<RelayNetwork, AccountId>,
);

/// This is the type we use to convert an (incoming) XCM origin into a local `Origin` instance,
/// ready for dispatching a transaction with Xcm's `Transact`. There is an `OriginKind` which can
/// biases the kind of local `Origin` it will become.
pub type XcmOriginToTransactDispatchOrigin = (
	// Sovereign account converter; this attempts to derive an `AccountId` from the origin location
	// using `LocationToAccountId` and then turn that into the usual `Signed` origin. Useful for
	// foreign chains who want to have a local sovereign account on this chain which they control.
	SovereignSignedViaLocation<LocationToAccountId, Origin>,
	// Native converter for Relay-chain (Parent) location; will converts to a `Relay` origin when
	// recognised.
	RelayChainAsNative<RelayOrigin, Origin>,
	// Native converter for sibling Parachains; will convert to a `SiblingPara` origin when
	// recognised.
	SiblingParachainAsNative<cumulus_pallet_xcm::Origin, Origin>,
	// Superuser converter for the Relay-chain (Parent) location. This will allow it to issue a
	// transaction from the Root origin.
	ParentAsSuperuser<Origin>,
	// Native signed account converter; this just converts an `AccountId32` origin into a normal
	// `Origin::Signed` origin of the same 32-byte value.
	SignedAccountId32AsNative<RelayNetwork, Origin>,
	// Xcm origins can be represented natively under the Xcm pallet's Xcm origin.
	XcmPassthrough<Origin>,
);

parameter_types! {
	// One XCM operation is 1_000_000 weight - almost certainly a conservative estimate.
	pub UnitWeightCost: Weight = 1_000_000;
	pub const MaxInstructions: u32 = 100;
}

// For test purposes.
match_type! {
	pub type SpecParachain: impl Contains<MultiLocation> = {
		MultiLocation { parents: 1, interior: X1(Parachain(2000)) } |
			MultiLocation { parents: 1, interior: X1(Parachain(2001)) }
	};
}

pub type Barrier = (
	TakeWeightCredit,
	AllowTopLevelPaidExecutionFrom<Everything>,
	AllowUnpaidExecutionFrom<SpecParachain>,
);

pub struct XcmConfig;

impl xcm_executor::Config for XcmConfig {
	type Call = Call;
	type XcmSender = XcmRouter;
	// How to withdraw and deposit an asset.
	type AssetTransactor = ();
	type OriginConverter = XcmOriginToTransactDispatchOrigin;
	type IsReserve = NativeAsset;
	type IsTeleporter = (); // <- should be enough to allow teleportation of PICA
	type LocationInverter = LocationInverter<Ancestry>;
	type Barrier = Barrier;
	type Weigher = FixedWeightBounds<UnitWeightCost, Call, MaxInstructions>;
	type Trader = ();
	type ResponseHandler = (); // Don't handle responses for now.
	type SubscriptionService = PolkadotXcm;
	type AssetClaims = PolkadotXcm;
	type AssetTrap = PolkadotXcm;
}

/// No local origins on this chain are allowed to dispatch XCM sends/executions.
pub type LocalOriginToLocation = SignedToAccountId32<Origin, AccountId, RelayNetwork>;

/// The means for routing XCM messages which are not for local execution into the right message
/// queues.
pub type XcmRouter = (
	// Two routers - use UMP to communicate with the relay chain:
	cumulus_primitives_utility::ParentAsUmp<ParachainSystem, ()>,
	// ..and XCMP to communicate with the sibling chains.
	XcmpQueue,
);

impl pallet_xcm::Config for Runtime {
	type Event = Event;
	type SendXcmOrigin = EnsureXcmOrigin<Origin, LocalOriginToLocation>;
	type XcmRouter = XcmRouter;
	type ExecuteXcmOrigin = EnsureXcmOrigin<Origin, LocalOriginToLocation>;
	type XcmExecuteFilter = Everything;
	type XcmExecutor = XcmExecutor<XcmConfig>;
	type XcmTeleportFilter = Everything;
	type XcmReserveTransferFilter = Everything;
	type LocationInverter = LocationInverter<Ancestry>;
	type Weigher = FixedWeightBounds<UnitWeightCost, Call, MaxInstructions>;
	type Origin = Origin;
	type Call = Call;

	const VERSION_DISCOVERY_QUEUE_SIZE: u32 = 100;
	type AdvertisedXcmVersion = pallet_xcm::CurrentXcmVersion;
}

impl assets::Config for Runtime {
	type AssetId = CurrencyId;
	type Balance = Balance;
	type NativeAssetId = NativeAssetId;
	type Currency = Balances;
	type MultiCurrency = Tokens;
	type WeightInfo = ();
}

impl cumulus_pallet_xcm::Config for Runtime {
	type Event = Event;
	type XcmExecutor = XcmExecutor<XcmConfig>;
}

impl cumulus_pallet_xcmp_queue::Config for Runtime {
	type Event = Event;
	type XcmExecutor = XcmExecutor<XcmConfig>;
	type VersionWrapper = ();
	type ChannelInfo = ParachainSystem;
}

impl cumulus_pallet_dmp_queue::Config for Runtime {
	type Event = Event;
	type XcmExecutor = XcmExecutor<XcmConfig>;
	type ExecuteOverweightOrigin = system::EnsureRoot<AccountId>;
}

parameter_types! {
	pub const UncleGenerations: u32 = 0;
}

impl authorship::Config for Runtime {
	type FindAuthor = session::FindAccountFromAuthorIndex<Self, Aura>;
	type UncleGenerations = UncleGenerations;
	type FilterUncle = ();
	type EventHandler = (CollatorSelection,);
}

//TODO set
parameter_types! {
	pub const DisabledValidatorsThreshold: Perbill = Perbill::from_percent(33);
	pub const Period: u32 = 6 * HOURS;
	pub const Offset: u32 = 0;
}

impl session::Config for Runtime {
	type Event = Event;
	type ValidatorId = <Self as system::Config>::AccountId;
	// we don't have stash and controller, thus we don't need the convert as well.
	type ValidatorIdOf = collator_selection::IdentityCollator;
	type ShouldEndSession = session::PeriodicSessions<Period, Offset>;
	type NextSessionRotation = session::PeriodicSessions<Period, Offset>;
	type SessionManager = CollatorSelection;
	// Essentially just Aura, but lets be pedantic.
	type SessionHandler =
		<opaque::SessionKeys as sp_runtime::traits::OpaqueKeys>::KeyTypeIdProviders;
	type Keys = opaque::SessionKeys;
	type DisabledValidatorsThreshold = DisabledValidatorsThreshold;
	type WeightInfo = weights::session::WeightInfo<Runtime>;
}

//TODO set
parameter_types! {
	pub const PotId: PalletId = PalletId(*b"PotStake");
	pub const MaxCandidates: u32 = 1000;
	pub const SessionLength: BlockNumber = 6 * HOURS;
	pub const MaxInvulnerables: u32 = 100;
	pub const MinCandidates: u32 = 5;
}

impl collator_selection::Config for Runtime {
	type Event = Event;
	type Currency = Assets;
	type UpdateOrigin = EnsureRootOrHalfCouncil;
	type PotId = PotId;
	type MaxCandidates = MaxCandidates;
	type MinCandidates = MinCandidates;
	type MaxInvulnerables = MaxInvulnerables;
	// should be a multiple of session or things will get inconsistent
	type KickThreshold = Period;
	type ValidatorId = <Self as system::Config>::AccountId;
	type ValidatorIdOf = collator_selection::IdentityCollator;
	type ValidatorRegistration = Session;
	// TODO: benchmark for runtime
	type WeightInfo = ();
}

parameter_type_with_key! {
	// TODO:
	pub ExistentialDeposits: |_currency_id: CurrencyId| -> Balance {
		Zero::zero()
	};
}

pub struct DustRemovalWhitelist;
impl Contains<AccountId> for DustRemovalWhitelist {
	fn contains(a: &AccountId) -> bool {
		let account: AccountId = TreasuryPalletId::get().into_account();
		let account2: AccountId = PotId::get().into_account();
		vec![&account, &account2].contains(&a)
	}
}

parameter_types! {
				pub TreasuryAccount: AccountId = TreasuryPalletId::get().into_account();
}

impl orml_tokens::Config for Runtime {
	type Event = Event;
	type Balance = Balance;
	type Amount = Amount;
	type CurrencyId = CurrencyId;
	type WeightInfo = weights::tokens::WeightInfo<Runtime>;
	type ExistentialDeposits = ExistentialDeposits;
	type OnDust = orml_tokens::TransferDust<Runtime, TreasuryAccount>;
	type MaxLocks = MaxLocks;
	type DustRemovalWhitelist = DustRemovalWhitelist;
}

parameter_types! {
	pub const LiquidRewardId: PalletId = PalletId(*b"Liquided");
	pub const CrowdloanCurrencyId: CurrencyId = CurrencyId::CROWD_LOAN;
	/// total contributed to our crowdloan.
	pub const TokenTotal: Balance = 200_000_000_000_000_000;
}

impl crowdloan_bonus::Config for Runtime {
	type Event = Event;
	type LiquidRewardId = LiquidRewardId;
	type CurrencyId = CrowdloanCurrencyId;
	type TokenTotal = TokenTotal;
	type JumpStart = EnsureRootOrHalfCouncil;
	type Currency = Assets;
	type Balance = Balance;
	type NativeCurrency = Assets;
	type WeightInfo = weights::crowdloan_bonus::WeightInfo<Runtime>;
}

parameter_types! {
	pub const TreasuryPalletId: PalletId = PalletId(*b"picatrsy");
	/// percentage of proposal that most be bonded by the proposer
	pub const ProposalBond: Permill = Permill::from_percent(5);
	// TODO: rationale?
	pub const ProposalBondMinimum: Balance = 5 * PICA;
	pub const SpendPeriod: BlockNumber = 7 * DAYS;
	pub const Burn: Permill = Permill::from_percent(0);

	pub const MaxApprovals: u32 = 30;
}

impl treasury::Config for Runtime {
	type PalletId = TreasuryPalletId;
	type Currency = Balances;
	type ApproveOrigin = EnsureRootOrHalfCouncil;
	type RejectOrigin = EnsureRootOrHalfCouncil;
	type Event = Event;
	type OnSlash = Treasury;
	type ProposalBond = ProposalBond;
	type ProposalBondMinimum = ProposalBondMinimum;
	type SpendPeriod = SpendPeriod;
	type Burn = Burn;
	type MaxApprovals = MaxApprovals;
	type BurnDestination = ();
	type WeightInfo = weights::treasury::WeightInfo<Runtime>;
	// TODO: add bounties?
	type SpendFunds = ();
}

parameter_types! {
	pub const CouncilMotionDuration: BlockNumber = 7 * DAYS;
	pub const CouncilMaxProposals: u32 = 100;
	pub const CouncilMaxMembers: u32 = 100;
}

impl membership::Config<membership::Instance1> for Runtime {
	type Event = Event;
	type AddOrigin = EnsureRootOrHalfCouncil;
	type RemoveOrigin = EnsureRootOrHalfCouncil;
	type SwapOrigin = EnsureRootOrHalfCouncil;
	type ResetOrigin = EnsureRootOrHalfCouncil;
	type PrimeOrigin = EnsureRootOrHalfCouncil;
	type MembershipInitialized = Council;
	type MembershipChanged = Council;
	type MaxMembers = CouncilMaxMembers;
	type WeightInfo = weights::membership::WeightInfo<Runtime>;
}

impl collective::Config<CouncilInstance> for Runtime {
	type Origin = Origin;
	type Proposal = Call;
	type Event = Event;
	type MotionDuration = CouncilMotionDuration;
	type MaxProposals = CouncilMaxProposals;
	type MaxMembers = CouncilMaxMembers;
	type DefaultVote = collective::PrimeDefaultVote;
	type WeightInfo = weights::collective::WeightInfo<Runtime>;
}

parameter_types! {
	pub MaximumSchedulerWeight: Weight = Perbill::from_percent(80) *
	RuntimeBlockWeights::get().max_block;
	pub const MaxScheduledPerBlock: u32 = 50;
}

impl scheduler::Config for Runtime {
	type Event = Event;
	type Origin = Origin;
	type PalletsOrigin = OriginCaller;
	type Call = Call;
	type MaximumWeight = MaximumSchedulerWeight;
	type ScheduleOrigin = EnsureRoot<AccountId>;
	type MaxScheduledPerBlock = MaxScheduledPerBlock;
	type WeightInfo = weights::scheduler::WeightInfo<Runtime>;
}

impl utility::Config for Runtime {
	type Event = Event;
	type Call = Call;
	type WeightInfo = weights::utility::WeightInfo<Runtime>;
}

parameter_types! {
	pub const LaunchPeriod: BlockNumber = 5 * DAYS;
	pub const VotingPeriod: BlockNumber = 5 * DAYS;
	pub const FastTrackVotingPeriod: BlockNumber = 3 * HOURS;
	pub MinimumDeposit: Balance = 100 * PICA;
	pub const EnactmentPeriod: BlockNumber = 2 * DAYS;
	pub const CooloffPeriod: BlockNumber = 7 * DAYS;
	// TODO: prod value
	pub PreimageByteDeposit: Balance = MILLI_PICA;
	pub const InstantAllowed: bool = true;
	pub const MaxVotes: u32 = 100;
	pub const MaxProposals: u32 = 100;
}

impl democracy::Config for Runtime {
	type Proposal = Call;
	type Event = Event;
	type Currency = Balances;
	type EnactmentPeriod = EnactmentPeriod;
	type LaunchPeriod = LaunchPeriod;
	type VotingPeriod = VotingPeriod;
	type VoteLockingPeriod = EnactmentPeriod;
	type MinimumDeposit = MinimumDeposit;

	// TODO: prod values
	type ExternalOrigin = EnsureRootOrHalfCouncil;
	type ExternalMajorityOrigin = EnsureRootOrHalfCouncil;
	type ExternalDefaultOrigin = EnsureRootOrHalfCouncil;

	type FastTrackOrigin = EnsureRootOrHalfCouncil;
	type InstantOrigin = EnsureRootOrHalfCouncil;
	type InstantAllowed = InstantAllowed;

	type FastTrackVotingPeriod = FastTrackVotingPeriod;
	type CancellationOrigin = EnsureRootOrHalfCouncil;
	type BlacklistOrigin = EnsureRootOrHalfCouncil;
	type CancelProposalOrigin = EnsureRootOrHalfCouncil;
	type VetoOrigin = collective::EnsureMember<AccountId, CouncilInstance>;
	type OperationalPreimageOrigin = collective::EnsureMember<AccountId, CouncilInstance>;
	type Slash = Treasury;

	type CooloffPeriod = CooloffPeriod;
	type MaxProposals = MaxProposals;
	type MaxVotes = MaxVotes;
	type PalletsOrigin = OriginCaller;

	type PreimageByteDeposit = PreimageByteDeposit;
	type Scheduler = Scheduler;
	type WeightInfo = weights::democracy::WeightInfo<Runtime>;
}

parameter_types! {
	pub const MaxStrategies: usize = 255;
	pub const NativeAssetId: CurrencyId = CurrencyId::PICA;
	pub const CreationDeposit: Balance = 10 * PICA;
	pub const VaultExistentialDeposit: Balance = 1000 * PICA;
	pub const RentPerBlock: Balance = MILLI_PICA;
	pub const VaultMinimumDeposit: Balance = 10_000;
	pub const VaultMinimumWithdrawal: Balance = 10_000;
	pub const VaultPalletId: PalletId = PalletId(*b"cubic___");
	pub const TombstoneDuration: BlockNumber = DAYS * 7;
}

impl vault::Config for Runtime {
	type Event = Event;
	type Balance = Balance;
	type CurrencyFactory = Factory;
	type AssetId = CurrencyId;
	type Currency = Assets;
	type Convert = ConvertInto;
	type PalletId = VaultPalletId;
	type MaxStrategies = MaxStrategies;
	type CreationDeposit = CreationDeposit;
	type ExistentialDeposit = VaultExistentialDeposit;
	type RentPerBlock = RentPerBlock;
	type NativeCurrency = Balances;
	type MinimumDeposit = VaultMinimumDeposit;
	type MinimumWithdrawal = VaultMinimumWithdrawal;
	type TombstoneDuration = TombstoneDuration;
	type VaultId = u64;
}

parameter_types! {
	pub const DynamicCurrencyIdInitial: CurrencyId = CurrencyId::LOCAL_LP_TOKEN_START;
}

impl currency_factory::Config for Runtime {
	type Event = Event;
	type DynamicCurrencyId = CurrencyId;
	type DynamicCurrencyIdInitial = DynamicCurrencyIdInitial;
}

parameter_types! {
	// Benchmarks of pallet-lending utilize more than 20Gb memory
	// and don't finish if MaxLendingCount is u32::MAX.
	pub const MaxLendingCount: u32 = 100_000;
}

impl lending::Config for Runtime {
	type Oracle = Oracle;
	type VaultId = u64;
	type Vault = Vault;
	type Event = Event;
	type AssetId = CurrencyId;
	type Balance = Balance;
	type Currency = Assets;
	type CurrencyFactory = Factory;
	type MarketDebtCurrency = Tokens;
	type Liquidation = Liquidations;
	type UnixTime = Timestamp;
	type MaxLendingCount = MaxLendingCount;
	type AuthorityId = lending::crypto::TestAuthId;
	type WeightInfo = weights::lending::WeightInfo<Runtime>;
	type GroupId = u32;
}

impl DeFiComposablePallet for Runtime {
	type AssetId = CurrencyId;
}

impl DeFiComposableConfig for Runtime {
	type AssetId = CurrencyId;
	type Balance = Balance;
	type Currency = Tokens;
}

pub struct MockOrderbook;
impl Orderbook for MockOrderbook {
	type AssetId = CurrencyId;
	type Balance = Balance;
	type AccountId = AccountId;
	type OrderId = u128;
	type GroupId = u32;

	fn post(
		_account_from: &Self::AccountId,
		_asset: Self::AssetId,
		_want: Self::AssetId,
		_source_amount: Self::Balance,
		_source_price: composable_traits::dex::Price<Self::GroupId, Self::Balance>,
		_amm_slippage: sp_runtime::Permill,
	) -> Result<
		composable_traits::dex::SellOrder<Self::OrderId, Self::AccountId>,
		sp_runtime::DispatchError,
	> {
		todo!()
	}

	fn patch(
		_order_id: Self::OrderId,
		_price: composable_traits::dex::Price<Self::GroupId, Self::Balance>,
	) -> Result<(), sp_runtime::DispatchError> {
		todo!()
	}

	fn market_sell(
		_account: &Self::AccountId,
		_asset: Self::AssetId,
		_want: Self::AssetId,
		_amount: Self::Balance,
		_amm_slippage: sp_runtime::Permill,
	) -> Result<Self::OrderId, sp_runtime::DispatchError> {
		todo!()
	}

	fn ask(
		_account: &Self::AccountId,
		_orders: impl Iterator<Item = Self::OrderId>,
		_up_to: Self::Balance,
	) -> Result<(), sp_runtime::DispatchError> {
		todo!()
	}
}

impl dutch_auction::Config for Runtime {
	type Event = Event;
	type DexOrderId = u128;
	type OrderId = u128;
	type UnixTime = Timestamp;
	type Orderbook = MockOrderbook;
	type GroupId = u32;
}

impl liquidations::Config for Runtime {
	type Event = Event;
	type Balance = Balance;
	type UnixTime = Timestamp;
	type Lending = Lending;
	type DutchAuction = Auctions;
	type GroupId = u32;
}

impl ping::Config for Runtime {
	type Event = Event;
	type Origin = Origin;
	type Call = Call;
	type XcmSender = XcmRouter;
}

// For test purposes.
impl cumulus_ping::Config for Runtime {
	type Event = Event;
	type Origin = Origin;
	type Call = Call;
	type XcmSender = XcmRouter;
}

/// The calls we permit to be executed by extrinsics
pub struct BaseCallFilter;

impl Contains<Call> for BaseCallFilter {
	fn contains(call: &Call) -> bool {
		if call_filter::Pallet::<Runtime>::contains(call) {
			return false
		}
		!matches!(
			call,
			Call::Balances(_) | Call::Indices(_) | Call::Democracy(_) | Call::Treasury(_)
		)
	}
}

impl call_filter::Config for Runtime {
	type Event = Event;
	type UpdateOrigin = EnsureRoot<AccountId>;
	type WeightInfo = ();
}

// Create the runtime by composing the FRAME pallets that were previously configured.
construct_runtime!(
	pub enum Runtime where
		Block = Block,
		NodeBlock = opaque::Block,
		UncheckedExtrinsic = UncheckedExtrinsic
	{
		System: system::{Pallet, Call, Config, Storage, Event<T>} = 0,
		Timestamp: timestamp::{Pallet, Call, Storage, Inherent} = 1,
		Sudo: sudo::{Pallet, Call, Config<T>, Storage, Event<T>} = 2,
		RandomnessCollectiveFlip: randomness_collective_flip::{Pallet, Storage} = 3,
		TransactionPayment: transaction_payment::{Pallet, Storage} = 4,
		Indices: indices::{Pallet, Call, Storage, Config<T>, Event<T>} = 5,
		Balances: balances::{Pallet, Call, Storage, Config<T>, Event<T>} = 6,

		// Parachains stuff
		ParachainSystem: cumulus_pallet_parachain_system::{Pallet, Call, Config, Storage, Inherent, Event<T>} = 10,
		ParachainInfo: parachain_info::{Pallet, Storage, Config} = 11,

		// Collator support. the order of these 5 are important and shall not change.
		Authorship: authorship::{Pallet, Call, Storage} = 20,
		CollatorSelection: collator_selection::{Pallet, Call, Storage, Event<T>, Config<T>} = 21,
		Session: session::{Pallet, Call, Storage, Event, Config<T>} = 22,
		Aura: aura::{Pallet, Storage, Config<T>} = 23,
		AuraExt: cumulus_pallet_aura_ext::{Pallet, Config} = 24,

		// Governance utilities
		Council: collective::<Instance1>::{Pallet, Call, Storage, Origin<T>, Event<T>, Config<T>} = 30,
		CouncilMembership: membership::<Instance1>::{Pallet, Call, Storage, Event<T>, Config<T>} = 31,
		Treasury: treasury::{Pallet, Call, Storage, Config, Event<T>} = 32,
		Democracy: democracy::{Pallet, Call, Storage, Config<T>, Event<T>} = 33,
		Scheduler: scheduler::{Pallet, Call, Storage, Event<T>} = 34,
		Utility: utility::{Pallet, Call, Event} = 35,

		// XCM helpers.
		XcmpQueue: cumulus_pallet_xcmp_queue::{Pallet, Call, Storage, Event<T>} = 40,
		PolkadotXcm: pallet_xcm::{Pallet, Call, Event<T>, Origin} = 41,
		CumulusXcm: cumulus_pallet_xcm::{Pallet, Call, Event<T>, Origin} = 42,
		DmpQueue: cumulus_pallet_dmp_queue::{Pallet, Call, Storage, Event<T>} = 43,

		Oracle: oracle::{Pallet, Call, Storage, Event<T>} = 50,
		Tokens: orml_tokens::{Pallet, Call, Storage, Event<T>} = 51,
		Factory: currency_factory::{Pallet, Storage, Event<T>} = 52,
		Vault: vault::{Pallet, Call, Storage, Event<T>} = 53,
		Lending: lending::{Pallet, Call, Storage, Event<T>} = 54,
		LiquidCrowdloan: crowdloan_bonus::{Pallet, Call, Storage, Event<T>} = 55,
		Liquidations: liquidations::{Pallet, Call, Event<T>} = 56,
<<<<<<< HEAD
		CallFilter: call_filter::{Pallet, Call, Storage, Event<T>} = 57,
		Auctions: dutch_auction::{Pallet, Event<T>} = 58,
		Assets: assets::{Pallet, Storage, Call} = 59,
=======
		Auctions: dutch_auction::{Pallet, Event<T>} = 57,
		Ping: ping::{Pallet, Call, Storage, Event<T>} = 58,

		Spambot: cumulus_ping::{Pallet, Call, Storage, Event<T>} = 90,

		CallFilter: call_filter::{Pallet, Call, Storage, Event<T>} = 100,
>>>>>>> 50a8459a
	}
);

/// The address format for describing accounts.
pub type Address = sp_runtime::MultiAddress<AccountId, AccountIndex>;
/// Block header type as expected by this runtime.
pub type Header = generic::Header<BlockNumber, BlakeTwo256>;
/// Block type as expected by this runtime.
pub type Block = generic::Block<Header, UncheckedExtrinsic>;
/// The SignedExtension to the basic transaction logic.
pub type SignedExtra = (
	system::CheckSpecVersion<Runtime>,
	system::CheckTxVersion<Runtime>,
	system::CheckGenesis<Runtime>,
	system::CheckEra<Runtime>,
	system::CheckNonce<Runtime>,
	system::CheckWeight<Runtime>,
	transaction_payment::ChargeTransactionPayment<Runtime>,
);
/// Unchecked extrinsic type as expected by this runtime.
pub type UncheckedExtrinsic = generic::UncheckedExtrinsic<Address, Call, Signature, SignedExtra>;
/// Executive: handles dispatch to the various modules.
pub type Executive =
	executive::Executive<Runtime, Block, system::ChainContext<Runtime>, Runtime, AllPallets>;

impl_runtime_apis! {
	impl sp_api::Core<Block> for Runtime {
		fn version() -> RuntimeVersion {
			VERSION
		}

		fn execute_block(block: Block) {
			Executive::execute_block(block);
		}

		fn initialize_block(header: &<Block as BlockT>::Header) {
			Executive::initialize_block(header)
		}
	}

	impl sp_api::Metadata<Block> for Runtime {
		fn metadata() -> OpaqueMetadata {
			OpaqueMetadata::new(Runtime::metadata().into())
		}
	}

	impl sp_block_builder::BlockBuilder<Block> for Runtime {
		fn apply_extrinsic(extrinsic: <Block as BlockT>::Extrinsic) -> ApplyExtrinsicResult {
			Executive::apply_extrinsic(extrinsic)
		}

		fn finalize_block() -> <Block as BlockT>::Header {
			Executive::finalize_block()
		}

		fn inherent_extrinsics(data: sp_inherents::InherentData) -> Vec<<Block as BlockT>::Extrinsic> {
			data.create_extrinsics()
		}

		fn check_inherents(
			block: Block,
			data: sp_inherents::InherentData,
		) -> sp_inherents::CheckInherentsResult {
			data.check_extrinsics(&block)
		}
	}

	impl sp_transaction_pool::runtime_api::TaggedTransactionQueue<Block> for Runtime {
		fn validate_transaction(
			source: TransactionSource,
			tx: <Block as BlockT>::Extrinsic,
			block_hash: <Block as BlockT>::Hash,
		) -> TransactionValidity {
			Executive::validate_transaction(source, tx, block_hash)
		}
	}

	impl sp_offchain::OffchainWorkerApi<Block> for Runtime {
		fn offchain_worker(header: &<Block as BlockT>::Header) {
			Executive::offchain_worker(header)
		}
	}

	impl sp_consensus_aura::AuraApi<Block, AuraId> for Runtime {
		fn slot_duration() -> sp_consensus_aura::SlotDuration {
			sp_consensus_aura::SlotDuration::from_millis(Aura::slot_duration())
		}

		fn authorities() -> Vec<AuraId> {
			Aura::authorities().into_inner()
		}
	}

	impl sp_session::SessionKeys<Block> for Runtime {
		fn generate_session_keys(seed: Option<Vec<u8>>) -> Vec<u8> {
			opaque::SessionKeys::generate(seed)
		}

		fn decode_session_keys(
			encoded: Vec<u8>,
		) -> Option<Vec<(Vec<u8>, KeyTypeId)>> {
			opaque::SessionKeys::decode_into_raw_public_keys(&encoded)
		}
	}

	impl cumulus_primitives_core::CollectCollationInfo<Block> for Runtime {
		fn collect_collation_info() -> cumulus_primitives_core::CollationInfo {
			ParachainSystem::collect_collation_info()
		}
	}

	impl system_rpc_runtime_api::AccountNonceApi<Block, AccountId, AccountIndex> for Runtime {
		fn account_nonce(account: AccountId) -> AccountIndex {
			System::account_nonce(account)
		}
	}

	impl transaction_payment_rpc_runtime_api::TransactionPaymentApi<Block, Balance> for Runtime {
		fn query_info(
			uxt: <Block as BlockT>::Extrinsic,
			len: u32,
		) -> transaction_payment_rpc_runtime_api::RuntimeDispatchInfo<Balance> {
			TransactionPayment::query_info(uxt, len)
		}
		fn query_fee_details(
			uxt: <Block as BlockT>::Extrinsic,
			len: u32,
		) -> transaction_payment::FeeDetails<Balance> {
			TransactionPayment::query_fee_details(uxt, len)
		}
	}

	#[cfg(feature = "runtime-benchmarks")]
	impl benchmarking::Benchmark<Block> for Runtime {
		fn benchmark_metadata(extra: bool) -> (
			Vec<benchmarking::BenchmarkList>,
			Vec<support::traits::StorageInfo>,
		) {
			use benchmarking::{list_benchmark, Benchmarking, BenchmarkList};
			use support::traits::StorageInfoTrait;
			use system_benchmarking::Pallet as SystemBench;

			let mut list = Vec::<BenchmarkList>::new();

			list_benchmark!(list, extra, frame_system, SystemBench::<Runtime>);
			list_benchmark!(list, extra, balances, Balances);
			list_benchmark!(list, extra, timestamp, Timestamp);
			list_benchmark!(list, extra, oracle, Oracle);
			list_benchmark!(list, extra, collator_selection, CollatorSelection);
			list_benchmark!(list, extra, indices, Indices);
			list_benchmark!(list, extra, membership, CouncilMembership);
			list_benchmark!(list, extra, treasury, Treasury);
			list_benchmark!(list, extra, scheduler, Scheduler);
			list_benchmark!(list, extra, democracy, Democracy);
			list_benchmark!(list, extra, collective, Council);
			list_benchmark!(list, extra, lending, Lending);
			list_benchmark!(list, extra, crowdloan_bonus, LiquidCrowdloan);
			list_benchmark!(list, extra, utility, Utility);

			let storage_info = AllPalletsWithSystem::storage_info();

			return (list, storage_info)
		}

		fn dispatch_benchmark(
			config: benchmarking::BenchmarkConfig
		) -> Result<Vec<benchmarking::BenchmarkBatch>, sp_runtime::RuntimeString> {
			use benchmarking::{Benchmarking, BenchmarkBatch, add_benchmark, TrackedStorageKey};

			use system_benchmarking::Pallet as SystemBench;
			impl system_benchmarking::Config for Runtime {}

			use session_benchmarking::Pallet as SessionBench;
			impl session_benchmarking::Config for Runtime {}

			let whitelist: Vec<TrackedStorageKey> = vec![
				// Block Number
				hex_literal::hex!("26aa394eea5630e07c48ae0c9558cef702a5c1b19ab7a04f536c519aca4983ac").to_vec().into(),
				// Total Issuance
				hex_literal::hex!("c2261276cc9d1f8598ea4b6a74b15c2f57c875e4cff74148e4628f264b974c80").to_vec().into(),
				// Execution Phase
				hex_literal::hex!("26aa394eea5630e07c48ae0c9558cef7ff553b5a9862a516939d82b3d3d8661a").to_vec().into(),
				// Event Count
				hex_literal::hex!("26aa394eea5630e07c48ae0c9558cef70a98fdbe9ce6c55837576c60c7af3850").to_vec().into(),
				// System Events
				hex_literal::hex!("26aa394eea5630e07c48ae0c9558cef780d41e5e16056765bc8461851072c9d7").to_vec().into(),
			];

			let mut batches = Vec::<BenchmarkBatch>::new();
			let params = (&config, &whitelist);

			add_benchmark!(params, batches, frame_system, SystemBench::<Runtime>);
			add_benchmark!(params, batches, balances, Balances);
			add_benchmark!(params, batches, timestamp, Timestamp);
			add_benchmark!(params, batches, oracle, Oracle);
			add_benchmark!(params, batches, session, SessionBench::<Runtime>);
			add_benchmark!(params, batches, collator_selection, CollatorSelection);
			add_benchmark!(params, batches, indices, Indices);
			add_benchmark!(params, batches, membership, CouncilMembership);
			add_benchmark!(params, batches, treasury, Treasury);
			add_benchmark!(params, batches, scheduler, Scheduler);
			add_benchmark!(params, batches, democracy, Democracy);
			add_benchmark!(params, batches, collective, Council);
			add_benchmark!(params, batches, lending, Lending);
			add_benchmark!(params, batches, crowdloan_bonus, LiquidCrowdloan);
			add_benchmark!(params, batches, utility, Utility);

			if batches.is_empty() { return Err("Benchmark not found for this pallet.".into()) }
			Ok(batches)
		}
	}
}

struct CheckInherents;

impl cumulus_pallet_parachain_system::CheckInherents<Block> for CheckInherents {
	fn check_inherents(
		block: &Block,
		relay_state_proof: &cumulus_pallet_parachain_system::RelayChainStateProof,
	) -> sp_inherents::CheckInherentsResult {
		let relay_chain_slot = relay_state_proof
			.read_slot()
			.expect("Could not read the relay chain slot from the proof");

		let inherent_data =
			cumulus_primitives_timestamp::InherentDataProvider::from_relay_chain_slot_and_duration(
				relay_chain_slot,
				sp_std::time::Duration::from_secs(6),
			)
			.create_inherent_data()
			.expect("Could not create the timestamp inherent data");

		inherent_data.check_extrinsics(block)
	}
}

cumulus_pallet_parachain_system::register_validate_block!(
	Runtime = Runtime,
	BlockExecutor = cumulus_pallet_aura_ext::BlockExecutor::<Runtime, Executive>,
	CheckInherents = CheckInherents,
);<|MERGE_RESOLUTION|>--- conflicted
+++ resolved
@@ -1028,18 +1028,14 @@
 		Lending: lending::{Pallet, Call, Storage, Event<T>} = 54,
 		LiquidCrowdloan: crowdloan_bonus::{Pallet, Call, Storage, Event<T>} = 55,
 		Liquidations: liquidations::{Pallet, Call, Event<T>} = 56,
-<<<<<<< HEAD
-		CallFilter: call_filter::{Pallet, Call, Storage, Event<T>} = 57,
-		Auctions: dutch_auction::{Pallet, Event<T>} = 58,
-		Assets: assets::{Pallet, Storage, Call} = 59,
-=======
+
 		Auctions: dutch_auction::{Pallet, Event<T>} = 57,
 		Ping: ping::{Pallet, Call, Storage, Event<T>} = 58,
-
+		Assets: assets::{Pallet, Storage, Call} = 59,
 		Spambot: cumulus_ping::{Pallet, Call, Storage, Event<T>} = 90,
 
 		CallFilter: call_filter::{Pallet, Call, Storage, Event<T>} = 100,
->>>>>>> 50a8459a
+
 	}
 );
 
