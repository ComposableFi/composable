#![cfg_attr(not(feature = "std"), no_std)]
// `construct_runtime!` does a lot of recursion and requires us to increase the limit to 256.
#![recursion_limit = "256"]

// Make the WASM binary available.
#[cfg(feature = "std")]
include!(concat!(env!("OUT_DIR"), "/wasm_binary.rs"));

mod weights;
use common::{
	impls::DealWithFees, AccountId, AccountIndex, Amount, AuraId, Balance, BlockNumber,
	CouncilInstance, EnsureRootOrHalfCouncil, Hash, Signature, AVERAGE_ON_INITIALIZE_RATIO, DAYS,
	HOURS, MAXIMUM_BLOCK_WEIGHT, MILLI_PICA, NORMAL_DISPATCH_RATIO, PICA, SLOT_DURATION,
};
use liquidations::DeFiComposablePallet;
use loans::DeFiComposableConfig;
use orml_traits::parameter_type_with_key;
use primitives::currency::CurrencyId;
use sp_api::impl_runtime_apis;
use sp_core::{crypto::KeyTypeId, OpaqueMetadata};
use sp_runtime::{
	create_runtime_str, generic, impl_opaque_keys,
	traits::{AccountIdLookup, BlakeTwo256, Block as BlockT, ConvertInto, Zero},
	transaction_validity::{TransactionSource, TransactionValidity},
	ApplyExtrinsicResult,
};

use composable_traits::{dex::Orderbook, loans};
use sp_std::prelude::*;
#[cfg(feature = "std")]
use sp_version::NativeVersion;
use sp_version::RuntimeVersion;

use sp_runtime::traits::AccountIdConversion;

// A few exports that help ease life for downstream crates.
pub use support::{
	construct_runtime, match_type, parameter_types,
	traits::{Contains, Everything, KeyOwnerProofSystem, Randomness, StorageInfo},
	weights::{
		constants::{BlockExecutionWeight, ExtrinsicBaseWeight, RocksDbWeight, WEIGHT_PER_SECOND},
		DispatchClass, IdentityFee, Weight, WeightToFeeCoefficient, WeightToFeeCoefficients,
		WeightToFeePolynomial,
	},
	PalletId, StorageValue,
};

use codec::Encode;
use frame_system as system;
use pallet_xcm::XcmPassthrough;
use polkadot_parachain::primitives::Sibling;
#[cfg(any(feature = "std", test))]
pub use sp_runtime::BuildStorage;
pub use sp_runtime::{FixedPointNumber, Perbill, Permill, Perquintill};
use system::{
	limits::{BlockLength, BlockWeights},
	EnsureRoot,
};
use transaction_payment::{Multiplier, TargetedFeeAdjustment};
use xcm::latest::prelude::*;
use xcm_builder::{
	AccountId32Aliases, AllowTopLevelPaidExecutionFrom, AllowUnpaidExecutionFrom, EnsureXcmOrigin,
	FixedWeightBounds, LocationInverter, NativeAsset, ParentAsSuperuser, ParentIsDefault,
	RelayChainAsNative, SiblingParachainAsNative, SiblingParachainConvertsVia,
	SignedAccountId32AsNative, SignedToAccountId32, SovereignSignedViaLocation, TakeWeightCredit,
};
use xcm_executor::XcmExecutor;

/// Opaque types. These are used by the CLI to instantiate machinery that don't need to know
/// the specifics of the runtime. They can then be made to be agnostic over specific formats
/// of data like extrinsics, allowing for them to continue syncing the network through upgrades
/// to even the core data structures.
pub mod opaque {
	use super::*;

	pub use sp_runtime::OpaqueExtrinsic as UncheckedExtrinsic;

	/// Opaque block header type.
	pub type Header = generic::Header<BlockNumber, BlakeTwo256>;
	/// Opaque block type.
	pub type Block = generic::Block<Header, UncheckedExtrinsic>;
	/// Opaque block identifier type.
	pub type BlockId = generic::BlockId<Block>;

	impl_opaque_keys! {
		pub struct SessionKeys {
			pub aura: Aura,
		}
	}
}

// To learn more about runtime versioning and what each of the following value means:
//   https://substrate.dev/docs/en/knowledgebase/runtime/upgrades#runtime-versioning
#[sp_version::runtime_version]
pub const VERSION: RuntimeVersion = RuntimeVersion {
	spec_name: create_runtime_str!("picasso"),
	impl_name: create_runtime_str!("picasso"),
	authoring_version: 1,
	// The version of the runtime specification. A full node will not attempt to use its native
	//   runtime in substitute for the on-chain Wasm runtime unless all of `spec_name`,
	//   `spec_version`, and `authoring_version` are the same between Wasm and native.
	// This value is set to 100 to notify Polkadot-JS App (https://polkadot.js.org/apps) to use
	//   the compatible custom types.
	spec_version: 100,
	impl_version: 1,
	apis: RUNTIME_API_VERSIONS,
	transaction_version: 1,
};

/// The version information used to identify this runtime when compiled natively.
#[cfg(feature = "std")]
pub fn native_version() -> NativeVersion {
	NativeVersion { runtime_version: VERSION, can_author_with: Default::default() }
}

parameter_types! {
	pub const BlockHashCount: BlockNumber = 250;
	pub const Version: RuntimeVersion = VERSION;
	pub RuntimeBlockLength: BlockLength =
		BlockLength::max_with_normal_ratio(5 * 1024 * 1024, NORMAL_DISPATCH_RATIO);
	pub RuntimeBlockWeights: BlockWeights = BlockWeights::builder()
		.base_block(BlockExecutionWeight::get())
		.for_class(DispatchClass::all(), |weights| {
			weights.base_extrinsic = ExtrinsicBaseWeight::get();
		})
		.for_class(DispatchClass::Normal, |weights| {
			weights.max_total = Some(NORMAL_DISPATCH_RATIO * MAXIMUM_BLOCK_WEIGHT);
		})
		.for_class(DispatchClass::Operational, |weights| {
			weights.max_total = Some(MAXIMUM_BLOCK_WEIGHT);
			// Operational transactions have some extra reserved space, so that they
			// are included even if block reached `MAXIMUM_BLOCK_WEIGHT`.
			weights.reserved = Some(
				MAXIMUM_BLOCK_WEIGHT - NORMAL_DISPATCH_RATIO * MAXIMUM_BLOCK_WEIGHT
			);
		})
		.avg_block_initialization(AVERAGE_ON_INITIALIZE_RATIO)
		.build_or_panic();

	pub const SS58Prefix: u8 = 49;
}

// Configure FRAME pallets to include in runtime.

impl system::Config for Runtime {
	/// The basic call filter to use in dispatchable.
	type BaseCallFilter = BaseCallFilter;
	/// Block & extrinsics weights: base values and limits.
	type BlockWeights = RuntimeBlockWeights;
	/// The maximum length of a block (in bytes).
	type BlockLength = RuntimeBlockLength;
	/// The identifier used to distinguish between accounts.
	type AccountId = AccountId;
	/// The aggregated dispatch type that is available for extrinsics.
	type Call = Call;
	/// The lookup mechanism to get account ID from whatever is passed in dispatchers.
	type Lookup = AccountIdLookup<AccountId, AccountIndex>;
	/// The index type for storing how many extrinsics an account has signed.
	type Index = AccountIndex;
	/// The index type for blocks.
	type BlockNumber = BlockNumber;
	/// The type for hashing blocks and tries.
	type Hash = Hash;
	/// The hashing algorithm used.
	type Hashing = BlakeTwo256;
	/// The header type.
	type Header = generic::Header<BlockNumber, BlakeTwo256>;
	/// The ubiquitous event type.
	type Event = Event;
	/// The ubiquitous origin type.
	type Origin = Origin;
	/// Maximum number of block number to block hash mappings to keep (oldest pruned first).
	type BlockHashCount = BlockHashCount;
	/// The weight of database operations that the runtime can invoke.
	type DbWeight = RocksDbWeight;
	/// Version of the runtime.
	type Version = Version;
	/// The data to be stored in an account.
	type AccountData = balances::AccountData<Balance>;

	/// Converts a module to the index of the module in `construct_runtime!`.
	///
	/// This type is being generated by `construct_runtime!`.
	type PalletInfo = PalletInfo;
	/// What to do if a new account is created.
	type OnNewAccount = ();
	/// What to do if an account is fully reaped from the system.
	type OnKilledAccount = ();
	/// Weight information for the extrinsics of this pallet.
	type SystemWeightInfo = weights::frame_system::WeightInfo<Runtime>;
	/// This is used as an identifier of the chain. 42 is the generic substrate prefix.
	type SS58Prefix = SS58Prefix;
	/// The action to take on a Runtime Upgrade. Used not default since we're a parachain.
	type OnSetCode = cumulus_pallet_parachain_system::ParachainSetCode<Self>;
}

impl randomness_collective_flip::Config for Runtime {}

parameter_types! {
	pub const MaxAuthorities: u32 = 1_000;
}

impl aura::Config for Runtime {
	type AuthorityId = AuraId;
	type DisabledValidators = ();
	type MaxAuthorities = ();
}

impl cumulus_pallet_aura_ext::Config for Runtime {}

parameter_types! {
	pub const MinimumPeriod: u64 = SLOT_DURATION / 2;
}

impl timestamp::Config for Runtime {
	/// A timestamp: milliseconds since the Unix epoch.
	type Moment = u64;
	type OnTimestampSet = Aura;
	type MinimumPeriod = MinimumPeriod;
	type WeightInfo = weights::timestamp::WeightInfo<Runtime>;
}

/// minimum account balance is given as 0.1 PICA ~ 100 MILLI_PICA
pub const EXISTENTIAL_DEPOSIT: Balance = 100 * MILLI_PICA;

parameter_types! {
	pub const ExistentialDeposit: Balance = EXISTENTIAL_DEPOSIT;
	pub const MaxLocks: u32 = 50;
}

impl balances::Config for Runtime {
	type MaxLocks = MaxLocks;
	type MaxReserves = ();
	type ReserveIdentifier = [u8; 8];
	/// The type for recording an account's balance.
	type Balance = Balance;
	/// The ubiquitous event type.
	type Event = Event;
	type DustRemoval = Treasury;
	type ExistentialDeposit = ExistentialDeposit;
	type AccountStore = System;
	type WeightInfo = weights::balances::WeightInfo<Runtime>;
}

parameter_types! {
	/// 1 milli-pica/byte should be fine
	pub const TransactionByteFee: Balance = MILLI_PICA;

	// The portion of the `NORMAL_DISPATCH_RATIO` that we adjust the fees with. Blocks filled less
	/// than this will decrease the weight and more will increase.
	pub const TargetBlockFullness: Perquintill = Perquintill::from_percent(25);
	/// The adjustment variable of the runtime. Higher values will cause `TargetBlockFullness` to
	/// change the fees more rapidly. This low value causes changes to occur slowly over time.
	pub AdjustmentVariable: Multiplier = Multiplier::saturating_from_rational(3, 100_000);
	/// Minimum amount of the multiplier. This value cannot be too low. A test case should ensure
	/// that combined with `AdjustmentVariable`, we can recover from the minimum.
	/// See `multiplier_can_grow_from_zero` in integration_tests.rs.
	/// This value is currently only used by pallet-transaction-payment as an assertion that the
	/// next multiplier is always > min value.
	pub MinimumMultiplier: Multiplier = Multiplier::saturating_from_rational(1, 1_000_000u128);
	pub const OperationalFeeMultiplier: u8 = 5;
}

pub struct WeightToFee;
impl WeightToFeePolynomial for WeightToFee {
	type Balance = Balance;
	fn polynomial() -> WeightToFeeCoefficients<Self::Balance> {
		let p = MILLI_PICA;
		let q = 10 * Balance::from(ExtrinsicBaseWeight::get());
		smallvec::smallvec![WeightToFeeCoefficient {
			degree: 1,
			negative: false,
			coeff_frac: Perbill::from_rational(p % q, q),
			coeff_integer: p / q,
		}]
	}
}

impl transaction_payment::Config for Runtime {
	type OnChargeTransaction =
		transaction_payment::CurrencyAdapter<Balances, DealWithFees<Runtime>>;
	type TransactionByteFee = TransactionByteFee;
	type WeightToFee = WeightToFee;
	type FeeMultiplierUpdate =
		TargetedFeeAdjustment<Self, TargetBlockFullness, AdjustmentVariable, MinimumMultiplier>;
	type OperationalFeeMultiplier = OperationalFeeMultiplier;
}

impl sudo::Config for Runtime {
	type Event = Event;
	type Call = Call;
}

parameter_types! {
	/// Index deposit requires a 100 PICA
	pub const IndexDeposit: Balance = 100 * PICA;
}

impl indices::Config for Runtime {
	type Event = Event;
	type AccountIndex = AccountIndex;
	type Currency = Assets;
	type Deposit = IndexDeposit;
	type WeightInfo = weights::indices::WeightInfo<Runtime>;
}

pub type SignedPayload = generic::SignedPayload<Call, SignedExtra>;

impl<LocalCall> system::offchain::CreateSignedTransaction<LocalCall> for Runtime
where
	Call: From<LocalCall>,
{
	fn create_transaction<C: system::offchain::AppCrypto<Self::Public, Self::Signature>>(
		call: Call,
		public: <Signature as sp_runtime::traits::Verify>::Signer,
		account: AccountId,
		nonce: AccountIndex,
	) -> Option<(Call, <UncheckedExtrinsic as sp_runtime::traits::Extrinsic>::SignaturePayload)> {
		use sp_runtime::{
			generic::{Era, SignedPayload},
			traits::StaticLookup,
			SaturatedConversion,
		};
		let tip = 0;
		// take the biggest period possible.
		let period =
			BlockHashCount::get().checked_next_power_of_two().map(|c| c / 2).unwrap_or(2) as u64;
		let current_block = System::block_number()
			.saturated_into::<u64>()
			// The `System::block_number` is initialized with `n+1`,
			// so the actual block number is `n`.
			.saturating_sub(1);
		let era = Era::mortal(period, current_block);
		let extra = (
			system::CheckSpecVersion::<Runtime>::new(),
			system::CheckTxVersion::<Runtime>::new(),
			system::CheckGenesis::<Runtime>::new(),
			system::CheckEra::<Runtime>::from(era),
			system::CheckNonce::<Runtime>::from(nonce),
			system::CheckWeight::<Runtime>::new(),
			transaction_payment::ChargeTransactionPayment::<Runtime>::from(tip),
		);
		let raw_payload = SignedPayload::new(call, extra)
			.map_err(|_e| {
				// log::warn!("Unable to create signed payload: {:?}", e);
			})
			.ok()?;
		let signature = raw_payload.using_encoded(|payload| C::sign(payload, public))?;
		let address = AccountIdLookup::unlookup(account);
		let (call, extra, _) = raw_payload.deconstruct();
		Some((call, (address, signature, extra)))
	}
}

impl system::offchain::SigningTypes for Runtime {
	type Public = <Signature as sp_runtime::traits::Verify>::Signer;
	type Signature = Signature;
}

impl<C> system::offchain::SendTransactionTypes<C> for Runtime
where
	Call: From<C>,
{
	type OverarchingCall = Call;
	type Extrinsic = UncheckedExtrinsic;
}

//TODO set
parameter_types! {
	pub const StakeLock: BlockNumber = 50;
	pub const StalePrice: BlockNumber = 5;

	/// TODO: discuss with omar/cosmin
	pub const MinStake: Balance = 1000 * PICA;
	pub const RequestCost: Balance = PICA;
	pub const RewardAmount: Balance = 5 * PICA;
	// Shouldn't this be a ratio based on locked amount?
	pub const SlashAmount: Balance = 5;
	pub const MaxAnswerBound: u32 = 25;
	pub const MaxAssetsCount: u32 = 100_000;

}

impl oracle::Config for Runtime {
	type Currency = Assets;
	type Event = Event;
	type AuthorityId = oracle::crypto::BathurstStId;
	type AssetId = CurrencyId;
	type PriceValue = u128;
	type StakeLock = StakeLock;
	type MinStake = MinStake;
	type StalePrice = StalePrice;
	type AddOracle = EnsureRootOrHalfCouncil;
	type RequestCost = RequestCost;
	type RewardAmount = RewardAmount;
	type SlashAmount = SlashAmount;
	type MaxAnswerBound = MaxAnswerBound;
	type MaxAssetsCount = MaxAssetsCount;
	type WeightInfo = weights::oracle::WeightInfo<Runtime>;
}

// Parachain stuff.
// See https://github.com/paritytech/cumulus/blob/polkadot-v0.9.8/polkadot-parachains/rococo/src/lib.rs for details.
parameter_types! {
	pub const ReservedXcmpWeight: Weight = MAXIMUM_BLOCK_WEIGHT / 4;
	pub const ReservedDmpWeight: Weight = MAXIMUM_BLOCK_WEIGHT / 4;
}

impl cumulus_pallet_parachain_system::Config for Runtime {
	type Event = Event;
	type OnValidationData = ();
	type SelfParaId = parachain_info::Pallet<Runtime>;
	type OutboundXcmpMessageSource = XcmpQueue;
	type DmpMessageHandler = DmpQueue;
	type ReservedDmpWeight = ReservedDmpWeight;
	type XcmpMessageHandler = XcmpQueue;
	type ReservedXcmpWeight = ReservedXcmpWeight;
}

impl parachain_info::Config for Runtime {}

parameter_types! {
	// pub const RelayLocation: MultiLocation = MultiLocation::X1(Junction::Parent);
	pub const RelayNetwork: NetworkId = NetworkId::Kusama;
	pub RelayOrigin: Origin = cumulus_pallet_xcm::Origin::Relay.into();
	pub Ancestry: MultiLocation = Parachain(ParachainInfo::parachain_id().into()).into();
}

/// Type for specifying how a `MultiLocation` can be converted into an `AccountId`. This is used
/// when determining ownership of accounts for asset transacting and when attempting to use XCM
/// `Transact` in order to determine the dispatch Origin.
pub type LocationToAccountId = (
	// The parent (Relay-chain) origin converts to the default `AccountId`.
	ParentIsDefault<AccountId>,
	// Sibling parachain origins convert to AccountId via the `ParaId::into`.
	SiblingParachainConvertsVia<Sibling, AccountId>,
	// Straight up local `AccountId32` origins just alias directly to `AccountId`.
	AccountId32Aliases<RelayNetwork, AccountId>,
);

/// This is the type we use to convert an (incoming) XCM origin into a local `Origin` instance,
/// ready for dispatching a transaction with Xcm's `Transact`. There is an `OriginKind` which can
/// biases the kind of local `Origin` it will become.
pub type XcmOriginToTransactDispatchOrigin = (
	// Sovereign account converter; this attempts to derive an `AccountId` from the origin location
	// using `LocationToAccountId` and then turn that into the usual `Signed` origin. Useful for
	// foreign chains who want to have a local sovereign account on this chain which they control.
	SovereignSignedViaLocation<LocationToAccountId, Origin>,
	// Native converter for Relay-chain (Parent) location; will converts to a `Relay` origin when
	// recognised.
	RelayChainAsNative<RelayOrigin, Origin>,
	// Native converter for sibling Parachains; will convert to a `SiblingPara` origin when
	// recognised.
	SiblingParachainAsNative<cumulus_pallet_xcm::Origin, Origin>,
	// Superuser converter for the Relay-chain (Parent) location. This will allow it to issue a
	// transaction from the Root origin.
	ParentAsSuperuser<Origin>,
	// Native signed account converter; this just converts an `AccountId32` origin into a normal
	// `Origin::Signed` origin of the same 32-byte value.
	SignedAccountId32AsNative<RelayNetwork, Origin>,
	// Xcm origins can be represented natively under the Xcm pallet's Xcm origin.
	XcmPassthrough<Origin>,
);

parameter_types! {
	// One XCM operation is 1_000_000 weight - almost certainly a conservative estimate.
	pub UnitWeightCost: Weight = 1_000_000;
	pub const MaxInstructions: u32 = 100;
}

// For test purposes.
match_type! {
	pub type SpecParachain: impl Contains<MultiLocation> = {
		MultiLocation { parents: 1, interior: X1(Parachain(2000)) } |
			MultiLocation { parents: 1, interior: X1(Parachain(2001)) }
	};
}

pub type Barrier = (
	TakeWeightCredit,
	AllowTopLevelPaidExecutionFrom<Everything>,
	AllowUnpaidExecutionFrom<SpecParachain>,
);

pub struct XcmConfig;

impl xcm_executor::Config for XcmConfig {
	type Call = Call;
	type XcmSender = XcmRouter;
	// How to withdraw and deposit an asset.
	type AssetTransactor = ();
	type OriginConverter = XcmOriginToTransactDispatchOrigin;
	type IsReserve = NativeAsset;
	type IsTeleporter = (); // <- should be enough to allow teleportation of PICA
	type LocationInverter = LocationInverter<Ancestry>;
	type Barrier = Barrier;
	type Weigher = FixedWeightBounds<UnitWeightCost, Call, MaxInstructions>;
	type Trader = ();
	type ResponseHandler = (); // Don't handle responses for now.
	type SubscriptionService = PolkadotXcm;
	type AssetClaims = PolkadotXcm;
	type AssetTrap = PolkadotXcm;
}

/// No local origins on this chain are allowed to dispatch XCM sends/executions.
pub type LocalOriginToLocation = SignedToAccountId32<Origin, AccountId, RelayNetwork>;

/// The means for routing XCM messages which are not for local execution into the right message
/// queues.
pub type XcmRouter = (
	// Two routers - use UMP to communicate with the relay chain:
	cumulus_primitives_utility::ParentAsUmp<ParachainSystem, ()>,
	// ..and XCMP to communicate with the sibling chains.
	XcmpQueue,
);

impl pallet_xcm::Config for Runtime {
	type Event = Event;
	type SendXcmOrigin = EnsureXcmOrigin<Origin, LocalOriginToLocation>;
	type XcmRouter = XcmRouter;
	type ExecuteXcmOrigin = EnsureXcmOrigin<Origin, LocalOriginToLocation>;
	type XcmExecuteFilter = Everything;
	type XcmExecutor = XcmExecutor<XcmConfig>;
	type XcmTeleportFilter = Everything;
	type XcmReserveTransferFilter = Everything;
	type LocationInverter = LocationInverter<Ancestry>;
	type Weigher = FixedWeightBounds<UnitWeightCost, Call, MaxInstructions>;
	type Origin = Origin;
	type Call = Call;

	const VERSION_DISCOVERY_QUEUE_SIZE: u32 = 100;
	type AdvertisedXcmVersion = pallet_xcm::CurrentXcmVersion;
}

impl assets::Config for Runtime {
	type AssetId = CurrencyId;
	type Balance = Balance;
	type NativeAssetId = NativeAssetId;
	type Currency = Balances;
	type MultiCurrency = Tokens;
	type WeightInfo = ();
}

impl assets::Config for Runtime {
	type AssetId = CurrencyId;
	type Balance = Balance;
	type NativeAssetId = NativeAssetId;
	type Currency = Balances;
	type MultiCurrency = Tokens;
	type WeightInfo = ();
}

impl cumulus_pallet_xcm::Config for Runtime {
	type Event = Event;
	type XcmExecutor = XcmExecutor<XcmConfig>;
}

impl cumulus_pallet_xcmp_queue::Config for Runtime {
	type Event = Event;
	type XcmExecutor = XcmExecutor<XcmConfig>;
	type VersionWrapper = ();
	type ChannelInfo = ParachainSystem;
}

impl cumulus_pallet_dmp_queue::Config for Runtime {
	type Event = Event;
	type XcmExecutor = XcmExecutor<XcmConfig>;
	type ExecuteOverweightOrigin = system::EnsureRoot<AccountId>;
}

parameter_types! {
	pub const UncleGenerations: u32 = 0;
}

impl authorship::Config for Runtime {
	type FindAuthor = session::FindAccountFromAuthorIndex<Self, Aura>;
	type UncleGenerations = UncleGenerations;
	type FilterUncle = ();
	type EventHandler = (CollatorSelection,);
}

//TODO set
parameter_types! {
	pub const DisabledValidatorsThreshold: Perbill = Perbill::from_percent(33);
	pub const Period: u32 = 6 * HOURS;
	pub const Offset: u32 = 0;
}

impl session::Config for Runtime {
	type Event = Event;
	type ValidatorId = <Self as system::Config>::AccountId;
	// we don't have stash and controller, thus we don't need the convert as well.
	type ValidatorIdOf = collator_selection::IdentityCollator;
	type ShouldEndSession = session::PeriodicSessions<Period, Offset>;
	type NextSessionRotation = session::PeriodicSessions<Period, Offset>;
	type SessionManager = CollatorSelection;
	// Essentially just Aura, but lets be pedantic.
	type SessionHandler =
		<opaque::SessionKeys as sp_runtime::traits::OpaqueKeys>::KeyTypeIdProviders;
	type Keys = opaque::SessionKeys;
	type DisabledValidatorsThreshold = DisabledValidatorsThreshold;
	type WeightInfo = weights::session::WeightInfo<Runtime>;
}

//TODO set
parameter_types! {
	pub const PotId: PalletId = PalletId(*b"PotStake");
	pub const MaxCandidates: u32 = 1000;
	pub const SessionLength: BlockNumber = 6 * HOURS;
	pub const MaxInvulnerables: u32 = 100;
	pub const MinCandidates: u32 = 5;
}

impl collator_selection::Config for Runtime {
	type Event = Event;
	type Currency = Assets;
	type UpdateOrigin = EnsureRootOrHalfCouncil;
	type PotId = PotId;
	type MaxCandidates = MaxCandidates;
	type MinCandidates = MinCandidates;
	type MaxInvulnerables = MaxInvulnerables;
	// should be a multiple of session or things will get inconsistent
	type KickThreshold = Period;
	type ValidatorId = <Self as system::Config>::AccountId;
	type ValidatorIdOf = collator_selection::IdentityCollator;
	type ValidatorRegistration = Session;
	// TODO: benchmark for runtime
	type WeightInfo = ();
}

parameter_type_with_key! {
	// TODO:
	pub ExistentialDeposits: |_currency_id: CurrencyId| -> Balance {
		Zero::zero()
	};
}

pub struct DustRemovalWhitelist;
impl Contains<AccountId> for DustRemovalWhitelist {
	fn contains(a: &AccountId) -> bool {
		let account: AccountId = TreasuryPalletId::get().into_account();
		let account2: AccountId = PotId::get().into_account();
		vec![&account, &account2].contains(&a)
	}
}

parameter_types! {
				pub TreasuryAccount: AccountId = TreasuryPalletId::get().into_account();
}

impl orml_tokens::Config for Runtime {
	type Event = Event;
	type Balance = Balance;
	type Amount = Amount;
	type CurrencyId = CurrencyId;
	type WeightInfo = weights::tokens::WeightInfo<Runtime>;
	type ExistentialDeposits = ExistentialDeposits;
	type OnDust = orml_tokens::TransferDust<Runtime, TreasuryAccount>;
	type MaxLocks = MaxLocks;
	type DustRemovalWhitelist = DustRemovalWhitelist;
}

parameter_types! {
	pub const LiquidRewardId: PalletId = PalletId(*b"Liquided");
	pub const CrowdloanCurrencyId: CurrencyId = CurrencyId::CROWD_LOAN;
	/// total contributed to our crowdloan.
	pub const TokenTotal: Balance = 200_000_000_000_000_000;
}

impl crowdloan_bonus::Config for Runtime {
	type Event = Event;
	type LiquidRewardId = LiquidRewardId;
	type CurrencyId = CrowdloanCurrencyId;
	type TokenTotal = TokenTotal;
	type JumpStart = EnsureRootOrHalfCouncil;
	type Currency = Assets;
	type Balance = Balance;
	type NativeCurrency = Assets;
	type WeightInfo = weights::crowdloan_bonus::WeightInfo<Runtime>;
}

parameter_types! {
	pub const TreasuryPalletId: PalletId = PalletId(*b"picatrsy");
	/// percentage of proposal that most be bonded by the proposer
	pub const ProposalBond: Permill = Permill::from_percent(5);
	// TODO: rationale?
	pub const ProposalBondMinimum: Balance = 5 * PICA;
	pub const SpendPeriod: BlockNumber = 7 * DAYS;
	pub const Burn: Permill = Permill::from_percent(0);

	pub const MaxApprovals: u32 = 30;
}

impl treasury::Config for Runtime {
	type PalletId = TreasuryPalletId;
	type Currency = Balances;
	type ApproveOrigin = EnsureRootOrHalfCouncil;
	type RejectOrigin = EnsureRootOrHalfCouncil;
	type Event = Event;
	type OnSlash = Treasury;
	type ProposalBond = ProposalBond;
	type ProposalBondMinimum = ProposalBondMinimum;
	type SpendPeriod = SpendPeriod;
	type Burn = Burn;
	type MaxApprovals = MaxApprovals;
	type BurnDestination = ();
	type WeightInfo = weights::treasury::WeightInfo<Runtime>;
	// TODO: add bounties?
	type SpendFunds = ();
}

parameter_types! {
	pub const CouncilMotionDuration: BlockNumber = 7 * DAYS;
	pub const CouncilMaxProposals: u32 = 100;
	pub const CouncilMaxMembers: u32 = 100;
}

impl membership::Config<membership::Instance1> for Runtime {
	type Event = Event;
	type AddOrigin = EnsureRootOrHalfCouncil;
	type RemoveOrigin = EnsureRootOrHalfCouncil;
	type SwapOrigin = EnsureRootOrHalfCouncil;
	type ResetOrigin = EnsureRootOrHalfCouncil;
	type PrimeOrigin = EnsureRootOrHalfCouncil;
	type MembershipInitialized = Council;
	type MembershipChanged = Council;
	type MaxMembers = CouncilMaxMembers;
	type WeightInfo = weights::membership::WeightInfo<Runtime>;
}

impl collective::Config<CouncilInstance> for Runtime {
	type Origin = Origin;
	type Proposal = Call;
	type Event = Event;
	type MotionDuration = CouncilMotionDuration;
	type MaxProposals = CouncilMaxProposals;
	type MaxMembers = CouncilMaxMembers;
	type DefaultVote = collective::PrimeDefaultVote;
	type WeightInfo = weights::collective::WeightInfo<Runtime>;
}

parameter_types! {
	pub MaximumSchedulerWeight: Weight = Perbill::from_percent(80) *
	RuntimeBlockWeights::get().max_block;
	pub const MaxScheduledPerBlock: u32 = 50;
}

impl scheduler::Config for Runtime {
	type Event = Event;
	type Origin = Origin;
	type PalletsOrigin = OriginCaller;
	type Call = Call;
	type MaximumWeight = MaximumSchedulerWeight;
	type ScheduleOrigin = EnsureRoot<AccountId>;
	type MaxScheduledPerBlock = MaxScheduledPerBlock;
	type WeightInfo = weights::scheduler::WeightInfo<Runtime>;
}

impl utility::Config for Runtime {
	type Event = Event;
	type Call = Call;
	type WeightInfo = weights::utility::WeightInfo<Runtime>;
}

parameter_types! {
	pub const LaunchPeriod: BlockNumber = 5 * DAYS;
	pub const VotingPeriod: BlockNumber = 5 * DAYS;
	pub const FastTrackVotingPeriod: BlockNumber = 3 * HOURS;
	pub MinimumDeposit: Balance = 100 * PICA;
	pub const EnactmentPeriod: BlockNumber = 2 * DAYS;
	pub const CooloffPeriod: BlockNumber = 7 * DAYS;
	// TODO: prod value
	pub PreimageByteDeposit: Balance = MILLI_PICA;
	pub const InstantAllowed: bool = true;
	pub const MaxVotes: u32 = 100;
	pub const MaxProposals: u32 = 100;
}

impl democracy::Config for Runtime {
	type Proposal = Call;
	type Event = Event;
	type Currency = Balances;
	type EnactmentPeriod = EnactmentPeriod;
	type LaunchPeriod = LaunchPeriod;
	type VotingPeriod = VotingPeriod;
	type VoteLockingPeriod = EnactmentPeriod;
	type MinimumDeposit = MinimumDeposit;

	// TODO: prod values
	type ExternalOrigin = EnsureRootOrHalfCouncil;
	type ExternalMajorityOrigin = EnsureRootOrHalfCouncil;
	type ExternalDefaultOrigin = EnsureRootOrHalfCouncil;

	type FastTrackOrigin = EnsureRootOrHalfCouncil;
	type InstantOrigin = EnsureRootOrHalfCouncil;
	type InstantAllowed = InstantAllowed;

	type FastTrackVotingPeriod = FastTrackVotingPeriod;
	type CancellationOrigin = EnsureRootOrHalfCouncil;
	type BlacklistOrigin = EnsureRootOrHalfCouncil;
	type CancelProposalOrigin = EnsureRootOrHalfCouncil;
	type VetoOrigin = collective::EnsureMember<AccountId, CouncilInstance>;
	type OperationalPreimageOrigin = collective::EnsureMember<AccountId, CouncilInstance>;
	type Slash = Treasury;

	type CooloffPeriod = CooloffPeriod;
	type MaxProposals = MaxProposals;
	type MaxVotes = MaxVotes;
	type PalletsOrigin = OriginCaller;

	type PreimageByteDeposit = PreimageByteDeposit;
	type Scheduler = Scheduler;
	type WeightInfo = weights::democracy::WeightInfo<Runtime>;
}

parameter_types! {
	pub const MaxStrategies: usize = 255;
	pub const NativeAssetId: CurrencyId = CurrencyId::PICA;
	pub const CreationDeposit: Balance = 10 * PICA;
	pub const VaultExistentialDeposit: Balance = 1000 * PICA;
	pub const RentPerBlock: Balance = MILLI_PICA;
	pub const VaultMinimumDeposit: Balance = 10_000;
	pub const VaultMinimumWithdrawal: Balance = 10_000;
	pub const VaultPalletId: PalletId = PalletId(*b"cubic___");
	pub const TombstoneDuration: BlockNumber = DAYS * 7;
}

impl vault::Config for Runtime {
	type Event = Event;
	type Balance = Balance;
	type CurrencyFactory = Factory;
	type AssetId = CurrencyId;
	type Currency = Assets;
	type Convert = ConvertInto;
	type PalletId = VaultPalletId;
	type MaxStrategies = MaxStrategies;
	type CreationDeposit = CreationDeposit;
	type ExistentialDeposit = VaultExistentialDeposit;
	type RentPerBlock = RentPerBlock;
	type NativeCurrency = Balances;
	type MinimumDeposit = VaultMinimumDeposit;
	type MinimumWithdrawal = VaultMinimumWithdrawal;
	type TombstoneDuration = TombstoneDuration;
	type VaultId = u64;
}

parameter_types! {
	pub const DynamicCurrencyIdInitial: CurrencyId = CurrencyId::LOCAL_LP_TOKEN_START;
}

impl currency_factory::Config for Runtime {
	type Event = Event;
	type DynamicCurrencyId = CurrencyId;
	type DynamicCurrencyIdInitial = DynamicCurrencyIdInitial;
}

parameter_types! {
	// Benchmarks of pallet-lending utilize more than 20Gb memory
	// and don't finish if MaxLendingCount is u32::MAX.
	pub const MaxLendingCount: u32 = 100_000;
}

impl lending::Config for Runtime {
	type Oracle = Oracle;
	type VaultId = u64;
	type Vault = Vault;
	type Event = Event;
	type AssetId = CurrencyId;
	type Balance = Balance;
	type Currency = Assets;
	type CurrencyFactory = Factory;
	type MarketDebtCurrency = Tokens;
	type Liquidation = Liquidations;
	type UnixTime = Timestamp;
	type MaxLendingCount = MaxLendingCount;
	type AuthorityId = lending::crypto::TestAuthId;
	type WeightInfo = weights::lending::WeightInfo<Runtime>;
	type GroupId = u32;
}

impl DeFiComposablePallet for Runtime {
	type AssetId = CurrencyId;
}

impl DeFiComposableConfig for Runtime {
	type AssetId = CurrencyId;
	type Balance = Balance;
	type Currency = Tokens;
}

pub struct MockOrderbook;
impl Orderbook for MockOrderbook {
	type AssetId = CurrencyId;
	type Balance = Balance;
	type AccountId = AccountId;
	type OrderId = u128;
	type GroupId = u32;

	fn post(
		_account_from: &Self::AccountId,
		_asset: Self::AssetId,
		_want: Self::AssetId,
		_source_amount: Self::Balance,
		_source_price: composable_traits::dex::Price<Self::GroupId, Self::Balance>,
		_amm_slippage: sp_runtime::Permill,
	) -> Result<
		composable_traits::dex::SellOrder<Self::OrderId, Self::AccountId>,
		sp_runtime::DispatchError,
	> {
		todo!()
	}

	fn patch(
		_order_id: Self::OrderId,
		_price: composable_traits::dex::Price<Self::GroupId, Self::Balance>,
	) -> Result<(), sp_runtime::DispatchError> {
		todo!()
	}

	fn market_sell(
		_account: &Self::AccountId,
		_asset: Self::AssetId,
		_want: Self::AssetId,
		_amount: Self::Balance,
		_amm_slippage: sp_runtime::Permill,
	) -> Result<Self::OrderId, sp_runtime::DispatchError> {
		todo!()
	}

	fn ask(
		_account: &Self::AccountId,
		_orders: impl Iterator<Item = Self::OrderId>,
		_up_to: Self::Balance,
	) -> Result<(), sp_runtime::DispatchError> {
		todo!()
	}
}

impl dutch_auction::Config for Runtime {
	type Event = Event;
	type DexOrderId = u128;
	type OrderId = u128;
	type UnixTime = Timestamp;
	type Orderbook = MockOrderbook;
	type GroupId = u32;
}

impl liquidations::Config for Runtime {
	type Event = Event;
	type Balance = Balance;
	type UnixTime = Timestamp;
	type Lending = Lending;
	type DutchAuction = Auctions;
	type GroupId = u32;
<<<<<<< HEAD
=======
}

impl ping::Config for Runtime {
	type Event = Event;
	type Origin = Origin;
	type Call = Call;
	type XcmSender = XcmRouter;
}

// For test purposes.
impl cumulus_ping::Config for Runtime {
	type Event = Event;
	type Origin = Origin;
	type Call = Call;
	type XcmSender = XcmRouter;
>>>>>>> 6752dbd9
}

/// The calls we permit to be executed by extrinsics
pub struct BaseCallFilter;

impl Contains<Call> for BaseCallFilter {
	fn contains(call: &Call) -> bool {
		if call_filter::Pallet::<Runtime>::contains(call) {
			return false
		}
		!matches!(
			call,
			Call::Balances(_) | Call::Indices(_) | Call::Democracy(_) | Call::Treasury(_)
		)
	}
}

impl call_filter::Config for Runtime {
	type Event = Event;
	type UpdateOrigin = EnsureRoot<AccountId>;
	type WeightInfo = ();
}

// Create the runtime by composing the FRAME pallets that were previously configured.
construct_runtime!(
	pub enum Runtime where
		Block = Block,
		NodeBlock = opaque::Block,
		UncheckedExtrinsic = UncheckedExtrinsic
	{
		System: system::{Pallet, Call, Config, Storage, Event<T>} = 0,
		Timestamp: timestamp::{Pallet, Call, Storage, Inherent} = 1,
		Sudo: sudo::{Pallet, Call, Config<T>, Storage, Event<T>} = 2,
		RandomnessCollectiveFlip: randomness_collective_flip::{Pallet, Storage} = 3,
		TransactionPayment: transaction_payment::{Pallet, Storage} = 4,
		Indices: indices::{Pallet, Call, Storage, Config<T>, Event<T>} = 5,
		Balances: balances::{Pallet, Call, Storage, Config<T>, Event<T>} = 6,

		// Parachains stuff
		ParachainSystem: cumulus_pallet_parachain_system::{Pallet, Call, Config, Storage, Inherent, Event<T>} = 10,
		ParachainInfo: parachain_info::{Pallet, Storage, Config} = 11,

		// Collator support. the order of these 5 are important and shall not change.
		Authorship: authorship::{Pallet, Call, Storage} = 20,
		CollatorSelection: collator_selection::{Pallet, Call, Storage, Event<T>, Config<T>} = 21,
		Session: session::{Pallet, Call, Storage, Event, Config<T>} = 22,
		Aura: aura::{Pallet, Storage, Config<T>} = 23,
		AuraExt: cumulus_pallet_aura_ext::{Pallet, Config} = 24,

		// Governance utilities
		Council: collective::<Instance1>::{Pallet, Call, Storage, Origin<T>, Event<T>, Config<T>} = 30,
		CouncilMembership: membership::<Instance1>::{Pallet, Call, Storage, Event<T>, Config<T>} = 31,
		Treasury: treasury::{Pallet, Call, Storage, Config, Event<T>} = 32,
		Democracy: democracy::{Pallet, Call, Storage, Config<T>, Event<T>} = 33,
		Scheduler: scheduler::{Pallet, Call, Storage, Event<T>} = 34,
		Utility: utility::{Pallet, Call, Event} = 35,

		// XCM helpers.
		XcmpQueue: cumulus_pallet_xcmp_queue::{Pallet, Call, Storage, Event<T>} = 40,
		PolkadotXcm: pallet_xcm::{Pallet, Call, Event<T>, Origin} = 41,
		CumulusXcm: cumulus_pallet_xcm::{Pallet, Call, Event<T>, Origin} = 42,
		DmpQueue: cumulus_pallet_dmp_queue::{Pallet, Call, Storage, Event<T>} = 43,

		Oracle: oracle::{Pallet, Call, Storage, Event<T>} = 50,
		Tokens: orml_tokens::{Pallet, Call, Storage, Event<T>} = 51,
		Factory: currency_factory::{Pallet, Storage, Event<T>} = 52,
		Vault: vault::{Pallet, Call, Storage, Event<T>} = 53,
		Lending: lending::{Pallet, Call, Storage, Event<T>} = 54,
		LiquidCrowdloan: crowdloan_bonus::{Pallet, Call, Storage, Event<T>} = 55,
		Liquidations: liquidations::{Pallet, Call, Event<T>} = 56,
<<<<<<< HEAD
		CallFilter: call_filter::{Pallet, Call, Storage, Event<T>} = 57,
		Auctions: dutch_auction::{Pallet, Event<T>} = 58,
		Assets: assets::{Pallet, Storage, Call} = 59,
=======

		Auctions: dutch_auction::{Pallet, Event<T>} = 57,
		Assets: assets::{Pallet, Storage, Call} = 58,
		Ping: ping::{Pallet, Call, Storage, Event<T>} = 59,

		Spambot: cumulus_ping::{Pallet, Call, Storage, Event<T>} = 90,

		CallFilter: call_filter::{Pallet, Call, Storage, Event<T>} = 100,
>>>>>>> 6752dbd9
	}
);

/// The address format for describing accounts.
pub type Address = sp_runtime::MultiAddress<AccountId, AccountIndex>;
/// Block header type as expected by this runtime.
pub type Header = generic::Header<BlockNumber, BlakeTwo256>;
/// Block type as expected by this runtime.
pub type Block = generic::Block<Header, UncheckedExtrinsic>;
/// The SignedExtension to the basic transaction logic.
pub type SignedExtra = (
	system::CheckSpecVersion<Runtime>,
	system::CheckTxVersion<Runtime>,
	system::CheckGenesis<Runtime>,
	system::CheckEra<Runtime>,
	system::CheckNonce<Runtime>,
	system::CheckWeight<Runtime>,
	transaction_payment::ChargeTransactionPayment<Runtime>,
);
/// Unchecked extrinsic type as expected by this runtime.
pub type UncheckedExtrinsic = generic::UncheckedExtrinsic<Address, Call, Signature, SignedExtra>;
/// Executive: handles dispatch to the various modules.
pub type Executive =
	executive::Executive<Runtime, Block, system::ChainContext<Runtime>, Runtime, AllPallets>;

impl_runtime_apis! {
	impl sp_api::Core<Block> for Runtime {
		fn version() -> RuntimeVersion {
			VERSION
		}

		fn execute_block(block: Block) {
			Executive::execute_block(block);
		}

		fn initialize_block(header: &<Block as BlockT>::Header) {
			Executive::initialize_block(header)
		}
	}

	impl sp_api::Metadata<Block> for Runtime {
		fn metadata() -> OpaqueMetadata {
			OpaqueMetadata::new(Runtime::metadata().into())
		}
	}

	impl sp_block_builder::BlockBuilder<Block> for Runtime {
		fn apply_extrinsic(extrinsic: <Block as BlockT>::Extrinsic) -> ApplyExtrinsicResult {
			Executive::apply_extrinsic(extrinsic)
		}

		fn finalize_block() -> <Block as BlockT>::Header {
			Executive::finalize_block()
		}

		fn inherent_extrinsics(data: sp_inherents::InherentData) -> Vec<<Block as BlockT>::Extrinsic> {
			data.create_extrinsics()
		}

		fn check_inherents(
			block: Block,
			data: sp_inherents::InherentData,
		) -> sp_inherents::CheckInherentsResult {
			data.check_extrinsics(&block)
		}
	}

	impl sp_transaction_pool::runtime_api::TaggedTransactionQueue<Block> for Runtime {
		fn validate_transaction(
			source: TransactionSource,
			tx: <Block as BlockT>::Extrinsic,
			block_hash: <Block as BlockT>::Hash,
		) -> TransactionValidity {
			Executive::validate_transaction(source, tx, block_hash)
		}
	}

	impl sp_offchain::OffchainWorkerApi<Block> for Runtime {
		fn offchain_worker(header: &<Block as BlockT>::Header) {
			Executive::offchain_worker(header)
		}
	}

	impl sp_consensus_aura::AuraApi<Block, AuraId> for Runtime {
		fn slot_duration() -> sp_consensus_aura::SlotDuration {
			sp_consensus_aura::SlotDuration::from_millis(Aura::slot_duration())
		}

		fn authorities() -> Vec<AuraId> {
			Aura::authorities().into_inner()
		}
	}

	impl sp_session::SessionKeys<Block> for Runtime {
		fn generate_session_keys(seed: Option<Vec<u8>>) -> Vec<u8> {
			opaque::SessionKeys::generate(seed)
		}

		fn decode_session_keys(
			encoded: Vec<u8>,
		) -> Option<Vec<(Vec<u8>, KeyTypeId)>> {
			opaque::SessionKeys::decode_into_raw_public_keys(&encoded)
		}
	}

	impl cumulus_primitives_core::CollectCollationInfo<Block> for Runtime {
		fn collect_collation_info() -> cumulus_primitives_core::CollationInfo {
			ParachainSystem::collect_collation_info()
		}
	}

	impl system_rpc_runtime_api::AccountNonceApi<Block, AccountId, AccountIndex> for Runtime {
		fn account_nonce(account: AccountId) -> AccountIndex {
			System::account_nonce(account)
		}
	}

	impl transaction_payment_rpc_runtime_api::TransactionPaymentApi<Block, Balance> for Runtime {
		fn query_info(
			uxt: <Block as BlockT>::Extrinsic,
			len: u32,
		) -> transaction_payment_rpc_runtime_api::RuntimeDispatchInfo<Balance> {
			TransactionPayment::query_info(uxt, len)
		}
		fn query_fee_details(
			uxt: <Block as BlockT>::Extrinsic,
			len: u32,
		) -> transaction_payment::FeeDetails<Balance> {
			TransactionPayment::query_fee_details(uxt, len)
		}
	}

	#[cfg(feature = "runtime-benchmarks")]
	impl benchmarking::Benchmark<Block> for Runtime {
		fn benchmark_metadata(extra: bool) -> (
			Vec<benchmarking::BenchmarkList>,
			Vec<support::traits::StorageInfo>,
		) {
			use benchmarking::{list_benchmark, Benchmarking, BenchmarkList};
			use support::traits::StorageInfoTrait;
			use system_benchmarking::Pallet as SystemBench;

			let mut list = Vec::<BenchmarkList>::new();

			list_benchmark!(list, extra, frame_system, SystemBench::<Runtime>);
			list_benchmark!(list, extra, balances, Balances);
			list_benchmark!(list, extra, timestamp, Timestamp);
			list_benchmark!(list, extra, oracle, Oracle);
			list_benchmark!(list, extra, collator_selection, CollatorSelection);
			list_benchmark!(list, extra, indices, Indices);
			list_benchmark!(list, extra, membership, CouncilMembership);
			list_benchmark!(list, extra, treasury, Treasury);
			list_benchmark!(list, extra, scheduler, Scheduler);
			list_benchmark!(list, extra, democracy, Democracy);
			list_benchmark!(list, extra, collective, Council);
			list_benchmark!(list, extra, lending, Lending);
			list_benchmark!(list, extra, crowdloan_bonus, LiquidCrowdloan);
			list_benchmark!(list, extra, utility, Utility);

			let storage_info = AllPalletsWithSystem::storage_info();

			return (list, storage_info)
		}

		fn dispatch_benchmark(
			config: benchmarking::BenchmarkConfig
		) -> Result<Vec<benchmarking::BenchmarkBatch>, sp_runtime::RuntimeString> {
			use benchmarking::{Benchmarking, BenchmarkBatch, add_benchmark, TrackedStorageKey};

			use system_benchmarking::Pallet as SystemBench;
			impl system_benchmarking::Config for Runtime {}

			use session_benchmarking::Pallet as SessionBench;
			impl session_benchmarking::Config for Runtime {}

			let whitelist: Vec<TrackedStorageKey> = vec![
				// Block Number
				hex_literal::hex!("26aa394eea5630e07c48ae0c9558cef702a5c1b19ab7a04f536c519aca4983ac").to_vec().into(),
				// Total Issuance
				hex_literal::hex!("c2261276cc9d1f8598ea4b6a74b15c2f57c875e4cff74148e4628f264b974c80").to_vec().into(),
				// Execution Phase
				hex_literal::hex!("26aa394eea5630e07c48ae0c9558cef7ff553b5a9862a516939d82b3d3d8661a").to_vec().into(),
				// Event Count
				hex_literal::hex!("26aa394eea5630e07c48ae0c9558cef70a98fdbe9ce6c55837576c60c7af3850").to_vec().into(),
				// System Events
				hex_literal::hex!("26aa394eea5630e07c48ae0c9558cef780d41e5e16056765bc8461851072c9d7").to_vec().into(),
			];

			let mut batches = Vec::<BenchmarkBatch>::new();
			let params = (&config, &whitelist);

			add_benchmark!(params, batches, frame_system, SystemBench::<Runtime>);
			add_benchmark!(params, batches, balances, Balances);
			add_benchmark!(params, batches, timestamp, Timestamp);
			add_benchmark!(params, batches, oracle, Oracle);
			add_benchmark!(params, batches, session, SessionBench::<Runtime>);
			add_benchmark!(params, batches, collator_selection, CollatorSelection);
			add_benchmark!(params, batches, indices, Indices);
			add_benchmark!(params, batches, membership, CouncilMembership);
			add_benchmark!(params, batches, treasury, Treasury);
			add_benchmark!(params, batches, scheduler, Scheduler);
			add_benchmark!(params, batches, democracy, Democracy);
			add_benchmark!(params, batches, collective, Council);
			add_benchmark!(params, batches, lending, Lending);
			add_benchmark!(params, batches, crowdloan_bonus, LiquidCrowdloan);
			add_benchmark!(params, batches, utility, Utility);

			if batches.is_empty() { return Err("Benchmark not found for this pallet.".into()) }
			Ok(batches)
		}
	}
}

struct CheckInherents;

impl cumulus_pallet_parachain_system::CheckInherents<Block> for CheckInherents {
	fn check_inherents(
		block: &Block,
		relay_state_proof: &cumulus_pallet_parachain_system::RelayChainStateProof,
	) -> sp_inherents::CheckInherentsResult {
		let relay_chain_slot = relay_state_proof
			.read_slot()
			.expect("Could not read the relay chain slot from the proof");

		let inherent_data =
			cumulus_primitives_timestamp::InherentDataProvider::from_relay_chain_slot_and_duration(
				relay_chain_slot,
				sp_std::time::Duration::from_secs(6),
			)
			.create_inherent_data()
			.expect("Could not create the timestamp inherent data");

		inherent_data.check_extrinsics(block)
	}
}

cumulus_pallet_parachain_system::register_validate_block!(
	Runtime = Runtime,
	BlockExecutor = cumulus_pallet_aura_ext::BlockExecutor::<Runtime, Executive>,
	CheckInherents = CheckInherents,
);<|MERGE_RESOLUTION|>--- conflicted
+++ resolved
@@ -541,15 +541,6 @@
 	type WeightInfo = ();
 }
 
-impl assets::Config for Runtime {
-	type AssetId = CurrencyId;
-	type Balance = Balance;
-	type NativeAssetId = NativeAssetId;
-	type Currency = Balances;
-	type MultiCurrency = Tokens;
-	type WeightInfo = ();
-}
-
 impl cumulus_pallet_xcm::Config for Runtime {
 	type Event = Event;
 	type XcmExecutor = XcmExecutor<XcmConfig>;
@@ -952,8 +943,6 @@
 	type Lending = Lending;
 	type DutchAuction = Auctions;
 	type GroupId = u32;
-<<<<<<< HEAD
-=======
 }
 
 impl ping::Config for Runtime {
@@ -969,7 +958,6 @@
 	type Origin = Origin;
 	type Call = Call;
 	type XcmSender = XcmRouter;
->>>>>>> 6752dbd9
 }
 
 /// The calls we permit to be executed by extrinsics
@@ -1040,11 +1028,6 @@
 		Lending: lending::{Pallet, Call, Storage, Event<T>} = 54,
 		LiquidCrowdloan: crowdloan_bonus::{Pallet, Call, Storage, Event<T>} = 55,
 		Liquidations: liquidations::{Pallet, Call, Event<T>} = 56,
-<<<<<<< HEAD
-		CallFilter: call_filter::{Pallet, Call, Storage, Event<T>} = 57,
-		Auctions: dutch_auction::{Pallet, Event<T>} = 58,
-		Assets: assets::{Pallet, Storage, Call} = 59,
-=======
 
 		Auctions: dutch_auction::{Pallet, Event<T>} = 57,
 		Assets: assets::{Pallet, Storage, Call} = 58,
@@ -1053,7 +1036,6 @@
 		Spambot: cumulus_ping::{Pallet, Call, Storage, Event<T>} = 90,
 
 		CallFilter: call_filter::{Pallet, Call, Storage, Event<T>} = 100,
->>>>>>> 6752dbd9
 	}
 );
 
