#![cfg_attr(not(feature = "std"), no_std)]
// `construct_runtime!` does a lot of recursion and requires us to increase the limit to 256.
#![recursion_limit = "256"]

// Make the WASM binary available.
#[cfg(feature = "std")]
include!(concat!(env!("OUT_DIR"), "/wasm_binary.rs"));

mod weights;
use common::{
	impls::DealWithFees, AccountId, AccountIndex, Amount, AuraId, Balance, BlockNumber,
	CouncilInstance, EnsureRootOrHalfCouncil, Hash, Signature, AVERAGE_ON_INITIALIZE_RATIO, DAYS,
	HOURS, MAXIMUM_BLOCK_WEIGHT, MILLI_PICA, NORMAL_DISPATCH_RATIO, PICA, SLOT_DURATION,
};
use liquidations::DeFiComposablePallet;
use orml_traits::parameter_type_with_key;
use primitives::currency::CurrencyId;
use sp_api::impl_runtime_apis;
use sp_core::{crypto::KeyTypeId, OpaqueMetadata};
use sp_runtime::{
	create_runtime_str, generic, impl_opaque_keys,
	traits::{AccountIdLookup, BlakeTwo256, Block as BlockT, ConvertInto, Zero},
	transaction_validity::{TransactionSource, TransactionValidity},
	ApplyExtrinsicResult,
};

use sp_std::prelude::*;
#[cfg(feature = "std")]
use sp_version::NativeVersion;
use sp_version::RuntimeVersion;

use sp_runtime::traits::AccountIdConversion;

// A few exports that help ease life for downstream crates.
pub use frame_support::{
	construct_runtime, match_type, parameter_types,
	traits::{All, Contains, Filter, KeyOwnerProofSystem, Randomness, StorageInfo},
	weights::{
		constants::{BlockExecutionWeight, ExtrinsicBaseWeight, RocksDbWeight, WEIGHT_PER_SECOND},
		DispatchClass, IdentityFee, Weight, WeightToFeeCoefficient, WeightToFeeCoefficients,
		WeightToFeePolynomial,
	},
	PalletId, StorageValue,
};

use codec::Encode;
use frame_system as system;
use pallet_xcm::XcmPassthrough;
use polkadot_parachain::primitives::Sibling;
#[cfg(any(feature = "std", test))]
pub use sp_runtime::BuildStorage;
pub use sp_runtime::{FixedPointNumber, Perbill, Permill, Perquintill};
use system::{
	limits::{BlockLength, BlockWeights},
	EnsureRoot,
};
use transaction_payment::{Multiplier, TargetedFeeAdjustment};
use xcm::{
	opaque::v0::{BodyId, Junction, MultiAsset, MultiLocation, NetworkId},
	v0::Xcm,
};
use xcm_builder::{
	AccountId32Aliases, AllowTopLevelPaidExecutionFrom, AllowUnpaidExecutionFrom, CurrencyAdapter,
	EnsureXcmOrigin, FixedWeightBounds, IsConcrete, LocationInverter, NativeAsset,
	ParentAsSuperuser, ParentIsDefault, RelayChainAsNative, SiblingParachainAsNative,
	SiblingParachainConvertsVia, SignedAccountId32AsNative, SignedToAccountId32,
	SovereignSignedViaLocation, TakeWeightCredit, UsingComponents,
};
use xcm_executor::XcmExecutor;

/// Opaque types. These are used by the CLI to instantiate machinery that don't need to know
/// the specifics of the runtime. They can then be made to be agnostic over specific formats
/// of data like extrinsics, allowing for them to continue syncing the network through upgrades
/// to even the core data structures.
pub mod opaque {
	use super::*;

	pub use sp_runtime::OpaqueExtrinsic as UncheckedExtrinsic;

	/// Opaque block header type.
	pub type Header = generic::Header<BlockNumber, BlakeTwo256>;
	/// Opaque block type.
	pub type Block = generic::Block<Header, UncheckedExtrinsic>;
	/// Opaque block identifier type.
	pub type BlockId = generic::BlockId<Block>;

	impl_opaque_keys! {
		pub struct SessionKeys {
			pub aura: Aura,
		}
	}
}

// To learn more about runtime versioning and what each of the following value means:
//   https://substrate.dev/docs/en/knowledgebase/runtime/upgrades#runtime-versioning
#[sp_version::runtime_version]
pub const VERSION: RuntimeVersion = RuntimeVersion {
	spec_name: create_runtime_str!("picasso"),
	impl_name: create_runtime_str!("picasso"),
	authoring_version: 1,
	// The version of the runtime specification. A full node will not attempt to use its native
	//   runtime in substitute for the on-chain Wasm runtime unless all of `spec_name`,
	//   `spec_version`, and `authoring_version` are the same between Wasm and native.
	// This value is set to 100 to notify Polkadot-JS App (https://polkadot.js.org/apps) to use
	//   the compatible custom types.
	spec_version: 100,
	impl_version: 1,
	apis: RUNTIME_API_VERSIONS,
	transaction_version: 1,
};

/// The version information used to identify this runtime when compiled natively.
#[cfg(feature = "std")]
pub fn native_version() -> NativeVersion {
	NativeVersion { runtime_version: VERSION, can_author_with: Default::default() }
}

parameter_types! {
	pub const BlockHashCount: BlockNumber = 250;
	pub const Version: RuntimeVersion = VERSION;
	pub RuntimeBlockLength: BlockLength =
		BlockLength::max_with_normal_ratio(5 * 1024 * 1024, NORMAL_DISPATCH_RATIO);
	pub RuntimeBlockWeights: BlockWeights = BlockWeights::builder()
		.base_block(BlockExecutionWeight::get())
		.for_class(DispatchClass::all(), |weights| {
			weights.base_extrinsic = ExtrinsicBaseWeight::get();
		})
		.for_class(DispatchClass::Normal, |weights| {
			weights.max_total = Some(NORMAL_DISPATCH_RATIO * MAXIMUM_BLOCK_WEIGHT);
		})
		.for_class(DispatchClass::Operational, |weights| {
			weights.max_total = Some(MAXIMUM_BLOCK_WEIGHT);
			// Operational transactions have some extra reserved space, so that they
			// are included even if block reached `MAXIMUM_BLOCK_WEIGHT`.
			weights.reserved = Some(
				MAXIMUM_BLOCK_WEIGHT - NORMAL_DISPATCH_RATIO * MAXIMUM_BLOCK_WEIGHT
			);
		})
		.avg_block_initialization(AVERAGE_ON_INITIALIZE_RATIO)
		.build_or_panic();

	pub const SS58Prefix: u8 = 49;
}

// Configure FRAME pallets to include in runtime.

impl system::Config for Runtime {
	/// The basic call filter to use in dispatchable.
	type BaseCallFilter = BaseCallFilter;
	/// Block & extrinsics weights: base values and limits.
	type BlockWeights = RuntimeBlockWeights;
	/// The maximum length of a block (in bytes).
	type BlockLength = RuntimeBlockLength;
	/// The identifier used to distinguish between accounts.
	type AccountId = AccountId;
	/// The aggregated dispatch type that is available for extrinsics.
	type Call = Call;
	/// The lookup mechanism to get account ID from whatever is passed in dispatchers.
	type Lookup = AccountIdLookup<AccountId, AccountIndex>;
	/// The index type for storing how many extrinsics an account has signed.
	type Index = AccountIndex;
	/// The index type for blocks.
	type BlockNumber = BlockNumber;
	/// The type for hashing blocks and tries.
	type Hash = Hash;
	/// The hashing algorithm used.
	type Hashing = BlakeTwo256;
	/// The header type.
	type Header = generic::Header<BlockNumber, BlakeTwo256>;
	/// The ubiquitous event type.
	type Event = Event;
	/// The ubiquitous origin type.
	type Origin = Origin;
	/// Maximum number of block number to block hash mappings to keep (oldest pruned first).
	type BlockHashCount = BlockHashCount;
	/// The weight of database operations that the runtime can invoke.
	type DbWeight = RocksDbWeight;
	/// Version of the runtime.
	type Version = Version;
	/// The data to be stored in an account.
	type AccountData = balances::AccountData<Balance>;

	/// Converts a module to the index of the module in `construct_runtime!`.
	///
	/// This type is being generated by `construct_runtime!`.
	type PalletInfo = PalletInfo;
	/// What to do if a new account is created.
	type OnNewAccount = ();
	/// What to do if an account is fully reaped from the system.
	type OnKilledAccount = ();
	/// Weight information for the extrinsics of this pallet.
	type SystemWeightInfo = weights::frame_system::WeightInfo<Runtime>;
	/// This is used as an identifier of the chain. 42 is the generic substrate prefix.
	type SS58Prefix = SS58Prefix;
	/// The action to take on a Runtime Upgrade. Used not default since we're a parachain.
	type OnSetCode = cumulus_pallet_parachain_system::ParachainSetCode<Self>;
}

impl randomness_collective_flip::Config for Runtime {}

impl aura::Config for Runtime {
	type AuthorityId = AuraId;
}

impl cumulus_pallet_aura_ext::Config for Runtime {}

parameter_types! {
	pub const MinimumPeriod: u64 = SLOT_DURATION / 2;
}

impl timestamp::Config for Runtime {
	/// A timestamp: milliseconds since the Unix epoch.
	type Moment = u64;
	type OnTimestampSet = Aura;
	type MinimumPeriod = MinimumPeriod;
	type WeightInfo = weights::timestamp::WeightInfo<Runtime>;
}

/// minimum account balance is given as 0.1 PICA ~ 100 MILLI_PICA
pub const EXISTENTIAL_DEPOSIT: Balance = 100 * MILLI_PICA;

parameter_types! {
	pub const ExistentialDeposit: Balance = EXISTENTIAL_DEPOSIT;
	pub const MaxLocks: u32 = 50;
}

impl balances::Config for Runtime {
	type MaxLocks = MaxLocks;
	type MaxReserves = ();
	type ReserveIdentifier = [u8; 8];
	/// The type for recording an account's balance.
	type Balance = Balance;
	/// The ubiquitous event type.
	type Event = Event;
	type DustRemoval = Treasury;
	type ExistentialDeposit = ExistentialDeposit;
	type AccountStore = System;
	type WeightInfo = weights::balances::WeightInfo<Runtime>;
}

parameter_types! {
	/// 1 milli-pica/byte should be fine
	pub const TransactionByteFee: Balance = MILLI_PICA;

	// The portion of the `NORMAL_DISPATCH_RATIO` that we adjust the fees with. Blocks filled less
	/// than this will decrease the weight and more will increase.
	pub const TargetBlockFullness: Perquintill = Perquintill::from_percent(25);
	/// The adjustment variable of the runtime. Higher values will cause `TargetBlockFullness` to
	/// change the fees more rapidly. This low value causes changes to occur slowly over time.
	pub AdjustmentVariable: Multiplier = Multiplier::saturating_from_rational(3, 100_000);
	/// Minimum amount of the multiplier. This value cannot be too low. A test case should ensure
	/// that combined with `AdjustmentVariable`, we can recover from the minimum.
	/// See `multiplier_can_grow_from_zero` in integration_tests.rs.
	/// This value is currently only used by pallet-transaction-payment as an assertion that the
	/// next multiplier is always > min value.
	pub MinimumMultiplier: Multiplier = Multiplier::saturating_from_rational(1, 1_000_000u128);
}

pub struct WeightToFee;
impl WeightToFeePolynomial for WeightToFee {
	type Balance = Balance;
	fn polynomial() -> WeightToFeeCoefficients<Self::Balance> {
		let p = MILLI_PICA;
		let q = 10 * Balance::from(ExtrinsicBaseWeight::get());
		smallvec::smallvec![WeightToFeeCoefficient {
			degree: 1,
			negative: false,
			coeff_frac: Perbill::from_rational(p % q, q),
			coeff_integer: p / q,
		}]
	}
}

impl transaction_payment::Config for Runtime {
	type OnChargeTransaction =
		transaction_payment::CurrencyAdapter<Balances, DealWithFees<Runtime>>;
	type TransactionByteFee = TransactionByteFee;
	type WeightToFee = WeightToFee;
	type FeeMultiplierUpdate =
		TargetedFeeAdjustment<Self, TargetBlockFullness, AdjustmentVariable, MinimumMultiplier>;
}

impl sudo::Config for Runtime {
	type Event = Event;
	type Call = Call;
}

parameter_types! {
	/// Index deposit requires a 100 PICA
	pub const IndexDeposit: Balance = 100 * PICA;
}

impl indices::Config for Runtime {
	type Event = Event;
	type AccountIndex = AccountIndex;
	type Currency = Balances;
	type Deposit = IndexDeposit;
	type WeightInfo = weights::indices::WeightInfo<Runtime>;
}

pub type SignedPayload = generic::SignedPayload<Call, SignedExtra>;

impl<LocalCall> system::offchain::CreateSignedTransaction<LocalCall> for Runtime
where
	Call: From<LocalCall>,
{
	fn create_transaction<C: system::offchain::AppCrypto<Self::Public, Self::Signature>>(
		call: Call,
		public: <Signature as sp_runtime::traits::Verify>::Signer,
		account: AccountId,
		nonce: AccountIndex,
	) -> Option<(Call, <UncheckedExtrinsic as sp_runtime::traits::Extrinsic>::SignaturePayload)> {
		use sp_runtime::{
			generic::{Era, SignedPayload},
			traits::StaticLookup,
			SaturatedConversion,
		};
		let tip = 0;
		// take the biggest period possible.
		let period =
			BlockHashCount::get().checked_next_power_of_two().map(|c| c / 2).unwrap_or(2) as u64;
		let current_block = System::block_number()
			.saturated_into::<u64>()
			// The `System::block_number` is initialized with `n+1`,
			// so the actual block number is `n`.
			.saturating_sub(1);
		let era = Era::mortal(period, current_block);
		let extra = (
			system::CheckSpecVersion::<Runtime>::new(),
			system::CheckTxVersion::<Runtime>::new(),
			system::CheckGenesis::<Runtime>::new(),
			system::CheckEra::<Runtime>::from(era),
			system::CheckNonce::<Runtime>::from(nonce),
			system::CheckWeight::<Runtime>::new(),
			transaction_payment::ChargeTransactionPayment::<Runtime>::from(tip),
		);
		let raw_payload = SignedPayload::new(call, extra)
			.map_err(|_e| {
				// log::warn!("Unable to create signed payload: {:?}", e);
			})
			.ok()?;
		let signature = raw_payload.using_encoded(|payload| C::sign(payload, public))?;
		let address = AccountIdLookup::unlookup(account);
		let (call, extra, _) = raw_payload.deconstruct();
		Some((call, (address, signature, extra)))
	}
}

impl system::offchain::SigningTypes for Runtime {
	type Public = <Signature as sp_runtime::traits::Verify>::Signer;
	type Signature = Signature;
}

impl<C> system::offchain::SendTransactionTypes<C> for Runtime
where
	Call: From<C>,
{
	type OverarchingCall = Call;
	type Extrinsic = UncheckedExtrinsic;
}

//TODO set
parameter_types! {
	pub const StakeLock: BlockNumber = 50;
	pub const StalePrice: BlockNumber = 5;

	/// TODO: discuss with omar/cosmin
	pub const MinStake: Balance = 1000 * PICA;
	pub const RequestCost: Balance = PICA;
	pub const RewardAmount: Balance = 5 * PICA;
	// Shouldn't this be a ratio based on locked amount?
	pub const SlashAmount: Balance = 5;
	pub const MaxAnswerBound: u32 = 25;
	pub const MaxAssetsCount: u32 = 100_000;

}

impl oracle::Config for Runtime {
	type Currency = Balances;
	type Event = Event;
	type AuthorityId = oracle::crypto::TestAuthId;
	type AssetId = CurrencyId;
	type PriceValue = u128;
	type StakeLock = StakeLock;
	type MinStake = MinStake;
	type StalePrice = StalePrice;
	type AddOracle = EnsureRootOrHalfCouncil;
	type RequestCost = RequestCost;
	type RewardAmount = RewardAmount;
	type SlashAmount = SlashAmount;
	type MaxAnswerBound = MaxAnswerBound;
	type MaxAssetsCount = MaxAssetsCount;
	type WeightInfo = weights::oracle::WeightInfo<Runtime>;
}

// Parachain stuff.
// See https://github.com/paritytech/cumulus/blob/polkadot-v0.9.8/polkadot-parachains/rococo/src/lib.rs for details.
parameter_types! {
	pub const ReservedXcmpWeight: Weight = MAXIMUM_BLOCK_WEIGHT / 4;
	pub const ReservedDmpWeight: Weight = MAXIMUM_BLOCK_WEIGHT / 4;
}

impl cumulus_pallet_parachain_system::Config for Runtime {
	type Event = Event;
	type OnValidationData = ();
	type SelfParaId = parachain_info::Pallet<Runtime>;
	type OutboundXcmpMessageSource = XcmpQueue;
	type DmpMessageHandler = DmpQueue;
	type ReservedDmpWeight = ReservedDmpWeight;
	type XcmpMessageHandler = XcmpQueue;
	type ReservedXcmpWeight = ReservedXcmpWeight;
}

impl parachain_info::Config for Runtime {}

parameter_types! {
	pub const RelayLocation: MultiLocation = MultiLocation::X1(Junction::Parent);
	pub const RelayNetwork: NetworkId = NetworkId::Polkadot;
	pub RelayOrigin: Origin = cumulus_pallet_xcm::Origin::Relay.into();
	pub Ancestry: MultiLocation = MultiLocation::X1(Junction::Parachain(ParachainInfo::parachain_id().into()));
}

/// Type for specifying how a `MultiLocation` can be converted into an `AccountId`. This is used
/// when determining ownership of accounts for asset transacting and when attempting to use XCM
/// `Transact` in order to determine the dispatch Origin.
pub type LocationToAccountId = (
	// The parent (Relay-chain) origin converts to the default `AccountId`.
	ParentIsDefault<AccountId>,
	// Sibling parachain origins convert to AccountId via the `ParaId::into`.
	SiblingParachainConvertsVia<Sibling, AccountId>,
	// Straight up local `AccountId32` origins just alias directly to `AccountId`.
	AccountId32Aliases<RelayNetwork, AccountId>,
);

/// Means for transacting assets on this chain.
pub type LocalAssetTransactor = CurrencyAdapter<
	// Use this currency:
	Balances,
	// Use this currency when it is a fungible asset matching the given location or name:
	IsConcrete<RelayLocation>,
	// Do a simple punn to convert an AccountId32 MultiLocation into a native chain account ID:
	LocationToAccountId,
	// Our chain's account ID type (we can't get away without mentioning it explicitly):
	AccountId,
	// We don't track any teleports.
	(),
>;

/// This is the type we use to convert an (incoming) XCM origin into a local `Origin` instance,
/// ready for dispatching a transaction with Xcm's `Transact`. There is an `OriginKind` which can
/// biases the kind of local `Origin` it will become.
pub type XcmOriginToTransactDispatchOrigin = (
	// Sovereign account converter; this attempts to derive an `AccountId` from the origin location
	// using `LocationToAccountId` and then turn that into the usual `Signed` origin. Useful for
	// foreign chains who want to have a local sovereign account on this chain which they control.
	SovereignSignedViaLocation<LocationToAccountId, Origin>,
	// Native converter for Relay-chain (Parent) location; will converts to a `Relay` origin when
	// recognised.
	RelayChainAsNative<RelayOrigin, Origin>,
	// Native converter for sibling Parachains; will convert to a `SiblingPara` origin when
	// recognised.
	SiblingParachainAsNative<cumulus_pallet_xcm::Origin, Origin>,
	// Superuser converter for the Relay-chain (Parent) location. This will allow it to issue a
	// transaction from the Root origin.
	ParentAsSuperuser<Origin>,
	// Native signed account converter; this just converts an `AccountId32` origin into a normal
	// `Origin::Signed` origin of the same 32-byte value.
	SignedAccountId32AsNative<RelayNetwork, Origin>,
	// Xcm origins can be represented natively under the Xcm pallet's Xcm origin.
	XcmPassthrough<Origin>,
);

parameter_types! {
	// One XCM operation is 1_000_000 weight - almost certainly a conservative estimate.
	pub UnitWeightCost: Weight = 1_000_000;
	// One PICA buys 1 second of weight.
	pub const WeightPrice: (MultiLocation, u128) = (MultiLocation::X1(Junction::Parent), PICA);
}

match_type! {
	pub type ParentOrParentsUnitPlurality: impl Contains<MultiLocation> = {
		MultiLocation::X1(Junction::Parent) | MultiLocation::X2(Junction::Parent, Junction::Plurality { id: BodyId::Unit, .. })
	};
}

pub type Barrier = (
	TakeWeightCredit,
	AllowTopLevelPaidExecutionFrom<All<MultiLocation>>,
	// Parent & its unit plurality gets free execution
	AllowUnpaidExecutionFrom<ParentOrParentsUnitPlurality>,
);

pub struct XcmConfig;

impl xcm_executor::Config for XcmConfig {
	type Call = Call;
	type XcmSender = XcmRouter;
	// How to withdraw and deposit an asset.
	type AssetTransactor = LocalAssetTransactor;
	type OriginConverter = XcmOriginToTransactDispatchOrigin;
	type IsReserve = NativeAsset;
	type IsTeleporter = NativeAsset; // <- should be enough to allow teleportation of PICA
	type LocationInverter = LocationInverter<Ancestry>;
	type Barrier = Barrier;
	type Weigher = FixedWeightBounds<UnitWeightCost, Call>;
	type Trader = UsingComponents<IdentityFee<Balance>, RelayLocation, AccountId, Balances, ()>;
	type ResponseHandler = (); // Don't handle responses for now.
}

/// No local origins on this chain are allowed to dispatch XCM sends/executions.
pub type LocalOriginToLocation = SignedToAccountId32<Origin, AccountId, RelayNetwork>;

/// The means for routing XCM messages which are not for local execution into the right message
/// queues.
pub type XcmRouter = (
	// Two routers - use UMP to communicate with the relay chain:
	cumulus_primitives_utility::ParentAsUmp<ParachainSystem>,
	// ..and XCMP to communicate with the sibling chains.
	XcmpQueue,
);

impl pallet_xcm::Config for Runtime {
	type Event = Event;
	type SendXcmOrigin = EnsureXcmOrigin<Origin, LocalOriginToLocation>;
	type XcmRouter = XcmRouter;
	type ExecuteXcmOrigin = EnsureXcmOrigin<Origin, LocalOriginToLocation>;
	type XcmExecuteFilter = All<(MultiLocation, Xcm<Call>)>;
	type XcmExecutor = XcmExecutor<XcmConfig>;
	type XcmTeleportFilter = All<(MultiLocation, Vec<MultiAsset>)>;
	type XcmReserveTransferFilter = ();
	type Weigher = FixedWeightBounds<UnitWeightCost, Call>;
}

impl cumulus_pallet_xcm::Config for Runtime {
	type Event = Event;
	type XcmExecutor = XcmExecutor<XcmConfig>;
}

impl cumulus_pallet_xcmp_queue::Config for Runtime {
	type Event = Event;
	type XcmExecutor = XcmExecutor<XcmConfig>;
	type ChannelInfo = ParachainSystem;
}

impl cumulus_pallet_dmp_queue::Config for Runtime {
	type Event = Event;
	type XcmExecutor = XcmExecutor<XcmConfig>;
	type ExecuteOverweightOrigin = system::EnsureRoot<AccountId>;
}

parameter_types! {
	pub const UncleGenerations: u32 = 0;
}

impl authorship::Config for Runtime {
	type FindAuthor = session::FindAccountFromAuthorIndex<Self, Aura>;
	type UncleGenerations = UncleGenerations;
	type FilterUncle = ();
	type EventHandler = (CollatorSelection,);
}

//TODO set
parameter_types! {
	pub const DisabledValidatorsThreshold: Perbill = Perbill::from_percent(33);
	pub const Period: u32 = 6 * HOURS;
	pub const Offset: u32 = 0;
}

impl session::Config for Runtime {
	type Event = Event;
	type ValidatorId = <Self as system::Config>::AccountId;
	// we don't have stash and controller, thus we don't need the convert as well.
	type ValidatorIdOf = collator_selection::IdentityCollator;
	type ShouldEndSession = session::PeriodicSessions<Period, Offset>;
	type NextSessionRotation = session::PeriodicSessions<Period, Offset>;
	type SessionManager = CollatorSelection;
	// Essentially just Aura, but lets be pedantic.
	type SessionHandler =
		<opaque::SessionKeys as sp_runtime::traits::OpaqueKeys>::KeyTypeIdProviders;
	type Keys = opaque::SessionKeys;
	type DisabledValidatorsThreshold = DisabledValidatorsThreshold;
	type WeightInfo = weights::session::WeightInfo<Runtime>;
}

//TODO set
parameter_types! {
	pub const PotId: PalletId = PalletId(*b"PotStake");
	pub const MaxCandidates: u32 = 1000;
	pub const SessionLength: BlockNumber = 6 * HOURS;
	pub const MaxInvulnerables: u32 = 100;
	pub const MinCandidates: u32 = 5;
}

impl collator_selection::Config for Runtime {
	type Event = Event;
	type Currency = Balances;
	type UpdateOrigin = EnsureRootOrHalfCouncil;
	type PotId = PotId;
	type MaxCandidates = MaxCandidates;
	type MinCandidates = MinCandidates;
	type MaxInvulnerables = MaxInvulnerables;
	// should be a multiple of session or things will get inconsistent
	type KickThreshold = Period;
	type ValidatorId = <Self as system::Config>::AccountId;
	type ValidatorIdOf = collator_selection::IdentityCollator;
	type ValidatorRegistration = Session;
	// TODO: benchmark for runtime
	type WeightInfo = ();
}

parameter_type_with_key! {
	// TODO:
	pub ExistentialDeposits: |_currency_id: CurrencyId| -> Balance {
		Zero::zero()
	};
}

pub struct DustRemovalWhitelist;
impl Contains<AccountId> for DustRemovalWhitelist {
	fn contains(a: &AccountId) -> bool {
		let account: AccountId = TreasuryPalletId::get().into_account();
		let account2: AccountId = PotId::get().into_account();
		vec![&account, &account2].contains(&a)
	}
}

parameter_types! {
				pub TreasuryAccount: AccountId = TreasuryPalletId::get().into_account();
}

impl orml_tokens::Config for Runtime {
	type Event = Event;
	type Balance = Balance;
	type Amount = Amount;
	type CurrencyId = CurrencyId;
	type WeightInfo = weights::tokens::WeightInfo<Runtime>;
	type ExistentialDeposits = ExistentialDeposits;
	type OnDust = orml_tokens::TransferDust<Runtime, TreasuryAccount>;
	type MaxLocks = MaxLocks;
	type DustRemovalWhitelist = DustRemovalWhitelist;
}

parameter_types! {
	pub const LiquidRewardId: PalletId = PalletId(*b"Liquided");
	pub const CrowdloanCurrencyId: CurrencyId = CurrencyId::CROWD_LOAN;
	/// total contributed to our crowdloan.
	pub const TokenTotal: Balance = 200_000_000_000_000_000;
}

impl crowdloan_bonus::Config for Runtime {
	type Event = Event;
	type LiquidRewardId = LiquidRewardId;
	type CurrencyId = CrowdloanCurrencyId;
	type TokenTotal = TokenTotal;
	type JumpStart = EnsureRootOrHalfCouncil;
	type Currency = Tokens;
	type Balance = Balance;
	type NativeCurrency = Balances;
	type WeightInfo = weights::crowdloan_bonus::WeightInfo<Runtime>;
}

parameter_types! {
	pub const TreasuryPalletId: PalletId = PalletId(*b"picatrsy");
	/// percentage of proposal that most be bonded by the proposer
	pub const ProposalBond: Permill = Permill::from_percent(5);
	// TODO: rationale?
	pub const ProposalBondMinimum: Balance = 5 * PICA;
	pub const SpendPeriod: BlockNumber = 7 * DAYS;
	pub const Burn: Permill = Permill::from_percent(0);

	pub const MaxApprovals: u32 = 30;
}

impl treasury::Config for Runtime {
	type PalletId = TreasuryPalletId;
	type Currency = Balances;
	type ApproveOrigin = EnsureRootOrHalfCouncil;
	type RejectOrigin = EnsureRootOrHalfCouncil;
	type Event = Event;
	type OnSlash = Treasury;
	type ProposalBond = ProposalBond;
	type ProposalBondMinimum = ProposalBondMinimum;
	type SpendPeriod = SpendPeriod;
	type Burn = Burn;
	type MaxApprovals = MaxApprovals;
	type BurnDestination = ();
	type WeightInfo = weights::treasury::WeightInfo<Runtime>;
	// TODO: add bounties?
	type SpendFunds = ();
}

parameter_types! {
	pub const CouncilMotionDuration: BlockNumber = 7 * DAYS;
	pub const CouncilMaxProposals: u32 = 100;
	pub const CouncilMaxMembers: u32 = 100;
}

impl membership::Config<membership::Instance1> for Runtime {
	type Event = Event;
	type AddOrigin = EnsureRootOrHalfCouncil;
	type RemoveOrigin = EnsureRootOrHalfCouncil;
	type SwapOrigin = EnsureRootOrHalfCouncil;
	type ResetOrigin = EnsureRootOrHalfCouncil;
	type PrimeOrigin = EnsureRootOrHalfCouncil;
	type MembershipInitialized = Council;
	type MembershipChanged = Council;
	type MaxMembers = CouncilMaxMembers;
	type WeightInfo = weights::membership::WeightInfo<Runtime>;
}

impl collective::Config<CouncilInstance> for Runtime {
	type Origin = Origin;
	type Proposal = Call;
	type Event = Event;
	type MotionDuration = CouncilMotionDuration;
	type MaxProposals = CouncilMaxProposals;
	type MaxMembers = CouncilMaxMembers;
	type DefaultVote = collective::PrimeDefaultVote;
	type WeightInfo = weights::collective::WeightInfo<Runtime>;
}

parameter_types! {
	pub MaximumSchedulerWeight: Weight = Perbill::from_percent(80) *
	RuntimeBlockWeights::get().max_block;
	pub const MaxScheduledPerBlock: u32 = 50;
}

impl scheduler::Config for Runtime {
	type Event = Event;
	type Origin = Origin;
	type PalletsOrigin = OriginCaller;
	type Call = Call;
	type MaximumWeight = MaximumSchedulerWeight;
	type ScheduleOrigin = EnsureRoot<AccountId>;
	type MaxScheduledPerBlock = MaxScheduledPerBlock;
	type WeightInfo = weights::scheduler::WeightInfo<Runtime>;
}

impl utility::Config for Runtime {
	type Event = Event;
	type Call = Call;
	type WeightInfo = weights::utility::WeightInfo<Runtime>;
}

parameter_types! {
	pub const LaunchPeriod: BlockNumber = 5 * DAYS;
	pub const VotingPeriod: BlockNumber = 5 * DAYS;
	pub const FastTrackVotingPeriod: BlockNumber = 3 * HOURS;
	pub MinimumDeposit: Balance = 100 * PICA;
	pub const EnactmentPeriod: BlockNumber = 2 * DAYS;
	pub const CooloffPeriod: BlockNumber = 7 * DAYS;
	// TODO: prod value
	pub PreimageByteDeposit: Balance = MILLI_PICA;
	pub const InstantAllowed: bool = true;
	pub const MaxVotes: u32 = 100;
	pub const MaxProposals: u32 = 100;
}

impl democracy::Config for Runtime {
	type Proposal = Call;
	type Event = Event;
	type Currency = Balances;
	type EnactmentPeriod = EnactmentPeriod;
	type LaunchPeriod = LaunchPeriod;
	type VotingPeriod = VotingPeriod;
	type MinimumDeposit = MinimumDeposit;

	// TODO: prod values
	type ExternalOrigin = EnsureRootOrHalfCouncil;
	type ExternalMajorityOrigin = EnsureRootOrHalfCouncil;
	type ExternalDefaultOrigin = EnsureRootOrHalfCouncil;

	type FastTrackOrigin = EnsureRootOrHalfCouncil;
	type InstantOrigin = EnsureRootOrHalfCouncil;
	type InstantAllowed = InstantAllowed;

	type FastTrackVotingPeriod = FastTrackVotingPeriod;
	type CancellationOrigin = EnsureRootOrHalfCouncil;
	type BlacklistOrigin = EnsureRootOrHalfCouncil;
	type CancelProposalOrigin = EnsureRootOrHalfCouncil;
	type VetoOrigin = collective::EnsureMember<AccountId, CouncilInstance>;
	type OperationalPreimageOrigin = collective::EnsureMember<AccountId, CouncilInstance>;
	type Slash = Treasury;

	type CooloffPeriod = CooloffPeriod;
	type MaxProposals = MaxProposals;
	type MaxVotes = MaxVotes;
	type PalletsOrigin = OriginCaller;

	type PreimageByteDeposit = PreimageByteDeposit;
	type Scheduler = Scheduler;
	type WeightInfo = weights::democracy::WeightInfo<Runtime>;
}

parameter_types! {
	pub const MaxStrategies: usize = 255;
	pub const NativeAssetId: CurrencyId = CurrencyId::PICA;
	pub const CreationDeposit: Balance = 10 * PICA;
	pub const VaultExistentialDeposit: Balance = 1000 * PICA;
	pub const RentPerBlock: Balance = MILLI_PICA;
	pub const VaultMinimumDeposit: Balance = 10_000;
	pub const VaultMinimumWithdrawal: Balance = 10_000;
	pub const VaultPalletId: PalletId = PalletId(*b"cubic___");
}

impl vault::Config for Runtime {
	type Event = Event;
	type Balance = Balance;
	type CurrencyFactory = Factory;
	type AssetId = CurrencyId;
	type Currency = Tokens;
	type Convert = ConvertInto;
	type PalletId = VaultPalletId;
	type MaxStrategies = MaxStrategies;
	type CreationDeposit = CreationDeposit;
	type ExistentialDeposit = VaultExistentialDeposit;
	type RentPerBlock = RentPerBlock;
	type NativeAssetId = NativeAssetId;
	type MinimumDeposit = VaultMinimumDeposit;
	type MinimumWithdrawal = VaultMinimumWithdrawal;
}

parameter_types! {
	pub const DynamicCurrencyIdInitial: CurrencyId = CurrencyId::LOCAL_LP_TOKEN_START;
}

impl currency_factory::Config for Runtime {
	type Event = Event;
	type DynamicCurrencyId = CurrencyId;
	type DynamicCurrencyIdInitial = DynamicCurrencyIdInitial;
}

parameter_types! {
	// Benchmarks of pallet-lending utilize more than 20Gb memory
	// and don't finish if MaxLendingCount is u32::MAX.
	pub const MaxLendingCount: u32 = 100_000;
}

impl lending::Config for Runtime {
	type Oracle = Oracle;
	type VaultId = u64;
	type Vault = Vault;
	type Event = Event;
	type AssetId = CurrencyId;
	type Balance = Balance;
	type Currency = Tokens;
	type CurrencyFactory = Factory;
	type MarketDebtCurrency = Tokens;
<<<<<<< HEAD
	type Liquidation = Liquidations;
	type UnixTime = Timestamp;
=======
>>>>>>> 4ba69d90
	type MaxLendingCount = MaxLendingCount;
	type WeightInfo = weights::lending::WeightInfo<Runtime>;
}

impl DeFiComposablePallet for Runtime {
	type AssetId = CurrencyId;
}

impl liquidations::Config for Runtime {
	type Event = Event;
	type Balance = Balance;
	type UnixTime = Timestamp;
	type Lending = Lending;
}

/// The calls we permit to be executed by extrinsics
pub struct BaseCallFilter;

impl Filter<Call> for BaseCallFilter {
	fn filter(call: &Call) -> bool {
		matches!(
			call,
			Call::Balances(_) | Call::Indices(_) | Call::Democracy(_) | Call::Treasury(_)
		)
	}
}

// Create the runtime by composing the FRAME pallets that were previously configured.
construct_runtime!(
	pub enum Runtime where
		Block = Block,
		NodeBlock = opaque::Block,
		UncheckedExtrinsic = UncheckedExtrinsic
	{
		System: system::{Pallet, Call, Config, Storage, Event<T>} = 0,
		Timestamp: timestamp::{Pallet, Call, Storage, Inherent} = 1,
		Sudo: sudo::{Pallet, Call, Config<T>, Storage, Event<T>} = 2,
		RandomnessCollectiveFlip: randomness_collective_flip::{Pallet, Storage} = 3,
		TransactionPayment: transaction_payment::{Pallet, Storage} = 4,
		Indices: indices::{Pallet, Call, Storage, Config<T>, Event<T>} = 5,
		Balances: balances::{Pallet, Call, Storage, Config<T>, Event<T>} = 6,

		// Parachains stuff
		ParachainSystem: cumulus_pallet_parachain_system::{Pallet, Call, Config, Storage, Inherent, Event<T>} = 10,
		ParachainInfo: parachain_info::{Pallet, Storage, Config} = 11,

		// Collator support. the order of these 5 are important and shall not change.
		Authorship: authorship::{Pallet, Call, Storage} = 20,
		CollatorSelection: collator_selection::{Pallet, Call, Storage, Event<T>, Config<T>} = 21,
		Session: session::{Pallet, Call, Storage, Event, Config<T>} = 22,
		Aura: aura::{Pallet, Config<T>} = 23,
		AuraExt: cumulus_pallet_aura_ext::{Pallet, Config} = 24,

		// Governance utilities
		Council: collective::<Instance1>::{Pallet, Call, Storage, Origin<T>, Event<T>, Config<T>} = 30,
		CouncilMembership: membership::<Instance1>::{Pallet, Call, Storage, Event<T>, Config<T>} = 31,
		Treasury: treasury::{Pallet, Call, Storage, Config, Event<T>} = 32,
		Democracy: democracy::{Pallet, Call, Storage, Config<T>, Event<T>} = 33,
		Scheduler: scheduler::{Pallet, Call, Storage, Event<T>} = 34,
		Utility: utility::{Pallet, Call, Event} = 35,

		// XCM helpers.
		XcmpQueue: cumulus_pallet_xcmp_queue::{Pallet, Call, Storage, Event<T>} = 40,
		PolkadotXcm: pallet_xcm::{Pallet, Call, Event<T>, Origin} = 41,
		CumulusXcm: cumulus_pallet_xcm::{Pallet, Call, Event<T>, Origin} = 42,
		DmpQueue: cumulus_pallet_dmp_queue::{Pallet, Call, Storage, Event<T>} = 43,

		Oracle: oracle::{Pallet, Call, Storage, Event<T>} = 50,
		Tokens: orml_tokens::{Pallet, Call, Storage, Event<T>} = 51,
		Factory: currency_factory::{Pallet, Storage, Event<T>} = 52,
		Vault: vault::{Pallet, Call, Storage, Event<T>} = 53,
		Lending: lending::{Pallet, Call, Storage, Event<T>} = 54,
		LiquidCrowdloan: crowdloan_bonus::{Pallet, Call, Storage, Event<T>} = 55,
		Liquidations: liquidations::{Pallet, Call, Event<T>} = 56,
	}
);

/// The address format for describing accounts.
pub type Address = sp_runtime::MultiAddress<AccountId, AccountIndex>;
/// Block header type as expected by this runtime.
pub type Header = generic::Header<BlockNumber, BlakeTwo256>;
/// Block type as expected by this runtime.
pub type Block = generic::Block<Header, UncheckedExtrinsic>;
/// The SignedExtension to the basic transaction logic.
pub type SignedExtra = (
	system::CheckSpecVersion<Runtime>,
	system::CheckTxVersion<Runtime>,
	system::CheckGenesis<Runtime>,
	system::CheckEra<Runtime>,
	system::CheckNonce<Runtime>,
	system::CheckWeight<Runtime>,
	transaction_payment::ChargeTransactionPayment<Runtime>,
);
/// Unchecked extrinsic type as expected by this runtime.
pub type UncheckedExtrinsic = generic::UncheckedExtrinsic<Address, Call, Signature, SignedExtra>;
/// Executive: handles dispatch to the various modules.
pub type Executive =
	executive::Executive<Runtime, Block, system::ChainContext<Runtime>, Runtime, AllPallets>;

impl_runtime_apis! {
	impl sp_api::Core<Block> for Runtime {
		fn version() -> RuntimeVersion {
			VERSION
		}

		fn execute_block(block: Block) {
			Executive::execute_block(block);
		}

		fn initialize_block(header: &<Block as BlockT>::Header) {
			Executive::initialize_block(header)
		}
	}

	impl sp_api::Metadata<Block> for Runtime {
		fn metadata() -> OpaqueMetadata {
			Runtime::metadata().into()
		}
	}

	impl sp_block_builder::BlockBuilder<Block> for Runtime {
		fn apply_extrinsic(extrinsic: <Block as BlockT>::Extrinsic) -> ApplyExtrinsicResult {
			Executive::apply_extrinsic(extrinsic)
		}

		fn finalize_block() -> <Block as BlockT>::Header {
			Executive::finalize_block()
		}

		fn inherent_extrinsics(data: sp_inherents::InherentData) -> Vec<<Block as BlockT>::Extrinsic> {
			data.create_extrinsics()
		}

		fn check_inherents(
			block: Block,
			data: sp_inherents::InherentData,
		) -> sp_inherents::CheckInherentsResult {
			data.check_extrinsics(&block)
		}
	}

	impl sp_transaction_pool::runtime_api::TaggedTransactionQueue<Block> for Runtime {
		fn validate_transaction(
			source: TransactionSource,
			tx: <Block as BlockT>::Extrinsic,
			block_hash: <Block as BlockT>::Hash,
		) -> TransactionValidity {
			Executive::validate_transaction(source, tx, block_hash)
		}
	}

	impl sp_offchain::OffchainWorkerApi<Block> for Runtime {
		fn offchain_worker(header: &<Block as BlockT>::Header) {
			Executive::offchain_worker(header)
		}
	}

	impl sp_consensus_aura::AuraApi<Block, AuraId> for Runtime {
		fn slot_duration() -> sp_consensus_aura::SlotDuration {
			sp_consensus_aura::SlotDuration::from_millis(Aura::slot_duration())
		}

		fn authorities() -> Vec<AuraId> {
			Aura::authorities()
		}
	}

	impl sp_session::SessionKeys<Block> for Runtime {
		fn generate_session_keys(seed: Option<Vec<u8>>) -> Vec<u8> {
			opaque::SessionKeys::generate(seed)
		}

		fn decode_session_keys(
			encoded: Vec<u8>,
		) -> Option<Vec<(Vec<u8>, KeyTypeId)>> {
			opaque::SessionKeys::decode_into_raw_public_keys(&encoded)
		}
	}

	impl cumulus_primitives_core::CollectCollationInfo<Block> for Runtime {
		fn collect_collation_info() -> cumulus_primitives_core::CollationInfo {
			ParachainSystem::collect_collation_info()
		}
	}

	impl system_rpc_runtime_api::AccountNonceApi<Block, AccountId, AccountIndex> for Runtime {
		fn account_nonce(account: AccountId) -> AccountIndex {
			System::account_nonce(account)
		}
	}

	impl transaction_payment_rpc_runtime_api::TransactionPaymentApi<Block, Balance> for Runtime {
		fn query_info(
			uxt: <Block as BlockT>::Extrinsic,
			len: u32,
		) -> transaction_payment_rpc_runtime_api::RuntimeDispatchInfo<Balance> {
			TransactionPayment::query_info(uxt, len)
		}
		fn query_fee_details(
			uxt: <Block as BlockT>::Extrinsic,
			len: u32,
		) -> transaction_payment::FeeDetails<Balance> {
			TransactionPayment::query_fee_details(uxt, len)
		}
	}

	#[cfg(feature = "runtime-benchmarks")]
	impl benchmarking::Benchmark<Block> for Runtime {
		// fn benchmark_metadata(extra: bool) -> (
		// 	Vec<benchmarking::BenchmarkList>,
		// 	Vec<support::traits::StorageInfo>,
		// ) {
		// 	use benchmarking::{list_benchmark, Benchmarking, BenchmarkList};
		// 	use support::traits::StorageInfoTrait;
		// 	use system_benchmarking::Pallet as SystemBench;
		//
		// 	let mut list = Vec::<BenchmarkList>::new();
		//
		// 	list_benchmark!(list, extra, system, SystemBench::<Runtime>);
		// 	list_benchmark!(list, extra, balances, Balances);
		// 	list_benchmark!(list, extra, timestamp, Timestamp);
		//
		// 	let storage_info = AllPalletsWithSystem::storage_info();
		//
		// 	return (list, storage_info)
		// }

		fn dispatch_benchmark(
			config: benchmarking::BenchmarkConfig
		) -> Result<Vec<benchmarking::BenchmarkBatch>, sp_runtime::RuntimeString> {
			use benchmarking::{Benchmarking, BenchmarkBatch, add_benchmark, TrackedStorageKey};

			use frame_system_benchmarking::Pallet as SystemBench;
			impl frame_system_benchmarking::Config for Runtime {}

			use session_benchmarking::Pallet as SessionBench;
			impl session_benchmarking::Config for Runtime {}

			let whitelist: Vec<TrackedStorageKey> = vec![
				// Block Number
				hex_literal::hex!("26aa394eea5630e07c48ae0c9558cef702a5c1b19ab7a04f536c519aca4983ac").to_vec().into(),
				// Total Issuance
				hex_literal::hex!("c2261276cc9d1f8598ea4b6a74b15c2f57c875e4cff74148e4628f264b974c80").to_vec().into(),
				// Execution Phase
				hex_literal::hex!("26aa394eea5630e07c48ae0c9558cef7ff553b5a9862a516939d82b3d3d8661a").to_vec().into(),
				// Event Count
				hex_literal::hex!("26aa394eea5630e07c48ae0c9558cef70a98fdbe9ce6c55837576c60c7af3850").to_vec().into(),
				// System Events
				hex_literal::hex!("26aa394eea5630e07c48ae0c9558cef780d41e5e16056765bc8461851072c9d7").to_vec().into(),
			];

			let mut batches = Vec::<BenchmarkBatch>::new();
			let params = (&config, &whitelist);

			add_benchmark!(params, batches, frame_system, SystemBench::<Runtime>);
			add_benchmark!(params, batches, balances, Balances);
			add_benchmark!(params, batches, timestamp, Timestamp);
			add_benchmark!(params, batches, oracle, Oracle);
			add_benchmark!(params, batches, session, SessionBench::<Runtime>);
			add_benchmark!(params, batches, collator_selection, CollatorSelection);
			add_benchmark!(params, batches, indices, Indices);
			add_benchmark!(params, batches, membership, CouncilMembership);
			add_benchmark!(params, batches, treasury, Treasury);
			add_benchmark!(params, batches, scheduler, Scheduler);
			add_benchmark!(params, batches, democracy, Democracy);
			add_benchmark!(params, batches, collective, Council);
			add_benchmark!(params, batches, lending, Lending);
			add_benchmark!(params, batches, crowdloan_bonus, LiquidCrowdloan);
			add_benchmark!(params, batches, utility, Utility);

			if batches.is_empty() { return Err("Benchmark not found for this pallet.".into()) }
			Ok(batches)
		}
	}
}

struct CheckInherents;

impl cumulus_pallet_parachain_system::CheckInherents<Block> for CheckInherents {
	fn check_inherents(
		block: &Block,
		relay_state_proof: &cumulus_pallet_parachain_system::RelayChainStateProof,
	) -> sp_inherents::CheckInherentsResult {
		let relay_chain_slot = relay_state_proof
			.read_slot()
			.expect("Could not read the relay chain slot from the proof");

		let inherent_data =
			cumulus_primitives_timestamp::InherentDataProvider::from_relay_chain_slot_and_duration(
				relay_chain_slot,
				sp_std::time::Duration::from_secs(6),
			)
			.create_inherent_data()
			.expect("Could not create the timestamp inherent data");

		inherent_data.check_extrinsics(block)
	}
}

cumulus_pallet_parachain_system::register_validate_block!(
	Runtime = Runtime,
	BlockExecutor = cumulus_pallet_aura_ext::BlockExecutor::<Runtime, Executive>,
	CheckInherents = CheckInherents,
);<|MERGE_RESOLUTION|>--- conflicted
+++ resolved
@@ -846,11 +846,8 @@
 	type Currency = Tokens;
 	type CurrencyFactory = Factory;
 	type MarketDebtCurrency = Tokens;
-<<<<<<< HEAD
 	type Liquidation = Liquidations;
 	type UnixTime = Timestamp;
-=======
->>>>>>> 4ba69d90
 	type MaxLendingCount = MaxLendingCount;
 	type WeightInfo = weights::lending::WeightInfo<Runtime>;
 }
