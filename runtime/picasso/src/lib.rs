--- conflicted
+++ resolved
@@ -90,11 +90,7 @@
 	//   `spec_version`, and `authoring_version` are the same between Wasm and native.
 	// This value is set to 100 to notify Polkadot-JS App (https://polkadot.js.org/apps) to use
 	//   the compatible custom types.
-<<<<<<< HEAD
-	spec_version: 300,
-=======
 	spec_version: 200,
->>>>>>> df075210
 	impl_version: 1,
 	apis: RUNTIME_API_VERSIONS,
 	transaction_version: 1,
@@ -782,18 +778,7 @@
 
 impl Contains<Call> for BaseCallFilter {
 	fn contains(call: &Call) -> bool {
-<<<<<<< HEAD
 		!call_filter::Pallet::<Runtime>::contains(call)
-=======
-		#[cfg(feature = "develop")]
-		if call_filter::Pallet::<Runtime>::contains(call) {
-			return false
-		}
-		!matches!(
-			call,
-			Call::Balances(_) | Call::Indices(_) | Call::Democracy(_) | Call::Treasury(_)
-		)
->>>>>>> df075210
 	}
 }
 
