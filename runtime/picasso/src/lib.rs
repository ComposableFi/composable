#![cfg_attr(not(feature = "std"), no_std)]
// `construct_runtime!` does a lot of recursion and requires us to increase the limit to 256.
#![recursion_limit = "256"]

// Make the WASM binary available.
#[cfg(feature = "std")]
include!(concat!(env!("OUT_DIR"), "/wasm_binary.rs"));

mod weights;
use common::{
	impls::DealWithFees, AccountId, AccountIndex, Amount, AuraId, Balance, BlockNumber,
	CouncilInstance, EnsureRootOrHalfCouncil, Hash, Signature, AVERAGE_ON_INITIALIZE_RATIO, DAYS,
	HOURS, MAXIMUM_BLOCK_WEIGHT, MILLI_PICA, NORMAL_DISPATCH_RATIO, PICA, SLOT_DURATION,
};
use orml_traits::parameter_type_with_key;
use primitives::currency::CurrencyId;
use sp_api::impl_runtime_apis;
use sp_core::{crypto::KeyTypeId, OpaqueMetadata};
use sp_runtime::{
	create_runtime_str, generic, impl_opaque_keys,
	traits::{AccountIdLookup, BlakeTwo256, Block as BlockT, ConvertInto, Zero},
	transaction_validity::{TransactionSource, TransactionValidity},
	ApplyExtrinsicResult,
};

use sp_std::prelude::*;
#[cfg(feature = "std")]
use sp_version::NativeVersion;
use sp_version::RuntimeVersion;

use sp_runtime::traits::AccountIdConversion;

// A few exports that help ease life for downstream crates.
pub use frame_support::{
	construct_runtime, match_type, parameter_types,
	traits::{Everything, Contains, KeyOwnerProofSystem, Randomness, StorageInfo},
	weights::{
		constants::{BlockExecutionWeight, ExtrinsicBaseWeight, RocksDbWeight, WEIGHT_PER_SECOND},
		DispatchClass, IdentityFee, Weight, WeightToFeeCoefficient, WeightToFeeCoefficients,
		WeightToFeePolynomial,
	},
	PalletId, StorageValue,
};

use codec::Encode;
use frame_system as system;
use pallet_xcm::XcmPassthrough;
use polkadot_parachain::primitives::Sibling;
#[cfg(any(feature = "std", test))]
pub use sp_runtime::BuildStorage;
pub use sp_runtime::{FixedPointNumber, Perbill, Permill, Perquintill};
use system::{
	limits::{BlockLength, BlockWeights},
	EnsureRoot,
};
use transaction_payment::{Multiplier, TargetedFeeAdjustment};
use xcm::opaque::v0::{BodyId, Junction, MultiLocation, NetworkId};
use xcm_builder::{
	AccountId32Aliases, AllowTopLevelPaidExecutionFrom, AllowUnpaidExecutionFrom, CurrencyAdapter,
	EnsureXcmOrigin, FixedWeightBounds, IsConcrete, LocationInverter, NativeAsset,
	ParentAsSuperuser, ParentIsDefault, RelayChainAsNative, SiblingParachainAsNative,
	SiblingParachainConvertsVia, SignedAccountId32AsNative, SignedToAccountId32,
	SovereignSignedViaLocation, TakeWeightCredit, UsingComponents,
};
use xcm_executor::XcmExecutor;

/// Opaque types. These are used by the CLI to instantiate machinery that don't need to know
/// the specifics of the runtime. They can then be made to be agnostic over specific formats
/// of data like extrinsics, allowing for them to continue syncing the network through upgrades
/// to even the core data structures.
pub mod opaque {
	use super::*;

	pub use sp_runtime::OpaqueExtrinsic as UncheckedExtrinsic;

	/// Opaque block header type.
	pub type Header = generic::Header<BlockNumber, BlakeTwo256>;
	/// Opaque block type.
	pub type Block = generic::Block<Header, UncheckedExtrinsic>;
	/// Opaque block identifier type.
	pub type BlockId = generic::BlockId<Block>;

	impl_opaque_keys! {
		pub struct SessionKeys {
			pub aura: Aura,
		}
	}
}

// To learn more about runtime versioning and what each of the following value means:
//   https://substrate.dev/docs/en/knowledgebase/runtime/upgrades#runtime-versioning
#[sp_version::runtime_version]
pub const VERSION: RuntimeVersion = RuntimeVersion {
	spec_name: create_runtime_str!("picasso"),
	impl_name: create_runtime_str!("picasso"),
	authoring_version: 1,
	// The version of the runtime specification. A full node will not attempt to use its native
	//   runtime in substitute for the on-chain Wasm runtime unless all of `spec_name`,
	//   `spec_version`, and `authoring_version` are the same between Wasm and native.
	// This value is set to 100 to notify Polkadot-JS App (https://polkadot.js.org/apps) to use
	//   the compatible custom types.
	spec_version: 100,
	impl_version: 1,
	apis: RUNTIME_API_VERSIONS,
	transaction_version: 1,
};

/// The version information used to identify this runtime when compiled natively.
#[cfg(feature = "std")]
pub fn native_version() -> NativeVersion {
	NativeVersion { runtime_version: VERSION, can_author_with: Default::default() }
}

parameter_types! {
	pub const BlockHashCount: BlockNumber = 250;
	pub const Version: RuntimeVersion = VERSION;
	pub RuntimeBlockLength: BlockLength =
		BlockLength::max_with_normal_ratio(5 * 1024 * 1024, NORMAL_DISPATCH_RATIO);
	pub RuntimeBlockWeights: BlockWeights = BlockWeights::builder()
		.base_block(BlockExecutionWeight::get())
		.for_class(DispatchClass::all(), |weights| {
			weights.base_extrinsic = ExtrinsicBaseWeight::get();
		})
		.for_class(DispatchClass::Normal, |weights| {
			weights.max_total = Some(NORMAL_DISPATCH_RATIO * MAXIMUM_BLOCK_WEIGHT);
		})
		.for_class(DispatchClass::Operational, |weights| {
			weights.max_total = Some(MAXIMUM_BLOCK_WEIGHT);
			// Operational transactions have some extra reserved space, so that they
			// are included even if block reached `MAXIMUM_BLOCK_WEIGHT`.
			weights.reserved = Some(
				MAXIMUM_BLOCK_WEIGHT - NORMAL_DISPATCH_RATIO * MAXIMUM_BLOCK_WEIGHT
			);
		})
		.avg_block_initialization(AVERAGE_ON_INITIALIZE_RATIO)
		.build_or_panic();

	pub const SS58Prefix: u8 = 49;
}

// Configure FRAME pallets to include in runtime.

impl system::Config for Runtime {
	/// The basic call filter to use in dispatchable.
	type BaseCallFilter = BaseCallFilter;
	/// Block & extrinsics weights: base values and limits.
	type BlockWeights = RuntimeBlockWeights;
	/// The maximum length of a block (in bytes).
	type BlockLength = RuntimeBlockLength;
	/// The identifier used to distinguish between accounts.
	type AccountId = AccountId;
	/// The aggregated dispatch type that is available for extrinsics.
	type Call = Call;
	/// The lookup mechanism to get account ID from whatever is passed in dispatchers.
	type Lookup = AccountIdLookup<AccountId, AccountIndex>;
	/// The index type for storing how many extrinsics an account has signed.
	type Index = AccountIndex;
	/// The index type for blocks.
	type BlockNumber = BlockNumber;
	/// The type for hashing blocks and tries.
	type Hash = Hash;
	/// The hashing algorithm used.
	type Hashing = BlakeTwo256;
	/// The header type.
	type Header = generic::Header<BlockNumber, BlakeTwo256>;
	/// The ubiquitous event type.
	type Event = Event;
	/// The ubiquitous origin type.
	type Origin = Origin;
	/// Maximum number of block number to block hash mappings to keep (oldest pruned first).
	type BlockHashCount = BlockHashCount;
	/// The weight of database operations that the runtime can invoke.
	type DbWeight = RocksDbWeight;
	/// Version of the runtime.
	type Version = Version;
	/// The data to be stored in an account.
	type AccountData = balances::AccountData<Balance>;

	/// Converts a module to the index of the module in `construct_runtime!`.
	///
	/// This type is being generated by `construct_runtime!`.
	type PalletInfo = PalletInfo;
	/// What to do if a new account is created.
	type OnNewAccount = ();
	/// What to do if an account is fully reaped from the system.
	type OnKilledAccount = ();
	/// Weight information for the extrinsics of this pallet.
	type SystemWeightInfo = weights::frame_system::WeightInfo<Runtime>;
	/// This is used as an identifier of the chain. 42 is the generic substrate prefix.
	type SS58Prefix = SS58Prefix;
	/// The action to take on a Runtime Upgrade. Used not default since we're a parachain.
	type OnSetCode = cumulus_pallet_parachain_system::ParachainSetCode<Self>;
}

impl randomness_collective_flip::Config for Runtime {}

impl aura::Config for Runtime {
	type AuthorityId = AuraId;
	type DisabledValidators = ();
}

impl cumulus_pallet_aura_ext::Config for Runtime {}

parameter_types! {
	pub const MinimumPeriod: u64 = SLOT_DURATION / 2;
}

impl timestamp::Config for Runtime {
	/// A timestamp: milliseconds since the Unix epoch.
	type Moment = u64;
	type OnTimestampSet = Aura;
	type MinimumPeriod = MinimumPeriod;
	type WeightInfo = weights::timestamp::WeightInfo<Runtime>;
}

/// minimum account balance is given as 0.1 PICA ~ 100 MILLI_PICA
pub const EXISTENTIAL_DEPOSIT: Balance = 100 * MILLI_PICA;

parameter_types! {
	pub const ExistentialDeposit: Balance = EXISTENTIAL_DEPOSIT;
	pub const MaxLocks: u32 = 50;
}

impl balances::Config for Runtime {
	type MaxLocks = MaxLocks;
	type MaxReserves = ();
	type ReserveIdentifier = [u8; 8];
	/// The type for recording an account's balance.
	type Balance = Balance;
	/// The ubiquitous event type.
	type Event = Event;
	type DustRemoval = Treasury;
	type ExistentialDeposit = ExistentialDeposit;
	type AccountStore = System;
	type WeightInfo = weights::balances::WeightInfo<Runtime>;
}

parameter_types! {
	/// 1 milli-pica/byte should be fine
	pub const TransactionByteFee: Balance = MILLI_PICA;

	// The portion of the `NORMAL_DISPATCH_RATIO` that we adjust the fees with. Blocks filled less
	/// than this will decrease the weight and more will increase.
	pub const TargetBlockFullness: Perquintill = Perquintill::from_percent(25);
	/// The adjustment variable of the runtime. Higher values will cause `TargetBlockFullness` to
	/// change the fees more rapidly. This low value causes changes to occur slowly over time.
	pub AdjustmentVariable: Multiplier = Multiplier::saturating_from_rational(3, 100_000);
	/// Minimum amount of the multiplier. This value cannot be too low. A test case should ensure
	/// that combined with `AdjustmentVariable`, we can recover from the minimum.
	/// See `multiplier_can_grow_from_zero` in integration_tests.rs.
	/// This value is currently only used by pallet-transaction-payment as an assertion that the
	/// next multiplier is always > min value.
	pub MinimumMultiplier: Multiplier = Multiplier::saturating_from_rational(1, 1_000_000u128);
}

pub struct WeightToFee;
impl WeightToFeePolynomial for WeightToFee {
	type Balance = Balance;
	fn polynomial() -> WeightToFeeCoefficients<Self::Balance> {
		let p = MILLI_PICA;
		let q = 10 * Balance::from(ExtrinsicBaseWeight::get());
		smallvec::smallvec![WeightToFeeCoefficient {
			degree: 1,
			negative: false,
			coeff_frac: Perbill::from_rational(p % q, q),
			coeff_integer: p / q,
		}]
	}
}

impl transaction_payment::Config for Runtime {
	type OnChargeTransaction =
		transaction_payment::CurrencyAdapter<Balances, DealWithFees<Runtime>>;
	type TransactionByteFee = TransactionByteFee;
	type WeightToFee = WeightToFee;
	type FeeMultiplierUpdate =
		TargetedFeeAdjustment<Self, TargetBlockFullness, AdjustmentVariable, MinimumMultiplier>;
}

impl sudo::Config for Runtime {
	type Event = Event;
	type Call = Call;
}

parameter_types! {
	/// Index deposit requires a 100 PICA
	pub const IndexDeposit: Balance = 100 * PICA;
}

impl indices::Config for Runtime {
	type Event = Event;
	type AccountIndex = AccountIndex;
	type Currency = Balances;
	type Deposit = IndexDeposit;
	type WeightInfo = weights::indices::WeightInfo<Runtime>;
}

pub type SignedPayload = generic::SignedPayload<Call, SignedExtra>;

impl<LocalCall> system::offchain::CreateSignedTransaction<LocalCall> for Runtime
where
	Call: From<LocalCall>,
{
	fn create_transaction<C: system::offchain::AppCrypto<Self::Public, Self::Signature>>(
		call: Call,
		public: <Signature as sp_runtime::traits::Verify>::Signer,
		account: AccountId,
		nonce: AccountIndex,
	) -> Option<(Call, <UncheckedExtrinsic as sp_runtime::traits::Extrinsic>::SignaturePayload)> {
		use sp_runtime::{
			generic::{Era, SignedPayload},
			traits::StaticLookup,
			SaturatedConversion,
		};
		let tip = 0;
		// take the biggest period possible.
		let period =
			BlockHashCount::get().checked_next_power_of_two().map(|c| c / 2).unwrap_or(2) as u64;
		let current_block = System::block_number()
			.saturated_into::<u64>()
			// The `System::block_number` is initialized with `n+1`,
			// so the actual block number is `n`.
			.saturating_sub(1);
		let era = Era::mortal(period, current_block);
		let extra = (
			system::CheckSpecVersion::<Runtime>::new(),
			system::CheckTxVersion::<Runtime>::new(),
			system::CheckGenesis::<Runtime>::new(),
			system::CheckEra::<Runtime>::from(era),
			system::CheckNonce::<Runtime>::from(nonce),
			system::CheckWeight::<Runtime>::new(),
			transaction_payment::ChargeTransactionPayment::<Runtime>::from(tip),
		);
		let raw_payload = SignedPayload::new(call, extra)
			.map_err(|_e| {
				// log::warn!("Unable to create signed payload: {:?}", e);
			})
			.ok()?;
		let signature = raw_payload.using_encoded(|payload| C::sign(payload, public))?;
		let address = AccountIdLookup::unlookup(account);
		let (call, extra, _) = raw_payload.deconstruct();
		Some((call, (address, signature, extra)))
	}
}

impl system::offchain::SigningTypes for Runtime {
	type Public = <Signature as sp_runtime::traits::Verify>::Signer;
	type Signature = Signature;
}

impl<C> system::offchain::SendTransactionTypes<C> for Runtime
where
	Call: From<C>,
{
	type OverarchingCall = Call;
	type Extrinsic = UncheckedExtrinsic;
}

//TODO set
parameter_types! {
	pub const StakeLock: BlockNumber = 50;
	pub const StalePrice: BlockNumber = 5;

	/// TODO: discuss with omar/cosmin
	pub const MinStake: Balance = 1000 * PICA;
	pub const RequestCost: Balance = PICA;
	pub const RewardAmount: Balance = 5 * PICA;
	// Shouldn't this be a ratio based on locked amount?
	pub const SlashAmount: Balance = 5;
	pub const MaxAnswerBound: u32 = 25;
	pub const MaxAssetsCount: u32 = 100_000;

}

impl oracle::Config for Runtime {
	type Currency = Balances;
	type Event = Event;
	type AuthorityId = oracle::crypto::TestAuthId;
	type AssetId = CurrencyId;
	type PriceValue = u128;
	type StakeLock = StakeLock;
	type MinStake = MinStake;
	type StalePrice = StalePrice;
	type AddOracle = EnsureRootOrHalfCouncil;
	type RequestCost = RequestCost;
	type RewardAmount = RewardAmount;
	type SlashAmount = SlashAmount;
	type MaxAnswerBound = MaxAnswerBound;
	type MaxAssetsCount = MaxAssetsCount;
	type WeightInfo = weights::oracle::WeightInfo<Runtime>;
}

// Parachain stuff.
// See https://github.com/paritytech/cumulus/blob/polkadot-v0.9.8/polkadot-parachains/rococo/src/lib.rs for details.
parameter_types! {
	pub const ReservedXcmpWeight: Weight = MAXIMUM_BLOCK_WEIGHT / 4;
	pub const ReservedDmpWeight: Weight = MAXIMUM_BLOCK_WEIGHT / 4;
}

impl cumulus_pallet_parachain_system::Config for Runtime {
	type Event = Event;
	type OnValidationData = ();
	type SelfParaId = parachain_info::Pallet<Runtime>;
	type OutboundXcmpMessageSource = XcmpQueue;
	type DmpMessageHandler = DmpQueue;
	type ReservedDmpWeight = ReservedDmpWeight;
	type XcmpMessageHandler = XcmpQueue;
	type ReservedXcmpWeight = ReservedXcmpWeight;
}

impl parachain_info::Config for Runtime {}

parameter_types! {
	pub const RelayLocation: MultiLocation = MultiLocation::X1(Junction::Parent);
	pub const RelayNetwork: NetworkId = NetworkId::Polkadot;
	pub RelayOrigin: Origin = cumulus_pallet_xcm::Origin::Relay.into();
	pub Ancestry: MultiLocation = MultiLocation::X1(Junction::Parachain(ParachainInfo::parachain_id().into()));
}

/// Type for specifying how a `MultiLocation` can be converted into an `AccountId`. This is used
/// when determining ownership of accounts for asset transacting and when attempting to use XCM
/// `Transact` in order to determine the dispatch Origin.
pub type LocationToAccountId = (
	// The parent (Relay-chain) origin converts to the default `AccountId`.
	ParentIsDefault<AccountId>,
	// Sibling parachain origins convert to AccountId via the `ParaId::into`.
	SiblingParachainConvertsVia<Sibling, AccountId>,
	// Straight up local `AccountId32` origins just alias directly to `AccountId`.
	AccountId32Aliases<RelayNetwork, AccountId>,
);

/// Means for transacting assets on this chain.
pub type LocalAssetTransactor = CurrencyAdapter<
	// Use this currency:
	Balances,
	// Use this currency when it is a fungible asset matching the given location or name:
	IsConcrete<RelayLocation>,
	// Do a simple punn to convert an AccountId32 MultiLocation into a native chain account ID:
	LocationToAccountId,
	// Our chain's account ID type (we can't get away without mentioning it explicitly):
	AccountId,
	// We don't track any teleports.
	(),
>;

/// This is the type we use to convert an (incoming) XCM origin into a local `Origin` instance,
/// ready for dispatching a transaction with Xcm's `Transact`. There is an `OriginKind` which can
/// biases the kind of local `Origin` it will become.
pub type XcmOriginToTransactDispatchOrigin = (
	// Sovereign account converter; this attempts to derive an `AccountId` from the origin location
	// using `LocationToAccountId` and then turn that into the usual `Signed` origin. Useful for
	// foreign chains who want to have a local sovereign account on this chain which they control.
	SovereignSignedViaLocation<LocationToAccountId, Origin>,
	// Native converter for Relay-chain (Parent) location; will converts to a `Relay` origin when
	// recognised.
	RelayChainAsNative<RelayOrigin, Origin>,
	// Native converter for sibling Parachains; will convert to a `SiblingPara` origin when
	// recognised.
	SiblingParachainAsNative<cumulus_pallet_xcm::Origin, Origin>,
	// Superuser converter for the Relay-chain (Parent) location. This will allow it to issue a
	// transaction from the Root origin.
	ParentAsSuperuser<Origin>,
	// Native signed account converter; this just converts an `AccountId32` origin into a normal
	// `Origin::Signed` origin of the same 32-byte value.
	SignedAccountId32AsNative<RelayNetwork, Origin>,
	// Xcm origins can be represented natively under the Xcm pallet's Xcm origin.
	XcmPassthrough<Origin>,
);

parameter_types! {
	// One XCM operation is 1_000_000 weight - almost certainly a conservative estimate.
	pub UnitWeightCost: Weight = 1_000_000;
	// One PICA buys 1 second of weight.
	pub const WeightPrice: (MultiLocation, u128) = (MultiLocation::X1(Junction::Parent), PICA);
}

match_type! {
	pub type ParentOrParentsUnitPlurality: impl Contains<MultiLocation> = {
		MultiLocation::X1(Junction::Parent) | MultiLocation::X2(Junction::Parent, Junction::Plurality { id: BodyId::Unit, .. })
	};
}

pub type Barrier = (
	TakeWeightCredit,
	AllowTopLevelPaidExecutionFrom<Everything>,
	// Parent & its unit plurality gets free execution
	AllowUnpaidExecutionFrom<ParentOrParentsUnitPlurality>,
);

pub struct XcmConfig;

impl xcm_executor::Config for XcmConfig {
	type Call = Call;
	type XcmSender = XcmRouter;
	// How to withdraw and deposit an asset.
	type AssetTransactor = LocalAssetTransactor;
	type OriginConverter = XcmOriginToTransactDispatchOrigin;
	type IsReserve = NativeAsset;
	type IsTeleporter = NativeAsset; // <- should be enough to allow teleportation of PICA
	type LocationInverter = LocationInverter<Ancestry>;
	type Barrier = Barrier;
	type Weigher = FixedWeightBounds<UnitWeightCost, Call>;
	type Trader = UsingComponents<IdentityFee<Balance>, RelayLocation, AccountId, Balances, ()>;
	type ResponseHandler = (); // Don't handle responses for now.
}

/// No local origins on this chain are allowed to dispatch XCM sends/executions.
pub type LocalOriginToLocation = SignedToAccountId32<Origin, AccountId, RelayNetwork>;

/// The means for routing XCM messages which are not for local execution into the right message
/// queues.
pub type XcmRouter = (
	// Two routers - use UMP to communicate with the relay chain:
	cumulus_primitives_utility::ParentAsUmp<ParachainSystem>,
	// ..and XCMP to communicate with the sibling chains.
	XcmpQueue,
);

impl pallet_xcm::Config for Runtime {
	type Event = Event;
	type SendXcmOrigin = EnsureXcmOrigin<Origin, LocalOriginToLocation>;
	type XcmRouter = XcmRouter;
	type ExecuteXcmOrigin = EnsureXcmOrigin<Origin, LocalOriginToLocation>;
	type XcmExecuteFilter = Everything;
	type XcmExecutor = XcmExecutor<XcmConfig>;
	type XcmTeleportFilter = Everything;
	type XcmReserveTransferFilter = ();
	type LocationInverter = LocationInverter<Ancestry>;
	type Weigher = FixedWeightBounds<UnitWeightCost, Call>;
}

impl cumulus_pallet_xcm::Config for Runtime {
	type Event = Event;
	type XcmExecutor = XcmExecutor<XcmConfig>;
}

impl cumulus_pallet_xcmp_queue::Config for Runtime {
	type Event = Event;
	type XcmExecutor = XcmExecutor<XcmConfig>;
	type ChannelInfo = ParachainSystem;
}

impl cumulus_pallet_dmp_queue::Config for Runtime {
	type Event = Event;
	type XcmExecutor = XcmExecutor<XcmConfig>;
	type ExecuteOverweightOrigin = system::EnsureRoot<AccountId>;
}

parameter_types! {
	pub const UncleGenerations: u32 = 0;
}

impl authorship::Config for Runtime {
	type FindAuthor = session::FindAccountFromAuthorIndex<Self, Aura>;
	type UncleGenerations = UncleGenerations;
	type FilterUncle = ();
	type EventHandler = (CollatorSelection,);
}

//TODO set
parameter_types! {
	pub const DisabledValidatorsThreshold: Perbill = Perbill::from_percent(33);
	pub const Period: u32 = 6 * HOURS;
	pub const Offset: u32 = 0;
}

impl session::Config for Runtime {
	type Event = Event;
	type ValidatorId = <Self as system::Config>::AccountId;
	// we don't have stash and controller, thus we don't need the convert as well.
	type ValidatorIdOf = collator_selection::IdentityCollator;
	type ShouldEndSession = session::PeriodicSessions<Period, Offset>;
	type NextSessionRotation = session::PeriodicSessions<Period, Offset>;
	type SessionManager = CollatorSelection;
	// Essentially just Aura, but lets be pedantic.
	type SessionHandler =
		<opaque::SessionKeys as sp_runtime::traits::OpaqueKeys>::KeyTypeIdProviders;
	type Keys = opaque::SessionKeys;
	type DisabledValidatorsThreshold = DisabledValidatorsThreshold;
	type WeightInfo = weights::session::WeightInfo<Runtime>;
}

//TODO set
parameter_types! {
	pub const PotId: PalletId = PalletId(*b"PotStake");
	pub const MaxCandidates: u32 = 1000;
	pub const SessionLength: BlockNumber = 6 * HOURS;
	pub const MaxInvulnerables: u32 = 100;
	pub const MinCandidates: u32 = 5;
}

impl collator_selection::Config for Runtime {
	type Event = Event;
	type Currency = Balances;
	type UpdateOrigin = EnsureRootOrHalfCouncil;
	type PotId = PotId;
	type MaxCandidates = MaxCandidates;
	type MinCandidates = MinCandidates;
	type MaxInvulnerables = MaxInvulnerables;
	// should be a multiple of session or things will get inconsistent
	type KickThreshold = Period;
	type ValidatorId = <Self as system::Config>::AccountId;
	type ValidatorIdOf = collator_selection::IdentityCollator;
	type ValidatorRegistration = Session;
	// TODO: benchmark for runtime
	type WeightInfo = ();
}

parameter_type_with_key! {
	// TODO:
	pub ExistentialDeposits: |_currency_id: CurrencyId| -> Balance {
		Zero::zero()
	};
}

pub struct DustRemovalWhitelist;
impl Contains<AccountId> for DustRemovalWhitelist {
	fn contains(a: &AccountId) -> bool {
		let account: AccountId = TreasuryPalletId::get().into_account();
		let account2: AccountId = PotId::get().into_account();
		vec![&account, &account2].contains(&a)
	}
}

parameter_types! {
				pub TreasuryAccount: AccountId = TreasuryPalletId::get().into_account();
}

impl orml_tokens::Config for Runtime {
	type Event = Event;
	type Balance = Balance;
	type Amount = Amount;
	type CurrencyId = CurrencyId;
	type WeightInfo = weights::tokens::WeightInfo<Runtime>;
	type ExistentialDeposits = ExistentialDeposits;
	type OnDust = orml_tokens::TransferDust<Runtime, TreasuryAccount>;
	type MaxLocks = MaxLocks;
	type DustRemovalWhitelist = DustRemovalWhitelist;
}

parameter_types! {
	pub const LiquidRewardId: PalletId = PalletId(*b"Liquided");
	pub const CrowdloanCurrencyId: CurrencyId = CurrencyId::CROWD_LOAN;
	/// total contributed to our crowdloan.
	pub const TokenTotal: Balance = 200_000_000_000_000_000;
}

impl crowdloan_bonus::Config for Runtime {
	type Event = Event;
	type LiquidRewardId = LiquidRewardId;
	type CurrencyId = CrowdloanCurrencyId;
	type TokenTotal = TokenTotal;
	type JumpStart = EnsureRootOrHalfCouncil;
	type Currency = Tokens;
	type Balance = Balance;
	type NativeCurrency = Balances;
	type WeightInfo = weights::crowdloan_bonus::WeightInfo<Runtime>;
}

parameter_types! {
	pub const TreasuryPalletId: PalletId = PalletId(*b"picatrsy");
	/// percentage of proposal that most be bonded by the proposer
	pub const ProposalBond: Permill = Permill::from_percent(5);
	// TODO: rationale?
	pub const ProposalBondMinimum: Balance = 5 * PICA;
	pub const SpendPeriod: BlockNumber = 7 * DAYS;
	pub const Burn: Permill = Permill::from_percent(0);

	pub const MaxApprovals: u32 = 30;
}

impl treasury::Config for Runtime {
	type PalletId = TreasuryPalletId;
	type Currency = Balances;
	type ApproveOrigin = EnsureRootOrHalfCouncil;
	type RejectOrigin = EnsureRootOrHalfCouncil;
	type Event = Event;
	type OnSlash = Treasury;
	type ProposalBond = ProposalBond;
	type ProposalBondMinimum = ProposalBondMinimum;
	type SpendPeriod = SpendPeriod;
	type Burn = Burn;
	type MaxApprovals = MaxApprovals;
	type BurnDestination = ();
	type WeightInfo = weights::treasury::WeightInfo<Runtime>;
	// TODO: add bounties?
	type SpendFunds = ();
}

parameter_types! {
	pub const CouncilMotionDuration: BlockNumber = 7 * DAYS;
	pub const CouncilMaxProposals: u32 = 100;
	pub const CouncilMaxMembers: u32 = 100;
}

impl membership::Config<membership::Instance1> for Runtime {
	type Event = Event;
	type AddOrigin = EnsureRootOrHalfCouncil;
	type RemoveOrigin = EnsureRootOrHalfCouncil;
	type SwapOrigin = EnsureRootOrHalfCouncil;
	type ResetOrigin = EnsureRootOrHalfCouncil;
	type PrimeOrigin = EnsureRootOrHalfCouncil;
	type MembershipInitialized = Council;
	type MembershipChanged = Council;
	type MaxMembers = CouncilMaxMembers;
	type WeightInfo = weights::membership::WeightInfo<Runtime>;
}

impl collective::Config<CouncilInstance> for Runtime {
	type Origin = Origin;
	type Proposal = Call;
	type Event = Event;
	type MotionDuration = CouncilMotionDuration;
	type MaxProposals = CouncilMaxProposals;
	type MaxMembers = CouncilMaxMembers;
	type DefaultVote = collective::PrimeDefaultVote;
	type WeightInfo = weights::collective::WeightInfo<Runtime>;
}

parameter_types! {
	pub MaximumSchedulerWeight: Weight = Perbill::from_percent(80) *
	RuntimeBlockWeights::get().max_block;
	pub const MaxScheduledPerBlock: u32 = 50;
}

impl scheduler::Config for Runtime {
	type Event = Event;
	type Origin = Origin;
	type PalletsOrigin = OriginCaller;
	type Call = Call;
	type MaximumWeight = MaximumSchedulerWeight;
	type ScheduleOrigin = EnsureRoot<AccountId>;
	type MaxScheduledPerBlock = MaxScheduledPerBlock;
	type WeightInfo = weights::scheduler::WeightInfo<Runtime>;
}

impl utility::Config for Runtime {
	type Event = Event;
	type Call = Call;
	type WeightInfo = weights::utility::WeightInfo<Runtime>;
}

parameter_types! {
	pub const LaunchPeriod: BlockNumber = 5 * DAYS;
	pub const VotingPeriod: BlockNumber = 5 * DAYS;
	pub const FastTrackVotingPeriod: BlockNumber = 3 * HOURS;
	pub MinimumDeposit: Balance = 100 * PICA;
	pub const EnactmentPeriod: BlockNumber = 2 * DAYS;
	pub const CooloffPeriod: BlockNumber = 7 * DAYS;
	// TODO: prod value
	pub PreimageByteDeposit: Balance = MILLI_PICA;
	pub const InstantAllowed: bool = true;
	pub const MaxVotes: u32 = 100;
	pub const MaxProposals: u32 = 100;
}

impl democracy::Config for Runtime {
	type Proposal = Call;
	type Event = Event;
	type Currency = Balances;
	type EnactmentPeriod = EnactmentPeriod;
	type LaunchPeriod = LaunchPeriod;
	type VotingPeriod = VotingPeriod;
	type MinimumDeposit = MinimumDeposit;

	// TODO: prod values
	type ExternalOrigin = EnsureRootOrHalfCouncil;
	type ExternalMajorityOrigin = EnsureRootOrHalfCouncil;
	type ExternalDefaultOrigin = EnsureRootOrHalfCouncil;

	type FastTrackOrigin = EnsureRootOrHalfCouncil;
	type InstantOrigin = EnsureRootOrHalfCouncil;
	type InstantAllowed = InstantAllowed;

	type FastTrackVotingPeriod = FastTrackVotingPeriod;
	type CancellationOrigin = EnsureRootOrHalfCouncil;
	type BlacklistOrigin = EnsureRootOrHalfCouncil;
	type CancelProposalOrigin = EnsureRootOrHalfCouncil;
	type VetoOrigin = collective::EnsureMember<AccountId, CouncilInstance>;
	type OperationalPreimageOrigin = collective::EnsureMember<AccountId, CouncilInstance>;
	type Slash = Treasury;

	type CooloffPeriod = CooloffPeriod;
	type MaxProposals = MaxProposals;
	type MaxVotes = MaxVotes;
	type PalletsOrigin = OriginCaller;

	type PreimageByteDeposit = PreimageByteDeposit;
	type Scheduler = Scheduler;
	type WeightInfo = weights::democracy::WeightInfo<Runtime>;
}

parameter_types! {
	pub const MaxStrategies: usize = 255;
	pub const NativeAssetId: CurrencyId = CurrencyId::PICA;
	pub const CreationDeposit: Balance = 10 * PICA;
	pub const VaultExistentialDeposit: Balance = 1000 * PICA;
	pub const RentPerBlock: Balance = MILLI_PICA;
	pub const VaultMinimumDeposit: Balance = 10_000;
	pub const VaultMinimumWithdrawal: Balance = 10_000;
	pub const VaultPalletId: PalletId = PalletId(*b"cubic___");
}

impl vault::Config for Runtime {
	type Event = Event;
	type Balance = Balance;
	type CurrencyFactory = Factory;
	type AssetId = CurrencyId;
	type Currency = Tokens;
	type Convert = ConvertInto;
	type PalletId = VaultPalletId;
	type MaxStrategies = MaxStrategies;
	type CreationDeposit = CreationDeposit;
	type ExistentialDeposit = VaultExistentialDeposit;
	type RentPerBlock = RentPerBlock;
	type NativeAssetId = NativeAssetId;
	type MinimumDeposit = VaultMinimumDeposit;
	type MinimumWithdrawal = VaultMinimumWithdrawal;
}

parameter_types! {
	pub const DynamicCurrencyIdInitial: CurrencyId = CurrencyId::LOCAL_LP_TOKEN_START;
}

impl currency_factory::Config for Runtime {
	type Event = Event;
	type DynamicCurrencyId = CurrencyId;
	type DynamicCurrencyIdInitial = DynamicCurrencyIdInitial;
}

parameter_types! {
	// Benchmarks of pallet-lending utilize more than 20Gb memory
	// and don't finish if MaxLendingCount is u32::MAX.
	pub const MaxLendingCount: u32 = 100_000;
}

impl lending::Config for Runtime {
	type Oracle = Oracle;
	type VaultId = u64;
	type Vault = Vault;
	type Event = Event;
	type AssetId = CurrencyId;
	type Balance = Balance;
	type Currency = Tokens;
	type UnixTime = Timestamp;
	type CurrencyFactory = Factory;
	type MarketDebtCurrency = Tokens;
	type MaxLendingCount = MaxLendingCount;
	type WeightInfo = weights::lending::WeightInfo<Runtime>;
}

/// The calls we permit to be executed by extrinsics
pub struct BaseCallFilter;

<<<<<<< HEAD
impl Contains<Call> for BaseCallFilter {
	fn contains(call: &Call) -> bool {
=======
impl Filter<Call> for BaseCallFilter {
	fn filter(call: &Call) -> bool {
		if call_filter::Pallet::<Runtime>::contains(call) {
			return false
		}
>>>>>>> 015a1a01
		matches!(
			call,
			Call::Balances(_) | Call::Indices(_) | Call::Democracy(_) | Call::Treasury(_)
		)
	}
}

impl call_filter::Config for Runtime {
	type Event = Event;
	type UpdateOrigin = EnsureRoot<AccountId>;
	type WeightInfo = ();
}

// Create the runtime by composing the FRAME pallets that were previously configured.
construct_runtime!(
	pub enum Runtime where
		Block = Block,
		NodeBlock = opaque::Block,
		UncheckedExtrinsic = UncheckedExtrinsic
	{
		System: system::{Pallet, Call, Config, Storage, Event<T>} = 0,
		Timestamp: timestamp::{Pallet, Call, Storage, Inherent} = 1,
		Sudo: sudo::{Pallet, Call, Config<T>, Storage, Event<T>} = 2,
		RandomnessCollectiveFlip: randomness_collective_flip::{Pallet, Storage} = 3,
		TransactionPayment: transaction_payment::{Pallet, Storage} = 4,
		Indices: indices::{Pallet, Call, Storage, Config<T>, Event<T>} = 5,
		Balances: balances::{Pallet, Call, Storage, Config<T>, Event<T>} = 6,

		// Parachains stuff
		ParachainSystem: cumulus_pallet_parachain_system::{Pallet, Call, Config, Storage, Inherent, Event<T>} = 10,
		ParachainInfo: parachain_info::{Pallet, Storage, Config} = 11,

		// Collator support. the order of these 5 are important and shall not change.
		Authorship: authorship::{Pallet, Call, Storage} = 20,
		CollatorSelection: collator_selection::{Pallet, Call, Storage, Event<T>, Config<T>} = 21,
		Session: session::{Pallet, Call, Storage, Event, Config<T>} = 22,
		Aura: aura::{Pallet, Config<T>} = 23,
		AuraExt: cumulus_pallet_aura_ext::{Pallet, Config} = 24,

		// Governance utilities
		Council: collective::<Instance1>::{Pallet, Call, Storage, Origin<T>, Event<T>, Config<T>} = 30,
		CouncilMembership: membership::<Instance1>::{Pallet, Call, Storage, Event<T>, Config<T>} = 31,
		Treasury: treasury::{Pallet, Call, Storage, Config, Event<T>} = 32,
		Democracy: democracy::{Pallet, Call, Storage, Config<T>, Event<T>} = 33,
		Scheduler: scheduler::{Pallet, Call, Storage, Event<T>} = 34,
		Utility: utility::{Pallet, Call, Event} = 35,

		// XCM helpers.
		XcmpQueue: cumulus_pallet_xcmp_queue::{Pallet, Call, Storage, Event<T>} = 40,
		PolkadotXcm: pallet_xcm::{Pallet, Call, Event<T>, Origin} = 41,
		CumulusXcm: cumulus_pallet_xcm::{Pallet, Call, Event<T>, Origin} = 42,
		DmpQueue: cumulus_pallet_dmp_queue::{Pallet, Call, Storage, Event<T>} = 43,

		Oracle: oracle::{Pallet, Call, Storage, Event<T>} = 50,
		Tokens: orml_tokens::{Pallet, Call, Storage, Event<T>} = 51,
		Factory: currency_factory::{Pallet, Storage, Event<T>} = 52,
		Vault: vault::{Pallet, Call, Storage, Event<T>} = 53,
		Lending: lending::{Pallet, Call, Storage, Event<T>} = 54,
		LiquidCrowdloan: crowdloan_bonus::{Pallet, Call, Storage, Event<T>} = 55,
		CallFilter: call_filter::{Pallet, Call, Storage, Event<T>} = 56,
	}
);

/// The address format for describing accounts.
pub type Address = sp_runtime::MultiAddress<AccountId, AccountIndex>;
/// Block header type as expected by this runtime.
pub type Header = generic::Header<BlockNumber, BlakeTwo256>;
/// Block type as expected by this runtime.
pub type Block = generic::Block<Header, UncheckedExtrinsic>;
/// The SignedExtension to the basic transaction logic.
pub type SignedExtra = (
	system::CheckSpecVersion<Runtime>,
	system::CheckTxVersion<Runtime>,
	system::CheckGenesis<Runtime>,
	system::CheckEra<Runtime>,
	system::CheckNonce<Runtime>,
	system::CheckWeight<Runtime>,
	transaction_payment::ChargeTransactionPayment<Runtime>,
);
/// Unchecked extrinsic type as expected by this runtime.
pub type UncheckedExtrinsic = generic::UncheckedExtrinsic<Address, Call, Signature, SignedExtra>;
/// Executive: handles dispatch to the various modules.
pub type Executive =
	executive::Executive<Runtime, Block, system::ChainContext<Runtime>, Runtime, AllPallets>;

impl_runtime_apis! {
	impl sp_api::Core<Block> for Runtime {
		fn version() -> RuntimeVersion {
			VERSION
		}

		fn execute_block(block: Block) {
			Executive::execute_block(block);
		}

		fn initialize_block(header: &<Block as BlockT>::Header) {
			Executive::initialize_block(header)
		}
	}

	impl sp_api::Metadata<Block> for Runtime {
		fn metadata() -> OpaqueMetadata {
			Runtime::metadata().into()
		}
	}

	impl sp_block_builder::BlockBuilder<Block> for Runtime {
		fn apply_extrinsic(extrinsic: <Block as BlockT>::Extrinsic) -> ApplyExtrinsicResult {
			Executive::apply_extrinsic(extrinsic)
		}

		fn finalize_block() -> <Block as BlockT>::Header {
			Executive::finalize_block()
		}

		fn inherent_extrinsics(data: sp_inherents::InherentData) -> Vec<<Block as BlockT>::Extrinsic> {
			data.create_extrinsics()
		}

		fn check_inherents(
			block: Block,
			data: sp_inherents::InherentData,
		) -> sp_inherents::CheckInherentsResult {
			data.check_extrinsics(&block)
		}
	}

	impl sp_transaction_pool::runtime_api::TaggedTransactionQueue<Block> for Runtime {
		fn validate_transaction(
			source: TransactionSource,
			tx: <Block as BlockT>::Extrinsic,
			block_hash: <Block as BlockT>::Hash,
		) -> TransactionValidity {
			Executive::validate_transaction(source, tx, block_hash)
		}
	}

	impl sp_offchain::OffchainWorkerApi<Block> for Runtime {
		fn offchain_worker(header: &<Block as BlockT>::Header) {
			Executive::offchain_worker(header)
		}
	}

	impl sp_consensus_aura::AuraApi<Block, AuraId> for Runtime {
		fn slot_duration() -> sp_consensus_aura::SlotDuration {
			sp_consensus_aura::SlotDuration::from_millis(Aura::slot_duration())
		}

		fn authorities() -> Vec<AuraId> {
			Aura::authorities()
		}
	}

	impl sp_session::SessionKeys<Block> for Runtime {
		fn generate_session_keys(seed: Option<Vec<u8>>) -> Vec<u8> {
			opaque::SessionKeys::generate(seed)
		}

		fn decode_session_keys(
			encoded: Vec<u8>,
		) -> Option<Vec<(Vec<u8>, KeyTypeId)>> {
			opaque::SessionKeys::decode_into_raw_public_keys(&encoded)
		}
	}

	impl cumulus_primitives_core::CollectCollationInfo<Block> for Runtime {
		fn collect_collation_info() -> cumulus_primitives_core::CollationInfo {
			ParachainSystem::collect_collation_info()
		}
	}

	impl system_rpc_runtime_api::AccountNonceApi<Block, AccountId, AccountIndex> for Runtime {
		fn account_nonce(account: AccountId) -> AccountIndex {
			System::account_nonce(account)
		}
	}

	impl transaction_payment_rpc_runtime_api::TransactionPaymentApi<Block, Balance> for Runtime {
		fn query_info(
			uxt: <Block as BlockT>::Extrinsic,
			len: u32,
		) -> transaction_payment_rpc_runtime_api::RuntimeDispatchInfo<Balance> {
			TransactionPayment::query_info(uxt, len)
		}
		fn query_fee_details(
			uxt: <Block as BlockT>::Extrinsic,
			len: u32,
		) -> transaction_payment::FeeDetails<Balance> {
			TransactionPayment::query_fee_details(uxt, len)
		}
	}

	#[cfg(feature = "runtime-benchmarks")]
	impl benchmarking::Benchmark<Block> for Runtime {
		// fn benchmark_metadata(extra: bool) -> (
		// 	Vec<benchmarking::BenchmarkList>,
		// 	Vec<support::traits::StorageInfo>,
		// ) {
		// 	use benchmarking::{list_benchmark, Benchmarking, BenchmarkList};
		// 	use support::traits::StorageInfoTrait;
		// 	use system_benchmarking::Pallet as SystemBench;
		//
		// 	let mut list = Vec::<BenchmarkList>::new();
		//
		// 	list_benchmark!(list, extra, system, SystemBench::<Runtime>);
		// 	list_benchmark!(list, extra, balances, Balances);
		// 	list_benchmark!(list, extra, timestamp, Timestamp);
		//
		// 	let storage_info = AllPalletsWithSystem::storage_info();
		//
		// 	return (list, storage_info)
		// }

		fn dispatch_benchmark(
			config: benchmarking::BenchmarkConfig
		) -> Result<Vec<benchmarking::BenchmarkBatch>, sp_runtime::RuntimeString> {
			use benchmarking::{Benchmarking, BenchmarkBatch, add_benchmark, TrackedStorageKey};

			use frame_system_benchmarking::Pallet as SystemBench;
			impl frame_system_benchmarking::Config for Runtime {}

			use session_benchmarking::Pallet as SessionBench;
			impl session_benchmarking::Config for Runtime {}

			let whitelist: Vec<TrackedStorageKey> = vec![
				// Block Number
				hex_literal::hex!("26aa394eea5630e07c48ae0c9558cef702a5c1b19ab7a04f536c519aca4983ac").to_vec().into(),
				// Total Issuance
				hex_literal::hex!("c2261276cc9d1f8598ea4b6a74b15c2f57c875e4cff74148e4628f264b974c80").to_vec().into(),
				// Execution Phase
				hex_literal::hex!("26aa394eea5630e07c48ae0c9558cef7ff553b5a9862a516939d82b3d3d8661a").to_vec().into(),
				// Event Count
				hex_literal::hex!("26aa394eea5630e07c48ae0c9558cef70a98fdbe9ce6c55837576c60c7af3850").to_vec().into(),
				// System Events
				hex_literal::hex!("26aa394eea5630e07c48ae0c9558cef780d41e5e16056765bc8461851072c9d7").to_vec().into(),
			];

			let mut batches = Vec::<BenchmarkBatch>::new();
			let params = (&config, &whitelist);

			add_benchmark!(params, batches, frame_system, SystemBench::<Runtime>);
			add_benchmark!(params, batches, balances, Balances);
			add_benchmark!(params, batches, timestamp, Timestamp);
			add_benchmark!(params, batches, oracle, Oracle);
			add_benchmark!(params, batches, session, SessionBench::<Runtime>);
			add_benchmark!(params, batches, collator_selection, CollatorSelection);
			add_benchmark!(params, batches, indices, Indices);
			add_benchmark!(params, batches, membership, CouncilMembership);
			add_benchmark!(params, batches, treasury, Treasury);
			add_benchmark!(params, batches, scheduler, Scheduler);
			add_benchmark!(params, batches, democracy, Democracy);
			add_benchmark!(params, batches, collective, Council);
			add_benchmark!(params, batches, lending, Lending);
			add_benchmark!(params, batches, crowdloan_bonus, LiquidCrowdloan);
			add_benchmark!(params, batches, utility, Utility);

			if batches.is_empty() { return Err("Benchmark not found for this pallet.".into()) }
			Ok(batches)
		}
	}
}

struct CheckInherents;

impl cumulus_pallet_parachain_system::CheckInherents<Block> for CheckInherents {
	fn check_inherents(
		block: &Block,
		relay_state_proof: &cumulus_pallet_parachain_system::RelayChainStateProof,
	) -> sp_inherents::CheckInherentsResult {
		let relay_chain_slot = relay_state_proof
			.read_slot()
			.expect("Could not read the relay chain slot from the proof");

		let inherent_data =
			cumulus_primitives_timestamp::InherentDataProvider::from_relay_chain_slot_and_duration(
				relay_chain_slot,
				sp_std::time::Duration::from_secs(6),
			)
			.create_inherent_data()
			.expect("Could not create the timestamp inherent data");

		inherent_data.check_extrinsics(block)
	}
}

cumulus_pallet_parachain_system::register_validate_block!(
	Runtime = Runtime,
	BlockExecutor = cumulus_pallet_aura_ext::BlockExecutor::<Runtime, Executive>,
	CheckInherents = CheckInherents,
);<|MERGE_RESOLUTION|>--- conflicted
+++ resolved
@@ -33,7 +33,7 @@
 // A few exports that help ease life for downstream crates.
 pub use frame_support::{
 	construct_runtime, match_type, parameter_types,
-	traits::{Everything, Contains, KeyOwnerProofSystem, Randomness, StorageInfo},
+	traits::{Contains, Everything, KeyOwnerProofSystem, Randomness, StorageInfo},
 	weights::{
 		constants::{BlockExecutionWeight, ExtrinsicBaseWeight, RocksDbWeight, WEIGHT_PER_SECOND},
 		DispatchClass, IdentityFee, Weight, WeightToFeeCoefficient, WeightToFeeCoefficients,
@@ -54,13 +54,12 @@
 	EnsureRoot,
 };
 use transaction_payment::{Multiplier, TargetedFeeAdjustment};
-use xcm::opaque::v0::{BodyId, Junction, MultiLocation, NetworkId};
+use xcm::latest::prelude::*;
 use xcm_builder::{
-	AccountId32Aliases, AllowTopLevelPaidExecutionFrom, AllowUnpaidExecutionFrom, CurrencyAdapter,
-	EnsureXcmOrigin, FixedWeightBounds, IsConcrete, LocationInverter, NativeAsset,
-	ParentAsSuperuser, ParentIsDefault, RelayChainAsNative, SiblingParachainAsNative,
-	SiblingParachainConvertsVia, SignedAccountId32AsNative, SignedToAccountId32,
-	SovereignSignedViaLocation, TakeWeightCredit, UsingComponents,
+	AccountId32Aliases, AllowTopLevelPaidExecutionFrom, EnsureXcmOrigin, FixedWeightBounds,
+	LocationInverter, NativeAsset, ParentAsSuperuser, ParentIsDefault, RelayChainAsNative,
+	SiblingParachainAsNative, SiblingParachainConvertsVia, SignedAccountId32AsNative,
+	SignedToAccountId32, SovereignSignedViaLocation, TakeWeightCredit,
 };
 use xcm_executor::XcmExecutor;
 
@@ -411,10 +410,10 @@
 impl parachain_info::Config for Runtime {}
 
 parameter_types! {
-	pub const RelayLocation: MultiLocation = MultiLocation::X1(Junction::Parent);
-	pub const RelayNetwork: NetworkId = NetworkId::Polkadot;
+	// pub const RelayLocation: MultiLocation = MultiLocation::X1(Junction::Parent);
+	pub const RelayNetwork: NetworkId = NetworkId::Kusama;
 	pub RelayOrigin: Origin = cumulus_pallet_xcm::Origin::Relay.into();
-	pub Ancestry: MultiLocation = MultiLocation::X1(Junction::Parachain(ParachainInfo::parachain_id().into()));
+	pub Ancestry: MultiLocation = Parachain(ParachainInfo::parachain_id().into()).into();
 }
 
 /// Type for specifying how a `MultiLocation` can be converted into an `AccountId`. This is used
@@ -429,19 +428,19 @@
 	AccountId32Aliases<RelayNetwork, AccountId>,
 );
 
-/// Means for transacting assets on this chain.
-pub type LocalAssetTransactor = CurrencyAdapter<
-	// Use this currency:
-	Balances,
-	// Use this currency when it is a fungible asset matching the given location or name:
-	IsConcrete<RelayLocation>,
-	// Do a simple punn to convert an AccountId32 MultiLocation into a native chain account ID:
-	LocationToAccountId,
-	// Our chain's account ID type (we can't get away without mentioning it explicitly):
-	AccountId,
-	// We don't track any teleports.
-	(),
->;
+// /// Means for transacting assets on this chain.
+// pub type LocalAssetTransactor = CurrencyAdapter<
+// 	// Use this currency:
+// 	Balances,
+// 	// Use this currency when it is a fungible asset matching the given location or name:
+// 	IsConcrete<RelayLocation>,
+// 	// Do a simple punn to convert an AccountId32 MultiLocation into a native chain account ID:
+// 	LocationToAccountId,
+// 	// Our chain's account ID type (we can't get away without mentioning it explicitly):
+// 	AccountId,
+// 	// We don't track any teleports.
+// 	(),
+// >;
 
 /// This is the type we use to convert an (incoming) XCM origin into a local `Origin` instance,
 /// ready for dispatching a transaction with Xcm's `Transact`. There is an `OriginKind` which can
@@ -470,22 +469,9 @@
 parameter_types! {
 	// One XCM operation is 1_000_000 weight - almost certainly a conservative estimate.
 	pub UnitWeightCost: Weight = 1_000_000;
-	// One PICA buys 1 second of weight.
-	pub const WeightPrice: (MultiLocation, u128) = (MultiLocation::X1(Junction::Parent), PICA);
-}
-
-match_type! {
-	pub type ParentOrParentsUnitPlurality: impl Contains<MultiLocation> = {
-		MultiLocation::X1(Junction::Parent) | MultiLocation::X2(Junction::Parent, Junction::Plurality { id: BodyId::Unit, .. })
-	};
-}
-
-pub type Barrier = (
-	TakeWeightCredit,
-	AllowTopLevelPaidExecutionFrom<Everything>,
-	// Parent & its unit plurality gets free execution
-	AllowUnpaidExecutionFrom<ParentOrParentsUnitPlurality>,
-);
+}
+
+pub type Barrier = (TakeWeightCredit, AllowTopLevelPaidExecutionFrom<Everything>);
 
 pub struct XcmConfig;
 
@@ -493,15 +479,16 @@
 	type Call = Call;
 	type XcmSender = XcmRouter;
 	// How to withdraw and deposit an asset.
-	type AssetTransactor = LocalAssetTransactor;
+	type AssetTransactor = ();
 	type OriginConverter = XcmOriginToTransactDispatchOrigin;
 	type IsReserve = NativeAsset;
-	type IsTeleporter = NativeAsset; // <- should be enough to allow teleportation of PICA
+	type IsTeleporter = (); // <- should be enough to allow teleportation of PICA
 	type LocationInverter = LocationInverter<Ancestry>;
 	type Barrier = Barrier;
 	type Weigher = FixedWeightBounds<UnitWeightCost, Call>;
-	type Trader = UsingComponents<IdentityFee<Balance>, RelayLocation, AccountId, Balances, ()>;
+	type Trader = ();
 	type ResponseHandler = (); // Don't handle responses for now.
+	type SubscriptionService = PolkadotXcm;
 }
 
 /// No local origins on this chain are allowed to dispatch XCM sends/executions.
@@ -511,7 +498,7 @@
 /// queues.
 pub type XcmRouter = (
 	// Two routers - use UMP to communicate with the relay chain:
-	cumulus_primitives_utility::ParentAsUmp<ParachainSystem>,
+	cumulus_primitives_utility::ParentAsUmp<ParachainSystem, ()>,
 	// ..and XCMP to communicate with the sibling chains.
 	XcmpQueue,
 );
@@ -537,6 +524,7 @@
 impl cumulus_pallet_xcmp_queue::Config for Runtime {
 	type Event = Event;
 	type XcmExecutor = XcmExecutor<XcmConfig>;
+	type VersionWrapper = ();
 	type ChannelInfo = ParachainSystem;
 }
 
@@ -852,17 +840,12 @@
 /// The calls we permit to be executed by extrinsics
 pub struct BaseCallFilter;
 
-<<<<<<< HEAD
 impl Contains<Call> for BaseCallFilter {
 	fn contains(call: &Call) -> bool {
-=======
-impl Filter<Call> for BaseCallFilter {
-	fn filter(call: &Call) -> bool {
 		if call_filter::Pallet::<Runtime>::contains(call) {
-			return false
-		}
->>>>>>> 015a1a01
-		matches!(
+			return false;
+		}
+		!matches!(
 			call,
 			Call::Balances(_) | Call::Indices(_) | Call::Democracy(_) | Call::Treasury(_)
 		)
@@ -898,7 +881,7 @@
 		Authorship: authorship::{Pallet, Call, Storage} = 20,
 		CollatorSelection: collator_selection::{Pallet, Call, Storage, Event<T>, Config<T>} = 21,
 		Session: session::{Pallet, Call, Storage, Event, Config<T>} = 22,
-		Aura: aura::{Pallet, Config<T>} = 23,
+		Aura: aura::{Pallet, Storage, Config<T>} = 23,
 		AuraExt: cumulus_pallet_aura_ext::{Pallet, Config} = 24,
 
 		// Governance utilities
@@ -1056,24 +1039,36 @@
 
 	#[cfg(feature = "runtime-benchmarks")]
 	impl benchmarking::Benchmark<Block> for Runtime {
-		// fn benchmark_metadata(extra: bool) -> (
-		// 	Vec<benchmarking::BenchmarkList>,
-		// 	Vec<support::traits::StorageInfo>,
-		// ) {
-		// 	use benchmarking::{list_benchmark, Benchmarking, BenchmarkList};
-		// 	use support::traits::StorageInfoTrait;
-		// 	use system_benchmarking::Pallet as SystemBench;
-		//
-		// 	let mut list = Vec::<BenchmarkList>::new();
-		//
-		// 	list_benchmark!(list, extra, system, SystemBench::<Runtime>);
-		// 	list_benchmark!(list, extra, balances, Balances);
-		// 	list_benchmark!(list, extra, timestamp, Timestamp);
-		//
-		// 	let storage_info = AllPalletsWithSystem::storage_info();
-		//
-		// 	return (list, storage_info)
-		// }
+		fn benchmark_metadata(extra: bool) -> (
+			Vec<benchmarking::BenchmarkList>,
+			Vec<support::traits::StorageInfo>,
+		) {
+			use benchmarking::{list_benchmark, Benchmarking, BenchmarkList};
+			use support::traits::StorageInfoTrait;
+			use system_benchmarking::Pallet as SystemBench;
+
+			let mut list = Vec::<BenchmarkList>::new();
+
+			list_benchmark!(list, extra, frame_system, SystemBench::<Runtime>);
+			list_benchmark!(list, extra, balances, Balances);
+			list_benchmark!(list, extra, timestamp, Timestamp);
+			list_benchmark!(list, extra, oracle, Oracle);
+			list_benchmark!(list, extra, session, SessionBench::<Runtime>);
+			list_benchmark!(list, extra, collator_selection, CollatorSelection);
+			list_benchmark!(list, extra, indices, Indices);
+			list_benchmark!(list, extra, membership, CouncilMembership);
+			list_benchmark!(list, extra, treasury, Treasury);
+			list_benchmark!(list, extra, scheduler, Scheduler);
+			list_benchmark!(list, extra, democracy, Democracy);
+			list_benchmark!(list, extra, collective, Council);
+			list_benchmark!(list, extra, lending, Lending);
+			list_benchmark!(list, extra, crowdloan_bonus, LiquidCrowdloan);
+			list_benchmark!(list, extra, utility, Utility);
+
+			let storage_info = AllPalletsWithSystem::storage_info();
+
+			return (list, storage_info)
+		}
 
 		fn dispatch_benchmark(
 			config: benchmarking::BenchmarkConfig
