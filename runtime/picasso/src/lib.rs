#![cfg_attr(not(feature = "std"), no_std)]
// `construct_runtime!` does a lot of recursion and requires us to increase the limit to 256.
#![recursion_limit = "256"]

// Make the WASM binary available.
#[cfg(feature = "std")]
include!(concat!(env!("OUT_DIR"), "/wasm_binary.rs"));

mod weights;
use common::{
	impls::DealWithFees, AccountId, AccountIndex, AuraId, Balance, BlockNumber, CouncilInstance,
	Amount, EnsureRootOrHalfCouncil, Hash, Signature, DAYS, HOURS, MAXIMUM_BLOCK_WEIGHT,
	MILLI_PICA, NORMAL_DISPATCH_RATIO, PICA, SLOT_DURATION, AVERAGE_ON_INITIALIZE_RATIO,
};
use primitives::currency::{CurrencyId, TokenSymbol};
use sp_api::impl_runtime_apis;
use sp_core::{crypto::KeyTypeId, OpaqueMetadata};
use sp_runtime::{
	create_runtime_str, generic, impl_opaque_keys,
	traits::{AccountIdLookup, BlakeTwo256, Block as BlockT, Zero},
	transaction_validity::{TransactionSource, TransactionValidity},
	ApplyExtrinsicResult
};
use orml_traits::parameter_type_with_key;

use sp_std::prelude::*;
#[cfg(feature = "std")]
use sp_version::NativeVersion;
use sp_version::RuntimeVersion;

// A few exports that help ease life for downstream crates.
pub use frame_support::{
	construct_runtime, match_type, parameter_types,
	traits::{All, Filter, KeyOwnerProofSystem, Randomness, StorageInfo},
	weights::{
		constants::{BlockExecutionWeight, ExtrinsicBaseWeight, RocksDbWeight, WEIGHT_PER_SECOND},
		DispatchClass, IdentityFee, Weight,
	},
	PalletId, StorageValue,
};

use codec::Encode;
use frame_system as system;
use pallet_xcm::XcmPassthrough;
use polkadot_parachain::primitives::Sibling;
#[cfg(any(feature = "std", test))]
pub use sp_runtime::BuildStorage;
pub use sp_runtime::{Perbill, Permill};
use system::{
	limits::{BlockLength, BlockWeights},
	EnsureRoot,
};
use xcm::{
	opaque::v0::{BodyId, Junction, MultiAsset, MultiLocation, NetworkId},
	v0::Xcm,
};
use xcm_builder::{
	AccountId32Aliases, AllowTopLevelPaidExecutionFrom, AllowUnpaidExecutionFrom, CurrencyAdapter,
	EnsureXcmOrigin, FixedWeightBounds, IsConcrete, LocationInverter, NativeAsset,
	ParentAsSuperuser, ParentIsDefault, RelayChainAsNative, SiblingParachainAsNative,
	SiblingParachainConvertsVia, SignedAccountId32AsNative, SignedToAccountId32,
	SovereignSignedViaLocation, TakeWeightCredit, UsingComponents,
};
use xcm_executor::XcmExecutor;

/// Opaque types. These are used by the CLI to instantiate machinery that don't need to know
/// the specifics of the runtime. They can then be made to be agnostic over specific formats
/// of data like extrinsics, allowing for them to continue syncing the network through upgrades
/// to even the core data structures.
pub mod opaque {
	use super::*;

	pub use sp_runtime::OpaqueExtrinsic as UncheckedExtrinsic;

	/// Opaque block header type.
	pub type Header = generic::Header<BlockNumber, BlakeTwo256>;
	/// Opaque block type.
	pub type Block = generic::Block<Header, UncheckedExtrinsic>;
	/// Opaque block identifier type.
	pub type BlockId = generic::BlockId<Block>;

	impl_opaque_keys! {
		pub struct SessionKeys {
			pub aura: Aura,
		}
	}
}

// To learn more about runtime versioning and what each of the following value means:
//   https://substrate.dev/docs/en/knowledgebase/runtime/upgrades#runtime-versioning
#[sp_version::runtime_version]
pub const VERSION: RuntimeVersion = RuntimeVersion {
	spec_name: create_runtime_str!("picasso"),
	impl_name: create_runtime_str!("picasso"),
	authoring_version: 1,
	// The version of the runtime specification. A full node will not attempt to use its native
	//   runtime in substitute for the on-chain Wasm runtime unless all of `spec_name`,
	//   `spec_version`, and `authoring_version` are the same between Wasm and native.
	// This value is set to 100 to notify Polkadot-JS App (https://polkadot.js.org/apps) to use
	//   the compatible custom types.
	spec_version: 100,
	impl_version: 1,
	apis: RUNTIME_API_VERSIONS,
	transaction_version: 1,
};

/// The version information used to identify this runtime when compiled natively.
#[cfg(feature = "std")]
pub fn native_version() -> NativeVersion {
	NativeVersion { runtime_version: VERSION, can_author_with: Default::default() }
}

parameter_types! {
	pub const BlockHashCount: BlockNumber = 250;
	pub const Version: RuntimeVersion = VERSION;
	pub RuntimeBlockLength: BlockLength =
		BlockLength::max_with_normal_ratio(5 * 1024 * 1024, NORMAL_DISPATCH_RATIO);
	pub RuntimeBlockWeights: BlockWeights = BlockWeights::builder()
		.base_block(BlockExecutionWeight::get())
		.for_class(DispatchClass::all(), |weights| {
			weights.base_extrinsic = ExtrinsicBaseWeight::get();
		})
		.for_class(DispatchClass::Normal, |weights| {
			weights.max_total = Some(NORMAL_DISPATCH_RATIO * MAXIMUM_BLOCK_WEIGHT);
		})
		.for_class(DispatchClass::Operational, |weights| {
			weights.max_total = Some(MAXIMUM_BLOCK_WEIGHT);
			// Operational transactions have some extra reserved space, so that they
			// are included even if block reached `MAXIMUM_BLOCK_WEIGHT`.
			weights.reserved = Some(
				MAXIMUM_BLOCK_WEIGHT - NORMAL_DISPATCH_RATIO * MAXIMUM_BLOCK_WEIGHT
			);
		})
		.avg_block_initialization(AVERAGE_ON_INITIALIZE_RATIO)
		.build_or_panic();

	pub const SS58Prefix: u8 = 49;
}

// Configure FRAME pallets to include in runtime.

impl system::Config for Runtime {
	/// The basic call filter to use in dispatchable.
	type BaseCallFilter = BaseCallFilter;
	/// Block & extrinsics weights: base values and limits.
	type BlockWeights = RuntimeBlockWeights;
	/// The maximum length of a block (in bytes).
	type BlockLength = RuntimeBlockLength;
	/// The identifier used to distinguish between accounts.
	type AccountId = AccountId;
	/// The aggregated dispatch type that is available for extrinsics.
	type Call = Call;
	/// The lookup mechanism to get account ID from whatever is passed in dispatchers.
	type Lookup = AccountIdLookup<AccountId, AccountIndex>;
	/// The index type for storing how many extrinsics an account has signed.
	type Index = AccountIndex;
	/// The index type for blocks.
	type BlockNumber = BlockNumber;
	/// The type for hashing blocks and tries.
	type Hash = Hash;
	/// The hashing algorithm used.
	type Hashing = BlakeTwo256;
	/// The header type.
	type Header = generic::Header<BlockNumber, BlakeTwo256>;
	/// The ubiquitous event type.
	type Event = Event;
	/// The ubiquitous origin type.
	type Origin = Origin;
	/// Maximum number of block number to block hash mappings to keep (oldest pruned first).
	type BlockHashCount = BlockHashCount;
	/// The weight of database operations that the runtime can invoke.
	type DbWeight = RocksDbWeight;
	/// Version of the runtime.
	type Version = Version;
	/// The data to be stored in an account.
	type AccountData = balances::AccountData<Balance>;

	/// Converts a module to the index of the module in `construct_runtime!`.
	///
	/// This type is being generated by `construct_runtime!`.
	type PalletInfo = PalletInfo;
	/// What to do if a new account is created.
	type OnNewAccount = ();
	/// What to do if an account is fully reaped from the system.
	type OnKilledAccount = ();
	/// Weight information for the extrinsics of this pallet.
	type SystemWeightInfo = weights::frame_system::WeightInfo<Runtime>;
	/// This is used as an identifier of the chain. 42 is the generic substrate prefix.
	type SS58Prefix = SS58Prefix;
	/// The action to take on a Runtime Upgrade. Used not default since we're a parachain.
	type OnSetCode = cumulus_pallet_parachain_system::ParachainSetCode<Self>;
}

impl randomness_collective_flip::Config for Runtime {}

impl aura::Config for Runtime {
	type AuthorityId = AuraId;
}

impl cumulus_pallet_aura_ext::Config for Runtime {}

parameter_types! {
	pub const MinimumPeriod: u64 = SLOT_DURATION / 2;
}

impl timestamp::Config for Runtime {
	/// A timestamp: milliseconds since the unix epoch.
	type Moment = u64;
	type OnTimestampSet = Aura;
	type MinimumPeriod = MinimumPeriod;
	type WeightInfo = weights::timestamp::WeightInfo<Runtime>;
}

/// minimum account balance is given as 0.1 PICA ~ 100 MILLI_PICA
pub const EXISTENTIAL_DEPOSIT: Balance = 100 * MILLI_PICA;

parameter_types! {
	pub const ExistentialDeposit: Balance = EXISTENTIAL_DEPOSIT;
	pub const MaxLocks: u32 = 50;
}

impl balances::Config for Runtime {
	type MaxLocks = MaxLocks;
	type MaxReserves = ();
	type ReserveIdentifier = [u8; 8];
	/// The type for recording an account's balance.
	type Balance = Balance;
	/// The ubiquitous event type.
	type Event = Event;
	type DustRemoval = Treasury;
	type ExistentialDeposit = ExistentialDeposit;
	type AccountStore = System;
	type WeightInfo = weights::balances::WeightInfo<Runtime>;
}

parameter_types! {
	/// 1 milli-pica/byte should be fine
	pub const TransactionByteFee: Balance = 1  * MILLI_PICA;
}

impl transaction_payment::Config for Runtime {
	type OnChargeTransaction =
		transaction_payment::CurrencyAdapter<Balances, DealWithFees<Runtime>>;
	type TransactionByteFee = TransactionByteFee;
	type WeightToFee = IdentityFee<Balance>;
	type FeeMultiplierUpdate = ();
}

impl sudo::Config for Runtime {
	type Event = Event;
	type Call = Call;
}

parameter_types! {
	/// Index deposit requires a 100 PICA
	pub const IndexDeposit: Balance = 100 * PICA;
}

impl indices::Config for Runtime {
	type Event = Event;
	type AccountIndex = AccountIndex;
	type Currency = Balances;
	type Deposit = IndexDeposit;
	type WeightInfo = weights::indices::WeightInfo<Runtime>;
}

pub type SignedPayload = generic::SignedPayload<Call, SignedExtra>;

impl<LocalCall> system::offchain::CreateSignedTransaction<LocalCall> for Runtime
where
	Call: From<LocalCall>,
{
	fn create_transaction<C: system::offchain::AppCrypto<Self::Public, Self::Signature>>(
		call: Call,
		public: <Signature as sp_runtime::traits::Verify>::Signer,
		account: AccountId,
		nonce: AccountIndex,
	) -> Option<(Call, <UncheckedExtrinsic as sp_runtime::traits::Extrinsic>::SignaturePayload)> {
		use sp_runtime::{
			generic::{Era, SignedPayload},
			traits::StaticLookup,
			SaturatedConversion,
		};
		let tip = 0;
		// take the biggest period possible.
		let period =
			BlockHashCount::get().checked_next_power_of_two().map(|c| c / 2).unwrap_or(2) as u64;
		let current_block = System::block_number()
			.saturated_into::<u64>()
			// The `System::block_number` is initialized with `n+1`,
			// so the actual block number is `n`.
			.saturating_sub(1);
		let era = Era::mortal(period, current_block);
		let extra = (
			system::CheckSpecVersion::<Runtime>::new(),
			system::CheckTxVersion::<Runtime>::new(),
			system::CheckGenesis::<Runtime>::new(),
			system::CheckEra::<Runtime>::from(era),
			system::CheckNonce::<Runtime>::from(nonce),
			system::CheckWeight::<Runtime>::new(),
			transaction_payment::ChargeTransactionPayment::<Runtime>::from(tip),
		);
		let raw_payload = SignedPayload::new(call, extra)
			.map_err(|_e| {
				// log::warn!("Unable to create signed payload: {:?}", e);
			})
			.ok()?;
		let signature = raw_payload.using_encoded(|payload| C::sign(payload, public))?;
		let address = AccountIdLookup::unlookup(account);
		let (call, extra, _) = raw_payload.deconstruct();
		Some((call, (address, signature.into(), extra)))
	}
}

impl system::offchain::SigningTypes for Runtime {
	type Public = <Signature as sp_runtime::traits::Verify>::Signer;
	type Signature = Signature;
}

impl<C> system::offchain::SendTransactionTypes<C> for Runtime
where
	Call: From<C>,
{
	type OverarchingCall = Call;
	type Extrinsic = UncheckedExtrinsic;
}

// Parachain stuff.
// See https://github.com/paritytech/cumulus/blob/polkadot-v0.9.8/polkadot-parachains/rococo/src/lib.rs for details.
parameter_types! {
	pub const ReservedXcmpWeight: Weight = MAXIMUM_BLOCK_WEIGHT / 4;
	pub const ReservedDmpWeight: Weight = MAXIMUM_BLOCK_WEIGHT / 4;
}

impl cumulus_pallet_parachain_system::Config for Runtime {
	type Event = Event;
	type OnValidationData = ();
	type SelfParaId = parachain_info::Pallet<Runtime>;
	type OutboundXcmpMessageSource = XcmpQueue;
	type DmpMessageHandler = DmpQueue;
	type ReservedDmpWeight = ReservedDmpWeight;
	type XcmpMessageHandler = XcmpQueue;
	type ReservedXcmpWeight = ReservedXcmpWeight;
}

impl parachain_info::Config for Runtime {}

parameter_types! {
	pub const RelayLocation: MultiLocation = MultiLocation::X1(Junction::Parent);
	pub const RelayNetwork: NetworkId = NetworkId::Polkadot;
	pub RelayOrigin: Origin = cumulus_pallet_xcm::Origin::Relay.into();
	pub Ancestry: MultiLocation = MultiLocation::X1(Junction::Parachain(ParachainInfo::parachain_id().into()));
}

/// Type for specifying how a `MultiLocation` can be converted into an `AccountId`. This is used
/// when determining ownership of accounts for asset transacting and when attempting to use XCM
/// `Transact` in order to determine the dispatch Origin.
pub type LocationToAccountId = (
	// The parent (Relay-chain) origin converts to the default `AccountId`.
	ParentIsDefault<AccountId>,
	// Sibling parachain origins convert to AccountId via the `ParaId::into`.
	SiblingParachainConvertsVia<Sibling, AccountId>,
	// Straight up local `AccountId32` origins just alias directly to `AccountId`.
	AccountId32Aliases<RelayNetwork, AccountId>,
);

/// Means for transacting assets on this chain.
pub type LocalAssetTransactor = CurrencyAdapter<
	// Use this currency:
	Balances,
	// Use this currency when it is a fungible asset matching the given location or name:
	IsConcrete<RelayLocation>,
	// Do a simple punn to convert an AccountId32 MultiLocation into a native chain account ID:
	LocationToAccountId,
	// Our chain's account ID type (we can't get away without mentioning it explicitly):
	AccountId,
	// We don't track any teleports.
	(),
>;

/// This is the type we use to convert an (incoming) XCM origin into a local `Origin` instance,
/// ready for dispatching a transaction with Xcm's `Transact`. There is an `OriginKind` which can
/// biases the kind of local `Origin` it will become.
pub type XcmOriginToTransactDispatchOrigin = (
	// Sovereign account converter; this attempts to derive an `AccountId` from the origin location
	// using `LocationToAccountId` and then turn that into the usual `Signed` origin. Useful for
	// foreign chains who want to have a local sovereign account on this chain which they control.
	SovereignSignedViaLocation<LocationToAccountId, Origin>,
	// Native converter for Relay-chain (Parent) location; will converts to a `Relay` origin when
	// recognised.
	RelayChainAsNative<RelayOrigin, Origin>,
	// Native converter for sibling Parachains; will convert to a `SiblingPara` origin when
	// recognised.
	SiblingParachainAsNative<cumulus_pallet_xcm::Origin, Origin>,
	// Superuser converter for the Relay-chain (Parent) location. This will allow it to issue a
	// transaction from the Root origin.
	ParentAsSuperuser<Origin>,
	// Native signed account converter; this just converts an `AccountId32` origin into a normal
	// `Origin::Signed` origin of the same 32-byte value.
	SignedAccountId32AsNative<RelayNetwork, Origin>,
	// Xcm origins can be represented natively under the Xcm pallet's Xcm origin.
	XcmPassthrough<Origin>,
);

parameter_types! {
	// One XCM operation is 1_000_000 weight - almost certainly a conservative estimate.
	pub UnitWeightCost: Weight = 1_000_000;
	// One PICA buys 1 second of weight.
	pub const WeightPrice: (MultiLocation, u128) = (MultiLocation::X1(Junction::Parent), PICA);
}

match_type! {
	pub type ParentOrParentsUnitPlurality: impl Contains<MultiLocation> = {
		MultiLocation::X1(Junction::Parent) | MultiLocation::X2(Junction::Parent, Junction::Plurality { id: BodyId::Unit, .. })
	};
}

pub type Barrier = (
	TakeWeightCredit,
	AllowTopLevelPaidExecutionFrom<All<MultiLocation>>,
	// Parent & its unit plurality gets free execution
	AllowUnpaidExecutionFrom<ParentOrParentsUnitPlurality>,
);

pub struct XcmConfig;

impl xcm_executor::Config for XcmConfig {
	type Call = Call;
	type XcmSender = XcmRouter;
	// How to withdraw and deposit an asset.
	type AssetTransactor = LocalAssetTransactor;
	type OriginConverter = XcmOriginToTransactDispatchOrigin;
	type IsReserve = NativeAsset;
	type IsTeleporter = NativeAsset; // <- should be enough to allow teleportation of PICA
	type LocationInverter = LocationInverter<Ancestry>;
	type Barrier = Barrier;
	type Weigher = FixedWeightBounds<UnitWeightCost, Call>;
	type Trader = UsingComponents<IdentityFee<Balance>, RelayLocation, AccountId, Balances, ()>;
	type ResponseHandler = (); // Don't handle responses for now.
}

/// No local origins on this chain are allowed to dispatch XCM sends/executions.
pub type LocalOriginToLocation = SignedToAccountId32<Origin, AccountId, RelayNetwork>;

/// The means for routing XCM messages which are not for local execution into the right message
/// queues.
pub type XcmRouter = (
	// Two routers - use UMP to communicate with the relay chain:
	cumulus_primitives_utility::ParentAsUmp<ParachainSystem>,
	// ..and XCMP to communicate with the sibling chains.
	XcmpQueue,
);

impl pallet_xcm::Config for Runtime {
	type Event = Event;
	type SendXcmOrigin = EnsureXcmOrigin<Origin, LocalOriginToLocation>;
	type XcmRouter = XcmRouter;
	type ExecuteXcmOrigin = EnsureXcmOrigin<Origin, LocalOriginToLocation>;
	type XcmExecuteFilter = All<(MultiLocation, Xcm<Call>)>;
	type XcmExecutor = XcmExecutor<XcmConfig>;
	type XcmTeleportFilter = All<(MultiLocation, Vec<MultiAsset>)>;
	type XcmReserveTransferFilter = ();
	type Weigher = FixedWeightBounds<UnitWeightCost, Call>;
}

impl cumulus_pallet_xcm::Config for Runtime {
	type Event = Event;
	type XcmExecutor = XcmExecutor<XcmConfig>;
}

impl cumulus_pallet_xcmp_queue::Config for Runtime {
	type Event = Event;
	type XcmExecutor = XcmExecutor<XcmConfig>;
	type ChannelInfo = ParachainSystem;
}

impl cumulus_pallet_dmp_queue::Config for Runtime {
	type Event = Event;
	type XcmExecutor = XcmExecutor<XcmConfig>;
	type ExecuteOverweightOrigin = system::EnsureRoot<AccountId>;
}

parameter_types! {
	pub const UncleGenerations: u32 = 0;
}

impl authorship::Config for Runtime {
	type FindAuthor = session::FindAccountFromAuthorIndex<Self, Aura>;
	type UncleGenerations = UncleGenerations;
	type FilterUncle = ();
	type EventHandler = (CollatorSelection,);
}

//TODO set
parameter_types! {
	pub const DisabledValidatorsThreshold: Perbill = Perbill::from_percent(33);
	pub const Period: u32 = 6 * HOURS;
	pub const Offset: u32 = 0;
}

impl session::Config for Runtime {
	type Event = Event;
	type ValidatorId = <Self as system::Config>::AccountId;
	// we don't have stash and controller, thus we don't need the convert as well.
	type ValidatorIdOf = collator_selection::IdentityCollator;
	type ShouldEndSession = session::PeriodicSessions<Period, Offset>;
	type NextSessionRotation = session::PeriodicSessions<Period, Offset>;
	type SessionManager = CollatorSelection;
	// Essentially just Aura, but lets be pedantic.
	type SessionHandler =
		<opaque::SessionKeys as sp_runtime::traits::OpaqueKeys>::KeyTypeIdProviders;
	type Keys = opaque::SessionKeys;
	type DisabledValidatorsThreshold = DisabledValidatorsThreshold;
	type WeightInfo = weights::session::WeightInfo<Runtime>;
}

//TODO set
parameter_types! {
	pub const PotId: PalletId = PalletId(*b"PotStake");
	pub const MaxCandidates: u32 = 1000;
	pub const SessionLength: BlockNumber = 6 * HOURS;
	pub const MaxInvulnerables: u32 = 100;
	pub const MinCandidates: u32 = 5;
}

impl collator_selection::Config for Runtime {
	type Event = Event;
	type Currency = Balances;
	type UpdateOrigin = EnsureRootOrHalfCouncil;
	type PotId = PotId;
	type MaxCandidates = MaxCandidates;
	type MinCandidates = MinCandidates;
	type MaxInvulnerables = MaxInvulnerables;
	// should be a multiple of session or things will get inconsistent
	type KickThreshold = Period;
	type ValidatorId = <Self as system::Config>::AccountId;
	type ValidatorIdOf = collator_selection::IdentityCollator;
	type ValidatorRegistration = Session;
	type WeightInfo = weights::collator_selection::WeightInfo<Runtime>;
}

parameter_type_with_key! {
	// TODO:
	pub ExistentialDeposits: |_currency_id: CurrencyId| -> Balance {
		Zero::zero()
	};
}

// TODO(hussein-aitlahcen): weight, dust & existential deposit
impl orml_tokens::Config for Runtime {
	type Event = Event;
	type Balance = Balance;
	type Amount = Amount;
	type CurrencyId = CurrencyId;
	type WeightInfo = ();
	type ExistentialDeposits = ExistentialDeposits;
	type OnDust = ();
	type MaxLocks = ();
	type DustRemovalWhitelist = ();
}

parameter_types! {
	pub const LiquidRewardId: PalletId = PalletId(*b"Liquided");
	pub const CrowdloanCurrencyId: CurrencyId = CurrencyId::Token(TokenSymbol::Crowdloan);
}

impl liquid_crowdloan::Config for Runtime {
	type Event = Event;
	type LiquidRewardId = LiquidRewardId;
	type CurrencyId = CrowdloanCurrencyId;
	type JumpStart = EnsureRootOrHalfCouncil;
	type Currency = Tokens;
	type Balance = Balance;
	type NativeCurrency = Balances;
	type WeightInfo = weights::liquid_crowdloan::WeightInfo<Runtime>;
}

parameter_types! {
	pub const TreasuryPalletId: PalletId = PalletId(*b"picatrsy");
	/// percentage of proposal that most be bonded by the proposer
	pub const ProposalBond: Permill = Permill::from_percent(5);
	// TODO: rationale?
	pub const ProposalBondMinimum: Balance = 5 * PICA;
	pub const SpendPeriod: BlockNumber = 7 * DAYS;
	pub const Burn: Permill = Permill::from_percent(0);

	pub const MaxApprovals: u32 = 30;
}

impl treasury::Config for Runtime {
	type PalletId = TreasuryPalletId;
	type Currency = Balances;
	type ApproveOrigin = EnsureRootOrHalfCouncil;
	type RejectOrigin = EnsureRootOrHalfCouncil;
	type Event = Event;
	type OnSlash = Treasury;
	type ProposalBond = ProposalBond;
	type ProposalBondMinimum = ProposalBondMinimum;
	type SpendPeriod = SpendPeriod;
	type Burn = Burn;
	type MaxApprovals = MaxApprovals;
	type BurnDestination = ();
	type WeightInfo = weights::treasury::WeightInfo<Runtime>;
	// TODO: add bounties?
	type SpendFunds = ();
}

parameter_types! {
	pub const CouncilMotionDuration: BlockNumber = 7 * DAYS;
	pub const CouncilMaxProposals: u32 = 100;
	pub const CouncilMaxMembers: u32 = 100;
}

impl membership::Config<membership::Instance1> for Runtime {
	type Event = Event;
	type AddOrigin = EnsureRootOrHalfCouncil;
	type RemoveOrigin = EnsureRootOrHalfCouncil;
	type SwapOrigin = EnsureRootOrHalfCouncil;
	type ResetOrigin = EnsureRootOrHalfCouncil;
	type PrimeOrigin = EnsureRootOrHalfCouncil;
	type MembershipInitialized = Council;
	type MembershipChanged = Council;
	type MaxMembers = CouncilMaxMembers;
	type WeightInfo = weights::membership::WeightInfo<Runtime>;
}

impl collective::Config<CouncilInstance> for Runtime {
	type Origin = Origin;
	type Proposal = Call;
	type Event = Event;
	type MotionDuration = CouncilMotionDuration;
	type MaxProposals = CouncilMaxProposals;
	type MaxMembers = CouncilMaxMembers;
	type DefaultVote = collective::PrimeDefaultVote;
	type WeightInfo = weights::collective::WeightInfo<Runtime>;
}

parameter_types! {
	pub MaximumSchedulerWeight: Weight = Perbill::from_percent(80) *
	RuntimeBlockWeights::get().max_block;
	pub const MaxScheduledPerBlock: u32 = 50;
}

impl scheduler::Config for Runtime {
	type Event = Event;
	type Origin = Origin;
	type PalletsOrigin = OriginCaller;
	type Call = Call;
	type MaximumWeight = MaximumSchedulerWeight;
	type ScheduleOrigin = EnsureRoot<AccountId>;
	type MaxScheduledPerBlock = MaxScheduledPerBlock;
	type WeightInfo = weights::scheduler::WeightInfo<Runtime>;
}

impl utility::Config for Runtime {
	type Event = Event;
	type Call = Call;
	type WeightInfo = weights::utility::WeightInfo<Runtime>;

}

parameter_types! {
	pub const LaunchPeriod: BlockNumber = 5 * DAYS;
	pub const VotingPeriod: BlockNumber = 5 * DAYS;
	pub const FastTrackVotingPeriod: BlockNumber = 3 * HOURS;
	pub MinimumDeposit: Balance = 100 * PICA;
	pub const EnactmentPeriod: BlockNumber = 2 * DAYS;
	pub const CooloffPeriod: BlockNumber = 7 * DAYS;
	// TODO: prod value
	pub PreimageByteDeposit: Balance = 1 * MILLI_PICA;
	pub const InstantAllowed: bool = true;
	pub const MaxVotes: u32 = 100;
	pub const MaxProposals: u32 = 100;
}

impl democracy::Config for Runtime {
	type Proposal = Call;
	type Event = Event;
	type Currency = Balances;
	type EnactmentPeriod = EnactmentPeriod;
	type LaunchPeriod = LaunchPeriod;
	type VotingPeriod = VotingPeriod;
	type MinimumDeposit = MinimumDeposit;

	// TODO: prod values
	type ExternalOrigin = EnsureRootOrHalfCouncil;
	type ExternalMajorityOrigin = EnsureRootOrHalfCouncil;
	type ExternalDefaultOrigin = EnsureRootOrHalfCouncil;

	type FastTrackOrigin = EnsureRootOrHalfCouncil;
	type InstantOrigin = EnsureRootOrHalfCouncil;
	type InstantAllowed = InstantAllowed;

	type FastTrackVotingPeriod = FastTrackVotingPeriod;
	type CancellationOrigin = EnsureRootOrHalfCouncil;
	type BlacklistOrigin = EnsureRootOrHalfCouncil;
	type CancelProposalOrigin = EnsureRootOrHalfCouncil;
	type VetoOrigin = collective::EnsureMember<AccountId, CouncilInstance>;
	type OperationalPreimageOrigin = collective::EnsureMember<AccountId, CouncilInstance>;
	type Slash = Treasury;

	type CooloffPeriod = CooloffPeriod;
	type MaxProposals = MaxProposals;
	type MaxVotes = MaxVotes;
	type PalletsOrigin = OriginCaller;

	type PreimageByteDeposit = PreimageByteDeposit;
	type Scheduler = Scheduler;
	type WeightInfo = weights::democracy::WeightInfo<Runtime>;
}

/// The calls we permit to be executed by extrinsics
pub struct BaseCallFilter;

impl Filter<Call> for BaseCallFilter {
	fn filter(call: &Call) -> bool {
		// much easier to instead list the calls we don't want
		!matches!(
			call,
			Call::Balances(_)
				| Call::Indices(_)
				| Call::Democracy(_)
				| Call::Treasury(_)
		)
	}
}

// Create the runtime by composing the FRAME pallets that were previously configured.
construct_runtime!(
	pub enum Runtime where
		Block = Block,
		NodeBlock = opaque::Block,
		UncheckedExtrinsic = UncheckedExtrinsic
	{
		System: system::{Pallet, Call, Config, Storage, Event<T>} = 0,
		Timestamp: timestamp::{Pallet, Call, Storage, Inherent} = 1,
		Sudo: sudo::{Pallet, Call, Config<T>, Storage, Event<T>} = 2,
		RandomnessCollectiveFlip: randomness_collective_flip::{Pallet, Storage} = 3,
		TransactionPayment: transaction_payment::{Pallet, Storage} = 4,
		Indices: indices::{Pallet, Call, Storage, Config<T>, Event<T>} = 5,
		Balances: balances::{Pallet, Call, Storage, Config<T>, Event<T>} = 6,

		// Parachains stuff
		ParachainSystem: cumulus_pallet_parachain_system::{Pallet, Call, Config, Storage, Inherent, Event<T>} = 10,
		ParachainInfo: parachain_info::{Pallet, Storage, Config} = 11,

		// Collator support. the order of these 5 are important and shall not change.
		Authorship: authorship::{Pallet, Call, Storage} = 20,
		CollatorSelection: collator_selection::{Pallet, Call, Storage, Event<T>, Config<T>} = 21,
		Session: session::{Pallet, Call, Storage, Event, Config<T>} = 22,
		Aura: aura::{Pallet, Config<T>} = 23,
		AuraExt: cumulus_pallet_aura_ext::{Pallet, Config} = 24,

		// Governance utilities
		Council: collective::<Instance1>::{Pallet, Call, Storage, Origin<T>, Event<T>, Config<T>} = 30,
		CouncilMembership: membership::<Instance1>::{Pallet, Call, Storage, Event<T>, Config<T>} = 31,
		Treasury: treasury::{Pallet, Call, Storage, Config, Event<T>} = 32,
		Democracy: democracy::{Pallet, Call, Storage, Config<T>, Event<T>} = 33,
		Scheduler: scheduler::{Pallet, Call, Storage, Event<T>} = 34,
		Utility: utility::{Pallet, Call, Event} = 35,

		// XCM helpers.
		XcmpQueue: cumulus_pallet_xcmp_queue::{Pallet, Call, Storage, Event<T>} = 40,
		PolkadotXcm: pallet_xcm::{Pallet, Call, Event<T>, Origin} = 41,
		CumulusXcm: cumulus_pallet_xcm::{Pallet, Call, Event<T>, Origin} = 42,
		DmpQueue: cumulus_pallet_dmp_queue::{Pallet, Call, Storage, Event<T>} = 43,

		// local modules
		LiquidCrowdloan: liquid_crowdloan::{Pallet, Call, Storage, Event<T>} = 50,
		Tokens: orml_tokens::{Pallet, Call, Storage, Event<T>} = 51,
	}
);

/// The address format for describing accounts.
pub type Address = sp_runtime::MultiAddress<AccountId, AccountIndex>;
/// Block header type as expected by this runtime.
pub type Header = generic::Header<BlockNumber, BlakeTwo256>;
/// Block type as expected by this runtime.
pub type Block = generic::Block<Header, UncheckedExtrinsic>;
/// The SignedExtension to the basic transaction logic.
pub type SignedExtra = (
	system::CheckSpecVersion<Runtime>,
	system::CheckTxVersion<Runtime>,
	system::CheckGenesis<Runtime>,
	system::CheckEra<Runtime>,
	system::CheckNonce<Runtime>,
	system::CheckWeight<Runtime>,
	transaction_payment::ChargeTransactionPayment<Runtime>,
);
/// Unchecked extrinsic type as expected by this runtime.
pub type UncheckedExtrinsic = generic::UncheckedExtrinsic<Address, Call, Signature, SignedExtra>;
/// Executive: handles dispatch to the various modules.
pub type Executive =
	executive::Executive<Runtime, Block, system::ChainContext<Runtime>, Runtime, AllPallets>;

impl_runtime_apis! {
	impl sp_api::Core<Block> for Runtime {
		fn version() -> RuntimeVersion {
			VERSION
		}

		fn execute_block(block: Block) {
			Executive::execute_block(block);
		}

		fn initialize_block(header: &<Block as BlockT>::Header) {
			Executive::initialize_block(header)
		}
	}

	impl sp_api::Metadata<Block> for Runtime {
		fn metadata() -> OpaqueMetadata {
			Runtime::metadata().into()
		}
	}

	impl sp_block_builder::BlockBuilder<Block> for Runtime {
		fn apply_extrinsic(extrinsic: <Block as BlockT>::Extrinsic) -> ApplyExtrinsicResult {
			Executive::apply_extrinsic(extrinsic)
		}

		fn finalize_block() -> <Block as BlockT>::Header {
			Executive::finalize_block()
		}

		fn inherent_extrinsics(data: sp_inherents::InherentData) -> Vec<<Block as BlockT>::Extrinsic> {
			data.create_extrinsics()
		}

		fn check_inherents(
			block: Block,
			data: sp_inherents::InherentData,
		) -> sp_inherents::CheckInherentsResult {
			data.check_extrinsics(&block)
		}
	}

	impl sp_transaction_pool::runtime_api::TaggedTransactionQueue<Block> for Runtime {
		fn validate_transaction(
			source: TransactionSource,
			tx: <Block as BlockT>::Extrinsic,
			block_hash: <Block as BlockT>::Hash,
		) -> TransactionValidity {
			Executive::validate_transaction(source, tx, block_hash)
		}
	}

	impl sp_offchain::OffchainWorkerApi<Block> for Runtime {
		fn offchain_worker(header: &<Block as BlockT>::Header) {
			Executive::offchain_worker(header)
		}
	}

	impl sp_consensus_aura::AuraApi<Block, AuraId> for Runtime {
		fn slot_duration() -> sp_consensus_aura::SlotDuration {
			sp_consensus_aura::SlotDuration::from_millis(Aura::slot_duration())
		}

		fn authorities() -> Vec<AuraId> {
			Aura::authorities()
		}
	}

	impl sp_session::SessionKeys<Block> for Runtime {
		fn generate_session_keys(seed: Option<Vec<u8>>) -> Vec<u8> {
			opaque::SessionKeys::generate(seed)
		}

		fn decode_session_keys(
			encoded: Vec<u8>,
		) -> Option<Vec<(Vec<u8>, KeyTypeId)>> {
			opaque::SessionKeys::decode_into_raw_public_keys(&encoded)
		}
	}

	impl cumulus_primitives_core::CollectCollationInfo<Block> for Runtime {
		fn collect_collation_info() -> cumulus_primitives_core::CollationInfo {
			ParachainSystem::collect_collation_info()
		}
	}

	impl system_rpc_runtime_api::AccountNonceApi<Block, AccountId, AccountIndex> for Runtime {
		fn account_nonce(account: AccountId) -> AccountIndex {
			System::account_nonce(account)
		}
	}

	impl transaction_payment_rpc_runtime_api::TransactionPaymentApi<Block, Balance> for Runtime {
		fn query_info(
			uxt: <Block as BlockT>::Extrinsic,
			len: u32,
		) -> transaction_payment_rpc_runtime_api::RuntimeDispatchInfo<Balance> {
			TransactionPayment::query_info(uxt, len)
		}
		fn query_fee_details(
			uxt: <Block as BlockT>::Extrinsic,
			len: u32,
		) -> transaction_payment::FeeDetails<Balance> {
			TransactionPayment::query_fee_details(uxt, len)
		}
	}

	#[cfg(feature = "runtime-benchmarks")]
	impl benchmarking::Benchmark<Block> for Runtime {
		// fn benchmark_metadata(extra: bool) -> (
		// 	Vec<benchmarking::BenchmarkList>,
		// 	Vec<support::traits::StorageInfo>,
		// ) {
		// 	use benchmarking::{list_benchmark, Benchmarking, BenchmarkList};
		// 	use support::traits::StorageInfoTrait;
		// 	use system_benchmarking::Pallet as SystemBench;
		//
		// 	let mut list = Vec::<BenchmarkList>::new();
		//
		// 	list_benchmark!(list, extra, system, SystemBench::<Runtime>);
		// 	list_benchmark!(list, extra, balances, Balances);
		// 	list_benchmark!(list, extra, timestamp, Timestamp);
		//
		// 	let storage_info = AllPalletsWithSystem::storage_info();
		//
		// 	return (list, storage_info)
		// }

		fn dispatch_benchmark(
			config: benchmarking::BenchmarkConfig
		) -> Result<Vec<benchmarking::BenchmarkBatch>, sp_runtime::RuntimeString> {
			use benchmarking::{Benchmarking, BenchmarkBatch, add_benchmark, TrackedStorageKey};

			use frame_system_benchmarking::Pallet as SystemBench;
			impl frame_system_benchmarking::Config for Runtime {}

			use session_benchmarking::Pallet as SessionBench;
			impl session_benchmarking::Config for Runtime {}

            let whitelist: Vec<TrackedStorageKey> = vec![
                // Block Number
                hex_literal::hex!("26aa394eea5630e07c48ae0c9558cef702a5c1b19ab7a04f536c519aca4983ac").to_vec().into(),
                // Total Issuance
                hex_literal::hex!("c2261276cc9d1f8598ea4b6a74b15c2f57c875e4cff74148e4628f264b974c80").to_vec().into(),
                // Execution Phase
                hex_literal::hex!("26aa394eea5630e07c48ae0c9558cef7ff553b5a9862a516939d82b3d3d8661a").to_vec().into(),
                // Event Count
                hex_literal::hex!("26aa394eea5630e07c48ae0c9558cef70a98fdbe9ce6c55837576c60c7af3850").to_vec().into(),
                // System Events
                hex_literal::hex!("26aa394eea5630e07c48ae0c9558cef780d41e5e16056765bc8461851072c9d7").to_vec().into(),
            ];

            let mut batches = Vec::<BenchmarkBatch>::new();
            let params = (&config, &whitelist);

            add_benchmark!(params, batches, frame_system, SystemBench::<Runtime>);
            add_benchmark!(params, batches, balances, Balances);
            add_benchmark!(params, batches, timestamp, Timestamp);
            add_benchmark!(params, batches, session, SessionBench::<Runtime>);
            add_benchmark!(params, batches, collator_selection, CollatorSelection);
            add_benchmark!(params, batches, indices, Indices);
            add_benchmark!(params, batches, membership, CouncilMembership);
            add_benchmark!(params, batches, treasury, Treasury);
            add_benchmark!(params, batches, scheduler, Scheduler);
            add_benchmark!(params, batches, democracy, Democracy);
            add_benchmark!(params, batches, collective, Council);
<<<<<<< HEAD
            add_benchmark!(params, batches, liquid_crowdloan, LiquidCrowdloan);

=======
	    add_benchmark!(params, batches, utility, Utility);
>>>>>>> 4a154e5a
            if batches.is_empty() { return Err("Benchmark not found for this pallet.".into()) }
            Ok(batches)
        }
    }
}

struct CheckInherents;

impl cumulus_pallet_parachain_system::CheckInherents<Block> for CheckInherents {
	fn check_inherents(
		block: &Block,
		relay_state_proof: &cumulus_pallet_parachain_system::RelayChainStateProof,
	) -> sp_inherents::CheckInherentsResult {
		let relay_chain_slot = relay_state_proof
			.read_slot()
			.expect("Could not read the relay chain slot from the proof");

		let inherent_data =
			cumulus_primitives_timestamp::InherentDataProvider::from_relay_chain_slot_and_duration(
				relay_chain_slot,
				sp_std::time::Duration::from_secs(6),
			)
			.create_inherent_data()
			.expect("Could not create the timestamp inherent data");

		inherent_data.check_extrinsics(&block)
	}
}

cumulus_pallet_parachain_system::register_validate_block!(
	Runtime = Runtime,
	BlockExecutor = cumulus_pallet_aura_ext::BlockExecutor::<Runtime, Executive>,
	CheckInherents = CheckInherents,
);<|MERGE_RESOLUTION|>--- conflicted
+++ resolved
@@ -959,12 +959,8 @@
             add_benchmark!(params, batches, scheduler, Scheduler);
             add_benchmark!(params, batches, democracy, Democracy);
             add_benchmark!(params, batches, collective, Council);
-<<<<<<< HEAD
             add_benchmark!(params, batches, liquid_crowdloan, LiquidCrowdloan);
-
-=======
-	    add_benchmark!(params, batches, utility, Utility);
->>>>>>> 4a154e5a
+	    	add_benchmark!(params, batches, utility, Utility);
             if batches.is_empty() { return Err("Benchmark not found for this pallet.".into()) }
             Ok(batches)
         }
