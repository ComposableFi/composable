--- conflicted
+++ resolved
@@ -931,11 +931,7 @@
 		Vault: vault::{Pallet, Call, Storage, Event<T>} = 53,
 		Lending: lending::{Pallet, Call, Storage, Event<T>} = 54,
 		LiquidCrowdloan: crowdloan_bonus::{Pallet, Call, Storage, Event<T>} = 55,
-<<<<<<< HEAD
 		CallFilter: call_filter::{Pallet, Call, Storage, Event<T>} = 56,
-=======
-		Assets: assets::{Pallet, Storage, Call} = 56
->>>>>>> c1f6bb88
 	}
 );
 
