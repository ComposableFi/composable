#![cfg_attr(not(feature = "std"), no_std)]
// `construct_runtime!` does a lot of recursion and requires us to increase the limit to 256.
#![recursion_limit = "256"]

// Make the WASM binary available.
#[cfg(feature = "std")]
include!(concat!(env!("OUT_DIR"), "/wasm_binary.rs"));

mod weights;
use common::{
	impls::DealWithFees, AccountId, AccountIndex, Amount, AuraId, Balance, BlockNumber,
	CouncilInstance, EnsureRootOrHalfCouncil, Hash, Signature, AVERAGE_ON_INITIALIZE_RATIO, DAYS,
	HOURS, MAXIMUM_BLOCK_WEIGHT, MILLI_PICA, NORMAL_DISPATCH_RATIO, PICA, SLOT_DURATION,
};
use orml_traits::parameter_type_with_key;
use primitives::currency::CurrencyId;
use sp_api::impl_runtime_apis;
use sp_core::{crypto::KeyTypeId, OpaqueMetadata};
use sp_runtime::{
	create_runtime_str, generic, impl_opaque_keys,
	traits::{AccountIdLookup, BlakeTwo256, Block as BlockT, ConvertInto, Zero},
	transaction_validity::{TransactionSource, TransactionValidity},
	ApplyExtrinsicResult,
};

use sp_std::prelude::*;
#[cfg(feature = "std")]
use sp_version::NativeVersion;
use sp_version::RuntimeVersion;

use sp_runtime::traits::AccountIdConversion;

// A few exports that help ease life for downstream crates.
pub use frame_support::{
	construct_runtime, match_type, parameter_types,
	traits::{All, Contains, Filter, KeyOwnerProofSystem, Randomness, StorageInfo},
	weights::{
		constants::{BlockExecutionWeight, ExtrinsicBaseWeight, RocksDbWeight, WEIGHT_PER_SECOND},
		DispatchClass, IdentityFee, Weight, WeightToFeeCoefficient, WeightToFeeCoefficients,
		WeightToFeePolynomial,
	},
	PalletId, StorageValue,
};

use codec::Encode;
use frame_system as system;
use pallet_xcm::XcmPassthrough;
use polkadot_parachain::primitives::Sibling;
#[cfg(any(feature = "std", test))]
pub use sp_runtime::BuildStorage;
pub use sp_runtime::{FixedPointNumber, Perbill, Permill, Perquintill};
use system::{
	limits::{BlockLength, BlockWeights},
	EnsureRoot,
};
use transaction_payment::{Multiplier, TargetedFeeAdjustment};
use xcm::{
	opaque::v0::{BodyId, Junction, MultiAsset, MultiLocation, NetworkId},
	v0::Xcm,
};
use xcm_builder::{
	AccountId32Aliases, AllowTopLevelPaidExecutionFrom, AllowUnpaidExecutionFrom, CurrencyAdapter,
	EnsureXcmOrigin, FixedWeightBounds, IsConcrete, LocationInverter, NativeAsset,
	ParentAsSuperuser, ParentIsDefault, RelayChainAsNative, SiblingParachainAsNative,
	SiblingParachainConvertsVia, SignedAccountId32AsNative, SignedToAccountId32,
	SovereignSignedViaLocation, TakeWeightCredit, UsingComponents,
};
use xcm_executor::XcmExecutor;

/// Opaque types. These are used by the CLI to instantiate machinery that don't need to know
/// the specifics of the runtime. They can then be made to be agnostic over specific formats
/// of data like extrinsics, allowing for them to continue syncing the network through upgrades
/// to even the core data structures.
pub mod opaque {
	use super::*;

	pub use sp_runtime::OpaqueExtrinsic as UncheckedExtrinsic;

	/// Opaque block header type.
	pub type Header = generic::Header<BlockNumber, BlakeTwo256>;
	/// Opaque block type.
	pub type Block = generic::Block<Header, UncheckedExtrinsic>;
	/// Opaque block identifier type.
	pub type BlockId = generic::BlockId<Block>;

	impl_opaque_keys! {
		pub struct SessionKeys {
			pub aura: Aura,
		}
	}
}

// To learn more about runtime versioning and what each of the following value means:
//   https://substrate.dev/docs/en/knowledgebase/runtime/upgrades#runtime-versioning
#[sp_version::runtime_version]
pub const VERSION: RuntimeVersion = RuntimeVersion {
	spec_name: create_runtime_str!("picasso"),
	impl_name: create_runtime_str!("picasso"),
	authoring_version: 1,
	// The version of the runtime specification. A full node will not attempt to use its native
	//   runtime in substitute for the on-chain Wasm runtime unless all of `spec_name`,
	//   `spec_version`, and `authoring_version` are the same between Wasm and native.
	// This value is set to 100 to notify Polkadot-JS App (https://polkadot.js.org/apps) to use
	//   the compatible custom types.
	spec_version: 100,
	impl_version: 1,
	apis: RUNTIME_API_VERSIONS,
	transaction_version: 1,
};

/// The version information used to identify this runtime when compiled natively.
#[cfg(feature = "std")]
pub fn native_version() -> NativeVersion {
	NativeVersion { runtime_version: VERSION, can_author_with: Default::default() }
}

parameter_types! {
	pub const BlockHashCount: BlockNumber = 250;
	pub const Version: RuntimeVersion = VERSION;
	pub RuntimeBlockLength: BlockLength =
		BlockLength::max_with_normal_ratio(5 * 1024 * 1024, NORMAL_DISPATCH_RATIO);
	pub RuntimeBlockWeights: BlockWeights = BlockWeights::builder()
		.base_block(BlockExecutionWeight::get())
		.for_class(DispatchClass::all(), |weights| {
			weights.base_extrinsic = ExtrinsicBaseWeight::get();
		})
		.for_class(DispatchClass::Normal, |weights| {
			weights.max_total = Some(NORMAL_DISPATCH_RATIO * MAXIMUM_BLOCK_WEIGHT);
		})
		.for_class(DispatchClass::Operational, |weights| {
			weights.max_total = Some(MAXIMUM_BLOCK_WEIGHT);
			// Operational transactions have some extra reserved space, so that they
			// are included even if block reached `MAXIMUM_BLOCK_WEIGHT`.
			weights.reserved = Some(
				MAXIMUM_BLOCK_WEIGHT - NORMAL_DISPATCH_RATIO * MAXIMUM_BLOCK_WEIGHT
			);
		})
		.avg_block_initialization(AVERAGE_ON_INITIALIZE_RATIO)
		.build_or_panic();

	pub const SS58Prefix: u8 = 49;
}

// Configure FRAME pallets to include in runtime.

impl system::Config for Runtime {
	/// The basic call filter to use in dispatchable.
	type BaseCallFilter = BaseCallFilter;
	/// Block & extrinsics weights: base values and limits.
	type BlockWeights = RuntimeBlockWeights;
	/// The maximum length of a block (in bytes).
	type BlockLength = RuntimeBlockLength;
	/// The identifier used to distinguish between accounts.
	type AccountId = AccountId;
	/// The aggregated dispatch type that is available for extrinsics.
	type Call = Call;
	/// The lookup mechanism to get account ID from whatever is passed in dispatchers.
	type Lookup = AccountIdLookup<AccountId, AccountIndex>;
	/// The index type for storing how many extrinsics an account has signed.
	type Index = AccountIndex;
	/// The index type for blocks.
	type BlockNumber = BlockNumber;
	/// The type for hashing blocks and tries.
	type Hash = Hash;
	/// The hashing algorithm used.
	type Hashing = BlakeTwo256;
	/// The header type.
	type Header = generic::Header<BlockNumber, BlakeTwo256>;
	/// The ubiquitous event type.
	type Event = Event;
	/// The ubiquitous origin type.
	type Origin = Origin;
	/// Maximum number of block number to block hash mappings to keep (oldest pruned first).
	type BlockHashCount = BlockHashCount;
	/// The weight of database operations that the runtime can invoke.
	type DbWeight = RocksDbWeight;
	/// Version of the runtime.
	type Version = Version;
	/// The data to be stored in an account.
	type AccountData = balances::AccountData<Balance>;

	/// Converts a module to the index of the module in `construct_runtime!`.
	///
	/// This type is being generated by `construct_runtime!`.
	type PalletInfo = PalletInfo;
	/// What to do if a new account is created.
	type OnNewAccount = ();
	/// What to do if an account is fully reaped from the system.
	type OnKilledAccount = ();
	/// Weight information for the extrinsics of this pallet.
	type SystemWeightInfo = weights::frame_system::WeightInfo<Runtime>;
	/// This is used as an identifier of the chain. 42 is the generic substrate prefix.
	type SS58Prefix = SS58Prefix;
	/// The action to take on a Runtime Upgrade. Used not default since we're a parachain.
	type OnSetCode = cumulus_pallet_parachain_system::ParachainSetCode<Self>;
}

impl randomness_collective_flip::Config for Runtime {}

impl aura::Config for Runtime {
	type AuthorityId = AuraId;
}

impl cumulus_pallet_aura_ext::Config for Runtime {}

parameter_types! {
	pub const MinimumPeriod: u64 = SLOT_DURATION / 2;
}

impl timestamp::Config for Runtime {
	/// A timestamp: milliseconds since the Unix epoch.
	type Moment = u64;
	type OnTimestampSet = Aura;
	type MinimumPeriod = MinimumPeriod;
	type WeightInfo = weights::timestamp::WeightInfo<Runtime>;
}

/// minimum account balance is given as 0.1 PICA ~ 100 MILLI_PICA
pub const EXISTENTIAL_DEPOSIT: Balance = 100 * MILLI_PICA;

parameter_types! {
	pub const ExistentialDeposit: Balance = EXISTENTIAL_DEPOSIT;
	pub const MaxLocks: u32 = 50;
}

impl balances::Config for Runtime {
	type MaxLocks = MaxLocks;
	type MaxReserves = ();
	type ReserveIdentifier = [u8; 8];
	/// The type for recording an account's balance.
	type Balance = Balance;
	/// The ubiquitous event type.
	type Event = Event;
	type DustRemoval = Treasury;
	type ExistentialDeposit = ExistentialDeposit;
	type AccountStore = System;
	type WeightInfo = weights::balances::WeightInfo<Runtime>;
}

parameter_types! {
	/// 1 milli-pica/byte should be fine
	pub const TransactionByteFee: Balance = MILLI_PICA;

	// The portion of the `NORMAL_DISPATCH_RATIO` that we adjust the fees with. Blocks filled less
	/// than this will decrease the weight and more will increase.
	pub const TargetBlockFullness: Perquintill = Perquintill::from_percent(25);
	/// The adjustment variable of the runtime. Higher values will cause `TargetBlockFullness` to
	/// change the fees more rapidly. This low value causes changes to occur slowly over time.
	pub AdjustmentVariable: Multiplier = Multiplier::saturating_from_rational(3, 100_000);
	/// Minimum amount of the multiplier. This value cannot be too low. A test case should ensure
	/// that combined with `AdjustmentVariable`, we can recover from the minimum.
	/// See `multiplier_can_grow_from_zero` in integration_tests.rs.
	/// This value is currently only used by pallet-transaction-payment as an assertion that the
	/// next multiplier is always > min value.
	pub MinimumMultiplier: Multiplier = Multiplier::saturating_from_rational(1, 1_000_000u128);
}

pub struct WeightToFee;
impl WeightToFeePolynomial for WeightToFee {
	type Balance = Balance;
	fn polynomial() -> WeightToFeeCoefficients<Self::Balance> {
		let p = MILLI_PICA;
		let q = 10 * Balance::from(ExtrinsicBaseWeight::get());
		smallvec::smallvec![WeightToFeeCoefficient {
			degree: 1,
			negative: false,
			coeff_frac: Perbill::from_rational(p % q, q),
			coeff_integer: p / q,
		}]
	}
}

impl transaction_payment::Config for Runtime {
	type OnChargeTransaction =
		transaction_payment::CurrencyAdapter<Balances, DealWithFees<Runtime>>;
	type TransactionByteFee = TransactionByteFee;
	type WeightToFee = WeightToFee;
	type FeeMultiplierUpdate =
		TargetedFeeAdjustment<Self, TargetBlockFullness, AdjustmentVariable, MinimumMultiplier>;
}

impl sudo::Config for Runtime {
	type Event = Event;
	type Call = Call;
}

parameter_types! {
	/// Index deposit requires a 100 PICA
	pub const IndexDeposit: Balance = 100 * PICA;
}

impl indices::Config for Runtime {
	type Event = Event;
	type AccountIndex = AccountIndex;
	type Currency = Assets;
	type Deposit = IndexDeposit;
	type WeightInfo = weights::indices::WeightInfo<Runtime>;
}

pub type SignedPayload = generic::SignedPayload<Call, SignedExtra>;

impl<LocalCall> system::offchain::CreateSignedTransaction<LocalCall> for Runtime
where
	Call: From<LocalCall>,
{
	fn create_transaction<C: system::offchain::AppCrypto<Self::Public, Self::Signature>>(
		call: Call,
		public: <Signature as sp_runtime::traits::Verify>::Signer,
		account: AccountId,
		nonce: AccountIndex,
	) -> Option<(Call, <UncheckedExtrinsic as sp_runtime::traits::Extrinsic>::SignaturePayload)> {
		use sp_runtime::{
			generic::{Era, SignedPayload},
			traits::StaticLookup,
			SaturatedConversion,
		};
		let tip = 0;
		// take the biggest period possible.
		let period =
			BlockHashCount::get().checked_next_power_of_two().map(|c| c / 2).unwrap_or(2) as u64;
		let current_block = System::block_number()
			.saturated_into::<u64>()
			// The `System::block_number` is initialized with `n+1`,
			// so the actual block number is `n`.
			.saturating_sub(1);
		let era = Era::mortal(period, current_block);
		let extra = (
			system::CheckSpecVersion::<Runtime>::new(),
			system::CheckTxVersion::<Runtime>::new(),
			system::CheckGenesis::<Runtime>::new(),
			system::CheckEra::<Runtime>::from(era),
			system::CheckNonce::<Runtime>::from(nonce),
			system::CheckWeight::<Runtime>::new(),
			transaction_payment::ChargeTransactionPayment::<Runtime>::from(tip),
		);
		let raw_payload = SignedPayload::new(call, extra)
			.map_err(|_e| {
				// log::warn!("Unable to create signed payload: {:?}", e);
			})
			.ok()?;
		let signature = raw_payload.using_encoded(|payload| C::sign(payload, public))?;
		let address = AccountIdLookup::unlookup(account);
		let (call, extra, _) = raw_payload.deconstruct();
		Some((call, (address, signature, extra)))
	}
}

impl system::offchain::SigningTypes for Runtime {
	type Public = <Signature as sp_runtime::traits::Verify>::Signer;
	type Signature = Signature;
}

impl<C> system::offchain::SendTransactionTypes<C> for Runtime
where
	Call: From<C>,
{
	type OverarchingCall = Call;
	type Extrinsic = UncheckedExtrinsic;
}

//TODO set
parameter_types! {
	pub const StakeLock: BlockNumber = 50;
	pub const StalePrice: BlockNumber = 5;

	/// TODO: discuss with omar/cosmin
	pub const MinStake: Balance = 1000 * PICA;
	pub const RequestCost: Balance = PICA;
	pub const RewardAmount: Balance = 5 * PICA;
	// Shouldn't this be a ratio based on locked amount?
	pub const SlashAmount: Balance = 5;
	pub const MaxAnswerBound: u32 = 25;
	pub const MaxAssetsCount: u32 = 100_000;

}

impl oracle::Config for Runtime {
	type Currency = Assets;
	type Event = Event;
	type AuthorityId = oracle::crypto::TestAuthId;
	type AssetId = CurrencyId;
	type PriceValue = u128;
	type StakeLock = StakeLock;
	type MinStake = MinStake;
	type StalePrice = StalePrice;
	type AddOracle = EnsureRootOrHalfCouncil;
	type RequestCost = RequestCost;
	type RewardAmount = RewardAmount;
	type SlashAmount = SlashAmount;
	type MaxAnswerBound = MaxAnswerBound;
	type MaxAssetsCount = MaxAssetsCount;
	type WeightInfo = weights::oracle::WeightInfo<Runtime>;
}

// Parachain stuff.
// See https://github.com/paritytech/cumulus/blob/polkadot-v0.9.8/polkadot-parachains/rococo/src/lib.rs for details.
parameter_types! {
	pub const ReservedXcmpWeight: Weight = MAXIMUM_BLOCK_WEIGHT / 4;
	pub const ReservedDmpWeight: Weight = MAXIMUM_BLOCK_WEIGHT / 4;
}

impl cumulus_pallet_parachain_system::Config for Runtime {
	type Event = Event;
	type OnValidationData = ();
	type SelfParaId = parachain_info::Pallet<Runtime>;
	type OutboundXcmpMessageSource = XcmpQueue;
	type DmpMessageHandler = DmpQueue;
	type ReservedDmpWeight = ReservedDmpWeight;
	type XcmpMessageHandler = XcmpQueue;
	type ReservedXcmpWeight = ReservedXcmpWeight;
}

impl parachain_info::Config for Runtime {}

parameter_types! {
	pub const RelayLocation: MultiLocation = MultiLocation::X1(Junction::Parent);
	pub const RelayNetwork: NetworkId = NetworkId::Polkadot;
	pub RelayOrigin: Origin = cumulus_pallet_xcm::Origin::Relay.into();
	pub Ancestry: MultiLocation = MultiLocation::X1(Junction::Parachain(ParachainInfo::parachain_id().into()));
}

/// Type for specifying how a `MultiLocation` can be converted into an `AccountId`. This is used
/// when determining ownership of accounts for asset transacting and when attempting to use XCM
/// `Transact` in order to determine the dispatch Origin.
pub type LocationToAccountId = (
	// The parent (Relay-chain) origin converts to the default `AccountId`.
	ParentIsDefault<AccountId>,
	// Sibling parachain origins convert to AccountId via the `ParaId::into`.
	SiblingParachainConvertsVia<Sibling, AccountId>,
	// Straight up local `AccountId32` origins just alias directly to `AccountId`.
	AccountId32Aliases<RelayNetwork, AccountId>,
);

/// Means for transacting assets on this chain.
pub type LocalAssetTransactor = CurrencyAdapter<
	// Use this currency:
	Balances,
	// Use this currency when it is a fungible asset matching the given location or name:
	IsConcrete<RelayLocation>,
	// Do a simple punn to convert an AccountId32 MultiLocation into a native chain account ID:
	LocationToAccountId,
	// Our chain's account ID type (we can't get away without mentioning it explicitly):
	AccountId,
	// We don't track any teleports.
	(),
>;

/// This is the type we use to convert an (incoming) XCM origin into a local `Origin` instance,
/// ready for dispatching a transaction with Xcm's `Transact`. There is an `OriginKind` which can
/// biases the kind of local `Origin` it will become.
pub type XcmOriginToTransactDispatchOrigin = (
	// Sovereign account converter; this attempts to derive an `AccountId` from the origin location
	// using `LocationToAccountId` and then turn that into the usual `Signed` origin. Useful for
	// foreign chains who want to have a local sovereign account on this chain which they control.
	SovereignSignedViaLocation<LocationToAccountId, Origin>,
	// Native converter for Relay-chain (Parent) location; will converts to a `Relay` origin when
	// recognised.
	RelayChainAsNative<RelayOrigin, Origin>,
	// Native converter for sibling Parachains; will convert to a `SiblingPara` origin when
	// recognised.
	SiblingParachainAsNative<cumulus_pallet_xcm::Origin, Origin>,
	// Superuser converter for the Relay-chain (Parent) location. This will allow it to issue a
	// transaction from the Root origin.
	ParentAsSuperuser<Origin>,
	// Native signed account converter; this just converts an `AccountId32` origin into a normal
	// `Origin::Signed` origin of the same 32-byte value.
	SignedAccountId32AsNative<RelayNetwork, Origin>,
	// Xcm origins can be represented natively under the Xcm pallet's Xcm origin.
	XcmPassthrough<Origin>,
);

parameter_types! {
	// One XCM operation is 1_000_000 weight - almost certainly a conservative estimate.
	pub UnitWeightCost: Weight = 1_000_000;
	// One PICA buys 1 second of weight.
	pub const WeightPrice: (MultiLocation, u128) = (MultiLocation::X1(Junction::Parent), PICA);
}

match_type! {
	pub type ParentOrParentsUnitPlurality: impl Contains<MultiLocation> = {
		MultiLocation::X1(Junction::Parent) | MultiLocation::X2(Junction::Parent, Junction::Plurality { id: BodyId::Unit, .. })
	};
}

pub type Barrier = (
	TakeWeightCredit,
	AllowTopLevelPaidExecutionFrom<All<MultiLocation>>,
	// Parent & its unit plurality gets free execution
	AllowUnpaidExecutionFrom<ParentOrParentsUnitPlurality>,
);

pub struct XcmConfig;

impl xcm_executor::Config for XcmConfig {
	type Call = Call;
	type XcmSender = XcmRouter;
	// How to withdraw and deposit an asset.
	type AssetTransactor = LocalAssetTransactor;
	type OriginConverter = XcmOriginToTransactDispatchOrigin;
	type IsReserve = NativeAsset;
	type IsTeleporter = NativeAsset; // <- should be enough to allow teleportation of PICA
	type LocationInverter = LocationInverter<Ancestry>;
	type Barrier = Barrier;
	type Weigher = FixedWeightBounds<UnitWeightCost, Call>;
	type Trader = UsingComponents<IdentityFee<Balance>, RelayLocation, AccountId, Balances, ()>;
	type ResponseHandler = (); // Don't handle responses for now.
}

/// No local origins on this chain are allowed to dispatch XCM sends/executions.
pub type LocalOriginToLocation = SignedToAccountId32<Origin, AccountId, RelayNetwork>;

/// The means for routing XCM messages which are not for local execution into the right message
/// queues.
pub type XcmRouter = (
	// Two routers - use UMP to communicate with the relay chain:
	cumulus_primitives_utility::ParentAsUmp<ParachainSystem>,
	// ..and XCMP to communicate with the sibling chains.
	XcmpQueue,
);

impl pallet_xcm::Config for Runtime {
	type Event = Event;
	type SendXcmOrigin = EnsureXcmOrigin<Origin, LocalOriginToLocation>;
	type XcmRouter = XcmRouter;
	type ExecuteXcmOrigin = EnsureXcmOrigin<Origin, LocalOriginToLocation>;
	type XcmExecuteFilter = All<(MultiLocation, Xcm<Call>)>;
	type XcmExecutor = XcmExecutor<XcmConfig>;
	type XcmTeleportFilter = All<(MultiLocation, Vec<MultiAsset>)>;
	type XcmReserveTransferFilter = ();
	type Weigher = FixedWeightBounds<UnitWeightCost, Call>;
}

impl assets::Config for Runtime {
	type AssetId = CurrencyId;
	type Balance = Balance;
	type NativeAssetId = NativeAssetId;
	type Currency = Balances;
	type MultiCurrency = Tokens;
	type WeightInfo = ();
}

impl cumulus_pallet_xcm::Config for Runtime {
	type Event = Event;
	type XcmExecutor = XcmExecutor<XcmConfig>;
}

impl cumulus_pallet_xcmp_queue::Config for Runtime {
	type Event = Event;
	type XcmExecutor = XcmExecutor<XcmConfig>;
	type ChannelInfo = ParachainSystem;
}

impl cumulus_pallet_dmp_queue::Config for Runtime {
	type Event = Event;
	type XcmExecutor = XcmExecutor<XcmConfig>;
	type ExecuteOverweightOrigin = system::EnsureRoot<AccountId>;
}

parameter_types! {
	pub const UncleGenerations: u32 = 0;
}

impl authorship::Config for Runtime {
	type FindAuthor = session::FindAccountFromAuthorIndex<Self, Aura>;
	type UncleGenerations = UncleGenerations;
	type FilterUncle = ();
	type EventHandler = (CollatorSelection,);
}

//TODO set
parameter_types! {
	pub const DisabledValidatorsThreshold: Perbill = Perbill::from_percent(33);
	pub const Period: u32 = 6 * HOURS;
	pub const Offset: u32 = 0;
}

impl session::Config for Runtime {
	type Event = Event;
	type ValidatorId = <Self as system::Config>::AccountId;
	// we don't have stash and controller, thus we don't need the convert as well.
	type ValidatorIdOf = collator_selection::IdentityCollator;
	type ShouldEndSession = session::PeriodicSessions<Period, Offset>;
	type NextSessionRotation = session::PeriodicSessions<Period, Offset>;
	type SessionManager = CollatorSelection;
	// Essentially just Aura, but lets be pedantic.
	type SessionHandler =
		<opaque::SessionKeys as sp_runtime::traits::OpaqueKeys>::KeyTypeIdProviders;
	type Keys = opaque::SessionKeys;
	type DisabledValidatorsThreshold = DisabledValidatorsThreshold;
	type WeightInfo = weights::session::WeightInfo<Runtime>;
}

//TODO set
parameter_types! {
	pub const PotId: PalletId = PalletId(*b"PotStake");
	pub const MaxCandidates: u32 = 1000;
	pub const SessionLength: BlockNumber = 6 * HOURS;
	pub const MaxInvulnerables: u32 = 100;
	pub const MinCandidates: u32 = 5;
}

impl collator_selection::Config for Runtime {
	type Event = Event;
	type Currency = Assets;
	type UpdateOrigin = EnsureRootOrHalfCouncil;
	type PotId = PotId;
	type MaxCandidates = MaxCandidates;
	type MinCandidates = MinCandidates;
	type MaxInvulnerables = MaxInvulnerables;
	// should be a multiple of session or things will get inconsistent
	type KickThreshold = Period;
	type ValidatorId = <Self as system::Config>::AccountId;
	type ValidatorIdOf = collator_selection::IdentityCollator;
	type ValidatorRegistration = Session;
	// TODO: benchmark for runtime
	type WeightInfo = ();
}

parameter_type_with_key! {
	// TODO:
	pub ExistentialDeposits: |_currency_id: CurrencyId| -> Balance {
		Zero::zero()
	};
}

pub struct DustRemovalWhitelist;
impl Contains<AccountId> for DustRemovalWhitelist {
	fn contains(a: &AccountId) -> bool {
		let account: AccountId = TreasuryPalletId::get().into_account();
		let account2: AccountId = PotId::get().into_account();
		vec![&account, &account2].contains(&a)
	}
}

parameter_types! {
				pub TreasuryAccount: AccountId = TreasuryPalletId::get().into_account();
}

impl orml_tokens::Config for Runtime {
	type Event = Event;
	type Balance = Balance;
	type Amount = Amount;
	type CurrencyId = CurrencyId;
	type WeightInfo = weights::tokens::WeightInfo<Runtime>;
	type ExistentialDeposits = ExistentialDeposits;
	type OnDust = orml_tokens::TransferDust<Runtime, TreasuryAccount>;
	type MaxLocks = MaxLocks;
	type DustRemovalWhitelist = DustRemovalWhitelist;
}

parameter_types! {
	pub const LiquidRewardId: PalletId = PalletId(*b"Liquided");
	pub const CrowdloanCurrencyId: CurrencyId = CurrencyId::CROWD_LOAN;
	/// total contributed to our crowdloan.
	pub const TokenTotal: Balance = 200_000_000_000_000_000;
}

impl crowdloan_bonus::Config for Runtime {
	type Event = Event;
	type LiquidRewardId = LiquidRewardId;
	type CurrencyId = CrowdloanCurrencyId;
	type TokenTotal = TokenTotal;
	type JumpStart = EnsureRootOrHalfCouncil;
	type Currency = Assets;
	type Balance = Balance;
	type NativeCurrency = Assets;
	type WeightInfo = weights::crowdloan_bonus::WeightInfo<Runtime>;
}

parameter_types! {
	pub const TreasuryPalletId: PalletId = PalletId(*b"picatrsy");
	/// percentage of proposal that most be bonded by the proposer
	pub const ProposalBond: Permill = Permill::from_percent(5);
	// TODO: rationale?
	pub const ProposalBondMinimum: Balance = 5 * PICA;
	pub const SpendPeriod: BlockNumber = 7 * DAYS;
	pub const Burn: Permill = Permill::from_percent(0);

	pub const MaxApprovals: u32 = 30;
}

impl treasury::Config for Runtime {
	type PalletId = TreasuryPalletId;
	type Currency = Balances;
	type ApproveOrigin = EnsureRootOrHalfCouncil;
	type RejectOrigin = EnsureRootOrHalfCouncil;
	type Event = Event;
	type OnSlash = Treasury;
	type ProposalBond = ProposalBond;
	type ProposalBondMinimum = ProposalBondMinimum;
	type SpendPeriod = SpendPeriod;
	type Burn = Burn;
	type MaxApprovals = MaxApprovals;
	type BurnDestination = ();
	type WeightInfo = weights::treasury::WeightInfo<Runtime>;
	// TODO: add bounties?
	type SpendFunds = ();
}

parameter_types! {
	pub const CouncilMotionDuration: BlockNumber = 7 * DAYS;
	pub const CouncilMaxProposals: u32 = 100;
	pub const CouncilMaxMembers: u32 = 100;
}

impl membership::Config<membership::Instance1> for Runtime {
	type Event = Event;
	type AddOrigin = EnsureRootOrHalfCouncil;
	type RemoveOrigin = EnsureRootOrHalfCouncil;
	type SwapOrigin = EnsureRootOrHalfCouncil;
	type ResetOrigin = EnsureRootOrHalfCouncil;
	type PrimeOrigin = EnsureRootOrHalfCouncil;
	type MembershipInitialized = Council;
	type MembershipChanged = Council;
	type MaxMembers = CouncilMaxMembers;
	type WeightInfo = weights::membership::WeightInfo<Runtime>;
}

impl collective::Config<CouncilInstance> for Runtime {
	type Origin = Origin;
	type Proposal = Call;
	type Event = Event;
	type MotionDuration = CouncilMotionDuration;
	type MaxProposals = CouncilMaxProposals;
	type MaxMembers = CouncilMaxMembers;
	type DefaultVote = collective::PrimeDefaultVote;
	type WeightInfo = weights::collective::WeightInfo<Runtime>;
}

parameter_types! {
	pub MaximumSchedulerWeight: Weight = Perbill::from_percent(80) *
	RuntimeBlockWeights::get().max_block;
	pub const MaxScheduledPerBlock: u32 = 50;
}

impl scheduler::Config for Runtime {
	type Event = Event;
	type Origin = Origin;
	type PalletsOrigin = OriginCaller;
	type Call = Call;
	type MaximumWeight = MaximumSchedulerWeight;
	type ScheduleOrigin = EnsureRoot<AccountId>;
	type MaxScheduledPerBlock = MaxScheduledPerBlock;
	type WeightInfo = weights::scheduler::WeightInfo<Runtime>;
}

impl utility::Config for Runtime {
	type Event = Event;
	type Call = Call;
	type WeightInfo = weights::utility::WeightInfo<Runtime>;
}

parameter_types! {
	pub const LaunchPeriod: BlockNumber = 5 * DAYS;
	pub const VotingPeriod: BlockNumber = 5 * DAYS;
	pub const FastTrackVotingPeriod: BlockNumber = 3 * HOURS;
	pub MinimumDeposit: Balance = 100 * PICA;
	pub const EnactmentPeriod: BlockNumber = 2 * DAYS;
	pub const CooloffPeriod: BlockNumber = 7 * DAYS;
	// TODO: prod value
	pub PreimageByteDeposit: Balance = MILLI_PICA;
	pub const InstantAllowed: bool = true;
	pub const MaxVotes: u32 = 100;
	pub const MaxProposals: u32 = 100;
}

impl democracy::Config for Runtime {
	type Proposal = Call;
	type Event = Event;
	type Currency = Balances;
	type EnactmentPeriod = EnactmentPeriod;
	type LaunchPeriod = LaunchPeriod;
	type VotingPeriod = VotingPeriod;
	type MinimumDeposit = MinimumDeposit;

	// TODO: prod values
	type ExternalOrigin = EnsureRootOrHalfCouncil;
	type ExternalMajorityOrigin = EnsureRootOrHalfCouncil;
	type ExternalDefaultOrigin = EnsureRootOrHalfCouncil;

	type FastTrackOrigin = EnsureRootOrHalfCouncil;
	type InstantOrigin = EnsureRootOrHalfCouncil;
	type InstantAllowed = InstantAllowed;

	type FastTrackVotingPeriod = FastTrackVotingPeriod;
	type CancellationOrigin = EnsureRootOrHalfCouncil;
	type BlacklistOrigin = EnsureRootOrHalfCouncil;
	type CancelProposalOrigin = EnsureRootOrHalfCouncil;
	type VetoOrigin = collective::EnsureMember<AccountId, CouncilInstance>;
	type OperationalPreimageOrigin = collective::EnsureMember<AccountId, CouncilInstance>;
	type Slash = Treasury;

	type CooloffPeriod = CooloffPeriod;
	type MaxProposals = MaxProposals;
	type MaxVotes = MaxVotes;
	type PalletsOrigin = OriginCaller;

	type PreimageByteDeposit = PreimageByteDeposit;
	type Scheduler = Scheduler;
	type WeightInfo = weights::democracy::WeightInfo<Runtime>;
}

parameter_types! {
	pub const MaxStrategies: usize = 255;
	pub const NativeAssetId: CurrencyId = CurrencyId::PICA;
	pub const CreationDeposit: Balance = 10 * PICA;
	pub const VaultExistentialDeposit: Balance = 1000 * PICA;
	pub const RentPerBlock: Balance = MILLI_PICA;
	pub const VaultMinimumDeposit: Balance = 10_000;
	pub const VaultMinimumWithdrawal: Balance = 10_000;
	pub const VaultPalletId: PalletId = PalletId(*b"cubic___");
}

impl vault::Config for Runtime {
	type Event = Event;
	type Balance = Balance;
	type CurrencyFactory = Factory;
	type AssetId = CurrencyId;
	type Currency = Assets;
	type Convert = ConvertInto;
	type PalletId = VaultPalletId;
	type MaxStrategies = MaxStrategies;
	type CreationDeposit = CreationDeposit;
	type ExistentialDeposit = VaultExistentialDeposit;
	type RentPerBlock = RentPerBlock;
	type NativeAssetId = NativeAssetId;
	type MinimumDeposit = VaultMinimumDeposit;
	type MinimumWithdrawal = VaultMinimumWithdrawal;
}

parameter_types! {
	pub const DynamicCurrencyIdInitial: CurrencyId = CurrencyId::LOCAL_LP_TOKEN_START;
}

impl currency_factory::Config for Runtime {
	type Event = Event;
	type DynamicCurrencyId = CurrencyId;
	type DynamicCurrencyIdInitial = DynamicCurrencyIdInitial;
}

parameter_types! {
	// Benchmarks of pallet-lending utilize more than 20Gb memory
	// and don't finish if MaxLendingCount is u32::MAX.
	pub const MaxLendingCount: u32 = 100_000;
}

impl lending::Config for Runtime {
	type Oracle = Oracle;
	type VaultId = u64;
	type Vault = Vault;
	type Event = Event;
	type AssetId = CurrencyId;
	type Balance = Balance;
	type Currency = Assets;
	type UnixTime = Timestamp;
	type CurrencyFactory = Factory;
	type MarketDebtCurrency = Assets;
	type MaxLendingCount = MaxLendingCount;
	type WeightInfo = weights::lending::WeightInfo<Runtime>;
}

/// The calls we permit to be executed by extrinsics
pub struct BaseCallFilter;

impl Filter<Call> for BaseCallFilter {
	fn filter(call: &Call) -> bool {
		if call_filter::Pallet::<Runtime>::contains(call) {
			return false
		}
		matches!(
			call,
			Call::Balances(_) | Call::Indices(_) | Call::Democracy(_) | Call::Treasury(_)
		)
	}
}

impl call_filter::Config for Runtime {
	type Event = Event;
	type UpdateOrigin = EnsureRoot<AccountId>;
	type WeightInfo = ();
}

// Create the runtime by composing the FRAME pallets that were previously configured.
construct_runtime!(
	pub enum Runtime where
		Block = Block,
		NodeBlock = opaque::Block,
		UncheckedExtrinsic = UncheckedExtrinsic
	{
		System: system::{Pallet, Call, Config, Storage, Event<T>} = 0,
		Timestamp: timestamp::{Pallet, Call, Storage, Inherent} = 1,
		Sudo: sudo::{Pallet, Call, Config<T>, Storage, Event<T>} = 2,
		RandomnessCollectiveFlip: randomness_collective_flip::{Pallet, Storage} = 3,
		TransactionPayment: transaction_payment::{Pallet, Storage} = 4,
		Indices: indices::{Pallet, Call, Storage, Config<T>, Event<T>} = 5,
		Balances: balances::{Pallet, Call, Storage, Config<T>, Event<T>} = 6,

		// Parachains stuff
		ParachainSystem: cumulus_pallet_parachain_system::{Pallet, Call, Config, Storage, Inherent, Event<T>} = 10,
		ParachainInfo: parachain_info::{Pallet, Storage, Config} = 11,

		// Collator support. the order of these 5 are important and shall not change.
		Authorship: authorship::{Pallet, Call, Storage} = 20,
		CollatorSelection: collator_selection::{Pallet, Call, Storage, Event<T>, Config<T>} = 21,
		Session: session::{Pallet, Call, Storage, Event, Config<T>} = 22,
		Aura: aura::{Pallet, Config<T>} = 23,
		AuraExt: cumulus_pallet_aura_ext::{Pallet, Config} = 24,

		// Governance utilities
		Council: collective::<Instance1>::{Pallet, Call, Storage, Origin<T>, Event<T>, Config<T>} = 30,
		CouncilMembership: membership::<Instance1>::{Pallet, Call, Storage, Event<T>, Config<T>} = 31,
		Treasury: treasury::{Pallet, Call, Storage, Config, Event<T>} = 32,
		Democracy: democracy::{Pallet, Call, Storage, Config<T>, Event<T>} = 33,
		Scheduler: scheduler::{Pallet, Call, Storage, Event<T>} = 34,
		Utility: utility::{Pallet, Call, Event} = 35,

		// XCM helpers.
		XcmpQueue: cumulus_pallet_xcmp_queue::{Pallet, Call, Storage, Event<T>} = 40,
		PolkadotXcm: pallet_xcm::{Pallet, Call, Event<T>, Origin} = 41,
		CumulusXcm: cumulus_pallet_xcm::{Pallet, Call, Event<T>, Origin} = 42,
		DmpQueue: cumulus_pallet_dmp_queue::{Pallet, Call, Storage, Event<T>} = 43,

		Oracle: oracle::{Pallet, Call, Storage, Event<T>} = 50,
		Tokens: orml_tokens::{Pallet, Call, Storage, Event<T>} = 51,
		Factory: currency_factory::{Pallet, Storage, Event<T>} = 52,
		Vault: vault::{Pallet, Call, Storage, Event<T>} = 53,
		Lending: lending::{Pallet, Call, Storage, Event<T>} = 54,
		LiquidCrowdloan: crowdloan_bonus::{Pallet, Call, Storage, Event<T>} = 55,
<<<<<<< HEAD
		Assets: assets::{Pallet, Storage, Call} = 56
=======
		CallFilter: call_filter::{Pallet, Call, Storage, Event<T>} = 56,
>>>>>>> 015a1a01
	}
);

/// The address format for describing accounts.
pub type Address = sp_runtime::MultiAddress<AccountId, AccountIndex>;
/// Block header type as expected by this runtime.
pub type Header = generic::Header<BlockNumber, BlakeTwo256>;
/// Block type as expected by this runtime.
pub type Block = generic::Block<Header, UncheckedExtrinsic>;
/// The SignedExtension to the basic transaction logic.
pub type SignedExtra = (
	system::CheckSpecVersion<Runtime>,
	system::CheckTxVersion<Runtime>,
	system::CheckGenesis<Runtime>,
	system::CheckEra<Runtime>,
	system::CheckNonce<Runtime>,
	system::CheckWeight<Runtime>,
	transaction_payment::ChargeTransactionPayment<Runtime>,
);
/// Unchecked extrinsic type as expected by this runtime.
pub type UncheckedExtrinsic = generic::UncheckedExtrinsic<Address, Call, Signature, SignedExtra>;
/// Executive: handles dispatch to the various modules.
pub type Executive =
	executive::Executive<Runtime, Block, system::ChainContext<Runtime>, Runtime, AllPallets>;

impl_runtime_apis! {
	impl sp_api::Core<Block> for Runtime {
		fn version() -> RuntimeVersion {
			VERSION
		}

		fn execute_block(block: Block) {
			Executive::execute_block(block);
		}

		fn initialize_block(header: &<Block as BlockT>::Header) {
			Executive::initialize_block(header)
		}
	}

	impl sp_api::Metadata<Block> for Runtime {
		fn metadata() -> OpaqueMetadata {
			Runtime::metadata().into()
		}
	}

	impl sp_block_builder::BlockBuilder<Block> for Runtime {
		fn apply_extrinsic(extrinsic: <Block as BlockT>::Extrinsic) -> ApplyExtrinsicResult {
			Executive::apply_extrinsic(extrinsic)
		}

		fn finalize_block() -> <Block as BlockT>::Header {
			Executive::finalize_block()
		}

		fn inherent_extrinsics(data: sp_inherents::InherentData) -> Vec<<Block as BlockT>::Extrinsic> {
			data.create_extrinsics()
		}

		fn check_inherents(
			block: Block,
			data: sp_inherents::InherentData,
		) -> sp_inherents::CheckInherentsResult {
			data.check_extrinsics(&block)
		}
	}

	impl sp_transaction_pool::runtime_api::TaggedTransactionQueue<Block> for Runtime {
		fn validate_transaction(
			source: TransactionSource,
			tx: <Block as BlockT>::Extrinsic,
			block_hash: <Block as BlockT>::Hash,
		) -> TransactionValidity {
			Executive::validate_transaction(source, tx, block_hash)
		}
	}

	impl sp_offchain::OffchainWorkerApi<Block> for Runtime {
		fn offchain_worker(header: &<Block as BlockT>::Header) {
			Executive::offchain_worker(header)
		}
	}

	impl sp_consensus_aura::AuraApi<Block, AuraId> for Runtime {
		fn slot_duration() -> sp_consensus_aura::SlotDuration {
			sp_consensus_aura::SlotDuration::from_millis(Aura::slot_duration())
		}

		fn authorities() -> Vec<AuraId> {
			Aura::authorities()
		}
	}

	impl sp_session::SessionKeys<Block> for Runtime {
		fn generate_session_keys(seed: Option<Vec<u8>>) -> Vec<u8> {
			opaque::SessionKeys::generate(seed)
		}

		fn decode_session_keys(
			encoded: Vec<u8>,
		) -> Option<Vec<(Vec<u8>, KeyTypeId)>> {
			opaque::SessionKeys::decode_into_raw_public_keys(&encoded)
		}
	}

	impl cumulus_primitives_core::CollectCollationInfo<Block> for Runtime {
		fn collect_collation_info() -> cumulus_primitives_core::CollationInfo {
			ParachainSystem::collect_collation_info()
		}
	}

	impl system_rpc_runtime_api::AccountNonceApi<Block, AccountId, AccountIndex> for Runtime {
		fn account_nonce(account: AccountId) -> AccountIndex {
			System::account_nonce(account)
		}
	}

	impl transaction_payment_rpc_runtime_api::TransactionPaymentApi<Block, Balance> for Runtime {
		fn query_info(
			uxt: <Block as BlockT>::Extrinsic,
			len: u32,
		) -> transaction_payment_rpc_runtime_api::RuntimeDispatchInfo<Balance> {
			TransactionPayment::query_info(uxt, len)
		}
		fn query_fee_details(
			uxt: <Block as BlockT>::Extrinsic,
			len: u32,
		) -> transaction_payment::FeeDetails<Balance> {
			TransactionPayment::query_fee_details(uxt, len)
		}
	}

	#[cfg(feature = "runtime-benchmarks")]
	impl benchmarking::Benchmark<Block> for Runtime {
		// fn benchmark_metadata(extra: bool) -> (
		// 	Vec<benchmarking::BenchmarkList>,
		// 	Vec<support::traits::StorageInfo>,
		// ) {
		// 	use benchmarking::{list_benchmark, Benchmarking, BenchmarkList};
		// 	use support::traits::StorageInfoTrait;
		// 	use system_benchmarking::Pallet as SystemBench;
		//
		// 	let mut list = Vec::<BenchmarkList>::new();
		//
		// 	list_benchmark!(list, extra, system, SystemBench::<Runtime>);
		// 	list_benchmark!(list, extra, balances, Balances);
		// 	list_benchmark!(list, extra, timestamp, Timestamp);
		//
		// 	let storage_info = AllPalletsWithSystem::storage_info();
		//
		// 	return (list, storage_info)
		// }

		fn dispatch_benchmark(
			config: benchmarking::BenchmarkConfig
		) -> Result<Vec<benchmarking::BenchmarkBatch>, sp_runtime::RuntimeString> {
			use benchmarking::{Benchmarking, BenchmarkBatch, add_benchmark, TrackedStorageKey};

			use frame_system_benchmarking::Pallet as SystemBench;
			impl frame_system_benchmarking::Config for Runtime {}

			use session_benchmarking::Pallet as SessionBench;
			impl session_benchmarking::Config for Runtime {}

			let whitelist: Vec<TrackedStorageKey> = vec![
				// Block Number
				hex_literal::hex!("26aa394eea5630e07c48ae0c9558cef702a5c1b19ab7a04f536c519aca4983ac").to_vec().into(),
				// Total Issuance
				hex_literal::hex!("c2261276cc9d1f8598ea4b6a74b15c2f57c875e4cff74148e4628f264b974c80").to_vec().into(),
				// Execution Phase
				hex_literal::hex!("26aa394eea5630e07c48ae0c9558cef7ff553b5a9862a516939d82b3d3d8661a").to_vec().into(),
				// Event Count
				hex_literal::hex!("26aa394eea5630e07c48ae0c9558cef70a98fdbe9ce6c55837576c60c7af3850").to_vec().into(),
				// System Events
				hex_literal::hex!("26aa394eea5630e07c48ae0c9558cef780d41e5e16056765bc8461851072c9d7").to_vec().into(),
			];

			let mut batches = Vec::<BenchmarkBatch>::new();
			let params = (&config, &whitelist);

			add_benchmark!(params, batches, frame_system, SystemBench::<Runtime>);
			add_benchmark!(params, batches, balances, Balances);
			add_benchmark!(params, batches, timestamp, Timestamp);
			add_benchmark!(params, batches, oracle, Oracle);
			add_benchmark!(params, batches, session, SessionBench::<Runtime>);
			add_benchmark!(params, batches, collator_selection, CollatorSelection);
			add_benchmark!(params, batches, indices, Indices);
			add_benchmark!(params, batches, membership, CouncilMembership);
			add_benchmark!(params, batches, treasury, Treasury);
			add_benchmark!(params, batches, scheduler, Scheduler);
			add_benchmark!(params, batches, democracy, Democracy);
			add_benchmark!(params, batches, collective, Council);
			add_benchmark!(params, batches, lending, Lending);
			add_benchmark!(params, batches, crowdloan_bonus, LiquidCrowdloan);
			add_benchmark!(params, batches, utility, Utility);

			if batches.is_empty() { return Err("Benchmark not found for this pallet.".into()) }
			Ok(batches)
		}
	}
}

struct CheckInherents;

impl cumulus_pallet_parachain_system::CheckInherents<Block> for CheckInherents {
	fn check_inherents(
		block: &Block,
		relay_state_proof: &cumulus_pallet_parachain_system::RelayChainStateProof,
	) -> sp_inherents::CheckInherentsResult {
		let relay_chain_slot = relay_state_proof
			.read_slot()
			.expect("Could not read the relay chain slot from the proof");

		let inherent_data =
			cumulus_primitives_timestamp::InherentDataProvider::from_relay_chain_slot_and_duration(
				relay_chain_slot,
				sp_std::time::Duration::from_secs(6),
			)
			.create_inherent_data()
			.expect("Could not create the timestamp inherent data");

		inherent_data.check_extrinsics(block)
	}
}

cumulus_pallet_parachain_system::register_validate_block!(
	Runtime = Runtime,
	BlockExecutor = cumulus_pallet_aura_ext::BlockExecutor::<Runtime, Executive>,
	CheckInherents = CheckInherents,
);<|MERGE_RESOLUTION|>--- conflicted
+++ resolved
@@ -926,11 +926,8 @@
 		Vault: vault::{Pallet, Call, Storage, Event<T>} = 53,
 		Lending: lending::{Pallet, Call, Storage, Event<T>} = 54,
 		LiquidCrowdloan: crowdloan_bonus::{Pallet, Call, Storage, Event<T>} = 55,
-<<<<<<< HEAD
 		Assets: assets::{Pallet, Storage, Call} = 56
-=======
 		CallFilter: call_filter::{Pallet, Call, Storage, Event<T>} = 56,
->>>>>>> 015a1a01
 	}
 );
 
