--- conflicted
+++ resolved
@@ -232,12 +232,8 @@
 parameter_types! {
 	/// Minimum amount an account has to hold to stay in state.
 	pub const ExistentialDeposit: Balance = EXISTENTIAL_DEPOSIT;
-<<<<<<< HEAD
 	/// Max locks that can be placed on an account. Capped for storage
 	/// concerns.
-=======
-	/// Maximum number of reservation locks that can be placed on an account.
->>>>>>> 9ba029fe
 	pub const MaxLocks: u32 = 50;
 }
 
