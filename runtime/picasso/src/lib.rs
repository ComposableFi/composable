#![cfg_attr(
	not(test),
	warn(
		clippy::disallowed_method,
		clippy::disallowed_type,
		clippy::indexing_slicing,
		clippy::todo,
		clippy::unwrap_used,
		// // impl_runtime_apis will generate code that contains a `panic!`. Implementations should still avoid using panics.
		// clippy::panic
	)
)]
#![warn(clippy::unseparated_literal_suffix, clippy::disallowed_type)]
#![cfg_attr(not(feature = "std"), no_std)]
// `construct_runtime!` does a lot of recursion and requires us to increase the limit to 256.
#![recursion_limit = "256"]

// Make the WASM binary available.
#[cfg(all(feature = "std", feature = "wasm-builder"))]
include!(concat!(env!("OUT_DIR"), "/wasm_binary.rs"));

mod weights;
mod xcmp;
pub use xcmp::{MaxInstructions, UnitWeightCost, XcmConfig};

use common::{
	impls::DealWithFees, AccountId, AccountIndex, Address, Amount, AuraId, Balance, BlockNumber,
	BondOfferId, CouncilInstance, EnsureRootOrHalfCouncil, Hash, Moment, MultiExistentialDeposits,
	NativeExistentialDeposit, Signature, AVERAGE_ON_INITIALIZE_RATIO, DAYS, HOURS,
	MAXIMUM_BLOCK_WEIGHT, MILLISECS_PER_BLOCK, NORMAL_DISPATCH_RATIO, SLOT_DURATION,
};

use cumulus_primitives_core::ParaId;
use primitives::currency::CurrencyId;
use sp_api::impl_runtime_apis;
use sp_core::{crypto::KeyTypeId, OpaqueMetadata};
use sp_runtime::{
	create_runtime_str, generic, impl_opaque_keys,
	traits::{AccountIdConversion, AccountIdLookup, BlakeTwo256, Block as BlockT, Zero},
	transaction_validity::{TransactionSource, TransactionValidity},
	ApplyExtrinsicResult,
};

use composable_support::rpc_helpers::SafeRpcWrapper;
use sp_std::prelude::*;
#[cfg(feature = "std")]
use sp_version::NativeVersion;
use sp_version::RuntimeVersion;

// A few exports that help ease life for downstream crates.
pub use frame_support::{
	construct_runtime, match_type, parameter_types,
	traits::{Contains, Everything, KeyOwnerProofSystem, Nothing, Randomness, StorageInfo},
	weights::{
		constants::{BlockExecutionWeight, ExtrinsicBaseWeight, RocksDbWeight, WEIGHT_PER_SECOND},
		DispatchClass, IdentityFee, Weight, WeightToFeeCoefficient, WeightToFeeCoefficients,
		WeightToFeePolynomial,
	},
	PalletId, StorageValue,
};

use codec::Encode;
use frame_support::traits::{fungibles, EqualPrivilegeOnly, OnRuntimeUpgrade};
use frame_system as system;
#[cfg(any(feature = "std", test))]
pub use sp_runtime::BuildStorage;
pub use sp_runtime::{FixedPointNumber, Perbill, Permill, Perquintill};
use system::{
	limits::{BlockLength, BlockWeights},
	EnsureRoot,
};
use transaction_payment::{Multiplier, TargetedFeeAdjustment};

/// Opaque types. These are used by the CLI to instantiate machinery that don't need to know
/// the specifics of the runtime. They can then be made to be agnostic over specific formats
/// of data like extrinsics, allowing for them to continue syncing the network through upgrades
/// to even the core data structures.
pub mod opaque {
	use super::*;

	pub use sp_runtime::OpaqueExtrinsic as UncheckedExtrinsic;

	/// Opaque block header type.
	pub type Header = generic::Header<BlockNumber, BlakeTwo256>;
	/// Opaque block type.
	pub type Block = generic::Block<Header, UncheckedExtrinsic>;
	/// Opaque block identifier type.
	pub type BlockId = generic::BlockId<Block>;

	impl_opaque_keys! {
		pub struct SessionKeys {
			pub aura: Aura,
		}
	}
}

// To learn more about runtime versioning and what each of the following value means:
//   https://substrate.dev/docs/en/knowledgebase/runtime/upgrades#runtime-versioning
#[sp_version::runtime_version]
pub const VERSION: RuntimeVersion = RuntimeVersion {
	spec_name: create_runtime_str!("picasso"),
	impl_name: create_runtime_str!("picasso"),
	authoring_version: 1,
	// The version of the runtime specification. A full node will not attempt to use its native
	//   runtime in substitute for the on-chain Wasm runtime unless all of `spec_name`,
	//   `spec_version`, and `authoring_version` are the same between Wasm and native.
	spec_version: 1000,
	impl_version: 1,
	apis: RUNTIME_API_VERSIONS,
	transaction_version: 1,
	state_version: 0,
};

/// The version information used to identify this runtime when compiled natively.
#[cfg(feature = "std")]
pub fn native_version() -> NativeVersion {
	NativeVersion { runtime_version: VERSION, can_author_with: Default::default() }
}

parameter_types! {
	// how much block hashes to keep
	pub const BlockHashCount: BlockNumber = 250;
	pub const Version: RuntimeVersion = VERSION;
	// 5mb with 25% of that reserved for system extrinsics.
	pub RuntimeBlockLength: BlockLength =
		BlockLength::max_with_normal_ratio(5 * 1024 * 1024, NORMAL_DISPATCH_RATIO);
	pub RuntimeBlockWeights: BlockWeights = BlockWeights::builder()
		.base_block(BlockExecutionWeight::get())
		.for_class(DispatchClass::all(), |weights| {
			weights.base_extrinsic = ExtrinsicBaseWeight::get();
		})
		.for_class(DispatchClass::Normal, |weights| {
			weights.max_total = Some(NORMAL_DISPATCH_RATIO * MAXIMUM_BLOCK_WEIGHT);
		})
		.for_class(DispatchClass::Operational, |weights| {
			weights.max_total = Some(MAXIMUM_BLOCK_WEIGHT);
			// Operational transactions have some extra reserved space, so that they
			// are included even if block reached `MAXIMUM_BLOCK_WEIGHT`.
			weights.reserved = Some(
				MAXIMUM_BLOCK_WEIGHT - NORMAL_DISPATCH_RATIO * MAXIMUM_BLOCK_WEIGHT
			);
		})
		.avg_block_initialization(AVERAGE_ON_INITIALIZE_RATIO)
		.build_or_panic();

	pub const SS58Prefix: u8 = 49;
}

// Configure FRAME pallets to include in runtime.

impl system::Config for Runtime {
	/// The basic call filter to use in dispatchable.
	type BaseCallFilter = BaseCallFilter;
	/// Block & extrinsics weights: base values and limits.
	type BlockWeights = RuntimeBlockWeights;
	/// The maximum length of a block (in bytes).
	type BlockLength = RuntimeBlockLength;
	/// The identifier used to distinguish between accounts.
	type AccountId = AccountId;
	/// The aggregated dispatch type that is available for extrinsics.
	type Call = Call;
	/// The lookup mechanism to get account ID from whatever is passed in dispatchers.
	type Lookup = AccountIdLookup<AccountId, AccountIndex>;
	/// The index type for storing how many extrinsics an account has signed.
	type Index = AccountIndex;
	/// The index type for blocks.
	type BlockNumber = BlockNumber;
	/// The type for hashing blocks and tries.
	type Hash = Hash;
	/// The hashing algorithm used.
	type Hashing = BlakeTwo256;
	/// The header type.
	type Header = generic::Header<BlockNumber, BlakeTwo256>;
	/// The ubiquitous event type.
	type Event = Event;
	/// The ubiquitous origin type.
	type Origin = Origin;
	/// Maximum number of block number to block hash mappings to keep (oldest pruned first).
	type BlockHashCount = BlockHashCount;
	/// The weight of database operations that the runtime can invoke.
	type DbWeight = RocksDbWeight;
	/// Version of the runtime.
	type Version = Version;
	/// The data to be stored in an account.
	type AccountData = balances::AccountData<Balance>;

	/// Converts a module to the index of the module in `construct_runtime!`.
	///
	/// This type is being generated by `construct_runtime!`.
	type PalletInfo = PalletInfo;
	/// What to do if a new account is created.
	type OnNewAccount = ();
	/// What to do if an account is fully reaped from the system.
	type OnKilledAccount = ();
	/// Weight information for the extrinsics of this pallet.
	type SystemWeightInfo = weights::frame_system::WeightInfo<Runtime>;
	/// This is used as an identifier of the chain. 42 is the generic substrate prefix.
	type SS58Prefix = SS58Prefix;
	/// The action to take on a Runtime Upgrade. Used not default since we're a parachain.
	type OnSetCode = cumulus_pallet_parachain_system::ParachainSetCode<Self>;
	type MaxConsumers = frame_support::traits::ConstU32<16>;
}

impl randomness_collective_flip::Config for Runtime {}

parameter_types! {
	pub NativeAssetId: CurrencyId = CurrencyId::PICA;
}

impl assets_registry::Config for Runtime {
	type Event = Event;
	type LocalAssetId = CurrencyId;
	type ForeignAssetId = CurrencyId;
	type Location = composable_traits::assets::XcmAssetLocation;
	type UpdateAdminOrigin = EnsureRootOrHalfCouncil;
	type LocalAdminOrigin = assets_registry::EnsureLocalAdmin<Runtime>;
	type ForeignAdminOrigin = assets_registry::EnsureForeignAdmin<Runtime>;
	type WeightInfo = weights::assets_registry::WeightInfo<Runtime>;
}

impl assets::Config for Runtime {
	type NativeAssetId = NativeAssetId;
	type GenerateCurrencyId = CurrencyFactory;
	type AssetId = CurrencyId;
	type Balance = Balance;
	type NativeCurrency = Balances;
	type MultiCurrency = Tokens;
	type WeightInfo = ();
	type AdminOrigin = EnsureRootOrHalfCouncil;
	type GovernanceRegistry = GovernanceRegistry;
}

impl governance_registry::Config for Runtime {
	type Event = Event;
	type AssetId = CurrencyId;
	type WeightInfo = ();
}

parameter_types! {
	// Maximum authorities/collators for aura
	pub const MaxAuthorities: u32 = 100;
}

impl aura::Config for Runtime {
	type AuthorityId = AuraId;
	type DisabledValidators = ();
	type MaxAuthorities = MaxAuthorities;
}

impl cumulus_pallet_aura_ext::Config for Runtime {}

parameter_types! {
	pub BasicDeposit: Balance = 8 * CurrencyId::unit::<Balance>();
	pub FieldDeposit: Balance = 256 * CurrencyId::milli::<Balance>();
	pub const MaxAdditionalFields: u32 = 32;
	pub const MaxRegistrars: u32 = 8;
	pub const MaxSubAccounts: u32 = 32;
	pub SubAccountDeposit: Balance = 2 * CurrencyId::unit::<Balance>();
}

impl identity::Config for Runtime {
	type BasicDeposit = BasicDeposit;
	type Currency = Balances;
	type Event = Event;
	type FieldDeposit = FieldDeposit;
	type ForceOrigin = EnsureRoot<AccountId>;
	type MaxAdditionalFields = MaxAdditionalFields;
	type MaxRegistrars = MaxRegistrars;
	type MaxSubAccounts = MaxSubAccounts;
	type RegistrarOrigin = EnsureRoot<AccountId>;
	type Slashed = Treasury;
	type SubAccountDeposit = SubAccountDeposit;
	type WeightInfo = weights::identity::WeightInfo<Runtime>;
}

parameter_types! {
	pub DepositBase: u64 = CurrencyId::unit();
	pub DepositFactor: u64 = 32 * CurrencyId::milli::<u64>();
	pub const MaxSignatories: u16 = 5;
}

impl multisig::Config for Runtime {
	type Call = Call;
	type Currency = Balances;
	type DepositBase = DepositBase;
	type DepositFactor = DepositFactor;
	type Event = Event;
	type MaxSignatories = MaxSignatories;
	type WeightInfo = weights::multisig::WeightInfo<Runtime>;
}

parameter_types! {
	/// Minimum period in between blocks, for now we leave it at half
	/// the expected slot duration
	pub const MinimumPeriod: u64 = SLOT_DURATION / 2;
}

impl timestamp::Config for Runtime {
	/// A timestamp: milliseconds since the Unix epoch.
	type Moment = Moment;
	/// What to do when SLOT_DURATION has passed?
	type OnTimestampSet = Aura;
	type MinimumPeriod = MinimumPeriod;
	type WeightInfo = weights::timestamp::WeightInfo<Runtime>;
}

parameter_types! {
	/// Max locks that can be placed on an account. Capped for storage
	/// concerns.
	pub const MaxLocks: u32 = 50;
}

impl balances::Config for Runtime {
	type MaxLocks = MaxLocks;
	type MaxReserves = ();
	type ReserveIdentifier = [u8; 8];
	/// The type for recording an account's balance.
	type Balance = Balance;
	/// The ubiquitous event type.
	type Event = Event;
	type DustRemoval = Treasury;
	type ExistentialDeposit = NativeExistentialDeposit;
	type AccountStore = System;
	type WeightInfo = weights::balances::WeightInfo<Runtime>;
}

parameter_types! {
	/// 1 milli-pica/byte should be fine
	pub TransactionByteFee: Balance = CurrencyId::milli();

	// The portion of the `NORMAL_DISPATCH_RATIO` that we adjust the fees with. Blocks filled less
	/// than this will decrease the weight and more will increase.
	pub const TargetBlockFullness: Perquintill = Perquintill::from_percent(25);
	/// The adjustment variable of the runtime. Higher values will cause `TargetBlockFullness` to
	/// change the fees more rapidly. This low value causes changes to occur slowly over time.
	pub AdjustmentVariable: Multiplier = Multiplier::saturating_from_rational(3, 100_000);
	/// Minimum amount of the multiplier. This value cannot be too low. A test case should ensure
	/// that combined with `AdjustmentVariable`, we can recover from the minimum.
	/// See `multiplier_can_grow_from_zero` in integration_tests.rs.
	/// This value is currently only used by pallet-transaction-payment as an assertion that the
	/// next multiplier is always > min value.
	pub MinimumMultiplier: Multiplier = Multiplier::saturating_from_rational(1, 1_000_000_u128);
	pub const OperationalFeeMultiplier: u8 = 5;
}

pub struct WeightToFee;
impl WeightToFeePolynomial for WeightToFee {
	type Balance = Balance;
	fn polynomial() -> WeightToFeeCoefficients<Self::Balance> {
		let p = CurrencyId::milli::<Balance>();
		let q = 10 * Balance::from(ExtrinsicBaseWeight::get());
		smallvec::smallvec![WeightToFeeCoefficient {
			degree: 1,
			negative: false,
			coeff_frac: Perbill::from_rational(p % q, q),
			coeff_integer: p / q,
		}]
	}
}

impl transaction_payment::Config for Runtime {
	type OnChargeTransaction =
		transaction_payment::CurrencyAdapter<Balances, DealWithFees<Runtime>>;
	type TransactionByteFee = TransactionByteFee;
	type WeightToFee = WeightToFee;
	type FeeMultiplierUpdate =
		TargetedFeeAdjustment<Self, TargetBlockFullness, AdjustmentVariable, MinimumMultiplier>;
	type OperationalFeeMultiplier = OperationalFeeMultiplier;
}

impl sudo::Config for Runtime {
	type Event = Event;
	type Call = Call;
}

parameter_types! {
	/// Deposit required to get an index.
	pub IndexDeposit: Balance = 100 * CurrencyId::unit::<Balance>();
}

impl indices::Config for Runtime {
	type Event = Event;
	type AccountIndex = AccountIndex;
	type Currency = Balances;
	type Deposit = IndexDeposit;
	type WeightInfo = weights::indices::WeightInfo<Runtime>;
}

pub type SignedPayload = generic::SignedPayload<Call, SignedExtra>;

impl<LocalCall> system::offchain::CreateSignedTransaction<LocalCall> for Runtime
where
	Call: From<LocalCall>,
{
	fn create_transaction<C: system::offchain::AppCrypto<Self::Public, Self::Signature>>(
		call: Call,
		public: <Signature as sp_runtime::traits::Verify>::Signer,
		account: AccountId,
		nonce: AccountIndex,
	) -> Option<(Call, <UncheckedExtrinsic as sp_runtime::traits::Extrinsic>::SignaturePayload)> {
		use sp_runtime::{
			generic::{Era, SignedPayload},
			traits::StaticLookup,
			SaturatedConversion,
		};
		let tip = 0;
		// take the biggest period possible.
		let period =
			BlockHashCount::get().checked_next_power_of_two().map(|c| c / 2).unwrap_or(2) as u64;
		let current_block = System::block_number()
			.saturated_into::<u64>()
			// The `System::block_number` is initialized with `n+1`,
			// so the actual block number is `n`.
			.saturating_sub(1);
		let era = Era::mortal(period, current_block);
		let extra = (
			system::CheckNonZeroSender::<Runtime>::new(),
			system::CheckSpecVersion::<Runtime>::new(),
			system::CheckTxVersion::<Runtime>::new(),
			system::CheckGenesis::<Runtime>::new(),
			system::CheckEra::<Runtime>::from(era),
			system::CheckNonce::<Runtime>::from(nonce),
			system::CheckWeight::<Runtime>::new(),
			transaction_payment::ChargeTransactionPayment::<Runtime>::from(tip),
		);
		let raw_payload = SignedPayload::new(call, extra)
			.map_err(|_e| {
				// log::warn!("Unable to create signed payload: {:?}", e);
			})
			.ok()?;
		let signature = raw_payload.using_encoded(|payload| C::sign(payload, public))?;
		let address = AccountIdLookup::unlookup(account);
		let (call, extra, _) = raw_payload.deconstruct();
		Some((call, (address, signature, extra)))
	}
}

impl system::offchain::SigningTypes for Runtime {
	type Public = <Signature as sp_runtime::traits::Verify>::Signer;
	type Signature = Signature;
}

impl<C> system::offchain::SendTransactionTypes<C> for Runtime
where
	Call: From<C>,
{
	type OverarchingCall = Call;
	type Extrinsic = UncheckedExtrinsic;
}

//TODO set
parameter_types! {
	pub const StakeLock: BlockNumber = 50;
	pub const StalePrice: BlockNumber = 5;

	/// TODO: discuss with omar/cosmin
	pub MinStake: Balance = 1000 * CurrencyId::unit::<Balance>();
	pub const MaxAnswerBound: u32 = 25;
	pub const MaxAssetsCount: u32 = 100_000;
	pub const MaxHistory: u32 = 20;
	pub const MaxPrePrices: u32 = 40;
}

impl oracle::Config for Runtime {
	type Currency = Balances;
	type Event = Event;
	type AuthorityId = oracle::crypto::BathurstStId;
	type AssetId = CurrencyId;
	type PriceValue = Balance;
	type StakeLock = StakeLock;
	type MinStake = MinStake;
	type StalePrice = StalePrice;
	type AddOracle = EnsureRootOrHalfCouncil;
	type MaxAnswerBound = MaxAnswerBound;
	type MaxAssetsCount = MaxAssetsCount;
	type MaxHistory = MaxHistory;
	type MaxPrePrices = MaxPrePrices;
	type WeightInfo = weights::oracle::WeightInfo<Runtime>;
	type LocalAssets = CurrencyFactory;
}

// Parachain stuff.
// See https://github.com/paritytech/cumulus/blob/polkadot-v0.9.8/polkadot-parachains/rococo/src/lib.rs for details.
parameter_types! {
	/// 1/4 of blockweight is reserved for XCMP
	pub const ReservedXcmpWeight: Weight = MAXIMUM_BLOCK_WEIGHT / 4;
	/// 1/4 of block weight is reserved for handling Downward messages
	pub const ReservedDmpWeight: Weight = MAXIMUM_BLOCK_WEIGHT / 4;
}

impl cumulus_pallet_parachain_system::Config for Runtime {
	type Event = Event;
	type OnSystemEvent = ();
	type SelfParaId = parachain_info::Pallet<Runtime>;
	type OutboundXcmpMessageSource = XcmpQueue;
	type DmpMessageHandler = DmpQueue;
	type ReservedDmpWeight = ReservedDmpWeight;
	type XcmpMessageHandler = XcmpQueue;
	type ReservedXcmpWeight = ReservedXcmpWeight;
}

impl parachain_info::Config for Runtime {}

parameter_types! {
	pub const UncleGenerations: u32 = 0;
}

impl authorship::Config for Runtime {
	type FindAuthor = session::FindAccountFromAuthorIndex<Self, Aura>;
	type UncleGenerations = UncleGenerations;
	type FilterUncle = ();
	type EventHandler = (CollatorSelection,);
}

parameter_types! {
	pub const Period: u32 = 6 * HOURS;
	pub const Offset: u32 = 0;
}

impl session::Config for Runtime {
	type Event = Event;
	type ValidatorId = <Self as system::Config>::AccountId;
	// we don't have stash and controller, thus we don't need the convert as well.
	type ValidatorIdOf = collator_selection::IdentityCollator;
	type ShouldEndSession = session::PeriodicSessions<Period, Offset>;
	type NextSessionRotation = session::PeriodicSessions<Period, Offset>;
	type SessionManager = CollatorSelection;
	// Essentially just Aura, but lets be pedantic.
	type SessionHandler =
		<opaque::SessionKeys as sp_runtime::traits::OpaqueKeys>::KeyTypeIdProviders;
	type Keys = opaque::SessionKeys;
	type WeightInfo = weights::session::WeightInfo<Runtime>;
}

parameter_types! {
	/// Lifted from Statemine:
	/// https://github.com/paritytech/cumulus/blob/935bac869a72baef17e46d2ae1abc8c0c650cef5/polkadot-parachains/statemine/src/lib.rs?#L666-L672
	pub const PotId: PalletId = PalletId(*b"PotStake");
	pub const MaxCandidates: u32 = 1000;
	pub const SessionLength: BlockNumber = 6 * HOURS;
	pub const MaxInvulnerables: u32 = 100;
	pub const MinCandidates: u32 = 5;
}

impl collator_selection::Config for Runtime {
	type Event = Event;
	type Currency = Balances;
	type UpdateOrigin = EnsureRootOrHalfCouncil;
	type PotId = PotId;
	type MaxCandidates = MaxCandidates;
	type MinCandidates = MinCandidates;
	type MaxInvulnerables = MaxInvulnerables;
	// should be a multiple of session or things will get inconsistent
	type KickThreshold = Period;
	type ValidatorId = <Self as system::Config>::AccountId;
	type ValidatorIdOf = collator_selection::IdentityCollator;
	type ValidatorRegistration = Session;
	type WeightInfo = weights::collator_selection::WeightInfo<Runtime>;
}

pub struct DustRemovalWhitelist;
impl Contains<AccountId> for DustRemovalWhitelist {
	fn contains(a: &AccountId) -> bool {
		let account: AccountId = TreasuryPalletId::get().into_account();
		let account2: AccountId = PotId::get().into_account();
		vec![&account, &account2].contains(&a)
	}
}

parameter_types! {
	pub TreasuryAccount: AccountId = TreasuryPalletId::get().into_account();
}

impl orml_tokens::Config for Runtime {
	type Event = Event;
	type Balance = Balance;
	type Amount = Amount;
	type CurrencyId = CurrencyId;
	type WeightInfo = weights::tokens::WeightInfo<Runtime>;
	type ExistentialDeposits = MultiExistentialDeposits;
	type OnDust = orml_tokens::TransferDust<Runtime, TreasuryAccount>;
	type MaxLocks = MaxLocks;
	type DustRemovalWhitelist = DustRemovalWhitelist;
}

parameter_types! {
	pub const TreasuryPalletId: PalletId = PalletId(*b"picatrsy");
	/// Percentage of proposal that most be bonded by the proposer.
	pub const ProposalBond: Permill = Permill::from_percent(5);
	pub ProposalBondMinimum: Balance = 5000 * CurrencyId::unit::<Balance>();
	pub ProposalBondMaximum: Balance = 10000 * CurrencyId::unit::<Balance>();
	pub const SpendPeriod: BlockNumber = 7 * DAYS;
	pub const Burn: Permill = Permill::from_percent(0);

	pub const MaxApprovals: u32 = 30;
}

impl treasury::Config for Runtime {
	type PalletId = TreasuryPalletId;
	type Currency = Balances;
	type ApproveOrigin = EnsureRootOrHalfCouncil;
	type RejectOrigin = EnsureRootOrHalfCouncil;
	type Event = Event;
	type OnSlash = Treasury;
	type ProposalBond = ProposalBond;
	type ProposalBondMinimum = ProposalBondMinimum;
	type ProposalBondMaximum = ProposalBondMaximum;
	type SpendPeriod = SpendPeriod;
	type Burn = Burn;
	type MaxApprovals = MaxApprovals;
	type BurnDestination = ();
	type WeightInfo = weights::treasury::WeightInfo<Runtime>;
	type SpendFunds = ();
}

parameter_types! {
	pub const CouncilMotionDuration: BlockNumber = 7 * DAYS;
	pub const CouncilMaxProposals: u32 = 100;
	pub const CouncilMaxMembers: u32 = 100;
}

impl membership::Config<membership::Instance1> for Runtime {
	type Event = Event;
	type AddOrigin = EnsureRootOrHalfCouncil;
	type RemoveOrigin = EnsureRootOrHalfCouncil;
	type SwapOrigin = EnsureRootOrHalfCouncil;
	type ResetOrigin = EnsureRootOrHalfCouncil;
	type PrimeOrigin = EnsureRootOrHalfCouncil;
	type MembershipInitialized = Council;
	type MembershipChanged = Council;
	type MaxMembers = CouncilMaxMembers;
	type WeightInfo = weights::membership::WeightInfo<Runtime>;
}

impl collective::Config<CouncilInstance> for Runtime {
	type Origin = Origin;
	type Proposal = Call;
	type Event = Event;
	type MotionDuration = CouncilMotionDuration;
	type MaxProposals = CouncilMaxProposals;
	type MaxMembers = CouncilMaxMembers;
	type DefaultVote = collective::PrimeDefaultVote;
	type WeightInfo = weights::collective::WeightInfo<Runtime>;
}

parameter_types! {
	pub MaximumSchedulerWeight: Weight = Perbill::from_percent(80) *
	RuntimeBlockWeights::get().max_block;
	pub const MaxScheduledPerBlock: u32 = 50;
  pub const NoPreimagePostponement: Option<u32> = Some(10);
}

impl scheduler::Config for Runtime {
	type Event = Event;
	type Origin = Origin;
	type PalletsOrigin = OriginCaller;
	type Call = Call;
	type MaximumWeight = MaximumSchedulerWeight;
	type ScheduleOrigin = EnsureRoot<AccountId>;
	type OriginPrivilegeCmp = EqualPrivilegeOnly;
	type MaxScheduledPerBlock = MaxScheduledPerBlock;
	type PreimageProvider = Preimage;
	type NoPreimagePostponement = NoPreimagePostponement;
	type WeightInfo = scheduler::weights::SubstrateWeight<Runtime>;
}

parameter_types! {
	pub const PreimageMaxSize: u32 = 4096 * 1024;
	pub PreimageBaseDeposit: Balance = 10 * CurrencyId::unit::<Balance>();
}

impl preimage::Config for Runtime {
	type WeightInfo = preimage::weights::SubstrateWeight<Runtime>;
	type Event = Event;
	type Currency = Balances;
	type ManagerOrigin = EnsureRoot<AccountId>;
	type MaxSize = PreimageMaxSize;
	type BaseDeposit = PreimageBaseDeposit;
	type ByteDeposit = PreimageByteDeposit;
}

impl utility::Config for Runtime {
	type Event = Event;
	type Call = Call;
	type PalletsOrigin = OriginCaller;
	type WeightInfo = weights::utility::WeightInfo<Runtime>;
}

parameter_types! {
	pub const LaunchPeriod: BlockNumber = 5 * DAYS;
	pub const VotingPeriod: BlockNumber = 5 * DAYS;
	pub const FastTrackVotingPeriod: BlockNumber = 3 * HOURS;

	pub MinimumDeposit: Balance = 100 * CurrencyId::unit::<Balance>();
	pub const EnactmentPeriod: BlockNumber = 2 * DAYS;
	pub const CooloffPeriod: BlockNumber = 7 * DAYS;

	// Note that Kusama uses 10 millis, however KSM is significantly more expensive
	// https://github.com/paritytech/polkadot/blob/dc784f9b47e4681897cfd477b4f0760330875a87/runtime/kusama/src/lib.rs#L237
	// so we increase it by a factor 10. This might still be on the low side.
	pub PreimageByteDeposit: Balance = CurrencyId::milli::<u128>() * 100_u128;
	pub const InstantAllowed: bool = true;
	pub const MaxVotes: u32 = 100;
	pub const MaxProposals: u32 = 100;
}

impl democracy::Config for Runtime {
	type Proposal = Call;
	type Event = Event;
	type Currency = Balances;
	type EnactmentPeriod = EnactmentPeriod;
	type LaunchPeriod = LaunchPeriod;
	type VotingPeriod = VotingPeriod;
	type VoteLockingPeriod = EnactmentPeriod;
	type MinimumDeposit = MinimumDeposit;

	type ExternalOrigin = EnsureRootOrHalfCouncil;
	type ExternalMajorityOrigin = EnsureRootOrHalfCouncil;
	type ExternalDefaultOrigin = EnsureRootOrHalfCouncil;

	type FastTrackOrigin = EnsureRootOrHalfCouncil;
	type InstantOrigin = EnsureRootOrHalfCouncil;
	type InstantAllowed = InstantAllowed;

	type FastTrackVotingPeriod = FastTrackVotingPeriod;
	type CancellationOrigin = EnsureRootOrHalfCouncil;
	type BlacklistOrigin = EnsureRootOrHalfCouncil;
	type CancelProposalOrigin = EnsureRootOrHalfCouncil;
	type VetoOrigin = collective::EnsureMember<AccountId, CouncilInstance>;
	type OperationalPreimageOrigin = collective::EnsureMember<AccountId, CouncilInstance>;
	type Slash = Treasury;

	type CooloffPeriod = CooloffPeriod;
	type MaxProposals = MaxProposals;
	type MaxVotes = MaxVotes;
	type PalletsOrigin = OriginCaller;

	type PreimageByteDeposit = PreimageByteDeposit;
	type Scheduler = Scheduler;
	type WeightInfo = weights::democracy::WeightInfo<Runtime>;
}

parameter_types! {
	pub const MaxStrategies: usize = 255;
	pub CreationDeposit: Balance = 10 * CurrencyId::unit::<Balance>();
	pub VaultExistentialDeposit: Balance = 1000 * CurrencyId::unit::<Balance>();
	pub RentPerBlock: Balance = CurrencyId::milli();
	pub const VaultMinimumDeposit: Balance = 10_000;
	pub const VaultMinimumWithdrawal: Balance = 10_000;
	pub const VaultPalletId: PalletId = PalletId(*b"cubic___");
	pub const TombstoneDuration: BlockNumber = DAYS * 7;
}

impl vault::Config for Runtime {
	type Event = Event;
	type Balance = Balance;
	type CurrencyFactory = CurrencyFactory;
	type AssetId = CurrencyId;
	type Currency = Assets;
	type Convert = sp_runtime::traits::ConvertInto;
	type PalletId = VaultPalletId;
	type MaxStrategies = MaxStrategies;
	type CreationDeposit = CreationDeposit;
	type ExistentialDeposit = VaultExistentialDeposit;
	type RentPerBlock = RentPerBlock;
	type NativeCurrency = Balances;
	type MinimumDeposit = VaultMinimumDeposit;
	type MinimumWithdrawal = VaultMinimumWithdrawal;
	type TombstoneDuration = TombstoneDuration;
	type VaultId = u64;
	type WeightInfo = weights::vault::WeightInfo<Runtime>;
}

impl currency_factory::Config for Runtime {
	type Event = Event;
	type AssetId = CurrencyId;
	type AddOrigin = EnsureRootOrHalfCouncil;
	type ReserveOrigin = EnsureRootOrHalfCouncil;
	type WeightInfo = weights::currency_factory::WeightInfo<Runtime>;
}

parameter_types! {
	pub const CrowdloanRewardsId: PalletId = PalletId(*b"pal_crow");
	pub const InitialPayment: Perbill = Perbill::from_percent(25);
	pub const VestingStep: Moment = (7 * DAYS as Moment) * MILLISECS_PER_BLOCK;
	pub const Prefix: &'static [u8] = b"picasso-";
}

impl crowdloan_rewards::Config for Runtime {
	type Event = Event;
	type Balance = Balance;
	type RewardAsset = Assets;
	type AdminOrigin = EnsureRootOrHalfCouncil;
	type Convert = sp_runtime::traits::ConvertInto;
	type RelayChainAccountId = sp_runtime::AccountId32;
	type InitialPayment = InitialPayment;
	type VestingStep = VestingStep;
	type Prefix = Prefix;
	type WeightInfo = weights::crowdloan_rewards::WeightInfo<Runtime>;
	type PalletId = CrowdloanRewardsId;
	type Moment = Moment;
	type Time = Timestamp;
}

parameter_types! {
	  pub const MaxVestingSchedule: u32 = 128;
	  pub MinVestedTransfer: u64 = CurrencyId::milli::<u64>();
}

impl vesting::Config for Runtime {
	type Currency = Assets;
	type Event = Event;
	type MaxVestingSchedules = MaxVestingSchedule;
	type MinVestedTransfer = MinVestedTransfer;
	type VestedTransferOrigin = EnsureRootOrHalfCouncil;
	type WeightInfo = weights::vesting::WeightInfo<Runtime>;
	type Moment = Moment;
	type Time = Timestamp;
}

parameter_types! {
	  pub const BondedFinanceId: PalletId = PalletId(*b"bondedfi");
	  pub MinReward: Balance = 10 * CurrencyId::unit::<Balance>();
	  pub Stake: Balance = 10 * CurrencyId::unit::<Balance>();
}

impl bonded_finance::Config for Runtime {
	type AdminOrigin = EnsureRootOrHalfCouncil;
	type BondOfferId = BondOfferId;
	type Convert = sp_runtime::traits::ConvertInto;
	type Currency = Assets;
	type Event = Event;
	type MinReward = MinReward;
	type NativeCurrency = Balances;
	type PalletId = BondedFinanceId;
	type Stake = Stake;
	type Vesting = Vesting;
	type WeightInfo = weights::bonded_finance::WeightInfo<Runtime>;
}

parameter_types! {
	pub const DutchAuctionId: PalletId = PalletId(*b"dtch_ctn");
}

impl composable_traits::defi::DeFiComposableConfig for Runtime {
	type MayBeAssetId = CurrencyId;
	type Balance = Balance;
}

impl dutch_auction::Config for Runtime {
	type NativeCurrency = Balances;
	type Event = Event;
	type MultiCurrency = Assets;
	type PalletId = DutchAuctionId;
	type OrderId = u128;
	type UnixTime = Timestamp;
	type WeightInfo = weights::dutch_auction::WeightInfo<Runtime>;
	type PositionExistentialDeposit = NativeExistentialDeposit;
}

pub type LiquidationStrategyId = u32;
pub type OrderId = u128;

parameter_types! {
	pub const LiquidationsPalletId: PalletId = PalletId(*b"liqdatns");
}

impl liquidations::Config for Runtime {
	type Event = Event;
	type UnixTime = Timestamp;
	type DutchAuction = DutchAuction;
	type LiquidationStrategyId = LiquidationStrategyId;
	type OrderId = OrderId;
	type WeightInfo = weights::liquidations::WeightInfo<Runtime>;
	type ParachainId = ParaId;
	type PalletId = LiquidationsPalletId;
}

parameter_types! {
	pub const MaxLendingCount: u32 = 10;
	pub LendingPalletId: PalletId = PalletId(*b"liqiudat");
	pub OracleMarketCreationStake : Balance = 300;
}

impl lending::Config for Runtime {
	type Event = Event;
	type Oracle = Oracle;
	type VaultId = u64;
	type Vault = Vault;
	type CurrencyFactory = CurrencyFactory;
	type MultiCurrency = Assets;
	type Liquidation = Liquidations;
	type UnixTime = Timestamp;
	type MaxLendingCount = MaxLendingCount;
	type AuthorityId = oracle::crypto::BathurstStId;
	type WeightInfo = weights::lending::WeightInfo<Runtime>;
	type LiquidationStrategyId = u32;
	type OracleMarketCreationStake = OracleMarketCreationStake;
	type PalletId = LendingPalletId;
	type NativeCurrency = Balances;
	type WeightToFee = WeightToFee;
}

/// The calls we permit to be executed by extrinsics
pub struct BaseCallFilter;

impl Contains<Call> for BaseCallFilter {
	fn contains(call: &Call) -> bool {
		!matches!(call, Call::Tokens(_) | Call::Indices(_) | Call::Democracy(_) | Call::Treasury(_))
	}
}

// Create the runtime by composing the FRAME pallets that were previously configured.
construct_runtime!(
	pub enum Runtime where
		Block = Block,
		NodeBlock = opaque::Block,
		UncheckedExtrinsic = UncheckedExtrinsic
	{
		System: system::{Pallet, Call, Config, Storage, Event<T>} = 0,
		Timestamp: timestamp::{Pallet, Call, Storage, Inherent} = 1,
		Sudo: sudo::{Pallet, Call, Config<T>, Storage, Event<T>} = 2,
		RandomnessCollectiveFlip: randomness_collective_flip::{Pallet, Storage} = 3,
		TransactionPayment: transaction_payment::{Pallet, Storage} = 4,
		Indices: indices::{Pallet, Call, Storage, Config<T>, Event<T>} = 5,
		Balances: balances::{Pallet, Call, Storage, Config<T>, Event<T>} = 6,
		Identity: identity::{Call, Event<T>, Pallet, Storage} = 7,
		Multisig: multisig::{Call, Event<T>, Pallet, Storage} = 8,

		// Parachains stuff
		ParachainSystem: cumulus_pallet_parachain_system::{Pallet, Call, Config, Storage, Inherent, Event<T>} = 10,
		ParachainInfo: parachain_info::{Pallet, Storage, Config} = 11,

		// Collator support. the order of these 5 are important and shall not change.
		Authorship: authorship::{Pallet, Call, Storage} = 20,
		CollatorSelection: collator_selection::{Pallet, Call, Storage, Event<T>, Config<T>} = 21,
		Session: session::{Pallet, Call, Storage, Event, Config<T>} = 22,
		Aura: aura::{Pallet, Storage, Config<T>} = 23,
		AuraExt: cumulus_pallet_aura_ext::{Pallet, Config} = 24,

		// Governance utilities
		Council: collective::<Instance1>::{Pallet, Call, Storage, Origin<T>, Event<T>, Config<T>} = 30,
		CouncilMembership: membership::<Instance1>::{Pallet, Call, Storage, Event<T>, Config<T>} = 31,
		Treasury: treasury::{Pallet, Call, Storage, Config, Event<T>} = 32,
		Democracy: democracy::{Pallet, Call, Storage, Config<T>, Event<T>} = 33,
		Scheduler: scheduler::{Pallet, Call, Storage, Event<T>} = 34,
		Utility: utility::{Pallet, Call, Event} = 35,
		Preimage: preimage::{Pallet, Call, Storage, Event<T>} = 36,

		// XCM helpers.
		XcmpQueue: cumulus_pallet_xcmp_queue::{Pallet, Call, Storage, Event<T>} = 40,
		RelayerXcm: pallet_xcm::{Pallet, Call, Event<T>, Origin} = 41,
		CumulusXcm: cumulus_pallet_xcm::{Pallet, Call, Event<T>, Origin} = 42,
		DmpQueue: cumulus_pallet_dmp_queue::{Pallet, Call, Storage, Event<T>} = 43,
		XTokens: orml_xtokens::{Pallet, Storage, Call, Event<T>} = 44,
		UnknownTokens: orml_unknown_tokens::{Pallet, Storage, Event} = 45,

		Tokens: orml_tokens::{Pallet, Call, Storage, Event<T>} = 52,
		CurrencyFactory: currency_factory::{Pallet, Storage, Event<T>} = 53,
		GovernanceRegistry: governance_registry::{Pallet, Call, Storage, Event<T>} = 54,
		Assets: assets::{Pallet, Call, Storage} = 55,
		CrowdloanRewards: crowdloan_rewards::{Pallet, Call, Storage, Event<T>, ValidateUnsigned} = 56,
		Vesting: vesting::{Call, Event<T>, Pallet, Storage} = 57,
		BondedFinance: bonded_finance::{Call, Event<T>, Pallet, Storage} = 58,
		AssetsRegistry: assets_registry::{Pallet, Call, Storage, Event<T>} = 59,
		DutchAuction: dutch_auction::{Pallet, Call, Storage, Event<T>} = 60,
		Oracle: oracle::{Pallet, Call, Storage, Event<T>} = 61,
		Liquidations: liquidations::{Pallet, Call, Storage, Event<T>} = 62,
		Lending: lending::{Pallet, Call, Storage, Event<T>} = 63,
		Vault: vault::{Pallet, Call, Storage, Event<T>} = 64,
	}
);

/// Block header type as expected by this runtime.
pub type Header = generic::Header<BlockNumber, BlakeTwo256>;
/// Block type as expected by this runtime.
pub type Block = generic::Block<Header, UncheckedExtrinsic>;

/// The SignedExtension to the basic transaction logic.
pub type SignedExtra = (
	system::CheckNonZeroSender<Runtime>,
	system::CheckSpecVersion<Runtime>,
	system::CheckTxVersion<Runtime>,
	system::CheckGenesis<Runtime>,
	system::CheckEra<Runtime>,
	system::CheckNonce<Runtime>,
	system::CheckWeight<Runtime>,
	transaction_payment::ChargeTransactionPayment<Runtime>,
);

// Migration for scheduler pallet to move from a plain Call to a CallOrHash.
pub struct SchedulerMigrationV3;
impl OnRuntimeUpgrade for SchedulerMigrationV3 {
	fn on_runtime_upgrade() -> frame_support::weights::Weight {
		Scheduler::migrate_v2_to_v3()
	}
}

/// Unchecked extrinsic type as expected by this runtime.
pub type UncheckedExtrinsic = generic::UncheckedExtrinsic<Address, Call, Signature, SignedExtra>;
/// Executive: handles dispatch to the various modules.
pub type Executive = executive::Executive<
	Runtime,
	Block,
	system::ChainContext<Runtime>,
	Runtime,
	AllPalletsWithSystem,
	SchedulerMigrationV3,
>;

#[cfg(feature = "runtime-benchmarks")]
#[macro_use]
extern crate frame_benchmarking;

#[cfg(feature = "runtime-benchmarks")]
mod benches {
	use frame_benchmarking::define_benchmarks;

	define_benchmarks!(
		[frame_system, SystemBench::<Runtime>]
		[balances, Balances]
		[session, SessionBench::<Runtime>]
		[timestamp, Timestamp]
		[collator_selection, CollatorSelection]
		[indices, Indices]
		[membership, CouncilMembership]
		[treasury, Treasury]
		[scheduler, Scheduler]
		[democracy, Democracy]
		[collective, Council]
		[utility, Utility]
		[identity, Identity]
		[multisig, Multisig]
		[currency_factory, CurrencyFactory]
		[bonded_finance, BondedFinance]
		[vesting, Vesting]
<<<<<<< HEAD
		[dutch_auction, DutchAuction]
		[oracle, Oracle]
		[liquidations, Liquidations]
		[vault, Vault]
=======
		[assets_registry, AssetsRegistry]
>>>>>>> 8e90c54a
	);
}

impl_runtime_apis! {
	impl assets_runtime_api::AssetsRuntimeApi<Block, CurrencyId, AccountId, Balance> for Runtime {
		fn balance_of(asset_id: SafeRpcWrapper<CurrencyId>, account_id: AccountId) -> SafeRpcWrapper<Balance> /* Balance */ {
			SafeRpcWrapper(<Assets as fungibles::Inspect::<AccountId>>::balance(asset_id.0, &account_id))
		}
	}

	impl crowdloan_rewards_runtime_api::CrowdloanRewardsRuntimeApi<Block, AccountId, Balance> for Runtime {
		fn amount_available_to_claim_for(account_id: AccountId) -> SafeRpcWrapper<Balance> {
			SafeRpcWrapper (
				crowdloan_rewards::amount_available_to_claim_for::<Runtime>(account_id)
					.unwrap_or_else(|_| Balance::zero())
			)
		}
	}

	impl sp_api::Core<Block> for Runtime {
		fn version() -> RuntimeVersion {
			VERSION
		}

		fn execute_block(block: Block) {
			Executive::execute_block(block);
		}

		fn initialize_block(header: &<Block as BlockT>::Header) {
			Executive::initialize_block(header)
		}
	}

	impl sp_api::Metadata<Block> for Runtime {
		fn metadata() -> OpaqueMetadata {
			OpaqueMetadata::new(Runtime::metadata().into())
		}
	}

	impl sp_block_builder::BlockBuilder<Block> for Runtime {
		fn apply_extrinsic(extrinsic: <Block as BlockT>::Extrinsic) -> ApplyExtrinsicResult {
			Executive::apply_extrinsic(extrinsic)
		}

		fn finalize_block() -> <Block as BlockT>::Header {
			Executive::finalize_block()
		}

		fn inherent_extrinsics(data: sp_inherents::InherentData) -> Vec<<Block as BlockT>::Extrinsic> {
			data.create_extrinsics()
		}

		fn check_inherents(
			block: Block,
			data: sp_inherents::InherentData,
		) -> sp_inherents::CheckInherentsResult {
			data.check_extrinsics(&block)
		}
	}

	impl sp_transaction_pool::runtime_api::TaggedTransactionQueue<Block> for Runtime {
		fn validate_transaction(
			source: TransactionSource,
			tx: <Block as BlockT>::Extrinsic,
			block_hash: <Block as BlockT>::Hash,
		) -> TransactionValidity {
			Executive::validate_transaction(source, tx, block_hash)
		}
	}

	impl sp_offchain::OffchainWorkerApi<Block> for Runtime {
		fn offchain_worker(header: &<Block as BlockT>::Header) {
			Executive::offchain_worker(header)
		}
	}

	impl sp_consensus_aura::AuraApi<Block, AuraId> for Runtime {
		fn slot_duration() -> sp_consensus_aura::SlotDuration {
			sp_consensus_aura::SlotDuration::from_millis(Aura::slot_duration())
		}

		fn authorities() -> Vec<AuraId> {
			Aura::authorities().into_inner()
		}
	}

	impl sp_session::SessionKeys<Block> for Runtime {
		fn generate_session_keys(seed: Option<Vec<u8>>) -> Vec<u8> {
			opaque::SessionKeys::generate(seed)
		}

		fn decode_session_keys(
			encoded: Vec<u8>,
		) -> Option<Vec<(Vec<u8>, KeyTypeId)>> {
			opaque::SessionKeys::decode_into_raw_public_keys(&encoded)
		}
	}

	impl cumulus_primitives_core::CollectCollationInfo<Block> for Runtime {
		fn collect_collation_info(header: &<Block as BlockT>::Header) -> cumulus_primitives_core::CollationInfo {
			ParachainSystem::collect_collation_info(header)
		}
	}

	impl system_rpc_runtime_api::AccountNonceApi<Block, AccountId, AccountIndex> for Runtime {
		fn account_nonce(account: AccountId) -> AccountIndex {
			System::account_nonce(account)
		}
	}

	impl transaction_payment_rpc_runtime_api::TransactionPaymentApi<Block, Balance> for Runtime {
		fn query_info(
			uxt: <Block as BlockT>::Extrinsic,
			len: u32,
		) -> transaction_payment_rpc_runtime_api::RuntimeDispatchInfo<Balance> {
			TransactionPayment::query_info(uxt, len)
		}
		fn query_fee_details(
			uxt: <Block as BlockT>::Extrinsic,
			len: u32,
		) -> transaction_payment::FeeDetails<Balance> {
			TransactionPayment::query_fee_details(uxt, len)
		}
	}


	impl simnode_apis::CreateTransactionApi<Block, AccountId, Call> for Runtime {
		fn create_transaction(call: Call, signer: AccountId) -> Vec<u8> {
			use sp_runtime::{
				generic::Era, MultiSignature,
				traits::StaticLookup,
			};
			use sp_core::sr25519;
			let nonce = frame_system::Pallet::<Runtime>::account_nonce(signer.clone());
			let extra = (
				system::CheckNonZeroSender::<Runtime>::new(),
				system::CheckSpecVersion::<Runtime>::new(),
				system::CheckTxVersion::<Runtime>::new(),
				system::CheckGenesis::<Runtime>::new(),
				system::CheckEra::<Runtime>::from(Era::Immortal),
				system::CheckNonce::<Runtime>::from(nonce),
				system::CheckWeight::<Runtime>::new(),
				transaction_payment::ChargeTransactionPayment::<Runtime>::from(0),
			);
			let signature = MultiSignature::from(sr25519::Signature([0_u8;64]));
			let address = AccountIdLookup::unlookup(signer);
			let ext = UncheckedExtrinsic::new_signed(call, address, signature, extra);
			ext.encode()
		}
	}

	#[cfg(feature = "runtime-benchmarks")]
	impl frame_benchmarking::Benchmark<Block> for Runtime {
		fn benchmark_metadata(extra: bool) -> (
			Vec<frame_benchmarking::BenchmarkList>,
			Vec<frame_support::traits::StorageInfo>,
		) {
			use frame_benchmarking::{Benchmarking, BenchmarkList};
			use frame_support::traits::StorageInfoTrait;
			use system_benchmarking::Pallet as SystemBench;
			use session_benchmarking::Pallet as SessionBench;

			let mut list = Vec::<BenchmarkList>::new();
			list_benchmarks!(list, extra);

			let storage_info = AllPalletsWithSystem::storage_info();

			return (list, storage_info)
		}

		fn dispatch_benchmark(
			config: frame_benchmarking::BenchmarkConfig
		) -> Result<Vec<frame_benchmarking::BenchmarkBatch>, sp_runtime::RuntimeString> {
			use frame_benchmarking::{Benchmarking, BenchmarkBatch, TrackedStorageKey};

			use system_benchmarking::Pallet as SystemBench;
			impl system_benchmarking::Config for Runtime {}

			use session_benchmarking::Pallet as SessionBench;
			impl session_benchmarking::Config for Runtime {}

			let whitelist: Vec<TrackedStorageKey> = vec![
				// Block Number
				hex_literal::hex!("26aa394eea5630e07c48ae0c9558cef702a5c1b19ab7a04f536c519aca4983ac").to_vec().into(),
				// Total Issuance
				hex_literal::hex!("c2261276cc9d1f8598ea4b6a74b15c2f57c875e4cff74148e4628f264b974c80").to_vec().into(),
				// Execution Phase
				hex_literal::hex!("26aa394eea5630e07c48ae0c9558cef7ff553b5a9862a516939d82b3d3d8661a").to_vec().into(),
				// Event Count
				hex_literal::hex!("26aa394eea5630e07c48ae0c9558cef70a98fdbe9ce6c55837576c60c7af3850").to_vec().into(),
				// System Events
				hex_literal::hex!("26aa394eea5630e07c48ae0c9558cef780d41e5e16056765bc8461851072c9d7").to_vec().into(),
			];

			let mut batches = Vec::<BenchmarkBatch>::new();
			let params = (&config, &whitelist);
			add_benchmarks!(params, batches);

			if batches.is_empty() { return Err("Benchmark not found for this pallet.".into()) }
			Ok(batches)
		}
	}
}

struct CheckInherents;

impl cumulus_pallet_parachain_system::CheckInherents<Block> for CheckInherents {
	fn check_inherents(
		block: &Block,
		relay_state_proof: &cumulus_pallet_parachain_system::RelayChainStateProof,
	) -> sp_inherents::CheckInherentsResult {
		let relay_chain_slot = relay_state_proof
			.read_slot()
			.expect("Could not read the relay chain slot from the proof");

		let inherent_data =
			cumulus_primitives_timestamp::InherentDataProvider::from_relay_chain_slot_and_duration(
				relay_chain_slot,
				sp_std::time::Duration::from_secs(6),
			)
			.create_inherent_data()
			.expect("Could not create the timestamp inherent data");

		inherent_data.check_extrinsics(block)
	}
}

cumulus_pallet_parachain_system::register_validate_block!(
	Runtime = Runtime,
	BlockExecutor = cumulus_pallet_aura_ext::BlockExecutor::<Runtime, Executive>,
	CheckInherents = CheckInherents,
);<|MERGE_RESOLUTION|>--- conflicted
+++ resolved
@@ -1034,14 +1034,11 @@
 		[currency_factory, CurrencyFactory]
 		[bonded_finance, BondedFinance]
 		[vesting, Vesting]
-<<<<<<< HEAD
 		[dutch_auction, DutchAuction]
 		[oracle, Oracle]
 		[liquidations, Liquidations]
 		[vault, Vault]
-=======
 		[assets_registry, AssetsRegistry]
->>>>>>> 8e90c54a
 	);
 }
 
