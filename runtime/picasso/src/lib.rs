--- conflicted
+++ resolved
@@ -803,11 +803,8 @@
 	type NativeAssetId = NativeAssetId;
 	type MinimumDeposit = VaultMinimumDeposit;
 	type MinimumWithdrawal = VaultMinimumWithdrawal;
-<<<<<<< HEAD
 	type TombstoneDuration = TombstoneDuration;
-=======
 	type VaultId = u64;
->>>>>>> 65602c61
 }
 
 parameter_types! {
