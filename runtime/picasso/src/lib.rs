--- conflicted
+++ resolved
@@ -756,24 +756,10 @@
 	fn filter(call: &Call) -> bool {
 		matches!(
 			call,
-<<<<<<< HEAD
-			Call::System(_) |
-				Call::Timestamp(_) |
-				Call::Sudo(_) | Call::ParachainSystem(_) |
-				Call::Authorship(_) |
-				Call::CollatorSelection(_) |
-				Call::Session(_) | Call::Council(_) |
-				Call::CouncilMembership(_) |
-				Call::XcmpQueue(_) |
-				Call::PolkadotXcm(_) |
-				Call::CumulusXcm(_) |
-				Call::DmpQueue(_)
-=======
 			Call::Balances(_)
 				| Call::Indices(_)
 				| Call::Democracy(_)
 				| Call::Treasury(_)
->>>>>>> b5b63eb1
 		)
 	}
 }
