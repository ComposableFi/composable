#![cfg_attr(
	not(test),
	warn(
		clippy::disallowed_method,
		clippy::disallowed_type,
		clippy::indexing_slicing,
		clippy::todo,
		clippy::unwrap_used,
		// // impl_runtime_apis will generate code that contains a `panic!`. Implementations should still avoid using panics.
		// clippy::panic
	)
)]
#![warn(clippy::unseparated_literal_suffix, clippy::disallowed_type)]
#![cfg_attr(not(feature = "std"), no_std)]
// `construct_runtime!` does a lot of recursion and requires us to increase the limit to 256.
#![recursion_limit = "256"]

// Make the WASM binary available.
#[cfg(feature = "std")]
include!(concat!(env!("OUT_DIR"), "/wasm_binary.rs"));

mod weights;
mod xcmp;
use common::{
	impls::DealWithFees, AccountId, AccountIndex, Address, Amount, AuraId, Balance, BlockNumber,
	CouncilInstance, EnsureRootOrHalfCouncil, Hash, Signature, AVERAGE_ON_INITIALIZE_RATIO, DAYS,
	HOURS, MAXIMUM_BLOCK_WEIGHT, NORMAL_DISPATCH_RATIO, SLOT_DURATION,
};
use orml_traits::parameter_type_with_key;
use primitives::currency::CurrencyId;
use sp_api::impl_runtime_apis;
use sp_core::{crypto::KeyTypeId, OpaqueMetadata};
use sp_runtime::{
	create_runtime_str, generic, impl_opaque_keys,
	traits::{AccountIdConversion, AccountIdLookup, BlakeTwo256, Block as BlockT, Zero},
	transaction_validity::{TransactionSource, TransactionValidity},
	ApplyExtrinsicResult,
};

use sp_std::prelude::*;
#[cfg(feature = "std")]
use sp_version::NativeVersion;
use sp_version::RuntimeVersion;

// A few exports that help ease life for downstream crates.
pub use frame_support::{
	construct_runtime, match_type, parameter_types,
	traits::{Contains, Everything, KeyOwnerProofSystem, Nothing, Randomness, StorageInfo},
	weights::{
		constants::{BlockExecutionWeight, ExtrinsicBaseWeight, RocksDbWeight, WEIGHT_PER_SECOND},
		DispatchClass, IdentityFee, Weight, WeightToFeeCoefficient, WeightToFeeCoefficients,
		WeightToFeePolynomial,
	},
	PalletId, StorageValue,
};

use codec::Encode;
<<<<<<< HEAD
use frame_support::traits::EqualPrivilegeOnly;
=======
use frame_support::traits::{EqualPrivilegeOnly, OnRuntimeUpgrade};
>>>>>>> 5cfafdcf
use frame_system as system;
#[cfg(any(feature = "std", test))]
pub use sp_runtime::BuildStorage;
pub use sp_runtime::{FixedPointNumber, Perbill, Permill, Perquintill};
use system::{
	limits::{BlockLength, BlockWeights},
	EnsureRoot,
};
use transaction_payment::{Multiplier, TargetedFeeAdjustment};

/// Opaque types. These are used by the CLI to instantiate machinery that don't need to know
/// the specifics of the runtime. They can then be made to be agnostic over specific formats
/// of data like extrinsics, allowing for them to continue syncing the network through upgrades
/// to even the core data structures.
pub mod opaque {
	use super::*;

	pub use sp_runtime::OpaqueExtrinsic as UncheckedExtrinsic;

	/// Opaque block header type.
	pub type Header = generic::Header<BlockNumber, BlakeTwo256>;
	/// Opaque block type.
	pub type Block = generic::Block<Header, UncheckedExtrinsic>;
	/// Opaque block identifier type.
	pub type BlockId = generic::BlockId<Block>;

	impl_opaque_keys! {
		pub struct SessionKeys {
			pub aura: Aura,
		}
	}
}

// To learn more about runtime versioning and what each of the following value means:
//   https://substrate.dev/docs/en/knowledgebase/runtime/upgrades#runtime-versioning
#[sp_version::runtime_version]
pub const VERSION: RuntimeVersion = RuntimeVersion {
	spec_name: create_runtime_str!("picasso"),
	impl_name: create_runtime_str!("picasso"),
	authoring_version: 1,
	// The version of the runtime specification. A full node will not attempt to use its native
	//   runtime in substitute for the on-chain Wasm runtime unless all of `spec_name`,
	//   `spec_version`, and `authoring_version` are the same between Wasm and native.
<<<<<<< HEAD
	spec_version: 200,
	impl_version: 1,
=======
	spec_version: 1000,
	impl_version: 3,
>>>>>>> 5cfafdcf
	apis: RUNTIME_API_VERSIONS,
	transaction_version: 3,
	state_version: 0,
};

/// The version information used to identify this runtime when compiled natively.
#[cfg(feature = "std")]
pub fn native_version() -> NativeVersion {
	NativeVersion { runtime_version: VERSION, can_author_with: Default::default() }
}

parameter_types! {
	// how much block hashes to keep
	pub const BlockHashCount: BlockNumber = 250;
	pub const Version: RuntimeVersion = VERSION;
	// 5mb with 25% of that reserved for system extrinsics.
	pub RuntimeBlockLength: BlockLength =
		BlockLength::max_with_normal_ratio(5 * 1024 * 1024, NORMAL_DISPATCH_RATIO);
	pub RuntimeBlockWeights: BlockWeights = BlockWeights::builder()
		.base_block(BlockExecutionWeight::get())
		.for_class(DispatchClass::all(), |weights| {
			weights.base_extrinsic = ExtrinsicBaseWeight::get();
		})
		.for_class(DispatchClass::Normal, |weights| {
			weights.max_total = Some(NORMAL_DISPATCH_RATIO * MAXIMUM_BLOCK_WEIGHT);
		})
		.for_class(DispatchClass::Operational, |weights| {
			weights.max_total = Some(MAXIMUM_BLOCK_WEIGHT);
			// Operational transactions have some extra reserved space, so that they
			// are included even if block reached `MAXIMUM_BLOCK_WEIGHT`.
			weights.reserved = Some(
				MAXIMUM_BLOCK_WEIGHT - NORMAL_DISPATCH_RATIO * MAXIMUM_BLOCK_WEIGHT
			);
		})
		.avg_block_initialization(AVERAGE_ON_INITIALIZE_RATIO)
		.build_or_panic();

	pub const SS58Prefix: u8 = 49;
}

// Configure FRAME pallets to include in runtime.

impl system::Config for Runtime {
	/// The basic call filter to use in dispatchable.
	type BaseCallFilter = BaseCallFilter;
	/// Block & extrinsics weights: base values and limits.
	type BlockWeights = RuntimeBlockWeights;
	/// The maximum length of a block (in bytes).
	type BlockLength = RuntimeBlockLength;
	/// The identifier used to distinguish between accounts.
	type AccountId = AccountId;
	/// The aggregated dispatch type that is available for extrinsics.
	type Call = Call;
	/// The lookup mechanism to get account ID from whatever is passed in dispatchers.
	type Lookup = AccountIdLookup<AccountId, AccountIndex>;
	/// The index type for storing how many extrinsics an account has signed.
	type Index = AccountIndex;
	/// The index type for blocks.
	type BlockNumber = BlockNumber;
	/// The type for hashing blocks and tries.
	type Hash = Hash;
	/// The hashing algorithm used.
	type Hashing = BlakeTwo256;
	/// The header type.
	type Header = generic::Header<BlockNumber, BlakeTwo256>;
	/// The ubiquitous event type.
	type Event = Event;
	/// The ubiquitous origin type.
	type Origin = Origin;
	/// Maximum number of block number to block hash mappings to keep (oldest pruned first).
	type BlockHashCount = BlockHashCount;
	/// The weight of database operations that the runtime can invoke.
	type DbWeight = RocksDbWeight;
	/// Version of the runtime.
	type Version = Version;
	/// The data to be stored in an account.
	type AccountData = balances::AccountData<Balance>;

	/// Converts a module to the index of the module in `construct_runtime!`.
	///
	/// This type is being generated by `construct_runtime!`.
	type PalletInfo = PalletInfo;
	/// What to do if a new account is created.
	type OnNewAccount = ();
	/// What to do if an account is fully reaped from the system.
	type OnKilledAccount = ();
	/// Weight information for the extrinsics of this pallet.
	type SystemWeightInfo = weights::frame_system::WeightInfo<Runtime>;
	/// This is used as an identifier of the chain. 42 is the generic substrate prefix.
	type SS58Prefix = SS58Prefix;
	/// The action to take on a Runtime Upgrade. Used not default since we're a parachain.
	type OnSetCode = cumulus_pallet_parachain_system::ParachainSetCode<Self>;
	type MaxConsumers = frame_support::traits::ConstU32<16>;
}

impl randomness_collective_flip::Config for Runtime {}

parameter_types! {
	// Maximum authorities/collators for aura
	pub const MaxAuthorities: u32 = 100;
}

impl aura::Config for Runtime {
	type AuthorityId = AuraId;
	type DisabledValidators = ();
	type MaxAuthorities = MaxAuthorities;
}

impl cumulus_pallet_aura_ext::Config for Runtime {}

parameter_types! {
	pub BasicDeposit: Balance = 8 * CurrencyId::PICA.unit::<Balance>();
	pub FieldDeposit: Balance = 256 * CurrencyId::PICA.milli::<Balance>();
	pub const MaxAdditionalFields: u32 = 32;
	pub const MaxRegistrars: u32 = 8;
	pub const MaxSubAccounts: u32 = 32;
	pub SubAccountDeposit: Balance = 2 * CurrencyId::PICA.unit::<Balance>();
}

impl identity::Config for Runtime {
	type BasicDeposit = BasicDeposit;
	type Currency = Balances;
	type Event = Event;
	type FieldDeposit = FieldDeposit;
	type ForceOrigin = EnsureRoot<AccountId>;
	type MaxAdditionalFields = MaxAdditionalFields;
	type MaxRegistrars = MaxRegistrars;
	type MaxSubAccounts = MaxSubAccounts;
	type RegistrarOrigin = EnsureRoot<AccountId>;
	type Slashed = Treasury;
	type SubAccountDeposit = SubAccountDeposit;
	type WeightInfo = weights::identity::WeightInfo<Runtime>;
}

parameter_types! {
	pub DepositBase: u64 = CurrencyId::PICA.unit();
	pub DepositFactor: u64 = 32 * CurrencyId::PICA.milli::<u64>();
	pub const MaxSignatories: u16 = 5;
}

impl multisig::Config for Runtime {
	type Call = Call;
	type Currency = Balances;
	type DepositBase = DepositBase;
	type DepositFactor = DepositFactor;
	type Event = Event;
	type MaxSignatories = MaxSignatories;
	type WeightInfo = weights::multisig::WeightInfo<Runtime>;
}

parameter_types! {
	/// Minimum period in between blocks, for now we leave it at half
	/// the expected slot duration
	pub const MinimumPeriod: u64 = SLOT_DURATION / 2;
}

impl timestamp::Config for Runtime {
	/// A timestamp: milliseconds since the Unix epoch.
	type Moment = u64;
	/// What to do when SLOT_DURATION has passed?
	type OnTimestampSet = Aura;
	type MinimumPeriod = MinimumPeriod;
	type WeightInfo = weights::timestamp::WeightInfo<Runtime>;
}

parameter_types! {
	/// Minimum amount an account has to hold to stay in state.
	// minimum account balance is given as 0.1 PICA ~ 100 CurrencyId::PICA.milli()
	pub ExistentialDeposit: Balance = 100 * CurrencyId::PICA.milli::<Balance>();
	/// Max locks that can be placed on an account. Capped for storage
	/// concerns.
	pub const MaxLocks: u32 = 50;
}

impl balances::Config for Runtime {
	type MaxLocks = MaxLocks;
	type MaxReserves = ();
	type ReserveIdentifier = [u8; 8];
	/// The type for recording an account's balance.
	type Balance = Balance;
	/// The ubiquitous event type.
	type Event = Event;
	type DustRemoval = Treasury;
	type ExistentialDeposit = ExistentialDeposit;
	type AccountStore = System;
	type WeightInfo = weights::balances::WeightInfo<Runtime>;
}

parameter_types! {
	/// 1 milli-pica/byte should be fine
	pub TransactionByteFee: Balance = CurrencyId::PICA.milli();

	// The portion of the `NORMAL_DISPATCH_RATIO` that we adjust the fees with. Blocks filled less
	/// than this will decrease the weight and more will increase.
	pub const TargetBlockFullness: Perquintill = Perquintill::from_percent(25);
	/// The adjustment variable of the runtime. Higher values will cause `TargetBlockFullness` to
	/// change the fees more rapidly. This low value causes changes to occur slowly over time.
	pub AdjustmentVariable: Multiplier = Multiplier::saturating_from_rational(3, 100_000);
	/// Minimum amount of the multiplier. This value cannot be too low. A test case should ensure
	/// that combined with `AdjustmentVariable`, we can recover from the minimum.
	/// See `multiplier_can_grow_from_zero` in integration_tests.rs.
	/// This value is currently only used by pallet-transaction-payment as an assertion that the
	/// next multiplier is always > min value.
	pub MinimumMultiplier: Multiplier = Multiplier::saturating_from_rational(1, 1_000_000_u128);
	pub const OperationalFeeMultiplier: u8 = 5;
}

pub struct WeightToFee;
impl WeightToFeePolynomial for WeightToFee {
	type Balance = Balance;
	fn polynomial() -> WeightToFeeCoefficients<Self::Balance> {
		let p = CurrencyId::PICA.milli::<Balance>();
		let q = 10 * Balance::from(ExtrinsicBaseWeight::get());
		smallvec::smallvec![WeightToFeeCoefficient {
			degree: 1,
			negative: false,
			coeff_frac: Perbill::from_rational(p % q, q),
			coeff_integer: p / q,
		}]
	}
}

impl transaction_payment::Config for Runtime {
	type OnChargeTransaction =
		transaction_payment::CurrencyAdapter<Balances, DealWithFees<Runtime>>;
	type TransactionByteFee = TransactionByteFee;
	type WeightToFee = WeightToFee;
	type FeeMultiplierUpdate =
		TargetedFeeAdjustment<Self, TargetBlockFullness, AdjustmentVariable, MinimumMultiplier>;
	type OperationalFeeMultiplier = OperationalFeeMultiplier;
}

impl sudo::Config for Runtime {
	type Event = Event;
	type Call = Call;
}

parameter_types! {
	/// Deposit required to get an index.
	pub IndexDeposit: Balance = 100 * CurrencyId::PICA.unit::<Balance>();
}

impl indices::Config for Runtime {
	type Event = Event;
	type AccountIndex = AccountIndex;
	type Currency = Balances;
	type Deposit = IndexDeposit;
	type WeightInfo = weights::indices::WeightInfo<Runtime>;
}

pub type SignedPayload = generic::SignedPayload<Call, SignedExtra>;

impl<LocalCall> system::offchain::CreateSignedTransaction<LocalCall> for Runtime
where
	Call: From<LocalCall>,
{
	fn create_transaction<C: system::offchain::AppCrypto<Self::Public, Self::Signature>>(
		call: Call,
		public: <Signature as sp_runtime::traits::Verify>::Signer,
		account: AccountId,
		nonce: AccountIndex,
	) -> Option<(Call, <UncheckedExtrinsic as sp_runtime::traits::Extrinsic>::SignaturePayload)> {
		use sp_runtime::{
			generic::{Era, SignedPayload},
			traits::StaticLookup,
			SaturatedConversion,
		};
		let tip = 0;
		// take the biggest period possible.
		let period =
			BlockHashCount::get().checked_next_power_of_two().map(|c| c / 2).unwrap_or(2) as u64;
		let current_block = System::block_number()
			.saturated_into::<u64>()
			// The `System::block_number` is initialized with `n+1`,
			// so the actual block number is `n`.
			.saturating_sub(1);
		let era = Era::mortal(period, current_block);
		let extra = (
			system::CheckNonZeroSender::<Runtime>::new(),
			system::CheckSpecVersion::<Runtime>::new(),
			system::CheckTxVersion::<Runtime>::new(),
			system::CheckGenesis::<Runtime>::new(),
			system::CheckEra::<Runtime>::from(era),
			system::CheckNonce::<Runtime>::from(nonce),
			system::CheckWeight::<Runtime>::new(),
			transaction_payment::ChargeTransactionPayment::<Runtime>::from(tip),
		);
		let raw_payload = SignedPayload::new(call, extra)
			.map_err(|_e| {
				// log::warn!("Unable to create signed payload: {:?}", e);
			})
			.ok()?;
		let signature = raw_payload.using_encoded(|payload| C::sign(payload, public))?;
		let address = AccountIdLookup::unlookup(account);
		let (call, extra, _) = raw_payload.deconstruct();
		Some((call, (address, signature, extra)))
	}
}

impl system::offchain::SigningTypes for Runtime {
	type Public = <Signature as sp_runtime::traits::Verify>::Signer;
	type Signature = Signature;
}

impl<C> system::offchain::SendTransactionTypes<C> for Runtime
where
	Call: From<C>,
{
	type OverarchingCall = Call;
	type Extrinsic = UncheckedExtrinsic;
}

//TODO set
parameter_types! {
	pub const StakeLock: BlockNumber = 50;
	pub const StalePrice: BlockNumber = 5;

	/// TODO: discuss with omar/cosmin
	pub MinStake: Balance = 1000 * CurrencyId::PICA.unit::<Balance>();
	pub const MaxAnswerBound: u32 = 25;
	pub const MaxAssetsCount: u32 = 100_000;
	pub const MaxHistory: u32 = 20;
}

// Parachain stuff.
// See https://github.com/paritytech/cumulus/blob/polkadot-v0.9.8/polkadot-parachains/rococo/src/lib.rs for details.
parameter_types! {
	/// 1/4 of blockweight is reserved for XCMP
	pub const ReservedXcmpWeight: Weight = MAXIMUM_BLOCK_WEIGHT / 4;
	/// 1/4 of block weight is reserved for handling Downward messages
	pub const ReservedDmpWeight: Weight = MAXIMUM_BLOCK_WEIGHT / 4;
}

impl cumulus_pallet_parachain_system::Config for Runtime {
	type Event = Event;
	type OnSystemEvent = ();
	type SelfParaId = parachain_info::Pallet<Runtime>;
	type OutboundXcmpMessageSource = XcmpQueue;
	type DmpMessageHandler = DmpQueue;
	type ReservedDmpWeight = ReservedDmpWeight;
	type XcmpMessageHandler = XcmpQueue;
	type ReservedXcmpWeight = ReservedXcmpWeight;
}

impl parachain_info::Config for Runtime {}

parameter_types! {
	pub const UncleGenerations: u32 = 0;
}

impl authorship::Config for Runtime {
	type FindAuthor = session::FindAccountFromAuthorIndex<Self, Aura>;
	type UncleGenerations = UncleGenerations;
	type FilterUncle = ();
	type EventHandler = (CollatorSelection,);
}

parameter_types! {
	pub const Period: u32 = 6 * HOURS;
	pub const Offset: u32 = 0;
}

impl session::Config for Runtime {
	type Event = Event;
	type ValidatorId = <Self as system::Config>::AccountId;
	// we don't have stash and controller, thus we don't need the convert as well.
	type ValidatorIdOf = collator_selection::IdentityCollator;
	type ShouldEndSession = session::PeriodicSessions<Period, Offset>;
	type NextSessionRotation = session::PeriodicSessions<Period, Offset>;
	type SessionManager = CollatorSelection;
	// Essentially just Aura, but lets be pedantic.
	type SessionHandler =
		<opaque::SessionKeys as sp_runtime::traits::OpaqueKeys>::KeyTypeIdProviders;
	type Keys = opaque::SessionKeys;
	type WeightInfo = weights::session::WeightInfo<Runtime>;
}

parameter_types! {
	/// Lifted from Statemine:
	/// https://github.com/paritytech/cumulus/blob/935bac869a72baef17e46d2ae1abc8c0c650cef5/polkadot-parachains/statemine/src/lib.rs?#L666-L672
	pub const PotId: PalletId = PalletId(*b"PotStake");
	pub const MaxCandidates: u32 = 1000;
	pub const SessionLength: BlockNumber = 6 * HOURS;
	pub const MaxInvulnerables: u32 = 100;
	pub const MinCandidates: u32 = 5;
}

impl collator_selection::Config for Runtime {
	type Event = Event;
	type Currency = Balances;
	type UpdateOrigin = EnsureRootOrHalfCouncil;
	type PotId = PotId;
	type MaxCandidates = MaxCandidates;
	type MinCandidates = MinCandidates;
	type MaxInvulnerables = MaxInvulnerables;
	// should be a multiple of session or things will get inconsistent
	type KickThreshold = Period;
	type ValidatorId = <Self as system::Config>::AccountId;
	type ValidatorIdOf = collator_selection::IdentityCollator;
	type ValidatorRegistration = Session;
	type WeightInfo = weights::collator_selection::WeightInfo<Runtime>;
}

parameter_type_with_key! {
	// TODO:
	pub ExistentialDeposits: |_currency_id: CurrencyId| -> Balance {
		Zero::zero()
	};
}

pub struct DustRemovalWhitelist;
impl Contains<AccountId> for DustRemovalWhitelist {
	fn contains(a: &AccountId) -> bool {
		let account: AccountId = TreasuryPalletId::get().into_account();
		let account2: AccountId = PotId::get().into_account();
		vec![&account, &account2].contains(&a)
	}
}

parameter_types! {
	pub TreasuryAccount: AccountId = TreasuryPalletId::get().into_account();
}

impl orml_tokens::Config for Runtime {
	type Event = Event;
	type Balance = Balance;
	type Amount = Amount;
	type CurrencyId = CurrencyId;
	type WeightInfo = weights::tokens::WeightInfo<Runtime>;
	type ExistentialDeposits = ExistentialDeposits;
	type OnDust = orml_tokens::TransferDust<Runtime, TreasuryAccount>;
	type MaxLocks = MaxLocks;
	type DustRemovalWhitelist = DustRemovalWhitelist;
}

parameter_types! {
	pub const TreasuryPalletId: PalletId = PalletId(*b"picatrsy");
	/// percentage of proposal that most be bonded by the proposer
	pub const ProposalBond: Permill = Permill::from_percent(5);
	// TODO: rationale?
	pub ProposalBondMinimum: Balance = 5 * CurrencyId::PICA.unit::<Balance>();
	pub ProposalBondMaximum: Balance = 1000 * CurrencyId::PICA.unit::<Balance>();
	pub const SpendPeriod: BlockNumber = 7 * DAYS;
	pub const Burn: Permill = Permill::from_percent(0);

	pub const MaxApprovals: u32 = 30;
}

impl treasury::Config for Runtime {
	type PalletId = TreasuryPalletId;
	type Currency = Balances;
	type ApproveOrigin = EnsureRootOrHalfCouncil;
	type RejectOrigin = EnsureRootOrHalfCouncil;
	type Event = Event;
	type OnSlash = Treasury;
	type ProposalBond = ProposalBond;
	type ProposalBondMinimum = ProposalBondMinimum;
	type ProposalBondMaximum = ProposalBondMaximum;
	type SpendPeriod = SpendPeriod;
	type Burn = Burn;
	type MaxApprovals = MaxApprovals;
	type BurnDestination = ();
	type WeightInfo = weights::treasury::WeightInfo<Runtime>;
	// TODO: add bounties?
	type SpendFunds = ();
}

parameter_types! {
	pub const CouncilMotionDuration: BlockNumber = 7 * DAYS;
	pub const CouncilMaxProposals: u32 = 100;
	pub const CouncilMaxMembers: u32 = 100;
}

impl membership::Config<membership::Instance1> for Runtime {
	type Event = Event;
	type AddOrigin = EnsureRootOrHalfCouncil;
	type RemoveOrigin = EnsureRootOrHalfCouncil;
	type SwapOrigin = EnsureRootOrHalfCouncil;
	type ResetOrigin = EnsureRootOrHalfCouncil;
	type PrimeOrigin = EnsureRootOrHalfCouncil;
	type MembershipInitialized = Council;
	type MembershipChanged = Council;
	type MaxMembers = CouncilMaxMembers;
	type WeightInfo = weights::membership::WeightInfo<Runtime>;
}

impl collective::Config<CouncilInstance> for Runtime {
	type Origin = Origin;
	type Proposal = Call;
	type Event = Event;
	type MotionDuration = CouncilMotionDuration;
	type MaxProposals = CouncilMaxProposals;
	type MaxMembers = CouncilMaxMembers;
	type DefaultVote = collective::PrimeDefaultVote;
	type WeightInfo = weights::collective::WeightInfo<Runtime>;
}

parameter_types! {
	pub MaximumSchedulerWeight: Weight = Perbill::from_percent(80) *
	RuntimeBlockWeights::get().max_block;
	pub const MaxScheduledPerBlock: u32 = 50;
  pub const NoPreimagePostponement: Option<u32> = Some(10);
}

impl scheduler::Config for Runtime {
	type Event = Event;
	type Origin = Origin;
	type PalletsOrigin = OriginCaller;
	type Call = Call;
	type MaximumWeight = MaximumSchedulerWeight;
	type ScheduleOrigin = EnsureRoot<AccountId>;
	type OriginPrivilegeCmp = EqualPrivilegeOnly;
	type MaxScheduledPerBlock = MaxScheduledPerBlock;
	type PreimageProvider = Preimage;
	type NoPreimagePostponement = NoPreimagePostponement;
	type WeightInfo = scheduler::weights::SubstrateWeight<Runtime>;
}

parameter_types! {
	pub const PreimageMaxSize: u32 = 4096 * 1024;
	pub PreimageBaseDeposit: Balance = 10 * CurrencyId::PICA.unit::<Balance>();
}

impl preimage::Config for Runtime {
	type WeightInfo = preimage::weights::SubstrateWeight<Runtime>;
	type Event = Event;
	type Currency = Balances;
	type ManagerOrigin = EnsureRoot<AccountId>;
	type MaxSize = PreimageMaxSize;
	type BaseDeposit = PreimageBaseDeposit;
	type ByteDeposit = PreimageByteDeposit;
}

impl utility::Config for Runtime {
	type Event = Event;
	type Call = Call;
	type PalletsOrigin = OriginCaller;
	type WeightInfo = weights::utility::WeightInfo<Runtime>;
}

parameter_types! {
	pub const LaunchPeriod: BlockNumber = 5 * DAYS;
	pub const VotingPeriod: BlockNumber = 5 * DAYS;
	pub const FastTrackVotingPeriod: BlockNumber = 3 * HOURS;

	pub MinimumDeposit: Balance = 100 * CurrencyId::PICA.unit::<Balance>();
	pub const EnactmentPeriod: BlockNumber = 2 * DAYS;
	pub const CooloffPeriod: BlockNumber = 7 * DAYS;
	// TODO: prod value
	pub PreimageByteDeposit: Balance = CurrencyId::PICA.milli();
	pub const InstantAllowed: bool = true;
	pub const MaxVotes: u32 = 100;
	pub const MaxProposals: u32 = 100;
}

impl democracy::Config for Runtime {
	type Proposal = Call;
	type Event = Event;
	type Currency = Balances;
	type EnactmentPeriod = EnactmentPeriod;
	type LaunchPeriod = LaunchPeriod;
	type VotingPeriod = VotingPeriod;
	type VoteLockingPeriod = EnactmentPeriod;
	type MinimumDeposit = MinimumDeposit;

	// TODO: prod values
	type ExternalOrigin = EnsureRootOrHalfCouncil;
	type ExternalMajorityOrigin = EnsureRootOrHalfCouncil;
	type ExternalDefaultOrigin = EnsureRootOrHalfCouncil;

	type FastTrackOrigin = EnsureRootOrHalfCouncil;
	type InstantOrigin = EnsureRootOrHalfCouncil;
	type InstantAllowed = InstantAllowed;

	type FastTrackVotingPeriod = FastTrackVotingPeriod;
	type CancellationOrigin = EnsureRootOrHalfCouncil;
	type BlacklistOrigin = EnsureRootOrHalfCouncil;
	type CancelProposalOrigin = EnsureRootOrHalfCouncil;
	type VetoOrigin = collective::EnsureMember<AccountId, CouncilInstance>;
	type OperationalPreimageOrigin = collective::EnsureMember<AccountId, CouncilInstance>;
	type Slash = Treasury;

	type CooloffPeriod = CooloffPeriod;
	type MaxProposals = MaxProposals;
	type MaxVotes = MaxVotes;
	type PalletsOrigin = OriginCaller;

	type PreimageByteDeposit = PreimageByteDeposit;
	type Scheduler = Scheduler;
	type WeightInfo = weights::democracy::WeightInfo<Runtime>;
}

parameter_types! {
	  pub const DynamicCurrencyIdInitial: CurrencyId = CurrencyId::LOCAL_LP_TOKEN_START;
}

impl currency_factory::Config for Runtime {
	type Event = Event;
	type DynamicCurrencyId = CurrencyId;
	type DynamicCurrencyIdInitial = DynamicCurrencyIdInitial;
}

impl governance_registry::Config for Runtime {
	type Event = Event;
	type AssetId = CurrencyId;
	type WeightInfo = ();
}

parameter_types! {
	pub NativeAssetId: CurrencyId = CurrencyId::PICA;
}

impl assets::Config for Runtime {
	type NativeAssetId = NativeAssetId;
	type GenerateCurrencyId = Factory;
	type AssetId = CurrencyId;
	type Balance = Balance;
	type NativeCurrency = Balances;
	type MultiCurrency = Tokens;
	type WeightInfo = ();
	type AdminOrigin = EnsureRootOrHalfCouncil;
	type GovernanceRegistry = GovernanceRegistry;
}

parameter_types! {
  pub const InitialPayment: Perbill = Perbill::from_percent(25);
	pub const VestingStep: BlockNumber = 7 * DAYS;
  pub const Prefix: &'static [u8] = b"picasso-";
}

impl crowdloan_rewards::Config for Runtime {
	type Event = Event;
	type Balance = Balance;
	type Currency = Assets;
	type AdminOrigin = EnsureRootOrHalfCouncil;
	type Convert = sp_runtime::traits::ConvertInto;
	type RelayChainAccountId = [u8; 32];
	type InitialPayment = InitialPayment;
	type VestingStep = VestingStep;
	type Prefix = Prefix;
	type WeightInfo = weights::crowdloan_rewards::WeightInfo<Runtime>;
}

parameter_types! {
	  pub const MaxVestingSchedule: u32 = 128;
	  pub MinVestedTransfer: u64 = CurrencyId::PICA.milli::<u64>();
}

impl vesting::Config for Runtime {
	type Currency = Assets;
	type Event = Event;
	type MaxVestingSchedules = MaxVestingSchedule;
	type MinVestedTransfer = MinVestedTransfer;
	type VestedTransferOrigin = system::EnsureSigned<AccountId>;
	type WeightInfo = ();
}

parameter_types! {
	  pub const BondedFinanceId: PalletId = PalletId(*b"bondedfi");
	  pub MinReward: Balance = 10 * CurrencyId::PICA.unit::<Balance>();
	  pub Stake: Balance = 10 * CurrencyId::PICA.unit::<Balance>();
}

impl bonded_finance::Config for Runtime {
	type AdminOrigin = EnsureRoot<AccountId>;
	type BondOfferId = u64;
	type Convert = sp_runtime::traits::ConvertInto;
	type Currency = Assets;
	type Event = Event;
	type MinReward = MinReward;
	type NativeCurrency = Balances;
	type PalletId = BondedFinanceId;
	type Stake = Stake;
	type Vesting = Vesting;
}

/// The calls we permit to be executed by extrinsics
pub struct BaseCallFilter;

impl Contains<Call> for BaseCallFilter {
	fn contains(call: &Call) -> bool {
		!matches!(
			call,
			Call::Balances(_) | Call::Indices(_) | Call::Democracy(_) | Call::Treasury(_)
		)
	}
}

// Create the runtime by composing the FRAME pallets that were previously configured.
construct_runtime!(
	pub enum Runtime where
		Block = Block,
		NodeBlock = opaque::Block,
		UncheckedExtrinsic = UncheckedExtrinsic
	{
		System: system::{Pallet, Call, Config, Storage, Event<T>} = 0,
		Timestamp: timestamp::{Pallet, Call, Storage, Inherent} = 1,
		Sudo: sudo::{Pallet, Call, Config<T>, Storage, Event<T>} = 2,
		RandomnessCollectiveFlip: randomness_collective_flip::{Pallet, Storage} = 3,
		TransactionPayment: transaction_payment::{Pallet, Storage} = 4,
		Indices: indices::{Pallet, Call, Storage, Config<T>, Event<T>} = 5,
		Balances: balances::{Pallet, Call, Storage, Config<T>, Event<T>} = 6,
		Identity: identity::{Call, Event<T>, Pallet, Storage} = 7,
		Multisig: multisig::{Call, Event<T>, Pallet, Storage} = 8,

		// Parachains stuff
		ParachainSystem: cumulus_pallet_parachain_system::{Pallet, Call, Config, Storage, Inherent, Event<T>} = 10,
		ParachainInfo: parachain_info::{Pallet, Storage, Config} = 11,

		// Collator support. the order of these 5 are important and shall not change.
		Authorship: authorship::{Pallet, Call, Storage} = 20,
		CollatorSelection: collator_selection::{Pallet, Call, Storage, Event<T>, Config<T>} = 21,
		Session: session::{Pallet, Call, Storage, Event, Config<T>} = 22,
		Aura: aura::{Pallet, Storage, Config<T>} = 23,
		AuraExt: cumulus_pallet_aura_ext::{Pallet, Config} = 24,

		// Governance utilities
		Council: collective::<Instance1>::{Pallet, Call, Storage, Origin<T>, Event<T>, Config<T>} = 30,
		CouncilMembership: membership::<Instance1>::{Pallet, Call, Storage, Event<T>, Config<T>} = 31,
		Treasury: treasury::{Pallet, Call, Storage, Config, Event<T>} = 32,
		Democracy: democracy::{Pallet, Call, Storage, Config<T>, Event<T>} = 33,
		Scheduler: scheduler::{Pallet, Call, Storage, Event<T>} = 34,
		Utility: utility::{Pallet, Call, Event} = 35,
		Preimage: preimage::{Pallet, Call, Storage, Event<T>} = 36,

		// XCM helpers.
		XcmpQueue: cumulus_pallet_xcmp_queue::{Pallet, Call, Storage, Event<T>} = 40,
		RelayerXcm: pallet_xcm::{Pallet, Call, Event<T>, Origin} = 41,
		CumulusXcm: cumulus_pallet_xcm::{Pallet, Call, Event<T>, Origin} = 42,
		DmpQueue: cumulus_pallet_dmp_queue::{Pallet, Call, Storage, Event<T>} = 43,

		Tokens: orml_tokens::{Pallet, Call, Storage, Event<T>} = 52,
		Factory: currency_factory::{Pallet, Storage, Event<T>} = 53,
		GovernanceRegistry: governance_registry::{Pallet, Call, Storage, Event<T>} = 54,
		Assets: assets::{Pallet, Call, Storage} = 55,
		CrowdloanRewards: crowdloan_rewards::{Pallet, Call, Storage, Event<T>, ValidateUnsigned} = 56,
		Vesting: vesting::{Call, Event<T>, Pallet, Storage} = 57,
		BondedFinance: bonded_finance::{Call, Event<T>, Pallet, Storage} = 58,
	}
);

/// Block header type as expected by this runtime.
pub type Header = generic::Header<BlockNumber, BlakeTwo256>;
/// Block type as expected by this runtime.
pub type Block = generic::Block<Header, UncheckedExtrinsic>;

/// The SignedExtension to the basic transaction logic.
pub type SignedExtra = (
	system::CheckNonZeroSender<Runtime>,
	system::CheckSpecVersion<Runtime>,
	system::CheckTxVersion<Runtime>,
	system::CheckGenesis<Runtime>,
	system::CheckEra<Runtime>,
	system::CheckNonce<Runtime>,
	system::CheckWeight<Runtime>,
	transaction_payment::ChargeTransactionPayment<Runtime>,
);

// Migration for scheduler pallet to move from a plain Call to a CallOrHash.
pub struct SchedulerMigrationV3;
impl OnRuntimeUpgrade for SchedulerMigrationV3 {
	fn on_runtime_upgrade() -> frame_support::weights::Weight {
		Scheduler::migrate_v2_to_v3()
	}
}

/// Unchecked extrinsic type as expected by this runtime.
pub type UncheckedExtrinsic = generic::UncheckedExtrinsic<Address, Call, Signature, SignedExtra>;
/// Executive: handles dispatch to the various modules.
pub type Executive = executive::Executive<
	Runtime,
	Block,
	system::ChainContext<Runtime>,
	Runtime,
	AllPalletsWithSystem,
	SchedulerMigrationV3,
>;

#[cfg(feature = "runtime-benchmarks")]
#[macro_use]
extern crate frame_benchmarking;

#[cfg(feature = "runtime-benchmarks")]
mod benches {
	use frame_benchmarking::define_benchmarks;

	define_benchmarks!(
		[frame_system, SystemBench::<Runtime>]
		[balances, Balances]
		[session, SessionBench::<Runtime>]
		[timestamp, Timestamp]
		[collator_selection, CollatorSelection]
		[indices, Indices]
		[membership, CouncilMembership]
		[treasury, Treasury]
		[scheduler, Scheduler]
		[democracy, Democracy]
		[collective, Council]
		[utility, Utility]
		[identity, Identity]
		[multisig, Multisig]
	);
}

impl_runtime_apis! {
	impl sp_api::Core<Block> for Runtime {
		fn version() -> RuntimeVersion {
			VERSION
		}

		fn execute_block(block: Block) {
			Executive::execute_block(block);
		}

		fn initialize_block(header: &<Block as BlockT>::Header) {
			Executive::initialize_block(header)
		}
	}

	impl sp_api::Metadata<Block> for Runtime {
		fn metadata() -> OpaqueMetadata {
			OpaqueMetadata::new(Runtime::metadata().into())
		}
	}

	impl sp_block_builder::BlockBuilder<Block> for Runtime {
		fn apply_extrinsic(extrinsic: <Block as BlockT>::Extrinsic) -> ApplyExtrinsicResult {
			Executive::apply_extrinsic(extrinsic)
		}

		fn finalize_block() -> <Block as BlockT>::Header {
			Executive::finalize_block()
		}

		fn inherent_extrinsics(data: sp_inherents::InherentData) -> Vec<<Block as BlockT>::Extrinsic> {
			data.create_extrinsics()
		}

		fn check_inherents(
			block: Block,
			data: sp_inherents::InherentData,
		) -> sp_inherents::CheckInherentsResult {
			data.check_extrinsics(&block)
		}
	}

	impl sp_transaction_pool::runtime_api::TaggedTransactionQueue<Block> for Runtime {
		fn validate_transaction(
			source: TransactionSource,
			tx: <Block as BlockT>::Extrinsic,
			block_hash: <Block as BlockT>::Hash,
		) -> TransactionValidity {
			Executive::validate_transaction(source, tx, block_hash)
		}
	}

	impl sp_offchain::OffchainWorkerApi<Block> for Runtime {
		fn offchain_worker(header: &<Block as BlockT>::Header) {
			Executive::offchain_worker(header)
		}
	}

	impl sp_consensus_aura::AuraApi<Block, AuraId> for Runtime {
		fn slot_duration() -> sp_consensus_aura::SlotDuration {
			sp_consensus_aura::SlotDuration::from_millis(Aura::slot_duration())
		}

		fn authorities() -> Vec<AuraId> {
			Aura::authorities().into_inner()
		}
	}

	impl sp_session::SessionKeys<Block> for Runtime {
		fn generate_session_keys(seed: Option<Vec<u8>>) -> Vec<u8> {
			opaque::SessionKeys::generate(seed)
		}

		fn decode_session_keys(
			encoded: Vec<u8>,
		) -> Option<Vec<(Vec<u8>, KeyTypeId)>> {
			opaque::SessionKeys::decode_into_raw_public_keys(&encoded)
		}
	}

	impl cumulus_primitives_core::CollectCollationInfo<Block> for Runtime {
		fn collect_collation_info(header: &<Block as BlockT>::Header) -> cumulus_primitives_core::CollationInfo {
			ParachainSystem::collect_collation_info(header)
		}
	}

	impl system_rpc_runtime_api::AccountNonceApi<Block, AccountId, AccountIndex> for Runtime {
		fn account_nonce(account: AccountId) -> AccountIndex {
			System::account_nonce(account)
		}
	}

	impl transaction_payment_rpc_runtime_api::TransactionPaymentApi<Block, Balance> for Runtime {
		fn query_info(
			uxt: <Block as BlockT>::Extrinsic,
			len: u32,
		) -> transaction_payment_rpc_runtime_api::RuntimeDispatchInfo<Balance> {
			TransactionPayment::query_info(uxt, len)
		}
		fn query_fee_details(
			uxt: <Block as BlockT>::Extrinsic,
			len: u32,
		) -> transaction_payment::FeeDetails<Balance> {
			TransactionPayment::query_fee_details(uxt, len)
		}
	}

	#[cfg(feature = "runtime-benchmarks")]
	impl frame_benchmarking::Benchmark<Block> for Runtime {
		fn benchmark_metadata(extra: bool) -> (
<<<<<<< HEAD
			Vec<benchmarking::BenchmarkList>,
			Vec<frame_support::traits::StorageInfo>,
		) {
			use benchmarking::{list_benchmark, Benchmarking, BenchmarkList};
=======
			Vec<frame_benchmarking::BenchmarkList>,
			Vec<frame_support::traits::StorageInfo>,
		) {
			use frame_benchmarking::{Benchmarking, BenchmarkList};
>>>>>>> 5cfafdcf
			use frame_support::traits::StorageInfoTrait;
			use system_benchmarking::Pallet as SystemBench;
			use session_benchmarking::Pallet as SessionBench;

			let mut list = Vec::<BenchmarkList>::new();

			list_benchmarks!(list, extra);

			let storage_info = AllPalletsWithSystem::storage_info();

			return (list, storage_info)
		}

		fn dispatch_benchmark(
			config: frame_benchmarking::BenchmarkConfig
		) -> Result<Vec<frame_benchmarking::BenchmarkBatch>, sp_runtime::RuntimeString> {
			use frame_benchmarking::{Benchmarking, BenchmarkBatch, TrackedStorageKey};

			use system_benchmarking::Pallet as SystemBench;
			impl system_benchmarking::Config for Runtime {}

			use session_benchmarking::Pallet as SessionBench;
			impl session_benchmarking::Config for Runtime {}

			let whitelist: Vec<TrackedStorageKey> = vec![
				// Block Number
				hex_literal::hex!("26aa394eea5630e07c48ae0c9558cef702a5c1b19ab7a04f536c519aca4983ac").to_vec().into(),
				// Total Issuance
				hex_literal::hex!("c2261276cc9d1f8598ea4b6a74b15c2f57c875e4cff74148e4628f264b974c80").to_vec().into(),
				// Execution Phase
				hex_literal::hex!("26aa394eea5630e07c48ae0c9558cef7ff553b5a9862a516939d82b3d3d8661a").to_vec().into(),
				// Event Count
				hex_literal::hex!("26aa394eea5630e07c48ae0c9558cef70a98fdbe9ce6c55837576c60c7af3850").to_vec().into(),
				// System Events
				hex_literal::hex!("26aa394eea5630e07c48ae0c9558cef780d41e5e16056765bc8461851072c9d7").to_vec().into(),
			];

			let mut batches = Vec::<BenchmarkBatch>::new();
			let params = (&config, &whitelist);

			add_benchmarks!(params, batches);

			if batches.is_empty() { return Err("Benchmark not found for this pallet.".into()) }
			Ok(batches)
		}
	}
}

struct CheckInherents;

impl cumulus_pallet_parachain_system::CheckInherents<Block> for CheckInherents {
	fn check_inherents(
		block: &Block,
		relay_state_proof: &cumulus_pallet_parachain_system::RelayChainStateProof,
	) -> sp_inherents::CheckInherentsResult {
		let relay_chain_slot = relay_state_proof
			.read_slot()
			.expect("Could not read the relay chain slot from the proof");

		let inherent_data =
			cumulus_primitives_timestamp::InherentDataProvider::from_relay_chain_slot_and_duration(
				relay_chain_slot,
				sp_std::time::Duration::from_secs(6),
			)
			.create_inherent_data()
			.expect("Could not create the timestamp inherent data");

		inherent_data.check_extrinsics(block)
	}
}

cumulus_pallet_parachain_system::register_validate_block!(
	Runtime = Runtime,
	BlockExecutor = cumulus_pallet_aura_ext::BlockExecutor::<Runtime, Executive>,
	CheckInherents = CheckInherents,
);<|MERGE_RESOLUTION|>--- conflicted
+++ resolved
@@ -55,11 +55,7 @@
 };
 
 use codec::Encode;
-<<<<<<< HEAD
-use frame_support::traits::EqualPrivilegeOnly;
-=======
 use frame_support::traits::{EqualPrivilegeOnly, OnRuntimeUpgrade};
->>>>>>> 5cfafdcf
 use frame_system as system;
 #[cfg(any(feature = "std", test))]
 pub use sp_runtime::BuildStorage;
@@ -103,13 +99,8 @@
 	// The version of the runtime specification. A full node will not attempt to use its native
 	//   runtime in substitute for the on-chain Wasm runtime unless all of `spec_name`,
 	//   `spec_version`, and `authoring_version` are the same between Wasm and native.
-<<<<<<< HEAD
-	spec_version: 200,
-	impl_version: 1,
-=======
 	spec_version: 1000,
 	impl_version: 3,
->>>>>>> 5cfafdcf
 	apis: RUNTIME_API_VERSIONS,
 	transaction_version: 3,
 	state_version: 0,
@@ -1024,17 +1015,10 @@
 	#[cfg(feature = "runtime-benchmarks")]
 	impl frame_benchmarking::Benchmark<Block> for Runtime {
 		fn benchmark_metadata(extra: bool) -> (
-<<<<<<< HEAD
-			Vec<benchmarking::BenchmarkList>,
-			Vec<frame_support::traits::StorageInfo>,
-		) {
-			use benchmarking::{list_benchmark, Benchmarking, BenchmarkList};
-=======
 			Vec<frame_benchmarking::BenchmarkList>,
 			Vec<frame_support::traits::StorageInfo>,
 		) {
 			use frame_benchmarking::{Benchmarking, BenchmarkList};
->>>>>>> 5cfafdcf
 			use frame_support::traits::StorageInfoTrait;
 			use system_benchmarking::Pallet as SystemBench;
 			use session_benchmarking::Pallet as SessionBench;
