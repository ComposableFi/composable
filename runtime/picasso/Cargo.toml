--- conflicted
+++ resolved
@@ -54,11 +54,8 @@
 vault = { package = "pallet-vault", path = "../../frame/vault", default-features = false }
 currency-factory = { package = "pallet-currency-factory", path = "../../frame/currency-factory", default-features = false }
 lending = { package = "pallet-lending", path = "../../frame/lending", default-features = false }
-<<<<<<< HEAD
 assets = { package = "pallet-assets", path = "../../frame/assets", default-features = false }
-=======
 transaction-fee = { package = "pallet-transaction-fee", path = "../../frame/transaction-fee", default-features = false }
->>>>>>> 68b36863
 
 # Used for the node template's RPCs
 system-rpc-runtime-api = { package = "frame-system-rpc-runtime-api", git = "https://github.com/paritytech/substrate", branch = "polkadot-v0.9.8", default-features = false }
