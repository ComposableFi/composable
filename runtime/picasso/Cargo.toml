[package]
name = "picasso-runtime"
version = "0.1.0"
edition = "2021"

description = "Picasso, Kusama Parachain Runtime Implementation"
authors = ["Seun Lanlege <seunlanlege@gmail.com>"]

[package.metadata.docs.rs]
targets = ["x86_64-unknown-linux-gnu"]

[package.metadata.cargo-udeps.ignore]
normal = [
	"assets",
	"assets-registry",
	"call-filter",
	"currency-factory",
	"governance-registry",
	"oracle",
	"orml-unknown-tokens",
	"orml-xtokens",
	"pallet-bonded-finance",
	"pallet-vault",
	"session-benchmarking",
	"vault",
]

[dependencies]
<<<<<<< HEAD
frame-system = { package = "frame-system", git = "https://github.com/paritytech/substrate", branch = "polkadot-v0.9.13", default-features = false }
frame-support = { git = "https://github.com/paritytech/substrate", branch = "polkadot-v0.9.13", default-features = false }
executive = { package = "frame-executive", git = "https://github.com/paritytech/substrate", branch = "polkadot-v0.9.13", default-features = false }
=======
frame-system = { package = "frame-system", git = "https://github.com/paritytech/substrate", branch = "polkadot-v0.9.16", default-features = false }
frame-support = { git = "https://github.com/paritytech/substrate", branch = "polkadot-v0.9.16", default-features = false }
executive = { package = "frame-executive", git = "https://github.com/paritytech/substrate", branch = "polkadot-v0.9.16", default-features = false }
>>>>>>> 5cfafdcf

# primitives
sp-api = { git = "https://github.com/paritytech/substrate", branch = "polkadot-v0.9.16", default-features = false }
sp-block-builder = { git = "https://github.com/paritytech/substrate", branch = "polkadot-v0.9.16", default-features = false }
sp-consensus-aura = { git = "https://github.com/paritytech/substrate", branch = "polkadot-v0.9.16", default-features = false }
sp-core = { git = "https://github.com/paritytech/substrate", branch = "polkadot-v0.9.16", default-features = false }
sp-inherents = { git = "https://github.com/paritytech/substrate", branch = "polkadot-v0.9.16", default-features = false }
sp-offchain = { git = "https://github.com/paritytech/substrate", branch = "polkadot-v0.9.16", default-features = false }
sp-runtime = { git = "https://github.com/paritytech/substrate", branch = "polkadot-v0.9.16", default-features = false }
sp-session = { git = "https://github.com/paritytech/substrate", branch = "polkadot-v0.9.16", default-features = false }
sp-std = { git = "https://github.com/paritytech/substrate", branch = "polkadot-v0.9.16", default-features = false }
sp-transaction-pool = { git = "https://github.com/paritytech/substrate", branch = "polkadot-v0.9.16", default-features = false }
sp-version = { git = "https://github.com/paritytech/substrate", branch = "polkadot-v0.9.16", default-features = false }

# modules
aura = { package = "pallet-aura", git = "https://github.com/paritytech/substrate", branch = "polkadot-v0.9.16", default-features = false }
authorship = { package = "pallet-authorship", git = "https://github.com/paritytech/substrate", branch = "polkadot-v0.9.16", default-features = false }
balances = { package = "pallet-balances", git = "https://github.com/paritytech/substrate", branch = "polkadot-v0.9.16", default-features = false }
indices = { package = "pallet-indices", git = "https://github.com/paritytech/substrate", branch = "polkadot-v0.9.16", default-features = false }
randomness-collective-flip = { package = "pallet-randomness-collective-flip", git = "https://github.com/paritytech/substrate", branch = "polkadot-v0.9.16", default-features = false }
collective = { package = "pallet-collective", git = "https://github.com/paritytech/substrate", branch = "polkadot-v0.9.16", default-features = false }
identity = { package = "pallet-identity", git = "https://github.com/paritytech/substrate", branch = "polkadot-v0.9.16", default-features = false }
multisig = { package = "pallet-multisig", git = "https://github.com/paritytech/substrate", branch = "polkadot-v0.9.16", default-features = false }
membership = { package = "pallet-membership", git = "https://github.com/paritytech/substrate", branch = "polkadot-v0.9.16", default-features = false }
scheduler = { package = "pallet-scheduler", git = "https://github.com/paritytech/substrate", branch = "polkadot-v0.9.16", default-features = false }
session = { package = "pallet-session", git = "https://github.com/paritytech/substrate", branch = "polkadot-v0.9.16", default-features = false }
sudo = { package = "pallet-sudo", git = "https://github.com/paritytech/substrate", branch = "polkadot-v0.9.16", default-features = false }
timestamp = { package = "pallet-timestamp", git = "https://github.com/paritytech/substrate", branch = "polkadot-v0.9.16", default-features = false }
treasury = { package = "pallet-treasury", git = "https://github.com/paritytech/substrate", branch = "polkadot-v0.9.16", default-features = false }
democracy = { package = "pallet-democracy", git = "https://github.com/paritytech/substrate", branch = "polkadot-v0.9.16", default-features = false }
transaction-payment = { package = "pallet-transaction-payment", git = "https://github.com/paritytech/substrate", branch = "polkadot-v0.9.16", default-features = false }
utility = { package = "pallet-utility", git = "https://github.com/paritytech/substrate", branch = "polkadot-v0.9.16", default-features = false }
preimage = { package = "pallet-preimage", git = "https://github.com/paritytech/substrate", branch = "polkadot-v0.9.16", default-features = false }
orml-tokens = { git = "https://github.com/open-web3-stack/open-runtime-module-library", rev = "2b1c9fb367ccb8e13601b2da43d1c5d9737b93c6", default-features = false }
orml-traits = { git = "https://github.com/open-web3-stack/open-runtime-module-library", rev = "2b1c9fb367ccb8e13601b2da43d1c5d9737b93c6", default-features = false }
smallvec = "1.6.1"

# local modules

common = { path = "../common", default-features = false }
primitives = { path = "../primitives", default-features = false }
composable-traits = { path = "../../frame/composable-traits", default-features = false }
call-filter = { package = "pallet-call-filter", path = "../../frame/call-filter", default-features = false }
currency-factory = { package = "pallet-currency-factory", path = "../../frame/currency-factory", default-features = false }
governance-registry = { package = "pallet-governance-registry", path = "../../frame/governance-registry", default-features = false }
assets = { package = "pallet-assets", path = '../../frame/assets', default-features = false }
crowdloan-rewards = { package = "pallet-crowdloan-rewards", path = '../../frame/crowdloan-rewards', default-features = false }
vesting = { package = "pallet-vesting", path = "../../frame/vesting", default-features = false }
bonded-finance = { package = "pallet-bonded-finance", path = "../../frame/bonded-finance", default-features = false }

# Used for the node template's RPCs
system-rpc-runtime-api = { package = "frame-system-rpc-runtime-api", git = "https://github.com/paritytech/substrate", branch = "polkadot-v0.9.16", default-features = false }
transaction-payment-rpc-runtime-api = { package = "pallet-transaction-payment-rpc-runtime-api", git = "https://github.com/paritytech/substrate", branch = "polkadot-v0.9.16", default-features = false }

# Used for runtime benchmarking
frame-benchmarking = { git = "https://github.com/paritytech/substrate", branch = "polkadot-v0.9.16", default-features = false, optional = true }
system-benchmarking = { package = "frame-system-benchmarking", git = "https://github.com/paritytech/substrate", branch = "polkadot-v0.9.16", default-features = false, optional = true }
hex-literal = { version = "0.3.1", optional = true }
codec = { package = "parity-scale-codec", version = "2.0.0", default-features = false, features = ["derive"] }

# Parachain Utilities
cumulus-pallet-aura-ext = { git = "https://github.com/paritytech/cumulus", branch = "polkadot-v0.9.16", default-features = false }
cumulus-pallet-parachain-system = { git = "https://github.com/paritytech/cumulus", branch = "polkadot-v0.9.16", default-features = false }
cumulus-pallet-dmp-queue = { git = "https://github.com/paritytech/cumulus", branch = "polkadot-v0.9.16", default-features = false }
cumulus-pallet-xcm = { git = "https://github.com/paritytech/cumulus", branch = "polkadot-v0.9.16", default-features = false }
cumulus-pallet-xcmp-queue = { git = "https://github.com/paritytech/cumulus", branch = "polkadot-v0.9.16", default-features = false }
cumulus-primitives-core = { git = "https://github.com/paritytech/cumulus", branch = "polkadot-v0.9.16", default-features = false }
cumulus-primitives-timestamp = { git = "https://github.com/paritytech/cumulus", branch = "polkadot-v0.9.16", default-features = false }
cumulus-primitives-utility = { git = "https://github.com/paritytech/cumulus", branch = "polkadot-v0.9.16", default-features = false }
collator-selection = { package = "pallet-collator-selection", git = "https://github.com/paritytech/cumulus", branch = "polkadot-v0.9.16", default-features = false }
session-benchmarking = { package = "cumulus-pallet-session-benchmarking", git = "https://github.com/paritytech/cumulus", branch = "polkadot-v0.9.16", default-features = false }
parachain-info = { git = "https://github.com/paritytech/cumulus", branch = "polkadot-v0.9.16", default-features = false }
polkadot-parachain = { git = "https://github.com/paritytech/polkadot", branch = "release-v0.9.16", default-features = false }
xcm = { git = "https://github.com/paritytech/polkadot", branch = "release-v0.9.16", default-features = false }
xcm-builder = { git = "https://github.com/paritytech/polkadot", branch = "release-v0.9.16", default-features = false }
xcm-executor = { git = "https://github.com/paritytech/polkadot", branch = "release-v0.9.16", default-features = false }
pallet-xcm = { git = "https://github.com/paritytech/polkadot", branch = "release-v0.9.16", default-features = false }
scale-info = { version = "1.0", default-features = false, features = ["derive"] }

# orml XCM support
orml-xtokens = { git = "https://github.com/open-web3-stack/open-runtime-module-library", rev = "2b1c9fb367ccb8e13601b2da43d1c5d9737b93c6", default-features = false }
orml-xcm-support = { git = "https://github.com/open-web3-stack/open-runtime-module-library", rev = "2b1c9fb367ccb8e13601b2da43d1c5d9737b93c6", default-features = false }
orml-unknown-tokens = { git = "https://github.com/open-web3-stack/open-runtime-module-library", rev = "2b1c9fb367ccb8e13601b2da43d1c5d9737b93c6", default-features = false }

[build-dependencies]
substrate-wasm-builder = { git = "https://github.com/paritytech/substrate", branch = "polkadot-v0.9.16" }

[features]
default = ["std"]
std = [
	"codec/std",
	"sp-api/std",
	"sp-std/std",
	"sp-core/std",
	"sp-runtime/std",
	"sp-version/std",
	"sp-offchain/std",
	"sp-session/std",
	"sp-block-builder/std",
	"sp-transaction-pool/std",
	"sp-inherents/std",
	"frame-support/std",
	"executive/std",
	"frame-system/std",
	"utility/std",
	"authorship/std",
	"balances/std",
	"randomness-collective-flip/std",
	"timestamp/std",
	"session/std",
	"sudo/std",
	"indices/std",
	"identity/std",
	"multisig/std",
	"call-filter/std",
	"orml-tokens/std",
	"orml-traits/std",
	"treasury/std",
	"democracy/std",
	"scheduler/std",
	"common/std",
	"primitives/std",
	"collective/std",
	"transaction-payment/std",
	"parachain-info/std",
	"cumulus-pallet-aura-ext/std",
	"cumulus-pallet-parachain-system/std",
	"cumulus-pallet-xcmp-queue/std",
	"cumulus-pallet-xcm/std",
	"cumulus-primitives-core/std",
	"cumulus-primitives-timestamp/std",
	"cumulus-primitives-utility/std",
	"collator-selection/std",
	"xcm/std",
	"xcm-builder/std",
	"xcm-executor/std",
	"aura/std",
	"sp-consensus-aura/std",
	"scale-info/std",
	"orml-xtokens/std",
	"orml-xcm-support/std",
	"orml-unknown-tokens/std",
	"composable-traits/std",
	"governance-registry/std",
	"currency-factory/std",
	"assets/std",
	"vesting/std",
	"bonded-finance/std",
	"crowdloan-rewards/std",
<<<<<<< HEAD
=======
  "preimage/std",
>>>>>>> 5cfafdcf
]

runtime-benchmarks = [
	"balances/runtime-benchmarks",
<<<<<<< HEAD
	"benchmarking",
=======
	"frame-benchmarking",
>>>>>>> 5cfafdcf
	"frame-support/runtime-benchmarks",
	"system-benchmarking",
	"frame-system/runtime-benchmarks",
	"hex-literal",
	"balances/runtime-benchmarks",
	"timestamp/runtime-benchmarks",
	"collective/runtime-benchmarks",
	"collator-selection/runtime-benchmarks",
	"session-benchmarking/runtime-benchmarks",
	"pallet-xcm/runtime-benchmarks",
	"sp-runtime/runtime-benchmarks",
	"xcm-builder/runtime-benchmarks",
	"indices/runtime-benchmarks",
	"identity/runtime-benchmarks",
	"multisig/runtime-benchmarks",
	"membership/runtime-benchmarks",
	"treasury/runtime-benchmarks",
	"scheduler/runtime-benchmarks",
	"collective/runtime-benchmarks",
	"democracy/runtime-benchmarks",
	"utility/runtime-benchmarks",
	"crowdloan-rewards/runtime-benchmarks",
	"currency-factory/runtime-benchmarks",
	"assets/runtime-benchmarks",
	"vesting/runtime-benchmarks",
	"bonded-finance/runtime-benchmarks",
]
<|MERGE_RESOLUTION|>--- conflicted
+++ resolved
@@ -26,15 +26,9 @@
 ]
 
 [dependencies]
-<<<<<<< HEAD
-frame-system = { package = "frame-system", git = "https://github.com/paritytech/substrate", branch = "polkadot-v0.9.13", default-features = false }
-frame-support = { git = "https://github.com/paritytech/substrate", branch = "polkadot-v0.9.13", default-features = false }
-executive = { package = "frame-executive", git = "https://github.com/paritytech/substrate", branch = "polkadot-v0.9.13", default-features = false }
-=======
 frame-system = { package = "frame-system", git = "https://github.com/paritytech/substrate", branch = "polkadot-v0.9.16", default-features = false }
 frame-support = { git = "https://github.com/paritytech/substrate", branch = "polkadot-v0.9.16", default-features = false }
 executive = { package = "frame-executive", git = "https://github.com/paritytech/substrate", branch = "polkadot-v0.9.16", default-features = false }
->>>>>>> 5cfafdcf
 
 # primitives
 sp-api = { git = "https://github.com/paritytech/substrate", branch = "polkadot-v0.9.16", default-features = false }
@@ -184,19 +178,12 @@
 	"vesting/std",
 	"bonded-finance/std",
 	"crowdloan-rewards/std",
-<<<<<<< HEAD
-=======
   "preimage/std",
->>>>>>> 5cfafdcf
 ]
 
 runtime-benchmarks = [
 	"balances/runtime-benchmarks",
-<<<<<<< HEAD
-	"benchmarking",
-=======
 	"frame-benchmarking",
->>>>>>> 5cfafdcf
 	"frame-support/runtime-benchmarks",
 	"system-benchmarking",
 	"frame-system/runtime-benchmarks",
