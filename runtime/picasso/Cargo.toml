--- conflicted
+++ resolved
@@ -47,6 +47,7 @@
 smallvec = "1.6.1"
 
 # local modules
+assets = { package = "pallet-assets", path = "../../frame/assets", default-features = false }
 crowdloan-bonus = { package = "pallet-crowdloan-bonus", path = '../../frame/crowdloan-bonus', default-features = false }
 common = { path = "../common", default-features = false }
 primitives = { path = "../primitives", default-features = false }
@@ -54,13 +55,9 @@
 vault = { package = "pallet-vault", path = "../../frame/vault", default-features = false }
 currency-factory = { package = "pallet-currency-factory", path = "../../frame/currency-factory", default-features = false }
 lending = { package = "pallet-lending", path = "../../frame/lending", default-features = false }
-<<<<<<< HEAD
-assets = { package = "pallet-assets", path = "../../frame/assets", default-features = false }
-=======
 liquidations = { package = "pallet-liquidations", path = "../../frame/liquidations", default-features = false }
 dutch-auction = { package = "pallet-dutch-auctions", path = "../../frame/dutch-auction", default-features = false }
 composable-traits = { path = "../../frame/composable-traits" , default-features = false}
->>>>>>> 4c79e3a0
 transaction-fee = { package = "pallet-transaction-fee", path = "../../frame/transaction-fee", default-features = false }
 call-filter = { package = "pallet-call-filter", path = "../../frame/call-filter", default-features = false }
 
