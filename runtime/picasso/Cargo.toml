--- conflicted
+++ resolved
@@ -41,17 +41,13 @@
 treasury = { package = "pallet-treasury", git = "https://github.com/paritytech/substrate", branch = "polkadot-v0.9.8", default-features = false }
 democracy = { package = "pallet-democracy", git = "https://github.com/paritytech/substrate", branch = "polkadot-v0.9.8", default-features = false }
 transaction-payment = { package = "pallet-transaction-payment", git = "https://github.com/paritytech/substrate", branch = "polkadot-v0.9.8", default-features = false }
-<<<<<<< HEAD
+utility = { package = "pallet-utility", git = "https://github.com/paritytech/substrate", branch = "polkadot-v0.9.8", default-features = false }
 
 # local modules
 liquid-crowdloan = { package = "pallet-liquid-crowdloan", path = '../../frame/liquid-crowdloan', default-features = false }
 
 common = { path = "../common", default-features = false }
 primitives = { path = "../primitives", default-features = false }
-=======
-utility = { package = "pallet-utility", git = "https://github.com/paritytech/substrate", branch = "polkadot-v0.9.8", default-features = false }
-runtime-common = { path = "../common", default-features = false }
->>>>>>> 4a154e5a
 
 # Used for the node template's RPCs
 system-rpc-runtime-api = { package = "frame-system-rpc-runtime-api", git = "https://github.com/paritytech/substrate", branch = "polkadot-v0.9.8", default-features = false }
