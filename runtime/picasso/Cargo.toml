--- conflicted
+++ resolved
@@ -78,12 +78,6 @@
 governance-registry = { package = "pallet-governance-registry", path = "../../frame/governance-registry", default-features = false }
 primitives = { path = "../primitives", default-features = false }
 vesting = { package = "pallet-vesting", path = "../../frame/vesting", default-features = false }
-<<<<<<< HEAD
-bonded-finance = { package = "pallet-bonded-finance", path = "../../frame/bonded-finance", default-features = false }
-composable-support = { path = "../../frame/composable-support", default-features = false }
-=======
-
->>>>>>> dc2e871f
 # Used for the node template's RPCs
 system-rpc-runtime-api = { package = "frame-system-rpc-runtime-api", git = "https://github.com/paritytech/substrate", branch = "polkadot-v0.9.16", default-features = false }
 transaction-payment-rpc-runtime-api = { package = "pallet-transaction-payment-rpc-runtime-api", git = "https://github.com/paritytech/substrate", branch = "polkadot-v0.9.16", default-features = false }
