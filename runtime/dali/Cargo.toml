[package]
edition = "2021"
name = "dali-runtime"
version = "0.1.0"

authors = ["Seun Lanlege <seunlanlege@gmail.com>"]
description = "Dali, Testnet Parachain Runtime Implementation"

[package.metadata.docs.rs]
targets = ["x86_64-unknown-linux-gnu"]

[package.metadata.cargo-udeps.ignore]
normal = [
  "pallet-vault",
  "session-benchmarking",
  "assets-registry",
  "currency-factory",
  "oracle",
  "vault",
  "assets",
  "governance-registry",
  "call-filter",
  "orml-unknown-tokens",
  "orml-xtokens",
]

[dependencies]
executive = { package = "frame-executive", git = "https://github.com/paritytech/substrate", branch = "polkadot-v0.9.17", default-features = false }
frame-support = { git = "https://github.com/paritytech/substrate", branch = "polkadot-v0.9.17", default-features = false }
frame-system = { package = "frame-system", git = "https://github.com/paritytech/substrate", branch = "polkadot-v0.9.17", default-features = false }

# primitives
sp-api = { git = "https://github.com/paritytech/substrate", branch = "polkadot-v0.9.17", default-features = false }
sp-block-builder = { git = "https://github.com/paritytech/substrate", branch = "polkadot-v0.9.17", default-features = false }
sp-consensus-aura = { git = "https://github.com/paritytech/substrate", branch = "polkadot-v0.9.17", default-features = false }
sp-core = { git = "https://github.com/paritytech/substrate", branch = "polkadot-v0.9.17", default-features = false }
sp-inherents = { git = "https://github.com/paritytech/substrate", branch = "polkadot-v0.9.17", default-features = false }
sp-offchain = { git = "https://github.com/paritytech/substrate", branch = "polkadot-v0.9.17", default-features = false }
sp-runtime = { git = "https://github.com/paritytech/substrate", branch = "polkadot-v0.9.17", default-features = false }
sp-session = { git = "https://github.com/paritytech/substrate", branch = "polkadot-v0.9.17", default-features = false }
sp-std = { git = "https://github.com/paritytech/substrate", branch = "polkadot-v0.9.17", default-features = false }
sp-transaction-pool = { git = "https://github.com/paritytech/substrate", branch = "polkadot-v0.9.17", default-features = false }
sp-version = { git = "https://github.com/paritytech/substrate", branch = "polkadot-v0.9.17", default-features = false }

# modules
aura = { package = "pallet-aura", git = "https://github.com/paritytech/substrate", branch = "polkadot-v0.9.17", default-features = false }
authorship = { package = "pallet-authorship", git = "https://github.com/paritytech/substrate", branch = "polkadot-v0.9.17", default-features = false }
balances = { package = "pallet-balances", git = "https://github.com/paritytech/substrate", branch = "polkadot-v0.9.17", default-features = false }
collective = { package = "pallet-collective", git = "https://github.com/paritytech/substrate", branch = "polkadot-v0.9.17", default-features = false }
democracy = { package = "pallet-democracy", git = "https://github.com/paritytech/substrate", branch = "polkadot-v0.9.17", default-features = false }
identity = { package = "pallet-identity", git = "https://github.com/paritytech/substrate", branch = "polkadot-v0.9.17", default-features = false }
indices = { package = "pallet-indices", git = "https://github.com/paritytech/substrate", branch = "polkadot-v0.9.17", default-features = false }
membership = { package = "pallet-membership", git = "https://github.com/paritytech/substrate", branch = "polkadot-v0.9.17", default-features = false }
multisig = { package = "pallet-multisig", git = "https://github.com/paritytech/substrate", branch = "polkadot-v0.9.17", default-features = false }
orml-tokens = { git = "https://github.com/open-web3-stack/open-runtime-module-library", rev = "9e041dc9d213f843b18b3008f32f3acabb287dcb", default-features = false }
orml-traits = { git = "https://github.com/open-web3-stack/open-runtime-module-library", rev = "9e041dc9d213f843b18b3008f32f3acabb287dcb", default-features = false }
preimage = { package = "pallet-preimage", git = "https://github.com/paritytech/substrate", branch = "polkadot-v0.9.17", default-features = false }
randomness-collective-flip = { package = "pallet-randomness-collective-flip", git = "https://github.com/paritytech/substrate", branch = "polkadot-v0.9.17", default-features = false }
scheduler = { package = "pallet-scheduler", git = "https://github.com/paritytech/substrate", branch = "polkadot-v0.9.17", default-features = false }
session = { package = "pallet-session", git = "https://github.com/paritytech/substrate", branch = "polkadot-v0.9.17", default-features = false }
smallvec = "1.6.1"
sudo = { package = "pallet-sudo", git = "https://github.com/paritytech/substrate", branch = "polkadot-v0.9.17", default-features = false }
timestamp = { package = "pallet-timestamp", git = "https://github.com/paritytech/substrate", branch = "polkadot-v0.9.17", default-features = false }
transaction-payment = { package = "pallet-transaction-payment", git = "https://github.com/paritytech/substrate", branch = "polkadot-v0.9.17", default-features = false }
treasury = { package = "pallet-treasury", git = "https://github.com/paritytech/substrate", branch = "polkadot-v0.9.17", default-features = false }
utility = { package = "pallet-utility", git = "https://github.com/paritytech/substrate", branch = "polkadot-v0.9.17", default-features = false }

# local modules
assets = { package = "pallet-assets", path = '../../frame/assets', default-features = false }
assets-registry = { package = "pallet-assets-registry", path = '../../frame/assets-registry', default-features = false }
bonded-finance = { package = "pallet-bonded-finance", path = "../../frame/bonded-finance", default-features = false }
call-filter = { package = "pallet-call-filter", path = "../../frame/call-filter", default-features = false }
common = { path = "../common", default-features = false }
composable-support = { path = '../../frame/composable-support', default-features = false }
composable-traits = { path = "../../frame/composable-traits", default-features = false }
crowdloan-rewards = { package = "pallet-crowdloan-rewards", path = '../../frame/crowdloan-rewards', default-features = false }
currency-factory = { package = "pallet-currency-factory", path = "../../frame/currency-factory", default-features = false }
<<<<<<< HEAD
curve-amm = { package = "pallet-curve-amm", path = "../../frame/curve-amm", default-features = false }
dex-router = { package = "pallet-dex-router", path = "../../frame/dex-router", default-features = false }
=======
>>>>>>> 11f34dcb
dutch-auction = { package = "pallet-dutch-auction", path = "../../frame/dutch-auction", default-features = false }
governance-registry = { package = "pallet-governance-registry", path = "../../frame/governance-registry", default-features = false }
lending = { package = "pallet-lending", path = "../../frame/lending", default-features = false }
liquidations = { package = "pallet-liquidations", path = "../../frame/liquidations", default-features = false }
mosaic = { package = "pallet-mosaic", path = "../../frame/mosaic", default-features = false }
oracle = { package = "pallet-oracle", path = "../../frame/oracle", default-features = false }
pablo = { package = "pallet-pablo", path = "../../frame/pablo", default-features = false }
primitives = { path = "../primitives", default-features = false }
vault = { package = "pallet-vault", path = "../../frame/vault", default-features = false }
vesting = { package = "pallet-vesting", path = "../../frame/vesting", default-features = false }

# Used for the node template's RPCs
system-rpc-runtime-api = { package = "frame-system-rpc-runtime-api", git = "https://github.com/paritytech/substrate", branch = "polkadot-v0.9.17", default-features = false }
transaction-payment-rpc-runtime-api = { package = "pallet-transaction-payment-rpc-runtime-api", git = "https://github.com/paritytech/substrate", branch = "polkadot-v0.9.17", default-features = false }

# local RPCs
assets-runtime-api = { path = '../../frame/assets/runtime-api', default-features = false }
crowdloan-rewards-runtime-api = { path = '../../frame/crowdloan-rewards/runtime-api', default-features = false }
pablo-runtime-api = { path = '../../frame/pablo/runtime-api', default-features = false }

# Used for runtime benchmarking
codec = { package = "parity-scale-codec", version = "2.0.0", default-features = false, features = [
  "derive",
] }
frame-benchmarking = { package = "frame-benchmarking", git = "https://github.com/paritytech/substrate", branch = "polkadot-v0.9.17", default-features = false, optional = true }
hex-literal = { version = "0.3.3", optional = true }
system-benchmarking = { package = "frame-system-benchmarking", git = "https://github.com/paritytech/substrate", branch = "polkadot-v0.9.17", default-features = false, optional = true }

# Parachain Utilities
collator-selection = { package = "pallet-collator-selection", git = "https://github.com/paritytech/cumulus", branch = "polkadot-v0.9.17", default-features = false }
cumulus-pallet-aura-ext = { git = "https://github.com/paritytech/cumulus", branch = "polkadot-v0.9.17", default-features = false }
cumulus-pallet-dmp-queue = { git = "https://github.com/paritytech/cumulus", branch = "polkadot-v0.9.17", default-features = false }
cumulus-pallet-parachain-system = { git = "https://github.com/paritytech/cumulus", branch = "polkadot-v0.9.17", default-features = false }
cumulus-pallet-xcm = { git = "https://github.com/paritytech/cumulus", branch = "polkadot-v0.9.17", default-features = false }
cumulus-pallet-xcmp-queue = { git = "https://github.com/paritytech/cumulus", branch = "polkadot-v0.9.17", default-features = false }
cumulus-primitives-core = { git = "https://github.com/paritytech/cumulus", branch = "polkadot-v0.9.17", default-features = false }
cumulus-primitives-timestamp = { git = "https://github.com/paritytech/cumulus", branch = "polkadot-v0.9.17", default-features = false }
cumulus-primitives-utility = { git = "https://github.com/paritytech/cumulus", branch = "polkadot-v0.9.17", default-features = false }
pallet-xcm = { git = "https://github.com/paritytech/polkadot", branch = "release-v0.9.17", default-features = false }
parachain-info = { git = "https://github.com/paritytech/cumulus", branch = "polkadot-v0.9.17", default-features = false }
polkadot-parachain = { git = "https://github.com/paritytech/polkadot", branch = "release-v0.9.17", default-features = false }
scale-info = { version = "1.0", default-features = false, features = [
  "derive",
] }
session-benchmarking = { package = "cumulus-pallet-session-benchmarking", git = "https://github.com/paritytech/cumulus", branch = "polkadot-v0.9.17", default-features = false }
xcm = { git = "https://github.com/paritytech/polkadot", branch = "release-v0.9.17", default-features = false }
xcm-builder = { git = "https://github.com/paritytech/polkadot", branch = "release-v0.9.17", default-features = false }
xcm-executor = { git = "https://github.com/paritytech/polkadot", branch = "release-v0.9.17", default-features = false }

# orml XCM support
orml-unknown-tokens = { git = "https://github.com/open-web3-stack/open-runtime-module-library", rev = "9e041dc9d213f843b18b3008f32f3acabb287dcb", default-features = false }
orml-xcm-support = { git = "https://github.com/open-web3-stack/open-runtime-module-library", rev = "9e041dc9d213f843b18b3008f32f3acabb287dcb", default-features = false }
orml-xtokens = { git = "https://github.com/open-web3-stack/open-runtime-module-library", rev = "9e041dc9d213f843b18b3008f32f3acabb287dcb", default-features = false }

# simnode support
simnode-apis = { package = "simnode-runtime-apis", git = "https://github.com/polytope-labs/substrate-simnode", default-features = false, branch = "master" }


[build-dependencies]
substrate-wasm-builder = { git = "https://github.com/paritytech/substrate", branch = "polkadot-v0.9.17" }

[features]
default = ["std", "wasm-builder"]
local-integration-tests = []
runtime-benchmarks = [
  "assets/runtime-benchmarks",
  "balances/runtime-benchmarks",
  "frame-benchmarking",
  "frame-support/runtime-benchmarks",
  "system-benchmarking",
  "frame-system/runtime-benchmarks",
  "hex-literal",
  "balances/runtime-benchmarks",
  "timestamp/runtime-benchmarks",
  "assets-registry/runtime-benchmarks",
  "oracle/runtime-benchmarks",
  "collective/runtime-benchmarks",
  "collator-selection/runtime-benchmarks",
  "session-benchmarking/runtime-benchmarks",
  "pallet-xcm/runtime-benchmarks",
  "sp-runtime/runtime-benchmarks",
  "xcm-builder/runtime-benchmarks",
  "indices/runtime-benchmarks",
  "crowdloan-rewards/runtime-benchmarks",
  "identity/runtime-benchmarks",
  "multisig/runtime-benchmarks",
  "membership/runtime-benchmarks",
  "treasury/runtime-benchmarks",
  "scheduler/runtime-benchmarks",
  "collective/runtime-benchmarks",
  "democracy/runtime-benchmarks",
  "utility/runtime-benchmarks",
  "vault/runtime-benchmarks",
  "vesting/runtime-benchmarks",
  "assets/runtime-benchmarks",
  "bonded-finance/runtime-benchmarks",
  "dutch-auction/runtime-benchmarks",
  "mosaic/runtime-benchmarks",
  "currency-factory/runtime-benchmarks",
  "liquidations/runtime-benchmarks",
  "lending/runtime-benchmarks",
  "pablo/runtime-benchmarks",
  "dex-router/runtime-benchmarks",
  "common/runtime-benchmarks",
]
std = [
  "codec/std",
  "sp-api/std",
  "sp-std/std",
  "sp-core/std",
  "sp-runtime/std",
  "sp-version/std",
  "sp-offchain/std",
  "sp-session/std",
  "sp-block-builder/std",
  "sp-transaction-pool/std",
  "sp-inherents/std",
  "frame-support/std",
  "executive/std",
  "frame-system/std",
  "utility/std",
  "authorship/std",
  "balances/std",
  "randomness-collective-flip/std",
  "timestamp/std",
  "session/std",
  "sudo/std",
  "indices/std",
  "oracle/std",
  "identity/std",
  "multisig/std",
  "vault/std",
  "assets/std",
  "governance-registry/std",
  "call-filter/std",
  "currency-factory/std",
  "orml-tokens/std",
  "orml-traits/std",
  "treasury/std",
  "democracy/std",
  "scheduler/std",
  "common/std",
  "primitives/std",
  "collective/std",
  "transaction-payment/std",
  "parachain-info/std",
  "cumulus-pallet-aura-ext/std",
  "cumulus-pallet-parachain-system/std",
  "cumulus-pallet-xcmp-queue/std",
  "cumulus-pallet-xcm/std",
  "cumulus-primitives-core/std",
  "cumulus-primitives-timestamp/std",
  "cumulus-primitives-utility/std",
  "collator-selection/std",
  "xcm/std",
  "xcm-builder/std",
  "xcm-executor/std",
  "aura/std",
  "sp-consensus-aura/std",
  "scale-info/std",
  "orml-xtokens/std",
  "orml-xcm-support/std",
  "orml-unknown-tokens/std",
  "assets-registry/std",
  "assets/std",
  "composable-traits/std",
  "crowdloan-rewards/std",
  "bonded-finance/std",
  "dutch-auction/std",
  "lending/std",
  "vesting/std",
  "mosaic/std",
  "preimage/std",
  "membership/std",
  "system-rpc-runtime-api/std",
  "transaction-payment-rpc-runtime-api/std",
  "assets-runtime-api/std",
  "crowdloan-rewards-runtime-api/std",
  "liquidations/std",
  "simnode-apis/std",
  "pablo/std",
  "dex-router/std",
]
wasm-builder = []<|MERGE_RESOLUTION|>--- conflicted
+++ resolved
@@ -75,11 +75,6 @@
 composable-traits = { path = "../../frame/composable-traits", default-features = false }
 crowdloan-rewards = { package = "pallet-crowdloan-rewards", path = '../../frame/crowdloan-rewards', default-features = false }
 currency-factory = { package = "pallet-currency-factory", path = "../../frame/currency-factory", default-features = false }
-<<<<<<< HEAD
-curve-amm = { package = "pallet-curve-amm", path = "../../frame/curve-amm", default-features = false }
-dex-router = { package = "pallet-dex-router", path = "../../frame/dex-router", default-features = false }
-=======
->>>>>>> 11f34dcb
 dutch-auction = { package = "pallet-dutch-auction", path = "../../frame/dutch-auction", default-features = false }
 governance-registry = { package = "pallet-governance-registry", path = "../../frame/governance-registry", default-features = false }
 lending = { package = "pallet-lending", path = "../../frame/lending", default-features = false }
@@ -87,6 +82,7 @@
 mosaic = { package = "pallet-mosaic", path = "../../frame/mosaic", default-features = false }
 oracle = { package = "pallet-oracle", path = "../../frame/oracle", default-features = false }
 pablo = { package = "pallet-pablo", path = "../../frame/pablo", default-features = false }
+dex-router = { package = "pallet-dex-router", path = "../../frame/dex-router", default-features = false}
 primitives = { path = "../primitives", default-features = false }
 vault = { package = "pallet-vault", path = "../../frame/vault", default-features = false }
 vesting = { package = "pallet-vesting", path = "../../frame/vesting", default-features = false }
@@ -261,6 +257,6 @@
   "liquidations/std",
   "simnode-apis/std",
   "pablo/std",
-  "dex-router/std",
+  "dex-router/std"
 ]
 wasm-builder = []