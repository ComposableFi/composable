--- conflicted
+++ resolved
@@ -970,14 +970,9 @@
 	type LbpMaxSaleDuration = LbpMaxSaleDuration;
 	type LbpMaxInitialWeight = LbpMaxInitialWeight;
 	type LbpMinFinalWeight = LbpMinFinalWeight;
-<<<<<<< HEAD
 	type PoolCreationOrigin = EnsureRootOrHalfCouncil;
-	type EnableTwapOrigin = EnsureRootOrHalfCouncil;
-=======
-	type PoolCreationOrigin = EnsureSigned<Self::AccountId>;
 	// TODO: consider making it is own origin
 	type EnableTwapOrigin = EnsureRootOrHalfNativeCouncil;
->>>>>>> 836e5ff9
 	type TWAPInterval = TWAPInterval;
 	type Time = Timestamp;
 	type WeightInfo = weights::pablo::WeightInfo<Runtime>;
