--- conflicted
+++ resolved
@@ -1149,10 +1149,7 @@
 		[uniswap_v2, ConstantProductDex]
 		[curve_amm, StableSwapDex]
 		[liquidity_bootstrapping, LiquidityBootstrapping]
-<<<<<<< HEAD
-=======
 		[assets_registry, AssetsRegistry]
->>>>>>> 8e90c54a
 	);
 }
 
