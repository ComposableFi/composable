--- conflicted
+++ resolved
@@ -15,17 +15,6 @@
 jsonrpc-client-transports = "18.0.0"
 jsonrpc-core = "18.0.0"
 lazy_static = "1.4.0"
-<<<<<<< HEAD
-log = "0.4.14"
-serde = { version = '1.0.136', features = ["derive"] }
-serde_json = "1.0.45"
-signal-hook = "0.3"
-signal-hook-tokio = { version = "0.3", features = ["futures-v0_3"] }
-tokio = { version = "1.9", features = ["full"] }
-tokio-stream = "0.1"
-url = "1.7.0"
-warp = "0.3"
-=======
 log = "0.4.16"
 serde = { version = '1.0.136', features = ["derive"] }
 serde_json = "1.0.79"
@@ -34,5 +23,4 @@
 tokio = { version = "1.18.0", features = ["full"] }
 tokio-stream = "0.1.8"
 url = "1.7.2"
-warp = "0.3.2"
->>>>>>> f97e900d
+warp = "0.3.2"