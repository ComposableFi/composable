[package]
description = "tool to help with xcmp"
edition = "2021"
name = "xcmp"
version = "0.1.0"

[dependencies]
base58 = "0.2"
clap = { version = "3.2.5", features = ["derive"] }
env_logger = "0.9.0"
hex = "0.4.3"
scale-codec = { package = "parity-scale-codec", version = "3.0.0", features = [
  "derive",
] }
sp-core = { git = "https://github.com/paritytech/substrate", branch = "polkadot-v0.9.27", features = [
  "std",
  "full_crypto",
] }
sp-keyring = { git = "https://github.com/paritytech/substrate", branch = "polkadot-v0.9.27" }

#polkadot-parachain = { git = "https://github.com/paritytech/polkadot", branch = "release-v0.9.27" }

# TODO: upgrade to latest as it has awesome improvements, but possivble on only on > 0.9.24
subxt = { git = "https://github.com/paritytech/subxt", rev = "6d73172560b4c722aeac19695c96c618799d50a2" }

<<<<<<< HEAD
sp-externalities = { git = "https://github.com/paritytech/substrate", branch = "polkadot-v0.9.24" }
sp-io = { git = "https://github.com/paritytech/substrate", branch = "polkadot-v0.9.24" }
sp-runtime-interface = { git = "https://github.com/paritytech/substrate", branch = "polkadot-v0.9.24" }
sp-std = { git = "https://github.com/paritytech/substrate", branch = "polkadot-v0.9.24" }
=======
sc-rpc = { git = "https://github.com/paritytech/substrate", branch = "polkadot-v0.9.27" }

sp-externalities = { git = "https://github.com/paritytech/substrate", branch = "polkadot-v0.9.27" }
sp-io = { git = "https://github.com/paritytech/substrate", branch = "polkadot-v0.9.27" }
sp-runtime-interface = { git = "https://github.com/paritytech/substrate", branch = "polkadot-v0.9.27" }
sp-std = { git = "https://github.com/paritytech/substrate", branch = "polkadot-v0.9.27" }
>>>>>>> 73eb7e08
tokio = { version = "1.8", features = ["rt-multi-thread", "macros", "time"] }<|MERGE_RESOLUTION|>--- conflicted
+++ resolved
@@ -23,17 +23,8 @@
 # TODO: upgrade to latest as it has awesome improvements, but possivble on only on > 0.9.24
 subxt = { git = "https://github.com/paritytech/subxt", rev = "6d73172560b4c722aeac19695c96c618799d50a2" }
 
-<<<<<<< HEAD
-sp-externalities = { git = "https://github.com/paritytech/substrate", branch = "polkadot-v0.9.24" }
-sp-io = { git = "https://github.com/paritytech/substrate", branch = "polkadot-v0.9.24" }
-sp-runtime-interface = { git = "https://github.com/paritytech/substrate", branch = "polkadot-v0.9.24" }
-sp-std = { git = "https://github.com/paritytech/substrate", branch = "polkadot-v0.9.24" }
-=======
-sc-rpc = { git = "https://github.com/paritytech/substrate", branch = "polkadot-v0.9.27" }
-
 sp-externalities = { git = "https://github.com/paritytech/substrate", branch = "polkadot-v0.9.27" }
 sp-io = { git = "https://github.com/paritytech/substrate", branch = "polkadot-v0.9.27" }
 sp-runtime-interface = { git = "https://github.com/paritytech/substrate", branch = "polkadot-v0.9.27" }
 sp-std = { git = "https://github.com/paritytech/substrate", branch = "polkadot-v0.9.27" }
->>>>>>> 73eb7e08
 tokio = { version = "1.8", features = ["rt-multi-thread", "macros", "time"] }