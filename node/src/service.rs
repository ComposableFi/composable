--- conflicted
+++ resolved
@@ -197,14 +197,6 @@
 		+ pallet_transaction_payment_rpc::TransactionPaymentRuntimeApi<Block, Balance>,
 	sc_client_api::StateBackendFor<TFullBackend<Block>, Block>: sp_api::StateBackend<BlakeTwo256>,
 	Executor: sc_executor::NativeExecutionDispatch + 'static,
-<<<<<<< HEAD
-	RB: Fn(
-			Arc<TFullClient<Block, RuntimeApi, NativeElseWasmExecutor<Executor>>>,
-		) -> Result<jsonrpc_core::IoHandler<sc_rpc::Metadata>, sc_service::Error>
-		+ Send
-		+ 'static,
-=======
->>>>>>> 29cd704a
 	BIQ: FnOnce(
 		Arc<TFullClient<Block, RuntimeApi, NativeElseWasmExecutor<Executor>>>,
 		&Configuration,
@@ -306,10 +298,6 @@
 		);
 	}
 
-<<<<<<< HEAD
-	let rpc_client = client.clone();
-	let rpc_extensions_builder = Box::new(move |_, _| rpc_ext_builder(rpc_client.clone()));
-=======
 	let rpc_extensions_builder = {
 		let client = client.clone();
 		let transaction_pool = transaction_pool.clone();
@@ -323,7 +311,6 @@
 			Ok(rpc::create(deps))
 		})
 	};
->>>>>>> 29cd704a
 
 	sc_service::spawn_tasks(sc_service::SpawnTasksParams {
 		on_demand: None,
@@ -445,18 +432,10 @@
 	TaskManager,
 	Arc<TFullClient<Block, RuntimeApi, NativeElseWasmExecutor<Executor>>>,
 )> {
-<<<<<<< HEAD
-	start_node_impl::<RuntimeApi, Executor, _, _, _>(
-		parachain_config,
-		polkadot_config,
-		id,
-		|_| Ok(Default::default()),
-=======
 	start_node_impl::<RuntimeApi, Executor, _, _>(
 		parachain_config,
 		polkadot_config,
 		id,
->>>>>>> 29cd704a
 		parachain_build_import_queue,
 		|client,
 		 prometheus_registry,
