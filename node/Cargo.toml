--- conflicted
+++ resolved
@@ -4,7 +4,7 @@
 edition = "2018"
 homepage = "https://composable.finance"
 name = "composable-node"
-version = '1.0.9'
+version = "1.0.0"
 
 [package.metadata.docs.rs]
 targets = ["x86_64-unknown-linux-gnu"]
@@ -14,7 +14,7 @@
 jsonrpc-core = "18"
 log = "0.4.14"
 serde = { version = "1.0.130", features = ["derive"] }
-clap = { version = "3.0", features = ["derive"] }
+clap = "3.1.6"
 
 # Local Dependencies
 common = { path = "../runtime/common" }
@@ -40,7 +40,7 @@
 substrate-prometheus-endpoint = { git = "https://github.com/paritytech/substrate", branch = "polkadot-v0.9.17" }
 
 ## Substrate Client Dependencies
-<<<<<<< HEAD
+grandpa = { package = "sc-finality-grandpa", git = "https://github.com/paritytech/substrate", branch = "polkadot-v0.9.17" }
 sc-basic-authorship = { git = "https://github.com/paritytech/substrate", branch = "polkadot-v0.9.17" }
 sc-chain-spec = { git = "https://github.com/paritytech/substrate", branch = "polkadot-v0.9.17" }
 sc-cli = { git = "https://github.com/paritytech/substrate", branch = "polkadot-v0.9.17" }
@@ -48,22 +48,22 @@
 sc-consensus = { git = "https://github.com/paritytech/substrate", branch = "polkadot-v0.9.17" }
 sc-consensus-slots = { git = "https://github.com/paritytech/substrate", branch = "polkadot-v0.9.17" }
 sc-executor = { git = "https://github.com/paritytech/substrate", branch = "polkadot-v0.9.17" }
+sc-keystore = { git = "https://github.com/paritytech/substrate", branch = "polkadot-v0.9.17" }
 sc-network = { git = "https://github.com/paritytech/substrate", branch = "polkadot-v0.9.17" }
-sc-keystore = { git = "https://github.com/paritytech/substrate", branch = "polkadot-v0.9.17" }
 sc-rpc = { git = "https://github.com/paritytech/substrate", branch = "polkadot-v0.9.17" }
 sc-rpc-api = { git = "https://github.com/paritytech/substrate", branch = "polkadot-v0.9.17" }
-sc-service = { git = "https://github.com/paritytech/substrate", branch = "polkadot-v0.9.17", features = ["wasmtime"] }
+sc-service = { git = "https://github.com/paritytech/substrate", branch = "polkadot-v0.9.17", features = [
+  "wasmtime",
+] }
 sc-telemetry = { git = "https://github.com/paritytech/substrate", branch = "polkadot-v0.9.17" }
+sc-tracing = { git = "https://github.com/paritytech/substrate", branch = "polkadot-v0.9.17" }
 sc-transaction-pool = { git = "https://github.com/paritytech/substrate", branch = "polkadot-v0.9.17" }
-sc-tracing = { git = "https://github.com/paritytech/substrate", branch = "polkadot-v0.9.17" }
-grandpa = { package = "sc-finality-grandpa", git = "https://github.com/paritytech/substrate", branch = "polkadot-v0.9.17" }
 
 ## Substrate Primitive Dependencies
+sc-transaction-pool-api = { git = "https://github.com/paritytech/substrate", branch = "polkadot-v0.9.17" }
 sp-api = { git = "https://github.com/paritytech/substrate", branch = "polkadot-v0.9.17" }
 sp-block-builder = { git = "https://github.com/paritytech/substrate", branch = "polkadot-v0.9.17" }
-sp-state-machine = { git = "https://github.com/paritytech/substrate", branch = "polkadot-v0.9.17" }
 sp-blockchain = { git = "https://github.com/paritytech/substrate", branch = "polkadot-v0.9.17" }
-sp-storage = { git = "https://github.com/paritytech/substrate", branch = "polkadot-v0.9.17" }
 sp-consensus = { git = "https://github.com/paritytech/substrate", branch = "polkadot-v0.9.17" }
 sp-consensus-aura = { git = "https://github.com/paritytech/substrate", branch = "polkadot-v0.9.17" }
 sp-core = { git = "https://github.com/paritytech/substrate", branch = "polkadot-v0.9.17" }
@@ -72,16 +72,17 @@
 sp-offchain = { git = "https://github.com/paritytech/substrate", branch = "polkadot-v0.9.17" }
 sp-runtime = { git = "https://github.com/paritytech/substrate", branch = "polkadot-v0.9.17" }
 sp-session = { git = "https://github.com/paritytech/substrate", branch = "polkadot-v0.9.17" }
+sp-state-machine = { git = "https://github.com/paritytech/substrate", branch = "polkadot-v0.9.17" }
+sp-storage = { git = "https://github.com/paritytech/substrate", branch = "polkadot-v0.9.17" }
 sp-timestamp = { git = "https://github.com/paritytech/substrate", branch = "polkadot-v0.9.17" }
+sp-transaction-pool = { git = "https://github.com/paritytech/substrate", branch = "polkadot-v0.9.17" }
 sp-trie = { git = "https://github.com/paritytech/substrate", branch = "polkadot-v0.9.17" }
-sp-transaction-pool = { git = "https://github.com/paritytech/substrate", branch = "polkadot-v0.9.17" }
-sc-transaction-pool-api = { git = "https://github.com/paritytech/substrate", branch = "polkadot-v0.9.17" }
 
 # Cumulus dependencies
+cumulus-client-cli = { git = "https://github.com/paritytech/cumulus", branch = "polkadot-v0.9.17" }
+cumulus-client-collator = { git = "https://github.com/paritytech/cumulus", branch = "polkadot-v0.9.17" }
 cumulus-client-consensus-aura = { git = "https://github.com/paritytech/cumulus", branch = "polkadot-v0.9.17" }
 cumulus-client-consensus-common = { git = "https://github.com/paritytech/cumulus", branch = "polkadot-v0.9.17" }
-cumulus-client-collator = { git = "https://github.com/paritytech/cumulus", branch = "polkadot-v0.9.17" }
-cumulus-client-cli = { git = "https://github.com/paritytech/cumulus", branch = "polkadot-v0.9.17" }
 cumulus-client-network = { git = "https://github.com/paritytech/cumulus", branch = "polkadot-v0.9.17" }
 cumulus-client-service = { git = "https://github.com/paritytech/cumulus", branch = "polkadot-v0.9.17" }
 cumulus-primitives-core = { git = "https://github.com/paritytech/cumulus", branch = "polkadot-v0.9.17" }
@@ -90,69 +91,12 @@
 cumulus-relay-chain-local = { git = "https://github.com/paritytech/cumulus", branch = "polkadot-v0.9.17" }
 
 # Polkadot dependencies
-polkadot-cli = { git = "https://github.com/paritytech/polkadot", branch = "release-v0.9.17", features = ["rococo-native"] }
+polkadot-cli = { git = "https://github.com/paritytech/polkadot", branch = "release-v0.9.17", features = [
+  "rococo-native",
+] }
 polkadot-parachain = { git = "https://github.com/paritytech/polkadot", branch = "release-v0.9.17" }
 polkadot-primitives = { git = "https://github.com/paritytech/polkadot", branch = "release-v0.9.17" }
 polkadot-service = { git = "https://github.com/paritytech/polkadot", branch = "release-v0.9.17" }
-=======
-grandpa = { package = "sc-finality-grandpa", git = "https://github.com/paritytech/substrate", branch = "polkadot-v0.9.16" }
-sc-basic-authorship = { git = "https://github.com/paritytech/substrate", branch = "polkadot-v0.9.16" }
-sc-chain-spec = { git = "https://github.com/paritytech/substrate", branch = "polkadot-v0.9.16" }
-sc-cli = { git = "https://github.com/paritytech/substrate", branch = "polkadot-v0.9.16" }
-sc-client-api = { git = "https://github.com/paritytech/substrate", branch = "polkadot-v0.9.16" }
-sc-consensus = { git = "https://github.com/paritytech/substrate", branch = "polkadot-v0.9.16" }
-sc-consensus-slots = { git = "https://github.com/paritytech/substrate", branch = "polkadot-v0.9.16" }
-sc-executor = { git = "https://github.com/paritytech/substrate", branch = "polkadot-v0.9.16" }
-sc-keystore = { git = "https://github.com/paritytech/substrate", branch = "polkadot-v0.9.16" }
-sc-network = { git = "https://github.com/paritytech/substrate", branch = "polkadot-v0.9.16" }
-sc-rpc = { git = "https://github.com/paritytech/substrate", branch = "polkadot-v0.9.16" }
-sc-rpc-api = { git = "https://github.com/paritytech/substrate", branch = "polkadot-v0.9.16" }
-sc-service = { git = "https://github.com/paritytech/substrate", branch = "polkadot-v0.9.16", features = [
-  "wasmtime",
-] }
-sc-telemetry = { git = "https://github.com/paritytech/substrate", branch = "polkadot-v0.9.16" }
-sc-tracing = { git = "https://github.com/paritytech/substrate", branch = "polkadot-v0.9.16" }
-sc-transaction-pool = { git = "https://github.com/paritytech/substrate", branch = "polkadot-v0.9.16" }
-
-## Substrate Primitive Dependencies
-sc-transaction-pool-api = { git = "https://github.com/paritytech/substrate", branch = "polkadot-v0.9.16" }
-sp-api = { git = "https://github.com/paritytech/substrate", branch = "polkadot-v0.9.16" }
-sp-block-builder = { git = "https://github.com/paritytech/substrate", branch = "polkadot-v0.9.16" }
-sp-blockchain = { git = "https://github.com/paritytech/substrate", branch = "polkadot-v0.9.16" }
-sp-consensus = { git = "https://github.com/paritytech/substrate", branch = "polkadot-v0.9.16" }
-sp-consensus-aura = { git = "https://github.com/paritytech/substrate", branch = "polkadot-v0.9.16" }
-sp-core = { git = "https://github.com/paritytech/substrate", branch = "polkadot-v0.9.16" }
-sp-inherents = { git = "https://github.com/paritytech/substrate", branch = "polkadot-v0.9.16" }
-sp-keystore = { git = "https://github.com/paritytech/substrate", branch = "polkadot-v0.9.16" }
-sp-offchain = { git = "https://github.com/paritytech/substrate", branch = "polkadot-v0.9.16" }
-sp-runtime = { git = "https://github.com/paritytech/substrate", branch = "polkadot-v0.9.16" }
-sp-session = { git = "https://github.com/paritytech/substrate", branch = "polkadot-v0.9.16" }
-sp-state-machine = { git = "https://github.com/paritytech/substrate", branch = "polkadot-v0.9.16" }
-sp-storage = { git = "https://github.com/paritytech/substrate", branch = "polkadot-v0.9.16" }
-sp-timestamp = { git = "https://github.com/paritytech/substrate", branch = "polkadot-v0.9.16" }
-sp-transaction-pool = { git = "https://github.com/paritytech/substrate", branch = "polkadot-v0.9.16" }
-sp-trie = { git = "https://github.com/paritytech/substrate", branch = "polkadot-v0.9.16" }
-
-# Cumulus dependencies
-cumulus-client-cli = { git = "https://github.com/paritytech/cumulus", branch = "polkadot-v0.9.16" }
-cumulus-client-collator = { git = "https://github.com/paritytech/cumulus", branch = "polkadot-v0.9.16" }
-cumulus-client-consensus-aura = { git = "https://github.com/paritytech/cumulus", branch = "polkadot-v0.9.16" }
-cumulus-client-consensus-common = { git = "https://github.com/paritytech/cumulus", branch = "polkadot-v0.9.16" }
-cumulus-client-network = { git = "https://github.com/paritytech/cumulus", branch = "polkadot-v0.9.16" }
-cumulus-client-service = { git = "https://github.com/paritytech/cumulus", branch = "polkadot-v0.9.16" }
-cumulus-primitives-core = { git = "https://github.com/paritytech/cumulus", branch = "polkadot-v0.9.16" }
-cumulus-primitives-parachain-inherent = { git = "https://github.com/paritytech/cumulus", branch = "polkadot-v0.9.16" }
-cumulus-relay-chain-interface = { git = "https://github.com/paritytech/cumulus", branch = "polkadot-v0.9.16" }
-cumulus-relay-chain-local = { git = "https://github.com/paritytech/cumulus", branch = "polkadot-v0.9.16" }
-
-# Polkadot dependencies
-polkadot-cli = { git = "https://github.com/paritytech/polkadot", branch = "release-v0.9.16", features = [
-  "rococo-native",
-] }
-polkadot-parachain = { git = "https://github.com/paritytech/polkadot", branch = "release-v0.9.16" }
-polkadot-primitives = { git = "https://github.com/paritytech/polkadot", branch = "release-v0.9.16" }
-polkadot-service = { git = "https://github.com/paritytech/polkadot", branch = "release-v0.9.16" }
->>>>>>> 3ddc73de
 
 [build-dependencies]
 substrate-build-script-utils = { git = "https://github.com/paritytech/substrate", branch = "polkadot-v0.9.17" }
