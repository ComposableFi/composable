[package]
authors = ["Composable Developers"]
build = "build.rs"
edition = "2018"
homepage = "https://composable.finance"
name = "composable-node"
version = '1.0.9'

[package.metadata.docs.rs]
targets = ["x86_64-unknown-linux-gnu"]

[dependencies]
codec = { package = "parity-scale-codec", version = "2.0.0" }
jsonrpc-core = "18"
log = "0.4.14"
serde = { version = "1.0.130", features = ["derive"] }
structopt = "0.3.8"

# jsonrpc-core = '18.0.0'
jsonrpc-core-client = "18.0.0"
jsonrpc-derive = "18.0.0"

# Local Dependencies
common = { path = "../runtime/common" }
composable-runtime = { path = "../runtime/composable", optional = true }
dali-runtime = { path = "../runtime/dali", optional = true }
picasso-runtime = { path = "../runtime/picasso" }
primitives = { path = "../runtime/primitives" }

pallet-assets = { path = "../frame/assets" }
<<<<<<< HEAD
pallet-lending = { path = "../frame/lending" }
=======
pallet-crowdloan-rewards = { path = "../frame/crowdloan-rewards" }
>>>>>>> dc2e871f

assets-rpc = { path = "../frame/assets/rpc" }
assets-runtime-api = { path = "../frame/assets/runtime-api" }
crowdloan-rewards-rpc = { path = "../frame/crowdloan-rewards/rpc" }
crowdloan-rewards-runtime-api = { path = "../frame/crowdloan-rewards/runtime-api" }
lending-runtime-api = { path = "../frame/lending/runtime-api"}
lending-rpc = { path = "../frame/lending/rpc" }
# FRAME Dependencies
frame-benchmarking = { git = "https://github.com/paritytech/substrate", branch = "polkadot-v0.9.16" }
frame-benchmarking-cli = { git = "https://github.com/paritytech/substrate", branch = "polkadot-v0.9.16" }
pallet-transaction-payment-rpc = { git = "https://github.com/paritytech/substrate", branch = "polkadot-v0.9.16" }
pallet-transaction-payment-rpc-runtime-api = { git = "https://github.com/paritytech/substrate", branch = "polkadot-v0.9.16" }
substrate-frame-rpc-system = { git = "https://github.com/paritytech/substrate", branch = "polkadot-v0.9.16" }
substrate-prometheus-endpoint = { git = "https://github.com/paritytech/substrate", branch = "polkadot-v0.9.16" }

## Substrate Client Dependencies
grandpa = { package = "sc-finality-grandpa", git = "https://github.com/paritytech/substrate", branch = "polkadot-v0.9.16" }
sc-basic-authorship = { git = "https://github.com/paritytech/substrate", branch = "polkadot-v0.9.16" }
sc-chain-spec = { git = "https://github.com/paritytech/substrate", branch = "polkadot-v0.9.16" }
sc-cli = { git = "https://github.com/paritytech/substrate", branch = "polkadot-v0.9.16" }
sc-client-api = { git = "https://github.com/paritytech/substrate", branch = "polkadot-v0.9.16" }
sc-consensus = { git = "https://github.com/paritytech/substrate", branch = "polkadot-v0.9.16" }
sc-consensus-slots = { git = "https://github.com/paritytech/substrate", branch = "polkadot-v0.9.16" }
sc-executor = { git = "https://github.com/paritytech/substrate", branch = "polkadot-v0.9.16" }
sc-keystore = { git = "https://github.com/paritytech/substrate", branch = "polkadot-v0.9.16" }
sc-network = { git = "https://github.com/paritytech/substrate", branch = "polkadot-v0.9.16" }
sc-rpc = { git = "https://github.com/paritytech/substrate", branch = "polkadot-v0.9.16" }
sc-rpc-api = { git = "https://github.com/paritytech/substrate", branch = "polkadot-v0.9.16" }
sc-service = { git = "https://github.com/paritytech/substrate", branch = "polkadot-v0.9.16", features = [
  "wasmtime",
] }
sc-telemetry = { git = "https://github.com/paritytech/substrate", branch = "polkadot-v0.9.16" }
sc-tracing = { git = "https://github.com/paritytech/substrate", branch = "polkadot-v0.9.16" }
sc-transaction-pool = { git = "https://github.com/paritytech/substrate", branch = "polkadot-v0.9.16" }

## Substrate Primitive Dependencies
sc-transaction-pool-api = { git = "https://github.com/paritytech/substrate", branch = "polkadot-v0.9.16" }
sp-api = { git = "https://github.com/paritytech/substrate", branch = "polkadot-v0.9.16" }
sp-block-builder = { git = "https://github.com/paritytech/substrate", branch = "polkadot-v0.9.16" }
sp-blockchain = { git = "https://github.com/paritytech/substrate", branch = "polkadot-v0.9.16" }
sp-consensus = { git = "https://github.com/paritytech/substrate", branch = "polkadot-v0.9.16" }
sp-consensus-aura = { git = "https://github.com/paritytech/substrate", branch = "polkadot-v0.9.16" }
sp-core = { git = "https://github.com/paritytech/substrate", branch = "polkadot-v0.9.16" }
sp-inherents = { git = "https://github.com/paritytech/substrate", branch = "polkadot-v0.9.16" }
sp-keystore = { git = "https://github.com/paritytech/substrate", branch = "polkadot-v0.9.16" }
sp-offchain = { git = "https://github.com/paritytech/substrate", branch = "polkadot-v0.9.16" }
sp-runtime = { git = "https://github.com/paritytech/substrate", branch = "polkadot-v0.9.16" }
sp-session = { git = "https://github.com/paritytech/substrate", branch = "polkadot-v0.9.16" }
sp-state-machine = { git = "https://github.com/paritytech/substrate", branch = "polkadot-v0.9.16" }
sp-storage = { git = "https://github.com/paritytech/substrate", branch = "polkadot-v0.9.16" }
sp-timestamp = { git = "https://github.com/paritytech/substrate", branch = "polkadot-v0.9.16" }
sp-transaction-pool = { git = "https://github.com/paritytech/substrate", branch = "polkadot-v0.9.16" }
sp-trie = { git = "https://github.com/paritytech/substrate", branch = "polkadot-v0.9.16" }

# Cumulus dependencies
cumulus-client-cli = { git = "https://github.com/paritytech/cumulus", branch = "polkadot-v0.9.16" }
cumulus-client-collator = { git = "https://github.com/paritytech/cumulus", branch = "polkadot-v0.9.16" }
cumulus-client-consensus-aura = { git = "https://github.com/paritytech/cumulus", branch = "polkadot-v0.9.16" }
cumulus-client-consensus-common = { git = "https://github.com/paritytech/cumulus", branch = "polkadot-v0.9.16" }
cumulus-client-network = { git = "https://github.com/paritytech/cumulus", branch = "polkadot-v0.9.16" }
cumulus-client-service = { git = "https://github.com/paritytech/cumulus", branch = "polkadot-v0.9.16" }
cumulus-primitives-core = { git = "https://github.com/paritytech/cumulus", branch = "polkadot-v0.9.16" }
cumulus-primitives-parachain-inherent = { git = "https://github.com/paritytech/cumulus", branch = "polkadot-v0.9.16" }
cumulus-relay-chain-interface = { git = "https://github.com/paritytech/cumulus", branch = "polkadot-v0.9.16" }
cumulus-relay-chain-local = { git = "https://github.com/paritytech/cumulus", branch = "polkadot-v0.9.16" }

# Polkadot dependencies
polkadot-cli = { git = "https://github.com/paritytech/polkadot", branch = "release-v0.9.16", features = [
  "rococo-native",
] }
polkadot-parachain = { git = "https://github.com/paritytech/polkadot", branch = "release-v0.9.16" }
polkadot-primitives = { git = "https://github.com/paritytech/polkadot", branch = "release-v0.9.16" }
polkadot-service = { git = "https://github.com/paritytech/polkadot", branch = "release-v0.9.16" }

[build-dependencies]
substrate-build-script-utils = { git = "https://github.com/paritytech/substrate", branch = "polkadot-v0.9.16" }

[dev-dependencies]
hex = "0.4.3"

[features]
composable = ["composable-runtime"]
dali = ["dali-runtime"]
default = []
ocw = []
runtime-benchmarks = [
  "polkadot-service/runtime-benchmarks",
  "picasso-runtime/runtime-benchmarks",
  "composable-runtime/runtime-benchmarks",
  "dali-runtime/runtime-benchmarks",
]
std = ["picasso-runtime/std", "composable-runtime/std", "dali-runtime/std"]


[package.metadata.cargo-udeps.ignore]
normal = ["pallet-bonded-finance"]<|MERGE_RESOLUTION|>--- conflicted
+++ resolved
@@ -28,11 +28,8 @@
 primitives = { path = "../runtime/primitives" }
 
 pallet-assets = { path = "../frame/assets" }
-<<<<<<< HEAD
 pallet-lending = { path = "../frame/lending" }
-=======
 pallet-crowdloan-rewards = { path = "../frame/crowdloan-rewards" }
->>>>>>> dc2e871f
 
 assets-rpc = { path = "../frame/assets/rpc" }
 assets-runtime-api = { path = "../frame/assets/runtime-api" }
