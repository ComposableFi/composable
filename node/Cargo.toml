--- conflicted
+++ resolved
@@ -33,24 +33,6 @@
 substrate-prometheus-endpoint = { git = "https://github.com/paritytech/substrate", branch = "polkadot-v0.9.13" }
 
 ## Substrate Client Dependencies
-<<<<<<< HEAD
-sc-basic-authorship = { git = "https://github.com/paritytech/substrate", branch = "polkadot-v0.9.12" }
-sc-chain-spec = { git = "https://github.com/paritytech/substrate", branch = "polkadot-v0.9.12" }
-sc-cli = { git = "https://github.com/paritytech/substrate", branch = "polkadot-v0.9.12" }
-sc-client-api = { git = "https://github.com/paritytech/substrate", branch = "polkadot-v0.9.12" }
-sc-consensus = { git = "https://github.com/paritytech/substrate", branch = "polkadot-v0.9.12" }
-sc-consensus-slots = { git = "https://github.com/paritytech/substrate", branch = "polkadot-v0.9.12" }
-sc-executor = { git = "https://github.com/paritytech/substrate", branch = "polkadot-v0.9.12" }
-sc-network = { git = "https://github.com/paritytech/substrate", branch = "polkadot-v0.9.12" }
-sc-keystore = { git = "https://github.com/paritytech/substrate", branch = "polkadot-v0.9.12" }
-sc-rpc = { git = "https://github.com/paritytech/substrate", branch = "polkadot-v0.9.12" }
-sc-rpc-api = { git = "https://github.com/paritytech/substrate", branch = "polkadot-v0.9.12" }
-sc-service = { git = "https://github.com/paritytech/substrate", branch = "polkadot-v0.9.12", features = ["wasmtime"] }
-sc-telemetry = { git = "https://github.com/paritytech/substrate", branch = "polkadot-v0.9.12" }
-sc-transaction-pool = { git = "https://github.com/paritytech/substrate", branch = "polkadot-v0.9.12" }
-sc-tracing = { git = "https://github.com/paritytech/substrate", branch = "polkadot-v0.9.12" }
-grandpa = { package = "sc-finality-grandpa", git = "https://github.com/paritytech/substrate", branch = "polkadot-v0.9.12" }
-=======
 sc-basic-authorship = { git = "https://github.com/paritytech/substrate", branch = "polkadot-v0.9.13" }
 sc-chain-spec = { git = "https://github.com/paritytech/substrate", branch = "polkadot-v0.9.13" }
 sc-cli = { git = "https://github.com/paritytech/substrate", branch = "polkadot-v0.9.13" }
@@ -67,7 +49,6 @@
 sc-transaction-pool = { git = "https://github.com/paritytech/substrate", branch = "polkadot-v0.9.13" }
 sc-tracing = { git = "https://github.com/paritytech/substrate", branch = "polkadot-v0.9.13" }
 grandpa = { package = "sc-finality-grandpa", git = "https://github.com/paritytech/substrate", branch = "polkadot-v0.9.13" }
->>>>>>> df075210
 
 ## Substrate Primitive Dependencies
 sp-api = { git = "https://github.com/paritytech/substrate", branch = "polkadot-v0.9.13" }
