--- conflicted
+++ resolved
@@ -27,14 +27,13 @@
 		locales: ['en'],
 	},
 
-<<<<<<< HEAD
 	presets: [
 		[
 			'classic',
 			/** @type {import('@docusaurus/preset-classic').Options} */
 			({
 				docs: {
-					breadcrumbs: false,
+					breadcrumbs: true,
 					sidebarPath: require.resolve('./sidebars.js'),
 					routeBasePath: '/',
 					// Please change this to your repo.
@@ -120,111 +119,12 @@
 				copyright: `Copyright © ${new Date().getFullYear()} Composable Finance, Ltd.`,
 			},
 			prism: {
+        additionalLanguages: ['rust', 'haskell', 'nix'],
 				theme: lightCodeTheme,
 				darkTheme: darkCodeTheme,
 			},
 		}),
 	plugins: ['docusaurus-plugin-sass', 'my-loaders'],
-=======
-  presets: [
-    [
-      'classic',
-      /** @type {import('@docusaurus/preset-classic').Options} */
-      ({
-        docs: {
-          breadcrumbs: true,
-          sidebarPath: require.resolve('./sidebars.js'),
-          routeBasePath: '/',
-          // Please change this to your repo.
-          // Remove this to remove the "edit this page" links.
-          editUrl:
-            'https://github.com/ComposableFi/composable/tree/main/docs/',
-        },
-        blog: false,
-        theme: {
-          customCss: require.resolve('./src/css/custom.css'),
-        },
-      }),
-    ],
-  ],
-
-  themeConfig:
-    /** @type {import('@docusaurus/preset-classic').ThemeConfig} */
-    ({
-      navbar: {
-        title: 'Composable Finance',
-        logo: {
-          alt: 'Composable Finance Logo',
-          src: 'img/logo.svg',
-        },
-        items: [
-          {
-            href: 'https://github.com/ComposableFi/composable',
-            label: 'GitHub',
-            position: 'right',
-          },
-          {
-            href: 'https://composablefi.medium.com/',
-            label: 'Medium',
-            position: 'right',
-          },
-        ],
-      },
-      footer: {
-        style: 'dark',
-        links: [
-          {
-            title: 'Community',
-            items: [
-              {
-                label: 'Composable Twitter',
-                href: 'https://twitter.com/composablefin',
-              },
-              {
-                label: 'Picasso Twitter',
-                href: 'https://twitter.com/Picasso_Network',
-              },
-              {
-                label: 'Telegram',
-                href: 'https://t.me/composablefinance',
-              },
-              {
-                label: 'Discord',
-                href: 'https://discord.gg/composable',
-              },
-              {
-                label: 'LinkedIn',
-                href: 'https://www.linkedin.com/company/composable-finance/',
-              },
-            ],
-          },
-          {
-            title: 'More',
-            items: [
-              {
-                label: 'GitHub',
-                href: 'https://github.com/ComposableFi/composable',
-              },
-              {
-                label: 'Composable Medium',
-                href: 'https://composablefi.medium.com',
-              },
-              {
-                label: 'Picasso Medium',
-                href: 'https://medium.com/@picasso_network',
-              },
-            ],
-          },
-        ],
-        copyright: `Copyright © ${new Date().getFullYear()} Composable Finance, Ltd.`,
-      },
-      prism: {
-        additionalLanguages: ['rust', 'haskell', 'nix'],
-        theme: lightCodeTheme,
-        darkTheme: darkCodeTheme,
-      },
-    }),
->>>>>>> 9a550c5a
 };
 
 module.exports = config;