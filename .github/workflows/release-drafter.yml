--- conflicted
+++ resolved
@@ -3,11 +3,7 @@
   push:
     branches:
       - main
-<<<<<<< HEAD
-      - release-*  
-=======
       - releases
->>>>>>> 0381d773
 jobs:
   update_release_draft:
     runs-on: ubuntu-latest
