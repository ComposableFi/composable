name: Release Drafter
on:
  push:
    branches:
      - releases
jobs:
  update_release_draft:
    runs-on: ubuntu-latest
    steps:
      - name: Bump version and push tag
        uses: anothrNick/github-tag-action@1.36.0
        env:
          GITHUB_TOKEN: ${{ secrets.COMPOSABLE_GITHUB_TOKEN }}
          WITH_V: true

      - uses: release-drafter/release-drafter@v5
        env:
          GITHUB_TOKEN: ${{ secrets.COMPOSABLE_GITHUB_TOKEN }}

<<<<<<< HEAD
      - name: Bump version and push tag
        uses: anothrNick/github-tag-action@1.36.0
        env:
          GITHUB_TOKEN: ${{ secrets.GITHUB_TOKEN }}
          WITH_V: true
=======
    
>>>>>>> 0c7fe994
<|MERGE_RESOLUTION|>--- conflicted
+++ resolved
@@ -7,22 +7,10 @@
   update_release_draft:
     runs-on: ubuntu-latest
     steps:
-      - name: Bump version and push tag
-        uses: anothrNick/github-tag-action@1.36.0
-        env:
-          GITHUB_TOKEN: ${{ secrets.COMPOSABLE_GITHUB_TOKEN }}
-          WITH_V: true
-
+      - uses: actions/checkout@v2
+        with: 
+          fetch-depth: 0
+          
       - uses: release-drafter/release-drafter@v5
         env:
-          GITHUB_TOKEN: ${{ secrets.COMPOSABLE_GITHUB_TOKEN }}
-
-<<<<<<< HEAD
-      - name: Bump version and push tag
-        uses: anothrNick/github-tag-action@1.36.0
-        env:
-          GITHUB_TOKEN: ${{ secrets.GITHUB_TOKEN }}
-          WITH_V: true
-=======
-    
->>>>>>> 0c7fe994
+          GITHUB_TOKEN: ${{ secrets.COMPOSABLE_GITHUB_TOKEN }}