--- conflicted
+++ resolved
@@ -3,12 +3,8 @@
   push:
     branches:
       - main
-<<<<<<< HEAD
     pull_request:
       types: [opened, reopened, synchronize]
-=======
->>>>>>> 69e84e1f
-
 jobs:
   update_release_draft:
     runs-on: ubuntu-latest
