name: "Community Release"

on:
  push: 
    tags: 
      - '*'

jobs:
  build-and-publish:
    runs-on: 
        - self-hosted
        - linux
        - x64
        - sre
    steps:
    - uses: actions/checkout@v2
      with: 
        fetch-depth: 0

    - name: Set env
      run: |
        echo "RELEASE_VERSION=$(git tag --sort=committerdate | grep -E '^v[0-9]' | tail -1)" >> $GITHUB_ENV

    - name: Build and Push Artifacts to gcloud
      run: |
<<<<<<< HEAD
          /home/runner/.cargo/bin/cargo build --release -p composable
          gsutil cp target/release/composable gs://composable-binaries/releases/${{ env.RELEASE_VERSION }}/ 
=======
        /home/runner/.cargo/bin/cargo build --release -p composable
        gsutil cp target/release/composable gs://composable-binaries/community-releases/${{ env.RELEASE_VERSION }}/ 
>>>>>>> 423cb960

    - name: Login to DockerHub
      uses: docker/login-action@v1 
      with:
        username: ${{ secrets.DOCKER_HUB_USERNAME }}
        password: ${{ secrets.DOCKER_HUB_ACCESS_TOKEN }}  

    - name: Build Docker image
      run: make containerize-release 
    - name:  Docker push
      run: make push-release<|MERGE_RESOLUTION|>--- conflicted
+++ resolved
@@ -23,13 +23,8 @@
 
     - name: Build and Push Artifacts to gcloud
       run: |
-<<<<<<< HEAD
-          /home/runner/.cargo/bin/cargo build --release -p composable
-          gsutil cp target/release/composable gs://composable-binaries/releases/${{ env.RELEASE_VERSION }}/ 
-=======
         /home/runner/.cargo/bin/cargo build --release -p composable
         gsutil cp target/release/composable gs://composable-binaries/community-releases/${{ env.RELEASE_VERSION }}/ 
->>>>>>> 423cb960
 
     - name: Login to DockerHub
       uses: docker/login-action@v1 
