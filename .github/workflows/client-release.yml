name: "Community Release (Dali Chacha)"

on:
  push: 
    tags: 
      - '*'
    branches:
<<<<<<< HEAD
      - feature/simnode-workflow
=======
      - feature/add-cache-build
>>>>>>> 5146c4c2

env:
  DOCKER_USER_OPTION: '$UID:$GID'
  SCCACHE_GCS_BUCKET: 'composable-build-artefacts'
  RUSTC_WRAPPER: "/home/runner/.cargo/bin/sccache"
  SCCACHE_GCS_RW_MODE: "READ_WRITE"

jobs:
  build-and-publish:
    runs-on: 
        - self-hosted
        - linux
        - x64
        - sre
    strategy: 
      fail-fast: true
    steps:
    - uses: actions/checkout@v2
      with: 
        fetch-depth: 0
  
    - name: Set env
      run: |
        echo "RELEASE_VERSION=$(git tag --sort=committerdate | grep -E '^v[0-9]' | tail -1 )" >> $GITHUB_ENV
        make version

<<<<<<< HEAD
    - name: Archive build targets
      run: |
        cargo build  --release --bins 
=======
    - uses: actions-rs/toolchain@v1
      with:
        toolchain: stable

    - name: 🔨 Build
      uses: actions-rs/cargo@v1
      with:
        command: build
        args: --release --bins

    - name: Archive build targets
      run: |
>>>>>>> 5146c4c2
        tar -czvf composable-${{ env.RELEASE_VERSION }}.tar.gz target/release/
        tar -czvf composable-${{ env.RELEASE_VERSION }}.tar.gz target/release/composable
        tar -czvf picasso_runtime.compact.wasm-${RELEASE_VERSION}.tar.gz target/release/wbuild/picasso-runtime/picasso_runtime.compact.wasm
        tar -czvf parachain-utils-${RELEASE_VERSION}.tar.gz target/release/parachain-utils
        gsutil cp *.tar.gz gs://composable-binaries/community-releases/${{ env.RELEASE_VERSION }}/ 

    - name: Login to DockerHub
      uses: docker/login-action@v1 
      with:
        username: ${{ secrets.DOCKER_HUB_USERNAME }}
        password: ${{ secrets.DOCKER_HUB_ACCESS_TOKEN }}  

    - name: Build Docker image
      run: make containerize-release 

    - name:  Docker push
      run: make push-release

  dali-chacha-client-release:
    needs: [build-and-publish]
    runs-on: 
      - self-hosted
      - linux
      - X64
      - ansible-runner

    steps:
    - uses: actions/checkout@v2
      with: 
        fetch-depth: 0

    - name: Set env
      run: |
        echo "RELEASE_VERSION=$(git tag --sort=committerdate | grep -E '^v[0-9]' | tail -1 )" >> $GITHUB_ENV

    - name: Run ansible playbook
      working-directory: "./.maintain/playbooks"
      run: |
        ansible-playbook -l _environment_testnet client-upgrade.yml -i gcp.yaml  --user runner -e 'ansible_python_interpreter=/usr/bin/python3'
<|MERGE_RESOLUTION|>--- conflicted
+++ resolved
@@ -5,11 +5,7 @@
     tags: 
       - '*'
     branches:
-<<<<<<< HEAD
       - feature/simnode-workflow
-=======
-      - feature/add-cache-build
->>>>>>> 5146c4c2
 
 env:
   DOCKER_USER_OPTION: '$UID:$GID'
@@ -36,24 +32,9 @@
         echo "RELEASE_VERSION=$(git tag --sort=committerdate | grep -E '^v[0-9]' | tail -1 )" >> $GITHUB_ENV
         make version
 
-<<<<<<< HEAD
     - name: Archive build targets
       run: |
         cargo build  --release --bins 
-=======
-    - uses: actions-rs/toolchain@v1
-      with:
-        toolchain: stable
-
-    - name: 🔨 Build
-      uses: actions-rs/cargo@v1
-      with:
-        command: build
-        args: --release --bins
-
-    - name: Archive build targets
-      run: |
->>>>>>> 5146c4c2
         tar -czvf composable-${{ env.RELEASE_VERSION }}.tar.gz target/release/
         tar -czvf composable-${{ env.RELEASE_VERSION }}.tar.gz target/release/composable
         tar -czvf picasso_runtime.compact.wasm-${RELEASE_VERSION}.tar.gz target/release/wbuild/picasso-runtime/picasso_runtime.compact.wasm
