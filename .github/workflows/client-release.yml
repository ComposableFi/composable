name: "Community Release (Dali Chacha)"

on:
  push: 
    tags: 
      - '*'
<<<<<<< HEAD
=======
    branches:
      - feature/add-cache-build

>>>>>>> 845a4d44
env:
  DOCKER_USER_OPTION: '$UID:$GID'
  SCCACHE_GCS_BUCKET: 'composable-build-artefacts'
  RUSTC_WRAPPER: "/home/runner/.cargo/bin/sccache"
  SCCACHE_GCS_RW_MODE: "READ_WRITE"

jobs:
  build-and-publish:
    runs-on: 
        - self-hosted
        - linux
        - x64
        - sre
    strategy: 
      fail-fast: true
    steps:
    - uses: actions/checkout@v2
      with: 
        fetch-depth: 0
  
    - name: Set env
      run: |
        echo "RELEASE_VERSION=$(git tag --sort=committerdate | grep -E '^v[0-9]' | tail -1 )" >> $GITHUB_ENV
        make version

    - uses: actions-rs/toolchain@v1
      with:
        toolchain: stable

    - name: 🔨 Build
      uses: actions-rs/cargo@v1
      with:
        command: build
        args: --release --bins

    - name: Archive build targets
      run: |
        tar -czvf composable-${{ env.RELEASE_VERSION }}.tar.gz target/release/
        tar -czvf composable-${{ env.RELEASE_VERSION }}.tar.gz target/release/composable
        tar -czvf picasso_runtime.compact.wasm-${RELEASE_VERSION}.tar.gz target/release/wbuild/picasso-runtime/picasso_runtime.compact.wasm
        tar -czvf parachain-utils-${RELEASE_VERSION}.tar.gz target/release/parachain-utils
        gsutil cp *.tar.gz gs://composable-binaries/community-releases/${{ env.RELEASE_VERSION }}/ 

    - name: Login to DockerHub
      uses: docker/login-action@v1 
      with:
        username: ${{ secrets.DOCKER_HUB_USERNAME }}
        password: ${{ secrets.DOCKER_HUB_ACCESS_TOKEN }}  

    - name: Build Docker image
      run: make containerize-release 

    - name:  Docker push
      run: make push-release

  dali-chacha-client-release:
    needs: [build-and-publish]
    runs-on: 
      - self-hosted
      - linux
      - X64
      - ansible-runner

    steps:
    - uses: actions/checkout@v2
      with: 
        fetch-depth: 0

    - name: Set env
      run: |
        echo "RELEASE_VERSION=$(git tag --sort=committerdate | grep -E '^v[0-9]' | tail -1 )" >> $GITHUB_ENV

    - name: Run ansible playbook
      working-directory: "./.maintain/playbooks"
      run: |
        ansible-playbook -l _environment_testnet client-upgrade.yml -i gcp.yaml  --user runner -e 'ansible_python_interpreter=/usr/bin/python3'
<|MERGE_RESOLUTION|>--- conflicted
+++ resolved
@@ -4,12 +4,6 @@
   push: 
     tags: 
       - '*'
-<<<<<<< HEAD
-=======
-    branches:
-      - feature/add-cache-build
-
->>>>>>> 845a4d44
 env:
   DOCKER_USER_OPTION: '$UID:$GID'
   SCCACHE_GCS_BUCKET: 'composable-build-artefacts'
