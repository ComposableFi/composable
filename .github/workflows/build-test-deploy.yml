name: "Build, Test, Deploy"
on:
  push:
    branches:
      - releases
      - main
      # bors related branches. Please do not remove.
      - staging
      - trying          
  pull_request:
    branches:
      - main
      - develop
      - releases

env:
  # NOTE: keep in sync with docs
  NIX_NIXPKGS_CHANNEL: https://nixos.org/channels/nixpkgs-22.05-darwin
  NIX_CONTAINER_IMAGE: niteo/nixpkgs-nixos-22.05:316b762afdb9e142a803f29c49a88b4a47db80ee
  NIX_INSTALL_SCRIPT: https://releases.nixos.org/nix/nix-2.10.3/install
  
  NIX_CACHIX: composable-community
  DOCKER_REGISTRY_NAME: composablefi
  # weird, next is implicit dependency of docker action
  DOCKER_USER_OPTION: '$UID:$GID'

jobs:
  common-deps:
    name: "Common dependencies"
    concurrency:
      group: commondeps-${{ github.ref }}
      cancel-in-progress: true
    runs-on:
      - self-hosted
      - linux
      - x64
      - sre
    container:
      image: niteo/nixpkgs-nixos-22.05:316b762afdb9e142a803f29c49a88b4a47db80ee
    steps:
      # TODO: do composable-nix-os which has experimental-features, proper channel, and cachix installed with composable cache
      - uses: actions/checkout@v3
      - run: |
          echo "experimental-features = nix-command flakes" > /etc/nix/nix.conf
          echo "sandbox = relaxed" >> /etc/nix/nix.conf
          echo "narinfo-cache-negative-ttl = 0" >> /etc/nix/nix.conf
      - uses: cachix/cachix-action@f5f67badd061acb62b5c6e25e763572ca8317004
        with:
          skipPush: true
          installCommand: |
            nix-channel --add ${{env.NIX_NIXPKGS_CHANNEL }} nixpkgs
            nix-channel --update
            nix-env -iA nixpkgs.cachix
          name: ${{  env.NIX_CACHIX }}
          authToken: "${{ secrets.CACHIX_AUTH_TOKEN }}"
      - run: |
          cachix watch-exec --jobs 16 --compression-level 0 composable-community nix -- build .#common-deps --no-update-lock-file --show-trace -L

  check-nix:
    name: "Check nix"
    continue-on-error: true
    needs: common-deps
    runs-on:
      - self-hosted
      - linux
      - x64
      - sre
    concurrency:
      group: checknix-${{ github.ref }}
      cancel-in-progress: true
    container:
      image: niteo/nixpkgs-nixos-22.05:316b762afdb9e142a803f29c49a88b4a47db80ee
    steps:
      - uses: actions/checkout@v3
      - run: |
          echo "experimental-features = nix-command flakes" > /etc/nix/nix.conf
          echo "sandbox = relaxed" >> /etc/nix/nix.conf
          echo "narinfo-cache-negative-ttl = 0" >> /etc/nix/nix.conf
      - uses: cachix/cachix-action@f5f67badd061acb62b5c6e25e763572ca8317004
        with:
          skipPush: true
          installCommand: |
            nix-channel --add ${{env.NIX_NIXPKGS_CHANNEL }} nixpkgs
            nix-channel --update
            nix-env -iA nixpkgs.cachix
          authToken: "${{ secrets.CACHIX_AUTH_TOKEN }}"
          name: composable-community
      - run: |          
          nix flake show --allow-import-from-derivation  --show-trace --fallback -L        

  cargo-fmt-check:
    name: "Cargo fmt check"
    runs-on:
      - self-hosted
      - linux
      - x64
      - sre
    concurrency:
      group: ${{ github.workflow }}-cargo-fmt-check-${{ github.ref }}
      cancel-in-progress: true
    container:
      image: niteo/nixpkgs-nixos-22.05:316b762afdb9e142a803f29c49a88b4a47db80ee
    steps:
      - uses: actions/checkout@v3
      - run: |
          echo "experimental-features = nix-command flakes" > /etc/nix/nix.conf
          echo "sandbox = relaxed" >> /etc/nix/nix.conf
          echo "narinfo-cache-negative-ttl = 0" >> /etc/nix/nix.conf
      - uses: cachix/cachix-action@f5f67badd061acb62b5c6e25e763572ca8317004
        with:
          skipPush: true
          installCommand: |
            nix-channel --add ${{env.NIX_NIXPKGS_CHANNEL }} nixpkgs
            nix-channel --update
            nix-env -iA nixpkgs.cachix
          authToken: "${{ secrets.CACHIX_AUTH_TOKEN }}"
          name: composable-community
      - run: |
          cachix watch-exec --jobs 16 --compression-level 0 composable-community nix -- build .#cargo-fmt-check --no-update-lock-file --show-trace -L

  taplo-cli-check:
    name: "Taplo cli check"
    runs-on:
      - self-hosted
      - linux
      - x64
      - sre
    concurrency:
      group: ${{ github.workflow }}-taplo-cli-check-${{ github.ref }}
      cancel-in-progress: true
    container:
      image: niteo/nixpkgs-nixos-22.05:316b762afdb9e142a803f29c49a88b4a47db80ee
    steps:
      - uses: actions/checkout@v3
      - run: |
          echo "experimental-features = nix-command flakes" > /etc/nix/nix.conf
          echo "sandbox = relaxed" >> /etc/nix/nix.conf
          echo "narinfo-cache-negative-ttl = 0" >> /etc/nix/nix.conf
      - uses: cachix/cachix-action@f5f67badd061acb62b5c6e25e763572ca8317004
        with:
          skipPush: true
          installCommand: |
            nix-channel --add ${{env.NIX_NIXPKGS_CHANNEL }} nixpkgs
            nix-channel --update
            nix-env -iA nixpkgs.cachix
          authToken: "${{ secrets.CACHIX_AUTH_TOKEN }}"
          name: composable-community
      - run: |
          cachix watch-exec --jobs 16 --compression-level 0 composable-community nix -- build .#taplo-cli-check --no-update-lock-file --show-trace -L

  prettier-check:
    name: "Prettier check"
    runs-on:
      - self-hosted
      - linux
      - x64
      - sre
    concurrency:
      group: ${{ github.workflow }}-prettier-check-${{ github.ref }}
      cancel-in-progress: true
    container:
      image: niteo/nixpkgs-nixos-22.05:316b762afdb9e142a803f29c49a88b4a47db80ee
    steps:
      - uses: actions/checkout@v3
      - run: |
          echo "experimental-features = nix-command flakes" > /etc/nix/nix.conf
          echo "sandbox = relaxed" >> /etc/nix/nix.conf
          echo "narinfo-cache-negative-ttl = 0" >> /etc/nix/nix.conf
      - uses: cachix/cachix-action@f5f67badd061acb62b5c6e25e763572ca8317004
        with:
          skipPush: true
          installCommand: |
            nix-channel --add ${{env.NIX_NIXPKGS_CHANNEL }} nixpkgs
            nix-channel --update
            nix-env -iA nixpkgs.cachix
          authToken: "${{ secrets.CACHIX_AUTH_TOKEN }}"
          name: composable-community
      - run: |
          cachix watch-exec --jobs 16 --compression-level 0 composable-community nix -- build .#prettier-check --no-update-lock-file --show-trace -L

  nixfmt-check:
    name: "Nixfmt check"
    runs-on:
      - self-hosted
      - linux
      - x64
      - sre
    concurrency:
      group: ${{ github.workflow }}-nixfmt-check-${{ github.ref }}
      cancel-in-progress: true
    container:
      image: niteo/nixpkgs-nixos-22.05:316b762afdb9e142a803f29c49a88b4a47db80ee
    steps:
      - uses: actions/checkout@v3
      - run: |
          echo "experimental-features = nix-command flakes" > /etc/nix/nix.conf
          echo "sandbox = relaxed" >> /etc/nix/nix.conf
          echo "narinfo-cache-negative-ttl = 0" >> /etc/nix/nix.conf
      - uses: cachix/cachix-action@f5f67badd061acb62b5c6e25e763572ca8317004
        with:
          skipPush: true
          installCommand: |
            nix-channel --add ${{env.NIX_NIXPKGS_CHANNEL }} nixpkgs
            nix-channel --update
            nix-env -iA nixpkgs.cachix
          authToken: "${{ secrets.CACHIX_AUTH_TOKEN }}"
          name: composable-community
      - run: |
          cachix watch-exec --jobs 16 --compression-level 0 composable-community nix -- build .#nixfmt-check --no-update-lock-file --show-trace -L

  cargo-clippy-check:
    name: "Cargo clippy check"
    needs: common-deps
    runs-on:
      - self-hosted
      - linux
      - x64
      - sre
    concurrency:
      group: ${{ github.workflow }}-cargo-clippy-check-${{ github.ref }}
      cancel-in-progress: true
    container:
      image: niteo/nixpkgs-nixos-22.05:316b762afdb9e142a803f29c49a88b4a47db80ee
    steps:
      - uses: actions/checkout@v3
      - run: |
          echo "experimental-features = nix-command flakes" > /etc/nix/nix.conf
          echo "sandbox = relaxed" >> /etc/nix/nix.conf
          echo "narinfo-cache-negative-ttl = 0" >> /etc/nix/nix.conf
      - uses: cachix/cachix-action@f5f67badd061acb62b5c6e25e763572ca8317004
        with:
          skipPush: true
          installCommand: |
            nix-channel --add ${{env.NIX_NIXPKGS_CHANNEL }} nixpkgs
            nix-channel --update
            nix-env -iA nixpkgs.cachix
          authToken: "${{ secrets.CACHIX_AUTH_TOKEN }}"
          name: composable-community
      - run: |
          cachix watch-exec --jobs 16 --compression-level 0 composable-community nix -- build .#cargo-clippy-check --no-update-lock-file --show-trace -L

  cargo-deny-check:
    name: "Cargo deny check"
    needs: common-deps
    runs-on:
      - self-hosted
      - linux
      - x64
      - sre
    concurrency:
      group: ${{ github.workflow }}-cargo-deny-check-${{ github.ref }}
      cancel-in-progress: true
    container:
      image: niteo/nixpkgs-nixos-22.05:316b762afdb9e142a803f29c49a88b4a47db80ee
    steps:
      - uses: actions/checkout@v3
      - run: |
          echo "experimental-features = nix-command flakes" > /etc/nix/nix.conf
          echo "sandbox = relaxed" >> /etc/nix/nix.conf
          echo "narinfo-cache-negative-ttl = 0" >> /etc/nix/nix.conf
      - uses: cachix/cachix-action@f5f67badd061acb62b5c6e25e763572ca8317004
        with:
          skipPush: true
          installCommand: |
            nix-channel --add ${{env.NIX_NIXPKGS_CHANNEL }} nixpkgs
            nix-channel --update
            nix-env -iA nixpkgs.cachix
          authToken: "${{ secrets.CACHIX_AUTH_TOKEN }}"
          name: composable-community
      - run: |
          cachix watch-exec --jobs 16 --compression-level 0 composable-community nix -- build .#cargo-deny-check --no-update-lock-file --show-trace -L

  cargo-udeps-check:
    name: "Cargo udeps"
    needs: common-deps
    runs-on:
      - self-hosted
      - linux
      - x64
      - sre
    concurrency:
      group: ${{ github.workflow }}-cargo-udeps-check-${{ github.ref }}
      cancel-in-progress: true
    container:
      image: niteo/nixpkgs-nixos-22.05:316b762afdb9e142a803f29c49a88b4a47db80ee
    steps:
      - uses: actions/checkout@v3
      - run: |
          echo "experimental-features = nix-command flakes" > /etc/nix/nix.conf
          echo "sandbox = relaxed" >> /etc/nix/nix.conf
          echo "narinfo-cache-negative-ttl = 0" >> /etc/nix/nix.conf
      - uses: cachix/cachix-action@f5f67badd061acb62b5c6e25e763572ca8317004
        with:
          skipPush: true
          installCommand: |
            nix-channel --add ${{env.NIX_NIXPKGS_CHANNEL }} nixpkgs
            nix-channel --update
            nix-env -iA nixpkgs.cachix
          authToken: "${{ secrets.CACHIX_AUTH_TOKEN }}"
          name: composable-community
      - run: |
          cachix watch-exec --jobs 16 --compression-level 0 composable-community nix -- build .#cargo-udeps-check --no-update-lock-file --show-trace -L

  unit-tests:
    name: "Unit Tests"
    needs: common-deps
    runs-on:
      - self-hosted
      - linux
      - x64
      - sre
    concurrency:
      group: unittests-${{ github.ref }}
      cancel-in-progress: true
    container:
      image: niteo/nixpkgs-nixos-22.05:316b762afdb9e142a803f29c49a88b4a47db80ee
    steps:
      - uses: actions/checkout@v3
      - run: |
          echo "experimental-features = nix-command flakes" > /etc/nix/nix.conf
          echo "sandbox = relaxed" >> /etc/nix/nix.conf
          echo "narinfo-cache-negative-ttl = 0" >> /etc/nix/nix.conf
      - uses: cachix/cachix-action@f5f67badd061acb62b5c6e25e763572ca8317004
        with:
          skipPush: true
          installCommand: |
            nix-channel --add ${{env.NIX_NIXPKGS_CHANNEL }} nixpkgs
            nix-channel --update
            nix-env -iA nixpkgs.cachix
          authToken: "${{ secrets.CACHIX_AUTH_TOKEN }}"
          name: composable-community
      - run: |
          cachix watch-exec --jobs 16 --compression-level 0 composable-community nix -- build .#unit-tests --no-update-lock-file --show-trace -L              

  unit-tests-with-coverage:
    name: "Unit Tests with coverage"
    needs: common-deps
    runs-on:
      - self-hosted
      - linux
      - x64
      - sre
    concurrency:
      group: unittests-${{ github.ref }}
      cancel-in-progress: true
    container:
      image: niteo/nixpkgs-nixos-22.05:316b762afdb9e142a803f29c49a88b4a47db80ee
    steps:
      - uses: actions/checkout@v3
      - run: |
          echo "experimental-features = nix-command flakes" > /etc/nix/nix.conf
          echo "sandbox = relaxed" >> /etc/nix/nix.conf
          echo "narinfo-cache-negative-ttl = 0" >> /etc/nix/nix.conf
      - uses: cachix/cachix-action@f5f67badd061acb62b5c6e25e763572ca8317004
        with:
          skipPush: true
          installCommand: |
            nix-channel --add https://nixos.org/channels/nixpkgs-22.05-darwin nixpkgs
            nix-channel --update
            nix-env -iA nixpkgs.cachix
          authToken: "${{ secrets.CACHIX_AUTH_TOKEN }}"
          name: composable-community
      - run: |
          cachix watch-exec -j 16 -c 0 composable-community nix -- build .#unit-tests-with-coverage --no-update-lock-file --show-trace -L
      - name: Upload coverage to Codecov
        uses: codecov/codecov-action@v2
        with:
          token: ${{ secrets.CODECOV_TOKEN }}
          files: result/lcov/lcov.info
          fail_ci_if_error: false

  check-benchmarks:
    name: "Benchmark"
    needs: package-composable-bench-node
    runs-on:
      - self-hosted
      - linux
      - x64
      - sre
    concurrency:
      group: checkbenchmarks-${{ matrix.runtime }}-${{ github.ref }}
      cancel-in-progress: true
    strategy:
      matrix:
        runtime: [dali, picasso, composable]
    container:
      image: niteo/nixpkgs-nixos-22.05:316b762afdb9e142a803f29c49a88b4a47db80ee
    steps:
      - uses: actions/checkout@v3
      - run: |
          echo "experimental-features = nix-command flakes" > /etc/nix/nix.conf
          echo "sandbox = relaxed" >> /etc/nix/nix.conf
          echo "narinfo-cache-negative-ttl = 0" >> /etc/nix/nix.conf
      - uses: cachix/cachix-action@f5f67badd061acb62b5c6e25e763572ca8317004
        with:
          skipPush: true
          installCommand: |
            nix-channel --add ${{env.NIX_NIXPKGS_CHANNEL }} nixpkgs
            nix-channel --update
            nix-env -iA nixpkgs.cachix
          authToken: "${{ secrets.CACHIX_AUTH_TOKEN }}"
          name: composable-community
      - run: |
          cachix watch-exec --jobs 16 --compression-level 0 composable-community nix -- run .#benchmarks-once-${{ matrix.runtime }} --no-update-lock-file --show-trace -L       

  local-integration-tests:
    name: "Local integration tests"
    runs-on:
      - self-hosted
      - linux
      - x64
      - sre
    concurrency:
      group: local-integration-tests-${{ matrix.runtime }}-${{ github.ref }}
      cancel-in-progress: true
    strategy:
      matrix:
        runtime: [dali, picasso]
    container:
      image: niteo/nixpkgs-nixos-22.05:316b762afdb9e142a803f29c49a88b4a47db80ee
    steps:
      - uses: actions/checkout@v3
      - run: |
          echo "experimental-features = nix-command flakes" > /etc/nix/nix.conf
          echo "sandbox = relaxed" >> /etc/nix/nix.conf
          echo "narinfo-cache-negative-ttl = 0" >> /etc/nix/nix.conf
      - uses: cachix/cachix-action@f5f67badd061acb62b5c6e25e763572ca8317004
        with:
          skipPush: true
          installCommand: |
            nix-channel --add ${{env.NIX_NIXPKGS_CHANNEL }} nixpkgs
            nix-channel --update
            nix-env -iA nixpkgs.cachix
          authToken: "${{ secrets.CACHIX_AUTH_TOKEN }}"
          name: composable-community
      - run: |
          cachix watch-exec --jobs 16 --compression-level 0 composable-community nix -- build .#check-${{ matrix.runtime }}-integration-tests --no-update-lock-file --show-trace -L       

  package-composable-node:
    name: "Package Composable node"
    needs: common-deps
    runs-on:
      - self-hosted
      - linux
      - x64
      - sre
    concurrency:
      group: packagecomposablenode-${{ github.ref }}
      cancel-in-progress: true
    container:
      image: niteo/nixpkgs-nixos-22.05:316b762afdb9e142a803f29c49a88b4a47db80ee
    steps:
      - uses: actions/checkout@v3
      - run: |
          echo "experimental-features = nix-command flakes" > /etc/nix/nix.conf
          echo "sandbox = relaxed" >> /etc/nix/nix.conf
          echo "narinfo-cache-negative-ttl = 0" >> /etc/nix/nix.conf
      - uses: cachix/cachix-action@f5f67badd061acb62b5c6e25e763572ca8317004
        with:
          skipPush: true
          installCommand: |
            nix-channel --add ${{env.NIX_NIXPKGS_CHANNEL }} nixpkgs
            nix-channel --update
            nix-env -iA nixpkgs.cachix
          authToken: "${{ secrets.CACHIX_AUTH_TOKEN }}"
          name: composable-community
      - run: |
          cachix watch-exec --jobs 16 --compression-level 0 composable-community nix -- build .#composable-node --no-update-lock-file --show-trace -L

  package-composable-bench-node:
    name: "Package Composable bench node"
    runs-on:
      - self-hosted
      - linux
      - x64
      - sre
    concurrency:
      group: packagecomposablebenchnode-${{ github.ref }}
      cancel-in-progress: true
    container:
      image: niteo/nixpkgs-nixos-22.05:316b762afdb9e142a803f29c49a88b4a47db80ee
    steps:
      - uses: actions/checkout@v3
      - run: |
          echo "experimental-features = nix-command flakes" > /etc/nix/nix.conf
          echo "sandbox = relaxed" >> /etc/nix/nix.conf
          echo "narinfo-cache-negative-ttl = 0" >> /etc/nix/nix.conf
      - uses: cachix/cachix-action@f5f67badd061acb62b5c6e25e763572ca8317004
        with:
          skipPush: true
          installCommand: |
            nix-channel --add ${{env.NIX_NIXPKGS_CHANNEL }} nixpkgs
            nix-channel --update
            nix-env -iA nixpkgs.cachix
          authToken: "${{ secrets.CACHIX_AUTH_TOKEN }}"
          name: composable-community
      - run: |
          cachix watch-exec --jobs 16 --compression-level 0 composable-community nix -- build .#composable-bench-node --no-update-lock-file --show-trace -L

  package-polkadot-node:
    name: "Package Polkadot node"
    runs-on:
      - self-hosted
      - linux
      - x64
      - sre
    concurrency:
      group: packagepolkadotnode-${{ github.ref }}
      cancel-in-progress: true
    container:
      image: niteo/nixpkgs-nixos-22.05:316b762afdb9e142a803f29c49a88b4a47db80ee
    steps:
      - uses: actions/checkout@v3
      - run: |
          echo "experimental-features = nix-command flakes" > /etc/nix/nix.conf
          echo "sandbox = relaxed" >> /etc/nix/nix.conf
          echo "narinfo-cache-negative-ttl = 0" >> /etc/nix/nix.conf
      - uses: cachix/cachix-action@f5f67badd061acb62b5c6e25e763572ca8317004
        with:
          skipPush: true
          installCommand: |
            nix-channel --add ${{env.NIX_NIXPKGS_CHANNEL }} nixpkgs
            nix-channel --update
            nix-env -iA nixpkgs.cachix
          authToken: "${{ secrets.CACHIX_AUTH_TOKEN }}"
          name: composable-community
      - run: |
          cachix watch-exec --jobs 16 --compression-level 0 composable-community nix -- build .#polkadot-node --no-update-lock-file --show-trace -L

  package-kusama-picasso-karura-devnet:
    name: "Package kusama picasso karura devnet"
    needs:
      - package-polkadot-node
    runs-on:
      - self-hosted
      - linux
      - x64
      - sre
    concurrency:
      group: ${{ github.workflow }}-package-kusama-picasso-karura-devnet-${{ github.ref }}
      cancel-in-progress: true
    continue-on-error: true
    container:
      image: niteo/nixpkgs-nixos-22.05:316b762afdb9e142a803f29c49a88b4a47db80ee
    steps:
      - uses: actions/checkout@v3
      - run: |
          echo "experimental-features = nix-command flakes" > /etc/nix/nix.conf
          echo "sandbox = relaxed" >> /etc/nix/nix.conf
          echo "narinfo-cache-negative-ttl = 0" >> /etc/nix/nix.conf
      - uses: cachix/cachix-action@f5f67badd061acb62b5c6e25e763572ca8317004
        with:
          skipPush: true
          installCommand: |
            nix-channel --add ${{env.NIX_NIXPKGS_CHANNEL }} nixpkgs
            nix-channel --update
            nix-env -iA nixpkgs.cachix
          authToken: "${{ secrets.CACHIX_AUTH_TOKEN }}"
          name: composable-community
      - run: |
          cachix watch-exec --jobs 16 --compression-level 0 composable-community nix -- build .#kusama-picasso-karura-devnet --no-update-lock-file --show-trace -L

  package-xcvm-minimal:
    name: "Package XCVM minimal"
    runs-on: ubuntu-latest
    concurrency:
      group: ${{ github.workflow }}-package-xcvm-${{ github.ref }}
      cancel-in-progress: true
    continue-on-error: true
    env:
      COMPRESSION_LEVEL: ${{ github.event_name == 'push' && github.ref_name == 'main' && 1 || 0 }}
    container:
      image: niteo/nixpkgs-nixos-22.05:316b762afdb9e142a803f29c49a88b4a47db80ee
    steps:
      - uses: actions/checkout@v3
      - run: |
          echo "experimental-features = nix-command flakes" > /etc/nix/nix.conf
          echo "sandbox = relaxed" >> /etc/nix/nix.conf
          echo "narinfo-cache-negative-ttl = 0" >> /etc/nix/nix.conf
      - uses: cachix/cachix-action@f5f67badd061acb62b5c6e25e763572ca8317004
        with:
          skipPush: true
          installCommand: |
            nix-channel --add ${{env.NIX_NIXPKGS_CHANNEL }} nixpkgs
            nix-channel --update
            nix-env -iA nixpkgs.cachix
          authToken: "${{ secrets.CACHIX_AUTH_TOKEN }}"
          name: composable-community
      - run: |          
          cachix watch-exec --jobs 16 --compression-level $COMPRESSION_LEVEL composable-community nix -- build .#junod --no-update-lock-file --show-trace -L
          cachix watch-exec --jobs 16 --compression-level $COMPRESSION_LEVEL composable-community nix -- build .#gex --no-update-lock-file --show-trace -L
          cachix watch-exec --jobs 16 --compression-level $COMPRESSION_LEVEL composable-community nix -- build .#wasmswap --no-update-lock-file --show-trace -L


  package-price-feed:
    needs: common-deps
    runs-on:
      - self-hosted
      - linux
      - x64
      - sre
    concurrency:
      group: packagepricefeed-${{ github.ref }}
      cancel-in-progress: true
    container:
      image: niteo/nixpkgs-nixos-22.05:316b762afdb9e142a803f29c49a88b4a47db80ee
    steps:
      - uses: actions/checkout@v3
      - run: |
          echo "experimental-features = nix-command flakes" > /etc/nix/nix.conf
          echo "sandbox = relaxed" >> /etc/nix/nix.conf
          echo "narinfo-cache-negative-ttl = 0" >> /etc/nix/nix.conf
      - uses: cachix/cachix-action@f5f67badd061acb62b5c6e25e763572ca8317004
        with:
          skipPush: true
          installCommand: |
            nix-channel --add ${{env.NIX_NIXPKGS_CHANNEL }} nixpkgs
            nix-channel --update
            nix-env -iA nixpkgs.cachix
          authToken: "${{ secrets.CACHIX_AUTH_TOKEN }}"
          name: composable-community
      - run: |
          cachix watch-exec --jobs 16 --compression-level 0 composable-community nix -- build .#price-feed --no-update-lock-file --show-trace -L

  composable-sandbox-publish:
    if: ${{ github.ref == 'refs/heads/main' }}
    name: "Docker composable-sandbox"
    needs:
      - effects-gate
    runs-on:
      - self-hosted
      - linux
      - x64
      - sre
    concurrency:
      group: composable-sandbox-${{ github.ref }}
      cancel-in-progress: true
    container:
      image: niteo/nixpkgs-nixos-22.05:316b762afdb9e142a803f29c49a88b4a47db80ee
    steps:
      - uses: actions/checkout@v3
      - run: |
          echo "experimental-features = nix-command flakes" > /etc/nix/nix.conf
          echo "sandbox = relaxed" >> /etc/nix/nix.conf
          echo "narinfo-cache-negative-ttl = 0" >> /etc/nix/nix.conf
      - uses: cachix/cachix-action@f5f67badd061acb62b5c6e25e763572ca8317004
        with:
          skipPush: true
          installCommand: |
            nix-channel --add ${{env.NIX_NIXPKGS_CHANNEL }} nixpkgs
            nix-channel --update
            nix-env -iA nixpkgs.cachix nixpkgs.docker nixpkgs.docker-buildx
          authToken: "${{ secrets.CACHIX_AUTH_TOKEN }}"
          name: composable-community
      - uses: docker/login-action@v1
        with:
          username: ${{ secrets.DOCKER_HUB_USERNAME }}
          password: ${{ secrets.DOCKER_HUB_ACCESS_TOKEN }}
      - run: |
          # enable required features (see https://github.com/cachix/install-nix-action/issues/19)
          mkdir -p ~/.config/nix
          echo "system-features = kvm" >> ~/.config/nix/nix.conf
      - run: |
          cachix watch-exec --jobs 16 --compression-level 0 composable-community nix -- build .#devnet-container --no-update-lock-file --show-trace -L
          docker load --input ./result
          docker tag composable-devnet-container:latest "${{ env.DOCKER_REGISTRY_NAME }}/composable-sandbox:latest"
          docker push "${{ env.DOCKER_REGISTRY_NAME }}/composable-sandbox:latest"

  devcontainer-build:
    name: "Devcontainer build"
    # TODO: turn on when real inheritance happens
    # needs:
    #   - devcontainer-minimal-build
    runs-on:
      - self-hosted
      - linux
      - x64
      - sre
    concurrency:
      group: ${{ github.workflow}}-devcontainer-build-${{ github.ref }}
      cancel-in-progress: true
    container:
      image: niteo/nixpkgs-nixos-22.05:316b762afdb9e142a803f29c49a88b4a47db80ee
    steps:
      - uses: actions/checkout@v3
      - run: |
          echo "experimental-features = nix-command flakes" > /etc/nix/nix.conf
          echo "sandbox = relaxed" >> /etc/nix/nix.conf
          echo "narinfo-cache-negative-ttl = 0" >> /etc/nix/nix.conf
      - uses: cachix/cachix-action@f5f67badd061acb62b5c6e25e763572ca8317004
        with:
          skipPush: true
          installCommand: |
            nix-channel --add ${{ env.NIX_NIXPKGS_CHANNEL }} nixpkgs
            nix-channel --update
            nix-env -iA nixpkgs.cachix nixpkgs.docker nixpkgs.docker-buildx
          authToken: "${{ secrets.CACHIX_AUTH_TOKEN }}"
          name: ${{  env.NIX_CACHIX }}
      - run: |
          cachix watch-exec --jobs 16 --compression-level 0 composable-community nix -- build .#packages.x86_64-linux.devcontainer --no-update-lock-file --show-trace -L

  devcontainer-minimal-build:
    needs:
      - nixfmt-check  
    runs-on: 
      - self-hosted
      - linux
      - x64
      - sre
    concurrency:
      group: ${{ github.workflow}}-devcontainer-minimal-build-${{ github.ref }}
      cancel-in-progress: true  
    steps:
    - name: Clean up
      continue-on-error: true
      run: |
        sudo chown -R $USER:$USER $GITHUB_WORKSPACE
        docker system prune --force --all --volumes
    - uses: actions/checkout@v3
      with: 
        fetch-depth: 0
    - name: Login to DockerHub
      uses: docker/login-action@v1 
      with:
        username: ${{ secrets.DOCKER_HUB_USERNAME }}
        password: ${{ secrets.DOCKER_HUB_ACCESS_TOKEN }}  
    - name: composable-devcontainer-minimal
      run: |
        git config --global --add safe.directory /__w/composable/composable
        COMMIT_SHA=$(git rev-parse --short=9 HEAD)
        docker build --file Dockerfile --tag ${{env.DOCKER_REGISTRY_NAME}}/composable-devcontainer-minimal:${COMMIT_SHA} --tag ${{env.DOCKER_REGISTRY_NAME}}/composable-devcontainer-minimal:latest .
        docker push --all-tags ${{env.DOCKER_REGISTRY_NAME}}/composable-devcontainer-minimal

  devcontainer-publish:
    name: "Devcontainer publish"
    needs:
      - effects-gate
    runs-on:
      - self-hosted
      - linux
      - x64
      - sre
    concurrency:
      group: ${{ github.workflow}}-devcontainer-publish-${{ github.ref }}
      cancel-in-progress: true
    container:
      image: niteo/nixpkgs-nixos-22.05:316b762afdb9e142a803f29c49a88b4a47db80ee
    steps:
      - uses: actions/checkout@v3
      - run: |
          echo "experimental-features = nix-command flakes" > /etc/nix/nix.conf
          echo "sandbox = relaxed" >> /etc/nix/nix.conf
          echo "narinfo-cache-negative-ttl = 0" >> /etc/nix/nix.conf
      - uses: cachix/cachix-action@f5f67badd061acb62b5c6e25e763572ca8317004
        with:
          skipPush: true
          installCommand: |
            nix-channel --add ${{ env.NIX_NIXPKGS_CHANNEL }} nixpkgs
            nix-channel --update
            nix-env -iA nixpkgs.cachix nixpkgs.docker nixpkgs.docker-buildx
          authToken: "${{ secrets.CACHIX_AUTH_TOKEN }}"
          name: ${{  env.NIX_CACHIX }}
      - uses: docker/login-action@v1
        with:
          username: ${{ secrets.DOCKER_HUB_USERNAME }}
          password: ${{ secrets.DOCKER_HUB_ACCESS_TOKEN }}
      - run: |
          # really not building, but reading from cache
          nix build .#packages.x86_64-linux.devcontainer --no-update-lock-file --show-trace -L
          docker load --input ./result
          # update soon https://github.com/actions/checkout/issues/760
          git config --global --add safe.directory /__w/composable/composable
          COMMIT_SHA=$(git rev-parse --short=9 HEAD)
          DOCKER_IMAGE_HASH=$(docker images | tail --lines=1 | tr --squeeze-repeats  ' ' |  cut --delimiter " " --fields 3)
          # TODO: make nix sha256 hash(allow to find by using nix ids) and branch dependant(allow to test from branches) tags
          docker image tag $DOCKER_IMAGE_HASH ${{env.DOCKER_REGISTRY_NAME}}/composable-devcontainer:$COMMIT_SHA
          docker image tag $DOCKER_IMAGE_HASH ${{env.DOCKER_REGISTRY_NAME}}/composable-devcontainer:latest
          # TODO: upload a docker image with `latest` tag only from `main` branch
          docker push --all-tags ${{env.DOCKER_REGISTRY_NAME}}/composable-devcontainer

  devnet-integration-tests:
      name: "Devnet integration tests"
      needs:
        - package-polkadot-node
        - package-composable-node
        - check-nix
      runs-on: ubuntu-latest
      timeout-minutes: 120
      concurrency:
        group: ${{ github.workflow }}-devnet-integration-tests-${{ github.ref }}
        cancel-in-progress: true
      steps:
      - uses: actions/checkout@v3
        with:
          clean: false
          fetch-depth: 0   
      - uses: cachix/install-nix-action@v17
        with:
          extra_nix_config: |
            sandbox = relaxed
            narinfo-cache-negative-ttl = 0
      - uses: cachix/cachix-action@f5f67badd061acb62b5c6e25e763572ca8317004
        with:
          skipPush: true
          installCommand: |
            nix-channel --add ${{env.NIX_NIXPKGS_CHANNEL }} nixpkgs
            nix-channel --update
            nix-env -iA nixpkgs.cachix nixpkgs.nodejs
          authToken: "${{ secrets.CACHIX_AUTH_TOKEN }}"
          name: ${{  env.NIX_CACHIX }}

      - run: |
          # ideally it does:
          # start first process
          # start second if and only if first stdout specific string
          # first stdout await has timeout, any stderr or exit end stdout timeout and shell exits non zero
          # if first or second second stderr or non zero exited, then end second and first end and shell non zero exit          
          # if second timeouted, then in shell non zero exit
          # more complicated, stderr by regex X times before exit
          # if second ended success, first stopped gracefully
          # 
          # TODO: handle
          # 🧹 Resolving parachain id...
          # /nix/store/rfrhfi70ijykigwyaswrwlmfqbxw570g-polkadot-v0.9.27/bin/polkadot build-spec --chain=rococo-local --disable-default-bootnode 
          # 2022-08-25 02:01:57 Building chain spec    
          # ⚠ failed to parse the chain spec

          ( nix run .#devnet-dali 2>&1 & ) | tee devnet-dali.log &
          until test -f devnet-dali.log; do sleep 1 && echo "waiting network start"; done;
          ( tail --follow --lines=0  devnet-dali.log & ) | grep --max-count=1 "POLKADOT LAUNCH COMPLETE"
          
          echo "PATH=$(pwd):$PATH" >> $GITHUB_ENV
          cd integration-tests/runtime-tests          
          npm install -q
          ( export ENDPOINT=127.0.0.1:9988 && export ENDPOINT_RELAYCHAIN=127.0.0.1:9944 && npm run test_short 2>&1 &) | tee runtime-tests.log & RUNTIME_TESTS_PID=$!
          until test -f runtime-tests.log; do sleep 1 && echo "waiting tests start"; done;
          ( tail --follow --lines=0 runtime-tests.log & ) | ( grep --max-count=1 "API-WS: disconnected from" > stop.log & )
          (while : ; do if test $(wc --lines stop.log | cut --delimiter " " --fields 1) -gt 0; then kill -9 $RUNTIME_TESTS_PID && echo "Failed" && exit 42; fi; sleep 1; done ) & 
          wait $RUNTIME_TESTS_PID
          exit $?

  effects-gate:
      runs-on: 
        - ubuntu-latest
      name: effects-gate
      needs:
        - check-nix
        - devcontainer-build
        - devnet-integration-tests
        - package-polkadot-node
        - package-composable-node
        - check-benchmarks
        - local-integration-tests
        - unit-tests
        - cargo-udeps-check 
        - nixfmt-check
        - cargo-clippy-check
        - cargo-deny-check
        - cargo-fmt-check
        - taplo-cli-check
        - prettier-check        
      steps:
        - run: echo "Goblins allow your work to see the light"

  deploy-devnet:
      name: "Devnet(Rococo Local Dali Dev) Deploy"
      if: github.event_name == 'push' && github.ref_name == 'main'
      needs:
        - effects-gate
      runs-on: ubuntu-latest
      # ISSUE: SSH on container image nixos hangs, so we do not use it - need some customization
      concurrency:
        group: nix-deploy-devnet
        cancel-in-progress: false
      steps:
      - uses: actions/checkout@v3
        with:
          clean: false
          fetch-depth: 0            
      - uses: cachix/install-nix-action@v17
        with:
          extra_nix_config: |
            sandbox = relaxed
            narinfo-cache-negative-ttl = 0
      - uses: cachix/cachix-action@f5f67badd061acb62b5c6e25e763572ca8317004
        with:
          skipPush: true
          installCommand: |
            nix-channel --add ${{env.NIX_NIXPKGS_CHANNEL }} nixpkgs
            nix-channel --update
            nix-env -iA nixpkgs.cachix nixpkgs.jq
          authToken: "${{ secrets.CACHIX_AUTH_TOKEN }}"
          name: ${{  env.NIX_CACHIX }}

      - uses: google-github-actions/setup-gcloud@v0
        with:
          service_account_key: ${{ secrets.GCP_CREDENTIALS }}
          export_default_credentials: true

      - name: Build & Push
        run: |
          cd devnet
          # TODO: run gsutils and find same json in GOOGLE_APPLICATION_CREDENTIALS path, decide prio and responsible after https://github.com/ComposableFi/composable/issues/1426
          jq --null-input --arg client_email "$GCP_DEVNET_SERVICE_ACCOUNT" --arg project_id "$GCP_PROJECT_ID" --arg key "\"$GCP_DEVNET_SERVICE_ACCOUNT_KEY\"" '{ "project_id": $project_id, "private_key": ($key | fromjson), "client_email": $client_email }' > ops.json
          cd ..

          if gsutil -q stat $NIXOPS_STATE_URL/$NIXOPS_STATE;
          then
            gsutil cp $NIXOPS_STATE_URL/$NIXOPS_STATE $NIXOPS_STATE
          else
            nix develop .#sre --show-trace -L --command cachix watch-exec --jobs 16 --compression-level 0 composable-community nixops -- create --deployment devnet-gce --show-trace --option narinfo-cache-negative-ttl 0 
          fi

          nix develop .#sre --show-trace -L --command cachix watch-exec --jobs 16 --compression-level 0 composable-community nixops -- deploy --check --confirm --deployment devnet-gce --debug --show-trace --option narinfo-cache-negative-ttl 0 

          # TODO: document what happens if Deploy passed, but Store was stopped - how stat reconciled
          # TODO: consider running state save in same step as it is unseparable from deploy
          gsutil cp $NIXOPS_STATE $NIXOPS_STATE_URL/

        env:
          NIXOPS_STATE_URL: "gs://composable-state"
          NIXOPS_STATE: "deployment.nixops"
          GCP_PROJECT_ID: ${{ secrets.GCP_PROJECT_ID }}
          GCP_DEVNET_SERVICE_ACCOUNT: ${{ secrets.GCP_DEVNET_SERVICE_ACCOUNT }}
          GCP_DEVNET_SERVICE_ACCOUNT_KEY: ${{ secrets.GCP_DEVNET_SERVICE_ACCOUNT_KEY }}

          # TODO: if not main -> dry run else deploy
          # Traceback (most recent call last):
          #   File "/nix/store/7dd5vnx14d0j13lsmzy37hdv8dnc0nhf-python3.9-nixops-2.0.0-pre-7220cbd/bin/.nixops-wrapped", line 9, in <module>
          #     sys.exit(main())
          #   File "/nix/store/7mglx4qc8hfbl35y2m1m15wwkw0877xz-python3-3.9.13-env/lib/python3.9/site-packages/nixops/__main__.py", line 56, in main
          #     args.op(args)
          #   File "/nix/store/7mglx4qc8hfbl35y2m1m15wwkw0877xz-python3-3.9.13-env/lib/python3.9/site-packages/nixops/script_defs.py", line 710, in op_deploy
          #     with deployment(args, True, "nixops deploy") as depl:
          #   File "/nix/store/6v602p5l3c05iiq7jx8y0rjwiv2n8hhj-python3-3.9.13/lib/python3.9/contextlib.py", line 119, in __enter__
          #     return next(self.gen)
          #   File "/nix/store/7mglx4qc8hfbl35y2m1m15wwkw0877xz-python3-3.9.13-env/lib/python3.9/site-packages/nixops/script_defs.py", line 73, in deployment
          #     depl = open_deployment(sf, args)
          #   File "/nix/store/7mglx4qc8hfbl35y2m1m15wwkw0877xz-python3-3.9.13-env/lib/python3.9/site-packages/nixops/script_defs.py", line 236, in open_deployment
          #     depl = sf.open_deployment(uuid=args.deployment)
          #   File "/nix/store/7mglx4qc8hfbl35y2m1m15wwkw0877xz-python3-3.9.13-env/lib/python3.9/site-packages/nixops/statefile.py", line 239, in open_deployment
          #     raise Exception(
          # Exception: could not find specified deployment in state file ‘/tmp/nix-shell.QuNDXa/tmpd0tvopatnixops/state.nixops’          
          # nix develop .#sre --show-trace -L --command nixops deploy --dry-run --debug --keep-going --show-trace
<<<<<<< HEAD
  deploy-picasso-frontend:
    name: "Firebase Picasso Web App Deploy"
    needs:
      - local-integration-tests
      - unit-tests
    runs-on: ubuntu-latest
    steps:
      - uses: actions/checkout@v3
      - uses: actions/setup-node@v3
        with:
          node-version: 16
          always-auth: true
          registry-url: 'https://registry.npmjs.org'
      - run: yarn install && yarn export --filter=picasso
        working-directory: frontend
        env:
          SUBSTRATE_PROVIDER_URL_KUSAMA_2019: ${{ secrets.SUBSTRATE_PROVIDER_URL_KUSAMA_2019 }}
          SUBSTRATE_PROVIDER_URL_KUSAMA: ${{ secrets.SUBSTRATE_PROVIDER_URL_KUSAMA }}
          SUBSTRATE_PROVIDER_URL_KARURA: ${{ secrets.SUBSTRATE_PROVIDER_URL_KARURA }}
          SUBSQUID_URL: ${{ secrets.SUBSQUID_URL }}
          NODE_AUTH_TOKEN: ${{ secrets.NPM_TOKEN }}
      - uses: FirebaseExtended/action-hosting-deploy@0f248036885ae672f78587669fa2923f0ef6cac2
        with:
          repoToken: ${{ secrets.GITHUB_TOKEN }}
          firebaseServiceAccount: ${{ secrets.FIREBASE_SERVICE_ACCOUNT_PICASSO_WEB_APP }}
          projectId: picasso-test-70bf7
          entrypoint: frontend/apps/picasso

  deploy-pablo-frontend:
    name: "Firebase Pablo Web App Deploy"
    needs:
      - local-integration-tests
      - unit-tests
    runs-on: ubuntu-latest
    steps:
      - uses: actions/checkout@v3
      - uses: actions/setup-node@v3
        with:
          node-version: 16
          always-auth: true
          registry-url: 'https://registry.npmjs.org'
      - run: yarn install && yarn export --filter=pablo
        working-directory: frontend
        env:
          SUBSTRATE_PROVIDER_URL_KUSAMA_2019: ${{ secrets.SUBSTRATE_PROVIDER_URL_KUSAMA_2019 }}
          SUBSTRATE_PROVIDER_URL_KUSAMA: ${{ secrets.SUBSTRATE_PROVIDER_URL_KUSAMA }}
          SUBSTRATE_PROVIDER_URL_KARURA: ${{ secrets.SUBSTRATE_PROVIDER_URL_KARURA }}
          SUBSQUID_URL: ${{ secrets.SUBSQUID_URL }}
          NODE_AUTH_TOKEN: ${{ secrets.NPM_TOKEN }}
      - uses: FirebaseExtended/action-hosting-deploy@0f248036885ae672f78587669fa2923f0ef6cac2
        with:
          repoToken: ${{ secrets.GITHUB_TOKEN }}
          firebaseServiceAccount: ${{ secrets.FIREBASE_SERVICE_ACCOUNT_PABLO_WEB_APP }}
          projectId: pablo-test-5c5de
          entrypoint: frontend/apps/pablo

=======

  nix-command-pr-comments:
    runs-on: ubuntu-latest
    needs:
      - check-nix
    name: "Nix command PR comments"
    steps:
      - name: Checkout
        uses: actions/checkout@v3
                        
      - name: Comment PR
        uses: thollander/actions-comment-pull-request@v1
        with:
          message: |
            **Nix commands for this PR**

            Spin up a devnet:
            ```bash
            nix run "github:ComposableFi/composable/${{ github.event.pull_request.head.sha }}#devnet-up" -L
            ```

            Spin up a XCVM devnet
            ```bash
            nix run "github:ComposableFi/composable/${{ github.event.pull_request.head.sha }}#devnet-xcvm-up" -L
            ```

            Build our node:
            ```bash
            nix run "github:ComposableFi/composable/${{ github.event.pull_request.head.sha }}#composable-node" -L
            ```
            
            Are you on macOS, or do you not have [Nix](https://nixos.org/) installed? No worries, you can also run these commands in Docker like this:
            _(you only need to run the first command once on your machine)_
            ```bash
            docker volume create nix

            docker run --privileged --rm -v nix:/nix  -v /var/run/docker.sock:/var/run/docker.sock -it nixos/nix bash -c "nix run github:ComposableFi/composable/${{ github.event.pull_request.head.sha }}#devnet-up -L --option cores 8 --extra-experimental-features nix-command --extra-experimental-features flakes"
            ```
                
            Show all possible apps, shells and packages:
            ```
            nix flake show "github:ComposableFi/composable/${{ github.event.pull_request.head.sha }} --allow-import-from-derivation
            ```

            Note that the initial build may take about one hour if it has not been cached by our CI yet. Once it is cached, builds should take about one minute. We currently do not provide build caches for ARM machines such as M1 Macs, but building on ARM is supported.
          comment_includes: 'Nix commands for this PR'
          GITHUB_TOKEN: ${{ secrets.GITHUB_TOKEN }}
>>>>>>> 497311a4
<|MERGE_RESOLUTION|>--- conflicted
+++ resolved
@@ -784,7 +784,7 @@
         - package-polkadot-node
         - package-composable-node
         - check-nix
-      runs-on: ubuntu-latest
+      runs-on: ubuntu-latest      
       timeout-minutes: 120
       concurrency:
         group: ${{ github.workflow }}-devnet-integration-tests-${{ github.ref }}
@@ -942,7 +942,6 @@
           #     raise Exception(
           # Exception: could not find specified deployment in state file ‘/tmp/nix-shell.QuNDXa/tmpd0tvopatnixops/state.nixops’          
           # nix develop .#sre --show-trace -L --command nixops deploy --dry-run --debug --keep-going --show-trace
-<<<<<<< HEAD
   deploy-picasso-frontend:
     name: "Firebase Picasso Web App Deploy"
     needs:
@@ -999,7 +998,7 @@
           projectId: pablo-test-5c5de
           entrypoint: frontend/apps/pablo
 
-=======
+
 
   nix-command-pr-comments:
     runs-on: ubuntu-latest
@@ -1009,7 +1008,7 @@
     steps:
       - name: Checkout
         uses: actions/checkout@v3
-                        
+
       - name: Comment PR
         uses: thollander/actions-comment-pull-request@v1
         with:
@@ -1046,5 +1045,4 @@
 
             Note that the initial build may take about one hour if it has not been cached by our CI yet. Once it is cached, builds should take about one minute. We currently do not provide build caches for ARM machines such as M1 Macs, but building on ARM is supported.
           comment_includes: 'Nix commands for this PR'
-          GITHUB_TOKEN: ${{ secrets.GITHUB_TOKEN }}
->>>>>>> 497311a4
+          GITHUB_TOKEN: ${{ secrets.GITHUB_TOKEN }}