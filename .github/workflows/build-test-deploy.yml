name: "Build, Test, Deploy"
on:
  push:
    branches:
      - releases
      - main
      # bors related branches. Please do not remove.
      - staging
      - trying
  pull_request:
    branches:
      - main
      - develop
      - releases
      - centauri

env:
  # NOTE: keep in sync with docs
  NIX_NIXPKGS_CHANNEL: https://nixos.org/channels/nixpkgs-22.05-darwin
  NIX_CONTAINER_IMAGE: niteo/nixpkgs-nixos-22.05:316b762afdb9e142a803f29c49a88b4a47db80ee
  NIX_INSTALL_SCRIPT: https://releases.nixos.org/nix/nix-2.10.3/install

  CACHIX_COMPOSABLE: composable-community
  CACHIX_COMPRESSION_LEVEL: 3

  DOCKER_REGISTRY_NAME: composablefi
  # weird, next is implicit dependency of docker action
  DOCKER_USER_OPTION: '$UID:$GID'

jobs:
  common-deps:
    name: "Common dependencies"
    needs:
      - check-nix
    concurrency:
      group: ${{ github.workflow }}-common-deps-${{ github.ref }}
      cancel-in-progress: true
    runs-on: ubuntu-latest
    container:
      image: niteo/nixpkgs-nixos-22.05:316b762afdb9e142a803f29c49a88b4a47db80ee
    steps:
      # TODO: do composable-nix-os which has experimental-features, proper channel, and cachix installed with composable cache
      - uses: actions/checkout@v3
      - run: |
          echo "experimental-features = nix-command flakes" > /etc/nix/nix.conf
          echo "sandbox = relaxed" >> /etc/nix/nix.conf
          echo "narinfo-cache-negative-ttl = 0" >> /etc/nix/nix.conf
      - uses: cachix/cachix-action@f5f67badd061acb62b5c6e25e763572ca8317004
        with:
          skipPush: true
          installCommand: |
            nix-channel --add ${{ env.NIX_NIXPKGS_CHANNEL }} nixpkgs
            nix-channel --update
            nix-env -iA nixpkgs.cachix
          name: ${{  env.CACHIX_COMPOSABLE }}
          authToken: "${{ secrets.CACHIX_AUTH_TOKEN }}"
      - run: |
          cachix watch-exec --jobs 16 --compression-level $CACHIX_COMPRESSION_LEVEL composable-community nix -- build .#common-deps --no-update-lock-file --show-trace -L
  build-common-test-deps:
    needs:
      - check-nix
    concurrency:
      group: ${{ github.workflow }}-build-common-test-deps-${{ github.ref }}
      cancel-in-progress: true
    runs-on: ubuntu-latest
    container:
      image: niteo/nixpkgs-nixos-22.05:316b762afdb9e142a803f29c49a88b4a47db80ee
    steps:
      # TODO: do composable-nix-os which has experimental-features, proper channel, and cachix installed with composable cache
      - uses: actions/checkout@v3
      - run: |
          echo "experimental-features = nix-command flakes" > /etc/nix/nix.conf
          echo "sandbox = relaxed" >> /etc/nix/nix.conf
          echo "narinfo-cache-negative-ttl = 0" >> /etc/nix/nix.conf
      - uses: cachix/cachix-action@f5f67badd061acb62b5c6e25e763572ca8317004
        with:
          skipPush: true
          installCommand: |
            nix-channel --add ${{ env.NIX_NIXPKGS_CHANNEL }} nixpkgs
            nix-channel --update
            nix-env -iA nixpkgs.cachix
          name: ${{  env.CACHIX_COMPOSABLE }}
          authToken: "${{ secrets.CACHIX_AUTH_TOKEN }}"
      - run: |
          cachix watch-exec --jobs 16 --compression-level $CACHIX_COMPRESSION_LEVEL composable-community nix -- build .#common-test-deps --no-update-lock-file --show-trace -L

  check-nix:
    name: "Check nix"
    continue-on-error: false
    runs-on: ubuntu-latest
    concurrency:
      group: ${{ github.workflow }}-check-nix-${{ github.ref }}
      cancel-in-progress: true
    container:
      image: niteo/nixpkgs-nixos-22.05:316b762afdb9e142a803f29c49a88b4a47db80ee
    steps:
      - uses: actions/checkout@v3
      - run: |
          echo "experimental-features = nix-command flakes" > /etc/nix/nix.conf
          echo "sandbox = relaxed" >> /etc/nix/nix.conf
          echo "narinfo-cache-negative-ttl = 0" >> /etc/nix/nix.conf
      - uses: cachix/cachix-action@f5f67badd061acb62b5c6e25e763572ca8317004
        with:
          skipPush: true
          installCommand: |
            nix-channel --add ${{ env.NIX_NIXPKGS_CHANNEL }} nixpkgs
            nix-channel --update
            nix-env -iA nixpkgs.cachix
          authToken: "${{ secrets.CACHIX_AUTH_TOKEN }}"
          name: composable-community
      - run: |
          nix flake show --allow-import-from-derivation  --show-trace --fallback --debug --print-build-logs --keep-failed          

  cargo-fmt-check:
    name: "Cargo fmt check"
    runs-on: ubuntu-latest
    concurrency:
      group: ${{ github.workflow }}-cargo-fmt-check-${{ github.ref }}
      cancel-in-progress: true
    container:
      image: niteo/nixpkgs-nixos-22.05:316b762afdb9e142a803f29c49a88b4a47db80ee
    steps:
      - uses: actions/checkout@v3
      - run: |
          echo "experimental-features = nix-command flakes" > /etc/nix/nix.conf
          echo "sandbox = relaxed" >> /etc/nix/nix.conf
          echo "narinfo-cache-negative-ttl = 0" >> /etc/nix/nix.conf
      - uses: cachix/cachix-action@f5f67badd061acb62b5c6e25e763572ca8317004
        with:
          skipPush: true
          installCommand: |
            nix-channel --add ${{ env.NIX_NIXPKGS_CHANNEL }} nixpkgs
            nix-channel --update
            nix-env -iA nixpkgs.cachix
          authToken: "${{ secrets.CACHIX_AUTH_TOKEN }}"
          name: composable-community
      - run: |
          cachix watch-exec --jobs 16 --compression-level $CACHIX_COMPRESSION_LEVEL composable-community nix -- build .#cargo-fmt-check --no-update-lock-file --show-trace -L

  taplo-cli-check:
    name: "Taplo cli check"
    runs-on: ubuntu-latest
    concurrency:
      group: ${{ github.workflow }}-taplo-cli-check-${{ github.ref }}
      cancel-in-progress: true
    container:
      image: niteo/nixpkgs-nixos-22.05:316b762afdb9e142a803f29c49a88b4a47db80ee
    steps:
      - uses: actions/checkout@v3
      - run: |
          echo "experimental-features = nix-command flakes" > /etc/nix/nix.conf
          echo "sandbox = relaxed" >> /etc/nix/nix.conf
          echo "narinfo-cache-negative-ttl = 0" >> /etc/nix/nix.conf
      - uses: cachix/cachix-action@f5f67badd061acb62b5c6e25e763572ca8317004
        with:
          skipPush: true
          installCommand: |
            nix-channel --add ${{ env.NIX_NIXPKGS_CHANNEL }} nixpkgs
            nix-channel --update
            nix-env -iA nixpkgs.cachix
          authToken: "${{ secrets.CACHIX_AUTH_TOKEN }}"
          name: composable-community
      - run: |
          cachix watch-exec --jobs 16 --compression-level $CACHIX_COMPRESSION_LEVEL composable-community nix -- build .#taplo-cli-check --no-update-lock-file --show-trace -L

  prettier-check:
    name: "Prettier check"
    runs-on: ubuntu-latest
    concurrency:
      group: ${{ github.workflow }}-prettier-check-${{ github.ref }}
      cancel-in-progress: true
    container:
      image: niteo/nixpkgs-nixos-22.05:316b762afdb9e142a803f29c49a88b4a47db80ee
    steps:
      - uses: actions/checkout@v3
      - run: |
          echo "experimental-features = nix-command flakes" > /etc/nix/nix.conf
          echo "sandbox = relaxed" >> /etc/nix/nix.conf
          echo "narinfo-cache-negative-ttl = 0" >> /etc/nix/nix.conf
      - uses: cachix/cachix-action@f5f67badd061acb62b5c6e25e763572ca8317004
        with:
          skipPush: true
          installCommand: |
            nix-channel --add ${{ env.NIX_NIXPKGS_CHANNEL }} nixpkgs
            nix-channel --update
            nix-env -iA nixpkgs.cachix
          authToken: "${{ secrets.CACHIX_AUTH_TOKEN }}"
          name: composable-community
      - run: |
          cachix watch-exec --jobs 16 --compression-level $CACHIX_COMPRESSION_LEVEL composable-community nix -- build .#prettier-check --no-update-lock-file --show-trace -L

  nixfmt-check:
    name: "Nixfmt check"
    runs-on: ubuntu-latest
    concurrency:
      group: ${{ github.workflow }}-nixfmt-check-${{ github.ref }}
      cancel-in-progress: true
    container:
      image: niteo/nixpkgs-nixos-22.05:316b762afdb9e142a803f29c49a88b4a47db80ee
    steps:
      - uses: actions/checkout@v3
      - run: |
          echo "experimental-features = nix-command flakes" > /etc/nix/nix.conf
          echo "sandbox = relaxed" >> /etc/nix/nix.conf
          echo "narinfo-cache-negative-ttl = 0" >> /etc/nix/nix.conf
      - uses: cachix/cachix-action@f5f67badd061acb62b5c6e25e763572ca8317004
        with:
          skipPush: true
          installCommand: |
            nix-channel --add ${{ env.NIX_NIXPKGS_CHANNEL }} nixpkgs
            nix-channel --update
            nix-env -iA nixpkgs.cachix
          authToken: "${{ secrets.CACHIX_AUTH_TOKEN }}"
          name: composable-community
      - run: |
          cachix watch-exec --jobs 16 --compression-level $CACHIX_COMPRESSION_LEVEL composable-community nix -- build .#nixfmt-check --no-update-lock-file --show-trace -L

  deadnix-check:
    name: "Deadnix check"
    runs-on: ubuntu-latest
    concurrency:
      group: ${{ github.workflow }}-deadnix-check-${{ github.ref }}
      cancel-in-progress: true
    container:
      image: niteo/nixpkgs-nixos-22.05:316b762afdb9e142a803f29c49a88b4a47db80ee
    steps:
      - uses: actions/checkout@v3
      - run: |
          echo "experimental-features = nix-command flakes" > /etc/nix/nix.conf
          echo "sandbox = relaxed" >> /etc/nix/nix.conf
          echo "narinfo-cache-negative-ttl = 0" >> /etc/nix/nix.conf
      - uses: cachix/cachix-action@f5f67badd061acb62b5c6e25e763572ca8317004
        with:
          skipPush: true
          installCommand: |
            nix-channel --add ${{ env.NIX_NIXPKGS_CHANNEL }} nixpkgs
            nix-channel --update
            nix-env -iA nixpkgs.cachix
          authToken: "${{ secrets.CACHIX_AUTH_TOKEN }}"
          name: composable-community
      - run: |
          cachix watch-exec --jobs 16 --compression-level $CACHIX_COMPRESSION_LEVEL composable-community nix -- build .#deadnix-check --no-update-lock-file --show-trace -L

  spell-check:
    name: "Spelling check"
    runs-on: ubuntu-latest
    concurrency:
      group: ${{ github.workflow }}-spell-check-${{ github.ref }}
      cancel-in-progress: true
    container:
      image: niteo/nixpkgs-nixos-22.05:316b762afdb9e142a803f29c49a88b4a47db80ee
    steps:
      - uses: actions/checkout@v3
      - run: |
          echo "experimental-features = nix-command flakes" > /etc/nix/nix.conf
          echo "sandbox = relaxed" >> /etc/nix/nix.conf
          echo "narinfo-cache-negative-ttl = 0" >> /etc/nix/nix.conf
      - uses: cachix/cachix-action@f5f67badd061acb62b5c6e25e763572ca8317004
        with:
          skipPush: true
          installCommand: |
            nix-channel --add ${{ env.NIX_NIXPKGS_CHANNEL }} nixpkgs
            nix-channel --update
            nix-env -iA nixpkgs.cachix
          authToken: "${{ secrets.CACHIX_AUTH_TOKEN }}"
          name: composable-community
      - run: |
          cachix watch-exec --jobs 16 --compression-level $CACHIX_COMPRESSION_LEVEL composable-community nix -- build .#spell-check --no-update-lock-file --show-trace -L

  docs-check:
    name: "Docs check"
    runs-on: ubuntu-latest
    concurrency:
      group: ${{ github.workflow }}-docs-check-${{ github.ref }}
      cancel-in-progress: true
    container:
      image: niteo/nixpkgs-nixos-22.05:316b762afdb9e142a803f29c49a88b4a47db80ee
    steps:
      - uses: actions/checkout@v3
      - run: |
          echo "experimental-features = nix-command flakes" > /etc/nix/nix.conf
          echo "sandbox = relaxed" >> /etc/nix/nix.conf
          echo "narinfo-cache-negative-ttl = 0" >> /etc/nix/nix.conf
      - uses: cachix/cachix-action@f5f67badd061acb62b5c6e25e763572ca8317004
        with:
          skipPush: true
          installCommand: |
            nix-channel --add ${{ env.NIX_NIXPKGS_CHANNEL }} nixpkgs
            nix-channel --update
            nix-env -iA nixpkgs.cachix
          authToken: "${{ secrets.CACHIX_AUTH_TOKEN }}"
          name: composable-community
      - run: |
          cachix watch-exec --jobs 16 --compression-level $CACHIX_COMPRESSION_LEVEL composable-community nix -- build .#docs-static --no-update-lock-file --show-trace -L

  frontend-check:
    name: "Frontend check"
    runs-on: ubuntu-latest
    concurrency:
      group: ${{ github.workflow }}-frontend-check-${{ github.ref }}
      cancel-in-progress: true
    container:
      image: niteo/nixpkgs-nixos-22.05:316b762afdb9e142a803f29c49a88b4a47db80ee
    steps:
      - uses: actions/checkout@v3
      - run: |
          echo "experimental-features = nix-command flakes" > /etc/nix/nix.conf
          echo "sandbox = relaxed" >> /etc/nix/nix.conf
          echo "narinfo-cache-negative-ttl = 0" >> /etc/nix/nix.conf
      - uses: cachix/cachix-action@f5f67badd061acb62b5c6e25e763572ca8317004
        with:
          skipPush: true
          installCommand: |
            nix-channel --add ${{ env.NIX_NIXPKGS_CHANNEL }} nixpkgs
            nix-channel --update
            nix-env -iA nixpkgs.cachix
          authToken: "${{ secrets.CACHIX_AUTH_TOKEN }}"
          name: composable-community
      - run: |
          cachix watch-exec --jobs 16 --compression-level $CACHIX_COMPRESSION_LEVEL composable-community nix -- build .#frontend-static --no-update-lock-file --show-trace -L

  hadolint-check:
    name: "Dockerfiles check"
    runs-on:
      - self-hosted
      - linux
      - x64
      - sre
    concurrency:
      group: ${{ github.workflow }}-hadolint-check-${{ github.ref }}
      cancel-in-progress: true
    container:
      image: niteo/nixpkgs-nixos-22.05:316b762afdb9e142a803f29c49a88b4a47db80ee
    steps:
      - uses: actions/checkout@v3
      - run: |
          echo "experimental-features = nix-command flakes" > /etc/nix/nix.conf
          echo "sandbox = relaxed" >> /etc/nix/nix.conf
          echo "narinfo-cache-negative-ttl = 0" >> /etc/nix/nix.conf
      - uses: cachix/cachix-action@f5f67badd061acb62b5c6e25e763572ca8317004
        with:
          skipPush: true
          installCommand: |
            nix-channel --add ${{ env.NIX_NIXPKGS_CHANNEL }} nixpkgs
            nix-channel --update
            nix-env -iA nixpkgs.cachix
          authToken: "${{ secrets.CACHIX_AUTH_TOKEN }}"
          name: composable-community
      - run: |
          cachix watch-exec --jobs 16 --compression-level $CACHIX_COMPRESSION_LEVEL composable-community nix -- build .#hadolint-check --no-update-lock-file --show-trace -L

  cargo-clippy-check:
    name: "Cargo clippy check"
    needs: common-deps
    runs-on: ubuntu-latest
    concurrency:
      group: ${{ github.workflow }}-cargo-clippy-check-${{ github.ref }}
      cancel-in-progress: true
    container:
      image: niteo/nixpkgs-nixos-22.05:316b762afdb9e142a803f29c49a88b4a47db80ee
    steps:
      - uses: actions/checkout@v3
      - run: |
          echo "experimental-features = nix-command flakes" > /etc/nix/nix.conf
          echo "sandbox = relaxed" >> /etc/nix/nix.conf
          echo "narinfo-cache-negative-ttl = 0" >> /etc/nix/nix.conf
      - uses: cachix/cachix-action@f5f67badd061acb62b5c6e25e763572ca8317004
        with:
          skipPush: true
          installCommand: |
            nix-channel --add ${{ env.NIX_NIXPKGS_CHANNEL }} nixpkgs
            nix-channel --update
            nix-env -iA nixpkgs.cachix
          authToken: "${{ secrets.CACHIX_AUTH_TOKEN }}"
          name: composable-community
      - run: |
          cachix watch-exec --jobs 16 --compression-level $CACHIX_COMPRESSION_LEVEL composable-community nix -- build .#cargo-clippy-check --no-update-lock-file --show-trace -L

  cargo-deny-check:
    name: "Cargo deny check"
    needs: common-deps
    runs-on: ubuntu-latest
    concurrency:
      group: ${{ github.workflow }}-cargo-deny-check-${{ github.ref }}
      cancel-in-progress: true
    container:
      image: niteo/nixpkgs-nixos-22.05:316b762afdb9e142a803f29c49a88b4a47db80ee
    steps:
      - uses: actions/checkout@v3
      - run: |
          echo "experimental-features = nix-command flakes" > /etc/nix/nix.conf
          echo "sandbox = relaxed" >> /etc/nix/nix.conf
          echo "narinfo-cache-negative-ttl = 0" >> /etc/nix/nix.conf
      - uses: cachix/cachix-action@f5f67badd061acb62b5c6e25e763572ca8317004
        with:
          skipPush: true
          installCommand: |
            nix-channel --add ${{ env.NIX_NIXPKGS_CHANNEL }} nixpkgs
            nix-channel --update
            nix-env -iA nixpkgs.cachix
          authToken: "${{ secrets.CACHIX_AUTH_TOKEN }}"
          name: composable-community
      - run: |
          cachix watch-exec --jobs 16 --compression-level $CACHIX_COMPRESSION_LEVEL composable-community nix -- build .#cargo-deny-check --no-update-lock-file --show-trace -L

  cargo-udeps-check:
    name: "Cargo udeps"
    needs: common-deps
    runs-on: ubuntu-latest
    concurrency:
      group: ${{ github.workflow }}-cargo-udeps-check-${{ github.ref }}
      cancel-in-progress: true
    container:
      image: niteo/nixpkgs-nixos-22.05:316b762afdb9e142a803f29c49a88b4a47db80ee
    steps:
      - uses: actions/checkout@v3
      - run: |
          echo "experimental-features = nix-command flakes" > /etc/nix/nix.conf
          echo "sandbox = relaxed" >> /etc/nix/nix.conf
          echo "narinfo-cache-negative-ttl = 0" >> /etc/nix/nix.conf
      - uses: cachix/cachix-action@f5f67badd061acb62b5c6e25e763572ca8317004
        with:
          skipPush: true
          installCommand: |
            nix-channel --add ${{ env.NIX_NIXPKGS_CHANNEL }} nixpkgs
            nix-channel --update
            nix-env -iA nixpkgs.cachix
          authToken: "${{ secrets.CACHIX_AUTH_TOKEN }}"
          name: composable-community
      - run: |
          cachix watch-exec --jobs 16 --compression-level $CACHIX_COMPRESSION_LEVEL composable-community nix -- build .#cargo-udeps-check --no-update-lock-file --show-trace -L

  benchmarks-check:
    name: "Benchmarks check"
    needs: common-deps
    runs-on:
      - self-hosted
      - linux
      - x64
      - sre
    concurrency:
      group: ${{ github.workflow }}-benchmarks-check-${{ github.ref }}
      cancel-in-progress: true
    container:
      image: niteo/nixpkgs-nixos-22.05:316b762afdb9e142a803f29c49a88b4a47db80ee
    steps:
      - uses: actions/checkout@v3
      - run: |
          echo "experimental-features = nix-command flakes" > /etc/nix/nix.conf
          echo "sandbox = relaxed" >> /etc/nix/nix.conf
          echo "narinfo-cache-negative-ttl = 0" >> /etc/nix/nix.conf
      - uses: cachix/cachix-action@f5f67badd061acb62b5c6e25e763572ca8317004
        with:
          skipPush: true
          installCommand: |
            nix-channel --add ${{ env.NIX_NIXPKGS_CHANNEL }} nixpkgs
            nix-channel --update
            nix-env -iA nixpkgs.cachix
          authToken: "${{ secrets.CACHIX_AUTH_TOKEN }}"
          name: composable-community
      - run: |
          cachix watch-exec --jobs 16 --compression-level 0 composable-community nix -- build .#benchmarks-check --no-update-lock-file --show-trace -L

  unit-tests:
    name: "Unit Tests"
    needs:
      - build-common-test-deps
    runs-on:
      - self-hosted
      - linux
      - x64
      - sre
    concurrency:
      group: ${{ github.workflow }}-unittests-${{ github.ref }}
      cancel-in-progress: true
    container:
      image: niteo/nixpkgs-nixos-22.05:316b762afdb9e142a803f29c49a88b4a47db80ee
    steps:
      - uses: actions/checkout@v3
      - run: |
          echo "experimental-features = nix-command flakes" > /etc/nix/nix.conf
          echo "sandbox = relaxed" >> /etc/nix/nix.conf
          echo "narinfo-cache-negative-ttl = 0" >> /etc/nix/nix.conf
      - uses: cachix/cachix-action@f5f67badd061acb62b5c6e25e763572ca8317004
        with:
          skipPush: true
          installCommand: |
            nix-channel --add ${{ env.NIX_NIXPKGS_CHANNEL }} nixpkgs
            nix-channel --update
            nix-env -iA nixpkgs.cachix
          authToken: "${{ secrets.CACHIX_AUTH_TOKEN }}"
          name: composable-community
      - run: |
          cachix watch-exec --jobs 16 --compression-level $CACHIX_COMPRESSION_LEVEL composable-community nix -- build .#unit-tests --no-update-lock-file --show-trace -L

  unit-tests-with-coverage:
    name: "Unit Tests with coverage"
    needs: common-deps
    runs-on:
      - self-hosted
      - linux
      - x64
      - sre
    concurrency:
      group: ${{ github.workflow }}-unittests-with-coverage-${{ github.ref }}
      cancel-in-progress: true
    container:
      image: niteo/nixpkgs-nixos-22.05:316b762afdb9e142a803f29c49a88b4a47db80ee
    steps:
      - uses: actions/checkout@v3
      - run: |
          echo "experimental-features = nix-command flakes" > /etc/nix/nix.conf
          echo "sandbox = relaxed" >> /etc/nix/nix.conf
          echo "narinfo-cache-negative-ttl = 0" >> /etc/nix/nix.conf
      - uses: cachix/cachix-action@f5f67badd061acb62b5c6e25e763572ca8317004
        with:
          skipPush: true
          installCommand: |
            nix-channel --add https://nixos.org/channels/nixpkgs-22.05-darwin nixpkgs
            nix-channel --update
            nix-env -iA nixpkgs.cachix
          authToken: "${{ secrets.CACHIX_AUTH_TOKEN }}"
          name: composable-community
      - run: |
          cachix watch-exec -j 16 -c 0 composable-community nix -- build .#unit-tests-with-coverage --no-update-lock-file --show-trace -L
      - name: Upload coverage to Codecov
        uses: codecov/codecov-action@v2
        with:
          token: ${{ secrets.CODECOV_TOKEN }}
          files: result/lcov/lcov.info
          fail_ci_if_error: false

  test-running-of-pallet-benchmarks:
    name: "Test running of pallet benchmarks"
    needs: package-composable-bench-node
    runs-on:
      - self-hosted
      - linux
      - x64
      - sre
    concurrency:
      group: ${{ github.workflow }}-test-running-of-pallet-benchmarks-${{ matrix.runtime }}-${{ github.ref }}
      cancel-in-progress: true
    strategy:
      matrix:
        runtime: [dali, picasso, composable]
    container:
      image: niteo/nixpkgs-nixos-22.05:316b762afdb9e142a803f29c49a88b4a47db80ee
    steps:
      - uses: actions/checkout@v3
      - run: |
          echo "experimental-features = nix-command flakes" > /etc/nix/nix.conf
          echo "sandbox = relaxed" >> /etc/nix/nix.conf
          echo "narinfo-cache-negative-ttl = 0" >> /etc/nix/nix.conf
      - uses: cachix/cachix-action@f5f67badd061acb62b5c6e25e763572ca8317004
        with:
          skipPush: true
          installCommand: |
            nix-channel --add ${{ env.NIX_NIXPKGS_CHANNEL }} nixpkgs
            nix-channel --update
            nix-env -iA nixpkgs.cachix
          authToken: "${{ secrets.CACHIX_AUTH_TOKEN }}"
          name: composable-community
      - run: |
          cachix watch-exec --jobs 16 --compression-level $CACHIX_COMPRESSION_LEVEL composable-community nix -- run .#benchmarks-once-${{ matrix.runtime }} --no-update-lock-file --show-trace -L

  check-simnode:
    name: "Simnode"
    needs: package-simnode-tests
    runs-on:
      - self-hosted
      - linux
      - x64
      - sre
    concurrency:
      group: check-simnode-${{ matrix.runtime }}-${{ github.ref }}
      cancel-in-progress: true
    strategy:
      matrix:
        runtime: [picasso, composable]
    container:
      image: niteo/nixpkgs-nixos-22.05:316b762afdb9e142a803f29c49a88b4a47db80ee
    steps:
      - uses: actions/checkout@v3
      - run: |
          echo "experimental-features = nix-command flakes" > /etc/nix/nix.conf
          echo "sandbox = relaxed" >> /etc/nix/nix.conf
          echo "narinfo-cache-negative-ttl = 0" >> /etc/nix/nix.conf
      - uses: cachix/cachix-action@f5f67badd061acb62b5c6e25e763572ca8317004
        with:
          skipPush: true
          installCommand: |
            nix-channel --add https://nixos.org/channels/nixpkgs-22.05-darwin nixpkgs
            nix-channel --update
            nix-env -iA nixpkgs.cachix nixpkgs.python3 nixpkgs.unzip
          authToken: "${{ secrets.CACHIX_AUTH_TOKEN }}"
          name: composable-community
      - uses: google-github-actions/setup-gcloud@v0
        with:
          service_account_key: ${{ secrets.DEPLOY_DALI }}
          export_default_credentials: true
      - run: |
          FILENAME=$(date -d yesterday +'%m-%d-%Y').zip
          GS_BUCKET="${{ matrix.runtime }}-data-store"
          gsutil cp gs://$GS_BUCKET/"$FILENAME" .
          unzip -o "$FILENAME" -d /tmp/db
          cachix watch-exec -j 16 -c 0 composable-community nix -- run .#simnode-tests-${{ matrix.runtime }} --no-update-lock-file --show-trace -L

  local-integration-tests:
    name: "Local integration tests"
    runs-on:
      - self-hosted
      - linux
      - x64
      - sre
    concurrency:
      group: local-integration-tests-${{ matrix.runtime }}-${{ github.ref }}
      cancel-in-progress: true
    strategy:
      matrix:
        runtime: [dali, picasso]
    container:
      image: niteo/nixpkgs-nixos-22.05:316b762afdb9e142a803f29c49a88b4a47db80ee
    steps:
      - uses: actions/checkout@v3
      - run: |
          echo "experimental-features = nix-command flakes" > /etc/nix/nix.conf
          echo "sandbox = relaxed" >> /etc/nix/nix.conf
          echo "narinfo-cache-negative-ttl = 0" >> /etc/nix/nix.conf
      - uses: cachix/cachix-action@f5f67badd061acb62b5c6e25e763572ca8317004
        with:
          skipPush: true
          installCommand: |
            nix-channel --add ${{ env.NIX_NIXPKGS_CHANNEL }} nixpkgs
            nix-channel --update
            nix-env -iA nixpkgs.cachix
          authToken: "${{ secrets.CACHIX_AUTH_TOKEN }}"
          name: composable-community
      - run: |
          cachix watch-exec --jobs 16 --compression-level $CACHIX_COMPRESSION_LEVEL composable-community nix -- build .#check-${{ matrix.runtime }}-integration-tests --no-update-lock-file --show-trace -L

  package-simnode-tests:
    name: "Package Simnode Tests"
    runs-on:
      - self-hosted
      - linux
      - x64
      - sre
    concurrency:
      group: package-simnode-tests-${{ matrix.runtime }}-${{ github.ref }}
      cancel-in-progress: true
    container:
      image: niteo/nixpkgs-nixos-22.05:316b762afdb9e142a803f29c49a88b4a47db80ee
    steps:
      - uses: actions/checkout@v3
      - run: |
          echo "experimental-features = nix-command flakes" > /etc/nix/nix.conf
          echo "sandbox = relaxed" >> /etc/nix/nix.conf
          echo "narinfo-cache-negative-ttl = 0" >> /etc/nix/nix.conf
      - uses: cachix/cachix-action@f5f67badd061acb62b5c6e25e763572ca8317004
        with:
          skipPush: true
          installCommand: |
            nix-channel --add https://nixos.org/channels/nixpkgs-22.05-darwin nixpkgs
            nix-channel --update
            nix-env -iA nixpkgs.cachix
          authToken: "${{ secrets.CACHIX_AUTH_TOKEN }}"
          name: composable-community
      - run: |
          cachix watch-exec -j 16 -c 0 composable-community nix -- build .#simnode-tests --no-update-lock-file --show-trace -L

  package-composable-node:
    name: "Package Composable node"
    needs: common-deps
    runs-on:
      - self-hosted
      - linux
      - x64
      - sre
    concurrency:
      group: ${{ github.workflow }}-package-composable-node-${{ github.ref }}
      cancel-in-progress: true
    container:
      image: niteo/nixpkgs-nixos-22.05:316b762afdb9e142a803f29c49a88b4a47db80ee
    steps:
      - uses: actions/checkout@v3
      - run: |
          echo "experimental-features = nix-command flakes" > /etc/nix/nix.conf
          echo "sandbox = relaxed" >> /etc/nix/nix.conf
          echo "narinfo-cache-negative-ttl = 0" >> /etc/nix/nix.conf
      - uses: cachix/cachix-action@f5f67badd061acb62b5c6e25e763572ca8317004
        with:
          skipPush: true
          installCommand: |
            nix-channel --add ${{ env.NIX_NIXPKGS_CHANNEL }} nixpkgs
            nix-channel --update
            nix-env -iA nixpkgs.cachix
          authToken: "${{ secrets.CACHIX_AUTH_TOKEN }}"
          name: composable-community
      - run: |
          cachix watch-exec --jobs 16 --compression-level $CACHIX_COMPRESSION_LEVEL composable-community nix -- build .#composable-node --no-update-lock-file --show-trace -L

  package-composable-bench-node:
    name: "Package Composable bench node"
    runs-on:
      - self-hosted
      - linux
      - x64
      - sre
    concurrency:
      group: ${{ github.workflow }}-package-composable-bench-node-${{ github.ref }}
      cancel-in-progress: true
    container:
      image: niteo/nixpkgs-nixos-22.05:316b762afdb9e142a803f29c49a88b4a47db80ee
    steps:
      - uses: actions/checkout@v3
      - run: |
          echo "experimental-features = nix-command flakes" > /etc/nix/nix.conf
          echo "sandbox = relaxed" >> /etc/nix/nix.conf
          echo "narinfo-cache-negative-ttl = 0" >> /etc/nix/nix.conf
      - uses: cachix/cachix-action@f5f67badd061acb62b5c6e25e763572ca8317004
        with:
          skipPush: true
          installCommand: |
            nix-channel --add ${{ env.NIX_NIXPKGS_CHANNEL }} nixpkgs
            nix-channel --update
            nix-env -iA nixpkgs.cachix
          authToken: "${{ secrets.CACHIX_AUTH_TOKEN }}"
          name: composable-community
      - run: |
          cachix watch-exec --jobs 16 --compression-level $CACHIX_COMPRESSION_LEVEL composable-community nix -- build .#composable-bench-node --no-update-lock-file --show-trace -L

  package-polkadot-node:
    name: "Package Polkadot node"
    runs-on:
      - self-hosted
      - linux
      - x64
      - sre
    concurrency:
      group: ${{ github.workflow }}-package-polkadot-node-${{ github.ref }}
      cancel-in-progress: true
    container:
      image: niteo/nixpkgs-nixos-22.05:316b762afdb9e142a803f29c49a88b4a47db80ee
    steps:
      - uses: actions/checkout@v3
      - run: |
          echo "experimental-features = nix-command flakes" > /etc/nix/nix.conf
          echo "sandbox = relaxed" >> /etc/nix/nix.conf
          echo "narinfo-cache-negative-ttl = 0" >> /etc/nix/nix.conf
      - uses: cachix/cachix-action@f5f67badd061acb62b5c6e25e763572ca8317004
        with:
          skipPush: true
          installCommand: |
            nix-channel --add ${{ env.NIX_NIXPKGS_CHANNEL }} nixpkgs
            nix-channel --update
            nix-env -iA nixpkgs.cachix
          authToken: "${{ secrets.CACHIX_AUTH_TOKEN }}"
          name: composable-community
      - run: |
          cachix watch-exec --jobs 16 --compression-level $CACHIX_COMPRESSION_LEVEL composable-community nix -- build .#polkadot-node --no-update-lock-file --show-trace -L

  package-statemine-node:
    name: "Package Statemine node"
    runs-on:
      - self-hosted
      - linux
      - x64
      - sre
    concurrency:
      group: ${{ github.workflow }}-package-statemine-node-${{ github.ref }}
      cancel-in-progress: true
    container:
      image: niteo/nixpkgs-nixos-22.05:316b762afdb9e142a803f29c49a88b4a47db80ee
    steps:
      - uses: actions/checkout@v3
      - run: |
          echo "experimental-features = nix-command flakes" > /etc/nix/nix.conf
          echo "sandbox = relaxed" >> /etc/nix/nix.conf
          echo "narinfo-cache-negative-ttl = 0" >> /etc/nix/nix.conf
      - uses: cachix/cachix-action@f5f67badd061acb62b5c6e25e763572ca8317004
        with:
          skipPush: true
          installCommand: |
            nix-channel --add ${{ env.NIX_NIXPKGS_CHANNEL }} nixpkgs
            nix-channel --update
            nix-env -iA nixpkgs.cachix
          authToken: "${{ secrets.CACHIX_AUTH_TOKEN }}"
          name: composable-community
      - run: |
          cachix watch-exec --jobs 16 --compression-level $CACHIX_COMPRESSION_LEVEL composable-community nix -- build .#statemine-node --no-update-lock-file --show-trace -L

  package-acala-node:
    name: "Package Acala node"
    runs-on:
      - self-hosted
      - linux
      - x64
      - sre
    concurrency:
      group: ${{ github.workflow }}-package-acala-node-${{ github.ref }}
      cancel-in-progress: true
    container:
      image: niteo/nixpkgs-nixos-22.05:316b762afdb9e142a803f29c49a88b4a47db80ee
    steps:
      - uses: actions/checkout@v3
      - run: |
          echo "experimental-features = nix-command flakes" > /etc/nix/nix.conf
          echo "sandbox = relaxed" >> /etc/nix/nix.conf
          echo "narinfo-cache-negative-ttl = 0" >> /etc/nix/nix.conf
      - uses: cachix/cachix-action@f5f67badd061acb62b5c6e25e763572ca8317004
        with:
          skipPush: true
          installCommand: |
            nix-channel --add ${{ env.NIX_NIXPKGS_CHANNEL }} nixpkgs
            nix-channel --update
            nix-env -iA nixpkgs.cachix
          authToken: "${{ secrets.CACHIX_AUTH_TOKEN }}"
          name: composable-community
      - run: |
          cachix watch-exec --jobs 16 --compression-level $CACHIX_COMPRESSION_LEVEL composable-community nix -- build .#acala-node --no-update-lock-file --show-trace -L

  cache-kusama-parachains-devnet:
    name: "Package kusama parachains devnet"
    needs:
      - package-polkadot-node
    runs-on:
      - self-hosted
      - linux
      - x64
      - sre
    concurrency:
      group: ${{ github.workflow }}-cache-kusama-parachains-devnet-${{ github.ref }}
      cancel-in-progress: true
    continue-on-error: true
    container:
      image: niteo/nixpkgs-nixos-22.05:316b762afdb9e142a803f29c49a88b4a47db80ee
    steps:
      - uses: actions/checkout@v3
      - run: |
          echo "experimental-features = nix-command flakes" > /etc/nix/nix.conf
          echo "sandbox = relaxed" >> /etc/nix/nix.conf
          echo "narinfo-cache-negative-ttl = 0" >> /etc/nix/nix.conf
      - uses: cachix/cachix-action@f5f67badd061acb62b5c6e25e763572ca8317004
        with:
          skipPush: true
          installCommand: |
            nix-channel --add ${{ env.NIX_NIXPKGS_CHANNEL }} nixpkgs
            nix-channel --update
            nix-env -iA nixpkgs.cachix
          authToken: "${{ secrets.CACHIX_AUTH_TOKEN }}"
          name: composable-community
      - run: |
          cachix watch-exec --jobs 16 --compression-level $CACHIX_COMPRESSION_LEVEL composable-community nix -- build .#kusama-picasso-karura-devnet --no-update-lock-file --show-trace -L

  cache-devnet-all-dev-local:
    name: "Package Full Devnet"
    needs:
      - package-polkadot-node
      - package-acala-node
      - package-statemine-node
    runs-on:
      - self-hosted
      - linux
      - x64
      - sre
    concurrency:
      group: ${{ github.workflow }}-cache-devnet-all-dev-local-${{ github.ref }}
      cancel-in-progress: true
    continue-on-error: true
    container:
      image: niteo/nixpkgs-nixos-22.05:316b762afdb9e142a803f29c49a88b4a47db80ee
    steps:
      - uses: actions/checkout@v3
      - run: |
          echo "experimental-features = nix-command flakes" > /etc/nix/nix.conf
          echo "sandbox = relaxed" >> /etc/nix/nix.conf
          echo "narinfo-cache-negative-ttl = 0" >> /etc/nix/nix.conf
      - uses: cachix/cachix-action@f5f67badd061acb62b5c6e25e763572ca8317004
        with:
          skipPush: true
          installCommand: |
            nix-channel --add ${{ env.NIX_NIXPKGS_CHANNEL }} nixpkgs
            nix-channel --update
            nix-env -iA nixpkgs.cachix
          authToken: "${{ secrets.CACHIX_AUTH_TOKEN }}"
          name: composable-community
      - run: |
          cachix watch-exec --jobs 16 --compression-level $CACHIX_COMPRESSION_LEVEL composable-community nix -- build .#devnet-default-program --no-update-lock-file --show-trace -L

  package-xcvm-minimal:
    name: "Package XCVM minimal"
    runs-on: ubuntu-latest
    concurrency:
      group: ${{ github.workflow }}-package-xcvm-${{ github.ref }}
      cancel-in-progress: true
    continue-on-error: false

    container:
      image: niteo/nixpkgs-nixos-22.05:316b762afdb9e142a803f29c49a88b4a47db80ee
    steps:
      - uses: actions/checkout@v3
      - run: |
          echo "experimental-features = nix-command flakes" > /etc/nix/nix.conf
          echo "sandbox = relaxed" >> /etc/nix/nix.conf
          echo "narinfo-cache-negative-ttl = 0" >> /etc/nix/nix.conf
      - uses: cachix/cachix-action@f5f67badd061acb62b5c6e25e763572ca8317004
        with:
          skipPush: true
          installCommand: |
            nix-channel --add ${{ env.NIX_NIXPKGS_CHANNEL }} nixpkgs
            nix-channel --update
            nix-env -iA nixpkgs.cachix
          authToken: "${{ secrets.CACHIX_AUTH_TOKEN }}"
          name: composable-community
      - run: |
          cachix watch-exec --jobs 16 --compression-level $CACHIX_COMPRESSION_LEVEL composable-community nix -- build .#junod --no-update-lock-file --show-trace -L
          cachix watch-exec --jobs 16 --compression-level $CACHIX_COMPRESSION_LEVEL composable-community nix -- build .#gex --no-update-lock-file --show-trace -L
          cachix watch-exec --jobs 16 --compression-level $CACHIX_COMPRESSION_LEVEL composable-community nix -- build .#wasmswap --no-update-lock-file --show-trace -L

  package-price-feed:
    needs: common-deps
    runs-on:
      - self-hosted
      - linux
      - x64
      - sre
    concurrency:
      group: packagepricefeed-${{ github.ref }}
      cancel-in-progress: true
    container:
      image: niteo/nixpkgs-nixos-22.05:316b762afdb9e142a803f29c49a88b4a47db80ee
    steps:
      - uses: actions/checkout@v3
      - run: |
          echo "experimental-features = nix-command flakes" > /etc/nix/nix.conf
          echo "sandbox = relaxed" >> /etc/nix/nix.conf
          echo "narinfo-cache-negative-ttl = 0" >> /etc/nix/nix.conf
      - uses: cachix/cachix-action@f5f67badd061acb62b5c6e25e763572ca8317004
        with:
          skipPush: true
          installCommand: |
            nix-channel --add ${{ env.NIX_NIXPKGS_CHANNEL }} nixpkgs
            nix-channel --update
            nix-env -iA nixpkgs.cachix
          authToken: "${{ secrets.CACHIX_AUTH_TOKEN }}"
          name: composable-community
      - run: |
          cachix watch-exec --jobs 16 --compression-level $CACHIX_COMPRESSION_LEVEL composable-community nix -- build .#price-feed --no-update-lock-file --show-trace -L

  composable-sandbox-container-publish:
    needs:
      - effects-gate
    runs-on:
      - self-hosted
      - linux
      - x64
      - sre
    concurrency:
      group: ${{ github.workflow }}-composable-sandbox-container-${{ github.ref }}
      cancel-in-progress: true
    container:
      image: niteo/nixpkgs-nixos-22.05:316b762afdb9e142a803f29c49a88b4a47db80ee
    steps:
      - uses: actions/checkout@v3
      - run: |
          echo "experimental-features = nix-command flakes" > /etc/nix/nix.conf
          echo "sandbox = relaxed" >> /etc/nix/nix.conf
          echo "narinfo-cache-negative-ttl = 0" >> /etc/nix/nix.conf
      - uses: cachix/cachix-action@f5f67badd061acb62b5c6e25e763572ca8317004
        with:
          skipPush: true
          installCommand: |
            nix-channel --add ${{ env.NIX_NIXPKGS_CHANNEL }} nixpkgs
            nix-channel --update
            nix-env -iA nixpkgs.cachix nixpkgs.docker nixpkgs.docker-buildx
          authToken: "${{ secrets.CACHIX_AUTH_TOKEN }}"
          name: composable-community
      - uses: docker/login-action@v1
        with:
          username: ${{ secrets.DOCKER_HUB_USERNAME }}
          password: ${{ secrets.DOCKER_HUB_ACCESS_TOKEN }}
      - run: |
          # enable required features (see https://github.com/cachix/install-nix-action/issues/19)
          mkdir -p ~/.config/nix
          echo "system-features = kvm" >> ~/.config/nix/nix.conf
      - run: |
          cachix watch-exec --jobs 16 --compression-level $CACHIX_COMPRESSION_LEVEL composable-community nix -- build .#devnet-container --no-update-lock-file --show-trace -L
          docker load --input ./result
          # update soon https://github.com/actions/checkout/issues/760
          git config --global --add safe.directory /__w/composable/composable
          CONTAINER_NAME=composable-sandbox
          SHA256=$(sha256sum ./result | cut --delimiter " " --fields 1)
          COMMIT_SHA=$(git rev-parse HEAD)
          LOCAL_DOCKER_IMAGE_NAME=composable-devnet-container:latest
          docker image tag $LOCAL_DOCKER_IMAGE_NAME "${{ env.DOCKER_REGISTRY_NAME }}/${CONTAINER_NAME}:${COMMIT_SHA}"
          docker image tag $LOCAL_DOCKER_IMAGE_NAME "${{ env.DOCKER_REGISTRY_NAME }}/${CONTAINER_NAME}:${SHA256}"
          if [ $(git symbolic-ref HEAD) = "refs/heads/main" ]; then
            docker image tag $LOCAL_DOCKER_IMAGE_NAME "${{ env.DOCKER_REGISTRY_NAME }}/${CONTAINER_NAME}:latest"
          fi;
          docker push --all-tags "${{ env.DOCKER_REGISTRY_NAME }}/${CONTAINER_NAME}"

<<<<<<< HEAD
  hyperspace-container-publish:
    needs:
      - effects-gate
    runs-on: ubuntu-latest
    continue-on-error: true
    concurrency:
      group: ${{ github.workflow }}-hyperspace-container-${{ github.ref }}
=======
  composable-bridge-devnet-container-publish:
    name: "Docker composable-bridge-devnet"
    needs:
      - effects-gate
    runs-on:
      - self-hosted
      - linux
      - x64
      - sre
    concurrency:
      group: ${{ github.workflow }}-composable-bridge-devnet-container-${{ github.ref }}
>>>>>>> d9f68be1
      cancel-in-progress: true
    container:
      image: niteo/nixpkgs-nixos-22.05:316b762afdb9e142a803f29c49a88b4a47db80ee
    steps:
      - uses: actions/checkout@v3
      - run: |
          echo "experimental-features = nix-command flakes" > /etc/nix/nix.conf
          echo "sandbox = relaxed" >> /etc/nix/nix.conf
          echo "narinfo-cache-negative-ttl = 0" >> /etc/nix/nix.conf
      - uses: cachix/cachix-action@f5f67badd061acb62b5c6e25e763572ca8317004
        with:
          skipPush: true
          installCommand: |
            nix-channel --add ${{ env.NIX_NIXPKGS_CHANNEL }} nixpkgs
            nix-channel --update
            nix-env -iA nixpkgs.cachix nixpkgs.docker nixpkgs.docker-buildx
          authToken: "${{ secrets.CACHIX_AUTH_TOKEN }}"
          name: composable-community
      - uses: docker/login-action@v1
        with:
          username: ${{ secrets.DOCKER_HUB_USERNAME }}
          password: ${{ secrets.DOCKER_HUB_ACCESS_TOKEN }}
      - run: |
          # enable required features (see https://github.com/cachix/install-nix-action/issues/19)
          mkdir -p ~/.config/nix
          echo "system-features = kvm" >> ~/.config/nix/nix.conf
      - run: |
<<<<<<< HEAD
          CONTAINER_PACKAGE_NAME=hyperspace-container
          LOCAL_CONTAINER_NAME=composable-hyperspace-container
          REMOTE_CONTAINER_NAME=composable-hyperspace:latest
          cachix watch-exec --jobs 16 --compression-level $CACHIX_COMPRESSION_LEVEL composable-community nix -- build .#${CONTAINER_PACKAGE_NAME} --no-update-lock-file --show-trace -L
          docker load --input ./result
          # update soon https://github.com/actions/checkout/issues/760
          git config --global --add safe.directory /__w/composable/composable
          SHA256=$(sha256sum ./result | cut --delimiter " " --fields 1)
          COMMIT_SHA=$(git rev-parse HEAD)
          docker image tag $LOCAL_CONTAINER_NAME "${{ env.DOCKER_REGISTRY_NAME }}/${REMOTE_CONTAINER_NAME}:${COMMIT_SHA}"
          docker image tag $LOCAL_CONTAINER_NAME "${{ env.DOCKER_REGISTRY_NAME }}/${REMOTE_CONTAINER_NAME}:${SHA256}"
          if [ $(git symbolic-ref HEAD) = "refs/heads/main" ]; then
            docker image tag $LOCAL_CONTAINER_NAME "${{ env.DOCKER_REGISTRY_NAME }}/${REMOTE_CONTAINER_NAME}:latest"
          fi;
          docker push --all-tags "${{ env.DOCKER_REGISTRY_NAME }}/${REMOTE_CONTAINER_NAME}"
=======
          cachix watch-exec --jobs 16 --compression-level $CACHIX_COMPRESSION_LEVEL composable-community nix -- build .#bridge-devnet-dali-container --no-update-lock-file --show-trace -L
          docker load --input ./result

          # update soon https://github.com/actions/checkout/issues/760
          git config --global --add safe.directory /__w/composable/composable

          SHA256=$(sha256sum ./result | cut --delimiter " " --fields 1)
          COMMIT_SHA=$(git rev-parse HEAD)
          CONTAINER_NAME="composable-bridge-devnet"
          TEMP_CONTAINER_NAME="${CONTAINER_NAME}-container"

          docker tag "${TEMP_CONTAINER_NAME}:latest" "${{ env.DOCKER_REGISTRY_NAME }}/${CONTAINER_NAME}:${SHA256}"
          docker tag "${TEMP_CONTAINER_NAME}:latest" "${{ env.DOCKER_REGISTRY_NAME }}/${CONTAINER_NAME}:${COMMIT_SHA}"
          if [ $(git symbolic-ref HEAD) = "refs/heads/main" ]; then
            docker tag "${TEMP_CONTAINER_NAME}:latest" "${{ env.DOCKER_REGISTRY_NAME }}/${CONTAINER_NAME}:latest"
          fi;
          docker push --all-tags "${{ env.DOCKER_REGISTRY_NAME }}/${CONTAINER_NAME}"
>>>>>>> d9f68be1


  composable-centauri-publish:
    if: ${{ github.ref == 'refs/heads/centauri' }}
    name: "Docker composable-centauri"
    # needs:
      # - effects-gate
    runs-on:
      - self-hosted
      - linux
      - x64
      - sre
    concurrency:
      group: ${{ github.workflow }}-composable-centauri-${{ github.ref }}
      cancel-in-progress: true
    container:
      image: niteo/nixpkgs-nixos-22.05:316b762afdb9e142a803f29c49a88b4a47db80ee
    steps:
      - uses: actions/checkout@v3
      - run: |
          echo "experimental-features = nix-command flakes" > /etc/nix/nix.conf
          echo "sandbox = relaxed" >> /etc/nix/nix.conf
          echo "narinfo-cache-negative-ttl = 0" >> /etc/nix/nix.conf
      - uses: cachix/cachix-action@f5f67badd061acb62b5c6e25e763572ca8317004
        with:
          skipPush: true
          installCommand: |
            nix-channel --add ${{ env.NIX_NIXPKGS_CHANNEL }} nixpkgs
            nix-channel --update
            nix-env -iA nixpkgs.cachix nixpkgs.docker nixpkgs.docker-buildx
          authToken: "${{ secrets.CACHIX_AUTH_TOKEN }}"
          name: composable-community
      - uses: docker/login-action@v1
        with:
          username: ${{ secrets.DOCKER_HUB_USERNAME }}
          password: ${{ secrets.DOCKER_HUB_ACCESS_TOKEN }}
      - run: |
          # enable required features (see https://github.com/cachix/install-nix-action/issues/19)
          mkdir -p ~/.config/nix
          echo "system-features = kvm" >> ~/.config/nix/nix.conf
      - run: |
          cachix watch-exec --jobs 16 --compression-level $CACHIX_COMPRESSION_LEVEL composable-community nix -- build .#bridge-devnet-dali-container --no-update-lock-file --show-trace -L
          docker load --input ./result
          docker tag composable-centauri-devnet-container:latest "${{ env.DOCKER_REGISTRY_NAME }}/composable-centauri:latest"
          docker push "${{ env.DOCKER_REGISTRY_NAME }}/composable-centauri:latest"
  devnet-integration-tests:
      name: "Devnet integration tests"
      needs:
        - package-polkadot-node
        - package-composable-node
        - check-nix
      runs-on: ubuntu-latest
      timeout-minutes: 120
      concurrency:
        group: ${{ github.workflow }}-devnet-integration-tests-${{ github.ref }}
        cancel-in-progress: true
      steps:
      - uses: actions/checkout@v3
        with:
          clean: false
          fetch-depth: 0
      - uses: cachix/install-nix-action@v17
        with:
          extra_nix_config: |
            sandbox = relaxed
            narinfo-cache-negative-ttl = 0
      - uses: cachix/cachix-action@f5f67badd061acb62b5c6e25e763572ca8317004
        with:
          skipPush: true
          installCommand: |
            nix-channel --add ${{ env.NIX_NIXPKGS_CHANNEL }} nixpkgs
            nix-channel --update
            nix-env -iA nixpkgs.cachix nixpkgs.nodejs
          authToken: "${{ secrets.CACHIX_AUTH_TOKEN }}"
          name: ${{  env.CACHIX_COMPOSABLE }}

      - run: |
          # ideally it does:
          # start first process
          # start second if and only if first stdout specific string
          # first stdout await has timeout, any stderr or exit end stdout timeout and shell exits non zero
          # if first or second second stderr or non zero exited, then end second and first end and shell non zero exit
          # if second timeouted, then in shell non zero exit
          # more complicated, stderr by regex X times before exit
          # if second ended success, first stopped gracefully
          #
          # TODO: handle
          # 🧹 Resolving parachain id...
          # /nix/store/rfrhfi70ijykigwyaswrwlmfqbxw570g-polkadot-v0.9.27/bin/polkadot build-spec --chain=rococo-local --disable-default-bootnode
          # 2022-08-25 02:01:57 Building chain spec
          # ⚠ failed to parse the chain spec

          ( nix run .#devnet-dali 2>&1 & ) | tee devnet-dali.log &
          until test -f devnet-dali.log; do sleep 1 && echo "waiting network start"; done;
          ( tail --follow --lines=0  devnet-dali.log & ) | grep --max-count=1 "POLKADOT LAUNCH COMPLETE"

          echo "PATH=$(pwd):$PATH" >> $GITHUB_ENV
          cd code/integration-tests/runtime-tests
          npm install -q
          export ENDPOINT=127.0.0.1:9988 && export ENDPOINT_RELAYCHAIN=127.0.0.1:9944 && npm run test_short 2>&1>runtime-tests.log & RUNTIME_TESTS_PID=$!
          until test -f runtime-tests.log; do sleep 1 && echo "waiting tests start"; done;
          tail --follow runtime-tests.log &
          ( tail --follow --lines=0 runtime-tests.log & ) | ( grep --max-count=5 "API-WS: disconnected from" >stop.log & )
          ( while : ; do if test $( wc --lines stop.log | cut --delimiter " " --fields 1 ) -gt 4; then kill -9 $RUNTIME_TESTS_PID && echo "Failed" && exit 42; fi; sleep 1; done ) &
          wait $RUNTIME_TESTS_PID
          exit $?

  effects-gate:
      name: "Effect gate, automatically merged if passed"
      runs-on:
        - ubuntu-latest
      needs:
        - check-nix
        - devnet-integration-tests
        - package-polkadot-node
        - package-composable-node
        - test-running-of-pallet-benchmarks
        - local-integration-tests
        - unit-tests
        - cargo-udeps-check
        - nixfmt-check
        - cargo-clippy-check
        - cargo-deny-check
        - cargo-fmt-check
        - taplo-cli-check
        - prettier-check
        - check-simnode
        - benchmarks-check
        - spell-check
        - docs-check
        - hadolint-check
        - frontend-check
      steps:
        - run: echo "Goblins allow your work to see the light"

  hyperspace-build:
    runs-on: ubuntu-latest
    needs:
      - common-deps
    concurrency:
      group: ${{ github.workflow }}-hyperspace-build-${{ github.ref }}
      cancel-in-progress: true
    container:
      image: niteo/nixpkgs-nixos-22.05:316b762afdb9e142a803f29c49a88b4a47db80ee
    steps:
      - uses: actions/checkout@v3
      - run: |
          echo "experimental-features = nix-command flakes" > /etc/nix/nix.conf
          echo "sandbox = relaxed" >> /etc/nix/nix.conf
          echo "narinfo-cache-negative-ttl = 0" >> /etc/nix/nix.conf
      - uses: cachix/cachix-action@f5f67badd061acb62b5c6e25e763572ca8317004
        with:
          skipPush: true
          installCommand: |
            nix-channel --add ${{ env.NIX_NIXPKGS_CHANNEL }} nixpkgs
            nix-channel --update
            nix-env -iA nixpkgs.cachix nixpkgs.docker nixpkgs.docker-buildx
          authToken: "${{ secrets.CACHIX_AUTH_TOKEN }}"
          name: ${{  env.CACHIX_COMPOSABLE }}
      - run: |
      
          cachix watch-exec --jobs 16 --compression-level $CACHIX_COMPRESSION_LEVEL composable-community nix -- build .#hyperspace --no-update-lock-file --show-trace -L

  deploy-devnet:
      name: "Devnet(Rococo Local Dali Dev) Deploy"
      if: github.event_name == 'push' && github.ref_name == 'main'
      needs:
        - effects-gate
      runs-on: ubuntu-latest
      # ISSUE: SSH on container image nixos hangs, so we do not use it - need some customization
      concurrency:
        group: nix-deploy-devnet
        cancel-in-progress: false
      steps:
      - uses: actions/checkout@v3
        with:
          clean: false
          fetch-depth: 0
      - uses: cachix/install-nix-action@v17
        with:
          extra_nix_config: |
            sandbox = relaxed
            narinfo-cache-negative-ttl = 0
      - uses: cachix/cachix-action@f5f67badd061acb62b5c6e25e763572ca8317004
        with:
          skipPush: true
          installCommand: |
            nix-channel --add ${{ env.NIX_NIXPKGS_CHANNEL }} nixpkgs
            nix-channel --update
            nix-env -iA nixpkgs.cachix nixpkgs.jq
          authToken: "${{ secrets.CACHIX_AUTH_TOKEN }}"
          name: ${{  env.CACHIX_COMPOSABLE }}

      - uses: google-github-actions/setup-gcloud@v0
        with:
          service_account_key: ${{ secrets.GCP_CREDENTIALS }}
          export_default_credentials: true

      - name: Build & Push
        run: |
          cd devnet
          jq --null-input --arg client_email "$GCP_DEVNET_SERVICE_ACCOUNT" --arg project_id "$GCP_PROJECT_ID" --arg key "\"$GCP_DEVNET_SERVICE_ACCOUNT_KEY\"" '{ "project_id": $project_id, "private_key": ($key | fromjson), "client_email": $client_email }' > ops.json
          cd ..

          if gsutil -q stat $NIXOPS_STATE_URL/$NIXOPS_STATE;
          then
            gsutil cp $NIXOPS_STATE_URL/$NIXOPS_STATE $NIXOPS_STATE
          else
            nix develop .#ci --show-trace -L --command cachix watch-exec --jobs 16 --compression-level $CACHIX_COMPRESSION_LEVEL composable-community nixops -- create --deployment devnet-gce --show-trace --option narinfo-cache-negative-ttl 0 --include composable-devnet-dali-dev composable-devnet-picasso-dev

          fi

          nix develop .#ci --show-trace -L --command cachix watch-exec --jobs 16 --compression-level $CACHIX_COMPRESSION_LEVEL composable-community nixops -- deploy --check --confirm --deployment devnet-gce --debug --show-trace --option narinfo-cache-negative-ttl 0 --include composable-devnet-dali-dev composable-devnet-picasso-dev

        env:
          NIXOPS_STATE_URL: "gs://composable-state"
          NIXOPS_STATE: "deployment.nixops"
          GCP_PROJECT_ID: ${{ secrets.GCP_PROJECT_ID }}
          GCP_DEVNET_SERVICE_ACCOUNT: ${{ secrets.GCP_DEVNET_SERVICE_ACCOUNT }}
          GCP_DEVNET_SERVICE_ACCOUNT_KEY: ${{ secrets.GCP_DEVNET_SERVICE_ACCOUNT_KEY }}

      - name: Save NixOps State
        if: always()
        run: |
          gsutil cp $NIXOPS_STATE $NIXOPS_STATE_URL/
        env:
          NIXOPS_STATE_URL: gs://composable-state
          NIXOPS_STATE: "deployment.nixops"

  frontend-firebase-preview-deploy:
    name: "Firebase Preview channel PR deployment"
    needs: common-deps
    runs-on:
      - self-hosted
      - linux
      - x64
      - sre
    concurrency:
      group: $${github.workflow }}-frontend-nix-deploy-firebase-${{ github.ref }}
      cancel-in-progress: true
    container:
      image: niteo/nixpkgs-nixos-22.05:316b762afdb9e142a803f29c49a88b4a47db80ee
    steps:
      - name: Get branch name
        id: branch-name
        uses: tj-actions/branch-names@v6
      - uses: actions/checkout@v3
      - run: |
          echo "experimental-features = nix-command flakes" > /etc/nix/nix.conf
          echo "sandbox = relaxed" >> /etc/nix/nix.conf
          echo "narinfo-cache-negative-ttl = 0" >> /etc/nix/nix.conf
      - name: Check if hash changes
        if: steps.branch-name.outputs.current_branch != 'main' # PR
        id: feStaticHashChanges
        run: |
          if [ `nix build --dry-run "github:ComposableFi/composable#frontend-static" --json` == `nix build --dry-run ".#frontend-static" --json` ]; then
            echo "::set-output name=hashChange::false";
          else echo "::set-output name=hashChange::true";
          fi

      - uses: cachix/cachix-action@f5f67badd061acb62b5c6e25e763572ca8317004
        with:
          skipPush: true
          installCommand: |
            nix-channel --add ${{env.NIX_NIXPKGS_CHANNEL }} nixpkgs
            nix-channel --update
            nix-env -iA nixpkgs.cachix
          authToken: "${{ secrets.CACHIX_AUTH_TOKEN }}"
          name: composable-community
      - run: |
          cachix watch-exec --jobs 16 --compression-level 0 composable-community nix -- build .#frontend-static-firebase --no-update-lock-file --show-trace -L
          mkdir -p firebase/picasso/out/
          mkdir -p firebase/pablo/out/
          cp -R result/picasso/* firebase/picasso/out/
          cp -R result/pablo/* firebase/pablo/out/
          cp frontend/apps/pablo/.firebaserc firebase/pablo/
          cp frontend/apps/pablo/firebase.json firebase/pablo/
          cp frontend/apps/picasso/.firebaserc firebase/picasso/
          cp frontend/apps/picasso/firebase.json firebase/picasso/
          nix-env -iA nixpkgs.nodejs

      - name: Deploy Picasso on preview channel
        if: steps.branch-name.outputs.current_branch != 'main' && steps.feStaticHashChanges.outputs.hashChange == 'true'
        uses: FirebaseExtended/action-hosting-deploy@0f248036885ae672f78587669fa2923f0ef6cac2
        with:
          repoToken: ${{ secrets.GITHUB_TOKEN }}
          firebaseServiceAccount: ${{ secrets.FIREBASE_SERVICE_ACCOUNT_PICASSO_WEB_APP }}
          projectId: picasso-f0d16
          entrypoint: firebase/picasso/
          channelId: ${{ steps.extract_branch.outputs.branch }}
      - name: Deploy Pablo on preview channel
        if: steps.branch-name.outputs.current_branch != 'main' && steps.feStaticHashChanges.outputs.hashChange == 'true'
        uses: FirebaseExtended/action-hosting-deploy@0f248036885ae672f78587669fa2923f0ef6cac2
        with:
          repoToken: ${{ secrets.GITHUB_TOKEN }}
          firebaseServiceAccount: ${{ secrets.FIREBASE_SERVICE_ACCOUNT_PABLO_WEB_APP }}
          projectId: pablo-afa5d
          entrypoint: firebase/pablo/
          channelId: ${{ steps.extract_branch.outputs.branch }}

  frontend-firebase-staging-deploy:
    if: github.event_name == 'push' && github.ref_name == 'main'
    name: "Firebase Live channel staging deployment"
    needs:
      - effects-gate
    runs-on:
      - self-hosted
      - linux
      - x64
      - sre
    concurrency:
      group: $${github.workflow }}-frontend-nix-deploy-firebase-${{ github.ref }}
      cancel-in-progress: true
    container:
      image: niteo/nixpkgs-nixos-22.05:316b762afdb9e142a803f29c49a88b4a47db80ee
    steps:
      - uses: actions/checkout@v3
      - run: |
          echo "experimental-features = nix-command flakes" > /etc/nix/nix.conf
          echo "sandbox = relaxed" >> /etc/nix/nix.conf
          echo "narinfo-cache-negative-ttl = 0" >> /etc/nix/nix.conf

      - uses: cachix/cachix-action@f5f67badd061acb62b5c6e25e763572ca8317004
        with:
          skipPush: true
          installCommand: |
            nix-channel --add ${{env.NIX_NIXPKGS_CHANNEL }} nixpkgs
            nix-channel --update
            nix-env -iA nixpkgs.cachix
          authToken: "${{ secrets.CACHIX_AUTH_TOKEN }}"
          name: composable-community
      - run: |
          cachix watch-exec --jobs 16 --compression-level 0 composable-community nix -- build .#frontend-static-firebase --no-update-lock-file --show-trace -L
          mkdir -p firebase/picasso/out/
          mkdir -p firebase/pablo/out/
          cp -R result/picasso/* firebase/picasso/out/
          cp -R result/pablo/* firebase/pablo/out/
          cp frontend/apps/pablo/.firebaserc firebase/pablo/
          cp frontend/apps/pablo/firebase.json firebase/pablo/
          cp frontend/apps/picasso/.firebaserc firebase/picasso/
          cp frontend/apps/picasso/firebase.json firebase/picasso/
          nix-env -iA nixpkgs.nodejs

      - name: Deploy Picasso on live channel
        uses: FirebaseExtended/action-hosting-deploy@0f248036885ae672f78587669fa2923f0ef6cac2
        with:
          repoToken: ${{ secrets.GITHUB_TOKEN }}
          firebaseServiceAccount: ${{ secrets.FIREBASE_SERVICE_ACCOUNT_PICASSO_WEB_APP }}
          projectId: picasso-f0d16
          entrypoint: firebase/picasso/
          channelId: live
      - name: Deploy Pablo on live channel
        uses: FirebaseExtended/action-hosting-deploy@0f248036885ae672f78587669fa2923f0ef6cac2
        with:
          repoToken: ${{ secrets.GITHUB_TOKEN }}
          firebaseServiceAccount: ${{ secrets.FIREBASE_SERVICE_ACCOUNT_PABLO_WEB_APP }}
          projectId: pablo-afa5d
          entrypoint: firebase/pablo/
          channelId: live

  nix-command-pr-comments:
    runs-on: ubuntu-latest
    needs:
      - check-nix
    name: "Nix command PR comments"

    if: github.event_name == 'pull_request'
    steps:
      - name: Checkout
        uses: actions/checkout@v3

      - name: Comment PR
        uses: thollander/actions-comment-pull-request@v1
        with:
          message: |
            ### Nix commands for this PR

            #### Make sure you have setup the Composable community cache:
            _(you only need to run it once on your machine)_
            ```bash
            nix-shell -p cachix --command "cachix use composable-community"
            ```

            #### Show all possible apps, shells and packages:
            ```
            nix flake show "github:ComposableFi/composable/${{ github.event.pull_request.head.sha }} --allow-import-from-derivation
            ```

            #### Run the Composable node alone:
            ```bash
            nix run "github:ComposableFi/composable/${{ github.event.pull_request.head.sha }}#composable-node" -L
            ```

            #### Spin up a local devnet:
            ```bash
            nix run "github:ComposableFi/composable/${{ github.event.pull_request.head.sha }}#devnet" -L --option sandbox relaxed --show-trace
            ```

            #### Spin up a local XCVM devnet:
            ```bash
            nix run "github:ComposableFi/composable/${{ github.event.pull_request.head.sha }}#devnet-xcvm-up" -L
            ```

            #### Are you on **macOS**, or do you not have [Nix](https://nixos.org/) installed? No worries, you can also run these commands in Docker like this:
            _(you only need to run the first command once on your machine)_
            ```bash
            docker volume create nix

            docker run --privileged --rm -v nix:/nix  -v /var/run/docker.sock:/var/run/docker.sock -it nixos/nix bash -c "nix-env -iA nixpkgs.cachix && cachix use composable-community && nix run github:ComposableFi/composable/${{ github.event.pull_request.head.sha }}#devnet-up -L --option cores 8 --extra-experimental-features nix-command --extra-experimental-features flakes"
            ```
            
            #### IBC Bridge

            ```shell
            # runs non configured hyperspace
            nix shell --command "github:ComposableFi/composable/${{ github.event.pull_request.head.sha }}#hyperspace
            ````

            ```shell
            # runs bridge connected to parachains
            nix run "github:ComposableFi/composable/${{ github.event.pull_request.head.sha }}#devnet-bridge
            ````

            Bridge is published as OSI image too.

            #### Notes

            Note that the initial build may take about one hour if it has not been cached by our CI yet. Once it is cached, builds should take about one minute. We currently do not provide build caches for ARM machines such as M1 Macs, but building on ARM is supported.

          comment_includes: 'Nix commands for this PR'
          GITHUB_TOKEN: ${{ secrets.GITHUB_TOKEN }}<|MERGE_RESOLUTION|>--- conflicted
+++ resolved
@@ -1000,7 +1000,6 @@
           fi;
           docker push --all-tags "${{ env.DOCKER_REGISTRY_NAME }}/${CONTAINER_NAME}"
 
-<<<<<<< HEAD
   hyperspace-container-publish:
     needs:
       - effects-gate
@@ -1008,19 +1007,6 @@
     continue-on-error: true
     concurrency:
       group: ${{ github.workflow }}-hyperspace-container-${{ github.ref }}
-=======
-  composable-bridge-devnet-container-publish:
-    name: "Docker composable-bridge-devnet"
-    needs:
-      - effects-gate
-    runs-on:
-      - self-hosted
-      - linux
-      - x64
-      - sre
-    concurrency:
-      group: ${{ github.workflow }}-composable-bridge-devnet-container-${{ github.ref }}
->>>>>>> d9f68be1
       cancel-in-progress: true
     container:
       image: niteo/nixpkgs-nixos-22.05:316b762afdb9e142a803f29c49a88b4a47db80ee
@@ -1048,7 +1034,6 @@
           mkdir -p ~/.config/nix
           echo "system-features = kvm" >> ~/.config/nix/nix.conf
       - run: |
-<<<<<<< HEAD
           CONTAINER_PACKAGE_NAME=hyperspace-container
           LOCAL_CONTAINER_NAME=composable-hyperspace-container
           REMOTE_CONTAINER_NAME=composable-hyperspace:latest
@@ -1064,25 +1049,6 @@
             docker image tag $LOCAL_CONTAINER_NAME "${{ env.DOCKER_REGISTRY_NAME }}/${REMOTE_CONTAINER_NAME}:latest"
           fi;
           docker push --all-tags "${{ env.DOCKER_REGISTRY_NAME }}/${REMOTE_CONTAINER_NAME}"
-=======
-          cachix watch-exec --jobs 16 --compression-level $CACHIX_COMPRESSION_LEVEL composable-community nix -- build .#bridge-devnet-dali-container --no-update-lock-file --show-trace -L
-          docker load --input ./result
-
-          # update soon https://github.com/actions/checkout/issues/760
-          git config --global --add safe.directory /__w/composable/composable
-
-          SHA256=$(sha256sum ./result | cut --delimiter " " --fields 1)
-          COMMIT_SHA=$(git rev-parse HEAD)
-          CONTAINER_NAME="composable-bridge-devnet"
-          TEMP_CONTAINER_NAME="${CONTAINER_NAME}-container"
-
-          docker tag "${TEMP_CONTAINER_NAME}:latest" "${{ env.DOCKER_REGISTRY_NAME }}/${CONTAINER_NAME}:${SHA256}"
-          docker tag "${TEMP_CONTAINER_NAME}:latest" "${{ env.DOCKER_REGISTRY_NAME }}/${CONTAINER_NAME}:${COMMIT_SHA}"
-          if [ $(git symbolic-ref HEAD) = "refs/heads/main" ]; then
-            docker tag "${TEMP_CONTAINER_NAME}:latest" "${{ env.DOCKER_REGISTRY_NAME }}/${CONTAINER_NAME}:latest"
-          fi;
-          docker push --all-tags "${{ env.DOCKER_REGISTRY_NAME }}/${CONTAINER_NAME}"
->>>>>>> d9f68be1
 
 
   composable-centauri-publish:
