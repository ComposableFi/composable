name: "Build, Test, Deploy"
on:
  push:
    branches:
      - releases
      - main
      # bors related branches. Please do not remove.
      - staging
      - trying
  pull_request:
    branches:
      - main
      - develop
      - releases

env:
  # NOTE: keep in sync with docs
  NIX_NIXPKGS_CHANNEL: https://nixos.org/channels/nixpkgs-22.05-darwin
  NIX_CONTAINER_IMAGE: niteo/nixpkgs-nixos-22.05:316b762afdb9e142a803f29c49a88b4a47db80ee
  NIX_INSTALL_SCRIPT: https://releases.nixos.org/nix/nix-2.10.3/install

  CACHIX_COMPOSABLE: composable-community
  CACHIX_COMPRESSION_LEVEL: 3

  DOCKER_REGISTRY_NAME: composablefi
  # weird, next is implicit dependency of docker action
  DOCKER_USER_OPTION: '$UID:$GID'

jobs:
  common-deps:
    name: "Common dependencies"
    needs:
      - check-nix
    concurrency:
      group: ${{ github.workflow }}-common-deps-${{ github.ref }}
      cancel-in-progress: true
    runs-on: ubuntu-latest
    container:
      image: niteo/nixpkgs-nixos-22.05:316b762afdb9e142a803f29c49a88b4a47db80ee
    steps:
      # TODO: do composable-nix-os which has experimental-features, proper channel, and cachix installed with composable cache
      - uses: actions/checkout@v3
      - run: |
          echo "experimental-features = nix-command flakes" > /etc/nix/nix.conf
          echo "sandbox = relaxed" >> /etc/nix/nix.conf
          echo "narinfo-cache-negative-ttl = 0" >> /etc/nix/nix.conf
      - uses: cachix/cachix-action@f5f67badd061acb62b5c6e25e763572ca8317004
        with:
          skipPush: true
          installCommand: |
            nix-channel --add ${{ env.NIX_NIXPKGS_CHANNEL }} nixpkgs
            nix-channel --update
            nix-env -iA nixpkgs.cachix
          name: ${{  env.CACHIX_COMPOSABLE }}
          authToken: "${{ secrets.CACHIX_AUTH_TOKEN }}"
      - run: |
          cachix watch-exec --jobs 16 --compression-level $CACHIX_COMPRESSION_LEVEL composable-community nix -- build .#common-deps --no-update-lock-file --show-trace -L

  check-nix:
    name: "Check nix"
    continue-on-error: false
    runs-on: ubuntu-latest
    concurrency:
      group: ${{ github.workflow }}-check-nix-${{ github.ref }}
      cancel-in-progress: true
    container:
      image: niteo/nixpkgs-nixos-22.05:316b762afdb9e142a803f29c49a88b4a47db80ee
    steps:
      - uses: actions/checkout@v3
      - run: |
          echo "experimental-features = nix-command flakes" > /etc/nix/nix.conf
          echo "sandbox = relaxed" >> /etc/nix/nix.conf
          echo "narinfo-cache-negative-ttl = 0" >> /etc/nix/nix.conf
      - uses: cachix/cachix-action@f5f67badd061acb62b5c6e25e763572ca8317004
        with:
          skipPush: true
          installCommand: |
            nix-channel --add ${{ env.NIX_NIXPKGS_CHANNEL }} nixpkgs
            nix-channel --update
            nix-env -iA nixpkgs.cachix
          authToken: "${{ secrets.CACHIX_AUTH_TOKEN }}"
          name: composable-community
      - run: |
          nix flake show --allow-import-from-derivation  --show-trace --fallback -L
          # TODO: --override-input with flake-utils with only linux system to allow next to run
          # TODO: are we always will be in broken nix state as arion cannot be built (only run)
          # https://github.com/numtide/flake-utils/issues/80
          # nix flake check --keep-going --allow-import-from-derivation  --show-trace --no-update-lock-file --fallback -L

  cargo-fmt-check:
    name: "Cargo fmt check"
    runs-on: ubuntu-latest
    concurrency:
      group: ${{ github.workflow }}-cargo-fmt-check-${{ github.ref }}
      cancel-in-progress: true
    container:
      image: niteo/nixpkgs-nixos-22.05:316b762afdb9e142a803f29c49a88b4a47db80ee
    steps:
      - uses: actions/checkout@v3
      - run: |
          echo "experimental-features = nix-command flakes" > /etc/nix/nix.conf
          echo "sandbox = relaxed" >> /etc/nix/nix.conf
          echo "narinfo-cache-negative-ttl = 0" >> /etc/nix/nix.conf
      - uses: cachix/cachix-action@f5f67badd061acb62b5c6e25e763572ca8317004
        with:
          skipPush: true
          installCommand: |
            nix-channel --add ${{ env.NIX_NIXPKGS_CHANNEL }} nixpkgs
            nix-channel --update
            nix-env -iA nixpkgs.cachix
          authToken: "${{ secrets.CACHIX_AUTH_TOKEN }}"
          name: composable-community
      - run: |
          cachix watch-exec --jobs 16 --compression-level $CACHIX_COMPRESSION_LEVEL composable-community nix -- build .#cargo-fmt-check --no-update-lock-file --show-trace -L

  taplo-cli-check:
    name: "Taplo cli check"
    runs-on: ubuntu-latest
    concurrency:
      group: ${{ github.workflow }}-taplo-cli-check-${{ github.ref }}
      cancel-in-progress: true
    container:
      image: niteo/nixpkgs-nixos-22.05:316b762afdb9e142a803f29c49a88b4a47db80ee
    steps:
      - uses: actions/checkout@v3
      - run: |
          echo "experimental-features = nix-command flakes" > /etc/nix/nix.conf
          echo "sandbox = relaxed" >> /etc/nix/nix.conf
          echo "narinfo-cache-negative-ttl = 0" >> /etc/nix/nix.conf
      - uses: cachix/cachix-action@f5f67badd061acb62b5c6e25e763572ca8317004
        with:
          skipPush: true
          installCommand: |
            nix-channel --add ${{ env.NIX_NIXPKGS_CHANNEL }} nixpkgs
            nix-channel --update
            nix-env -iA nixpkgs.cachix
          authToken: "${{ secrets.CACHIX_AUTH_TOKEN }}"
          name: composable-community
      - run: |
          cachix watch-exec --jobs 16 --compression-level $CACHIX_COMPRESSION_LEVEL composable-community nix -- build .#taplo-cli-check --no-update-lock-file --show-trace -L

  prettier-check:
    name: "Prettier check"
    runs-on: ubuntu-latest
    concurrency:
      group: ${{ github.workflow }}-prettier-check-${{ github.ref }}
      cancel-in-progress: true
    container:
      image: niteo/nixpkgs-nixos-22.05:316b762afdb9e142a803f29c49a88b4a47db80ee
    steps:
      - uses: actions/checkout@v3
      - run: |
          echo "experimental-features = nix-command flakes" > /etc/nix/nix.conf
          echo "sandbox = relaxed" >> /etc/nix/nix.conf
          echo "narinfo-cache-negative-ttl = 0" >> /etc/nix/nix.conf
      - uses: cachix/cachix-action@f5f67badd061acb62b5c6e25e763572ca8317004
        with:
          skipPush: true
          installCommand: |
            nix-channel --add ${{ env.NIX_NIXPKGS_CHANNEL }} nixpkgs
            nix-channel --update
            nix-env -iA nixpkgs.cachix
          authToken: "${{ secrets.CACHIX_AUTH_TOKEN }}"
          name: composable-community
      - run: |
          cachix watch-exec --jobs 16 --compression-level $CACHIX_COMPRESSION_LEVEL composable-community nix -- build .#prettier-check --no-update-lock-file --show-trace -L

  nixfmt-check:
    name: "Nixfmt check"
    runs-on: ubuntu-latest
    concurrency:
      group: ${{ github.workflow }}-nixfmt-check-${{ github.ref }}
      cancel-in-progress: true
    container:
      image: niteo/nixpkgs-nixos-22.05:316b762afdb9e142a803f29c49a88b4a47db80ee
    steps:
      - uses: actions/checkout@v3
      - run: |
          echo "experimental-features = nix-command flakes" > /etc/nix/nix.conf
          echo "sandbox = relaxed" >> /etc/nix/nix.conf
          echo "narinfo-cache-negative-ttl = 0" >> /etc/nix/nix.conf
      - uses: cachix/cachix-action@f5f67badd061acb62b5c6e25e763572ca8317004
        with:
          skipPush: true
          installCommand: |
            nix-channel --add ${{ env.NIX_NIXPKGS_CHANNEL }} nixpkgs
            nix-channel --update
            nix-env -iA nixpkgs.cachix
          authToken: "${{ secrets.CACHIX_AUTH_TOKEN }}"
          name: composable-community
      - run: |
          cachix watch-exec --jobs 16 --compression-level $CACHIX_COMPRESSION_LEVEL composable-community nix -- build .#nixfmt-check --no-update-lock-file --show-trace -L

  spell-check:
    name: "Spelling check"
    runs-on: ubuntu-latest
    concurrency:
      group: ${{ github.workflow }}-spell-check-${{ github.ref }}
      cancel-in-progress: true
    container:
      image: niteo/nixpkgs-nixos-22.05:316b762afdb9e142a803f29c49a88b4a47db80ee
    steps:
      - uses: actions/checkout@v3
      - run: |
          echo "experimental-features = nix-command flakes" > /etc/nix/nix.conf
          echo "sandbox = relaxed" >> /etc/nix/nix.conf
          echo "narinfo-cache-negative-ttl = 0" >> /etc/nix/nix.conf
      - uses: cachix/cachix-action@f5f67badd061acb62b5c6e25e763572ca8317004
        with:
          skipPush: true
          installCommand: |
            nix-channel --add ${{ env.NIX_NIXPKGS_CHANNEL }} nixpkgs
            nix-channel --update
            nix-env -iA nixpkgs.cachix
          authToken: "${{ secrets.CACHIX_AUTH_TOKEN }}"
          name: composable-community
      - run: |
          cachix watch-exec --jobs 16 --compression-level $CACHIX_COMPRESSION_LEVEL composable-community nix -- build .#spell-check --no-update-lock-file --show-trace -L

  mdbook-check:
    name: "Mdbook check"
    runs-on: ubuntu-latest
    concurrency:
      group: ${{ github.workflow }}-mdbook-check-${{ github.ref }}
      cancel-in-progress: true
    container:
      image: niteo/nixpkgs-nixos-22.05:316b762afdb9e142a803f29c49a88b4a47db80ee
    steps:
      - uses: actions/checkout@v3
      - run: |
          echo "experimental-features = nix-command flakes" > /etc/nix/nix.conf
          echo "sandbox = relaxed" >> /etc/nix/nix.conf
          echo "narinfo-cache-negative-ttl = 0" >> /etc/nix/nix.conf
      - uses: cachix/cachix-action@f5f67badd061acb62b5c6e25e763572ca8317004
        with:
          skipPush: true
          installCommand: |
            nix-channel --add ${{ env.NIX_NIXPKGS_CHANNEL }} nixpkgs
            nix-channel --update
            nix-env -iA nixpkgs.cachix
          authToken: "${{ secrets.CACHIX_AUTH_TOKEN }}"
          name: composable-community
      - run: |
          cachix watch-exec --jobs 16 --compression-level $CACHIX_COMPRESSION_LEVEL composable-community nix -- build .#mdbook-check --no-update-lock-file --show-trace -L

  hadolint-check:
    name: "Dockerfiles check"
    runs-on:
      - self-hosted
      - linux
      - x64
      - sre
    concurrency:
      group: ${{ github.workflow }}-hadolint-check-${{ github.ref }}
      cancel-in-progress: true
    container:
      image: niteo/nixpkgs-nixos-22.05:316b762afdb9e142a803f29c49a88b4a47db80ee
    steps:
      - uses: actions/checkout@v3
      - run: |
          echo "experimental-features = nix-command flakes" > /etc/nix/nix.conf
          echo "sandbox = relaxed" >> /etc/nix/nix.conf
          echo "narinfo-cache-negative-ttl = 0" >> /etc/nix/nix.conf
      - uses: cachix/cachix-action@f5f67badd061acb62b5c6e25e763572ca8317004
        with:
          skipPush: true
          installCommand: |
            nix-channel --add ${{ env.NIX_NIXPKGS_CHANNEL }} nixpkgs
            nix-channel --update
            nix-env -iA nixpkgs.cachix
          authToken: "${{ secrets.CACHIX_AUTH_TOKEN }}"
          name: composable-community
      - run: |
          cachix watch-exec --jobs 16 --compression-level $CACHIX_COMPRESSION_LEVEL composable-community nix -- build .#hadolint-check --no-update-lock-file --show-trace -L

  cargo-clippy-check:
    name: "Cargo clippy check"
    needs: common-deps
    runs-on: ubuntu-latest
    concurrency:
      group: ${{ github.workflow }}-cargo-clippy-check-${{ github.ref }}
      cancel-in-progress: true
    container:
      image: niteo/nixpkgs-nixos-22.05:316b762afdb9e142a803f29c49a88b4a47db80ee
    steps:
      - uses: actions/checkout@v3
      - run: |
          echo "experimental-features = nix-command flakes" > /etc/nix/nix.conf
          echo "sandbox = relaxed" >> /etc/nix/nix.conf
          echo "narinfo-cache-negative-ttl = 0" >> /etc/nix/nix.conf
      - uses: cachix/cachix-action@f5f67badd061acb62b5c6e25e763572ca8317004
        with:
          skipPush: true
          installCommand: |
            nix-channel --add ${{ env.NIX_NIXPKGS_CHANNEL }} nixpkgs
            nix-channel --update
            nix-env -iA nixpkgs.cachix
          authToken: "${{ secrets.CACHIX_AUTH_TOKEN }}"
          name: composable-community
      - run: |
          cachix watch-exec --jobs 16 --compression-level $CACHIX_COMPRESSION_LEVEL composable-community nix -- build .#cargo-clippy-check --no-update-lock-file --show-trace -L

  cargo-deny-check:
    name: "Cargo deny check"
    needs: common-deps
    runs-on: ubuntu-latest
    concurrency:
      group: ${{ github.workflow }}-cargo-deny-check-${{ github.ref }}
      cancel-in-progress: true
    container:
      image: niteo/nixpkgs-nixos-22.05:316b762afdb9e142a803f29c49a88b4a47db80ee
    steps:
      - uses: actions/checkout@v3
      - run: |
          echo "experimental-features = nix-command flakes" > /etc/nix/nix.conf
          echo "sandbox = relaxed" >> /etc/nix/nix.conf
          echo "narinfo-cache-negative-ttl = 0" >> /etc/nix/nix.conf
      - uses: cachix/cachix-action@f5f67badd061acb62b5c6e25e763572ca8317004
        with:
          skipPush: true
          installCommand: |
            nix-channel --add ${{ env.NIX_NIXPKGS_CHANNEL }} nixpkgs
            nix-channel --update
            nix-env -iA nixpkgs.cachix
          authToken: "${{ secrets.CACHIX_AUTH_TOKEN }}"
          name: composable-community
      - run: |
          cachix watch-exec --jobs 16 --compression-level $CACHIX_COMPRESSION_LEVEL composable-community nix -- build .#cargo-deny-check --no-update-lock-file --show-trace -L

  cargo-udeps-check:
    name: "Cargo udeps"
    needs: common-deps
    runs-on: ubuntu-latest
    concurrency:
      group: ${{ github.workflow }}-cargo-udeps-check-${{ github.ref }}
      cancel-in-progress: true
    container:
      image: niteo/nixpkgs-nixos-22.05:316b762afdb9e142a803f29c49a88b4a47db80ee
    steps:
      - uses: actions/checkout@v3
      - run: |
          echo "experimental-features = nix-command flakes" > /etc/nix/nix.conf
          echo "sandbox = relaxed" >> /etc/nix/nix.conf
          echo "narinfo-cache-negative-ttl = 0" >> /etc/nix/nix.conf
      - uses: cachix/cachix-action@f5f67badd061acb62b5c6e25e763572ca8317004
        with:
          skipPush: true
          installCommand: |
            nix-channel --add ${{ env.NIX_NIXPKGS_CHANNEL }} nixpkgs
            nix-channel --update
            nix-env -iA nixpkgs.cachix
          authToken: "${{ secrets.CACHIX_AUTH_TOKEN }}"
          name: composable-community
      - run: |
          cachix watch-exec --jobs 16 --compression-level $CACHIX_COMPRESSION_LEVEL composable-community nix -- build .#cargo-udeps-check --no-update-lock-file --show-trace -L

  benchmarks-check:
    name: "Benchmarks check"
    needs: common-deps
    runs-on:
      - self-hosted
      - linux
      - x64
      - sre
    concurrency:
      group: ${{ github.workflow }}-benchmarks-check-${{ github.ref }}
      cancel-in-progress: true
    container:
      image: niteo/nixpkgs-nixos-22.05:316b762afdb9e142a803f29c49a88b4a47db80ee
    steps:
      - uses: actions/checkout@v3
      - run: |
          echo "experimental-features = nix-command flakes" > /etc/nix/nix.conf
          echo "sandbox = relaxed" >> /etc/nix/nix.conf
          echo "narinfo-cache-negative-ttl = 0" >> /etc/nix/nix.conf
      - uses: cachix/cachix-action@f5f67badd061acb62b5c6e25e763572ca8317004
        with:
          skipPush: true
          installCommand: |
            nix-channel --add ${{ env.NIX_NIXPKGS_CHANNEL }} nixpkgs
            nix-channel --update
            nix-env -iA nixpkgs.cachix
          authToken: "${{ secrets.CACHIX_AUTH_TOKEN }}"
          name: composable-community
      - run: |
          cachix watch-exec --jobs 16 --compression-level 0 composable-community nix -- build .#benchmarks-check --no-update-lock-file --show-trace -L

  unit-tests:
    name: "Unit Tests"
    needs: common-deps
    runs-on:
      - self-hosted
      - linux
      - x64
      - sre
    concurrency:
      group: ${{ github.workflow }}-unittests-${{ github.ref }}
      cancel-in-progress: true
    container:
      image: niteo/nixpkgs-nixos-22.05:316b762afdb9e142a803f29c49a88b4a47db80ee
    steps:
      - uses: actions/checkout@v3
      - run: |
          echo "experimental-features = nix-command flakes" > /etc/nix/nix.conf
          echo "sandbox = relaxed" >> /etc/nix/nix.conf
          echo "narinfo-cache-negative-ttl = 0" >> /etc/nix/nix.conf
      - uses: cachix/cachix-action@f5f67badd061acb62b5c6e25e763572ca8317004
        with:
          skipPush: true
          installCommand: |
            nix-channel --add ${{ env.NIX_NIXPKGS_CHANNEL }} nixpkgs
            nix-channel --update
            nix-env -iA nixpkgs.cachix
          authToken: "${{ secrets.CACHIX_AUTH_TOKEN }}"
          name: composable-community
      - run: |
          cachix watch-exec --jobs 16 --compression-level $CACHIX_COMPRESSION_LEVEL composable-community nix -- build .#unit-tests --no-update-lock-file --show-trace -L

  unit-tests-with-coverage:
    name: "Unit Tests with coverage"
    needs: common-deps
    runs-on:
      - self-hosted
      - linux
      - x64
      - sre
    concurrency:
      group: ${{ github.workflow }}-unittests-with-coverage-${{ github.ref }}
      cancel-in-progress: true
    container:
      image: niteo/nixpkgs-nixos-22.05:316b762afdb9e142a803f29c49a88b4a47db80ee
    steps:
      - uses: actions/checkout@v3
      - run: |
          echo "experimental-features = nix-command flakes" > /etc/nix/nix.conf
          echo "sandbox = relaxed" >> /etc/nix/nix.conf
          echo "narinfo-cache-negative-ttl = 0" >> /etc/nix/nix.conf
      - uses: cachix/cachix-action@f5f67badd061acb62b5c6e25e763572ca8317004
        with:
          skipPush: true
          installCommand: |
            nix-channel --add https://nixos.org/channels/nixpkgs-22.05-darwin nixpkgs
            nix-channel --update
            nix-env -iA nixpkgs.cachix
          authToken: "${{ secrets.CACHIX_AUTH_TOKEN }}"
          name: composable-community
      - run: |
          cachix watch-exec -j 16 -c 0 composable-community nix -- build .#unit-tests-with-coverage --no-update-lock-file --show-trace -L
      - name: Upload coverage to Codecov
        uses: codecov/codecov-action@v2
        with:
          token: ${{ secrets.CODECOV_TOKEN }}
          files: result/lcov/lcov.info
          fail_ci_if_error: false

  test-running-of-pallet-benchmarks:
    name: "Test running of pallet benchmarks"
    needs: package-composable-bench-node
    runs-on:
      - self-hosted
      - linux
      - x64
      - sre
    concurrency:
      group: ${{ github.workflow }}-test-running-of-pallet-benchmarks-${{ matrix.runtime }}-${{ github.ref }}
      cancel-in-progress: true
    strategy:
      matrix:
        runtime: [dali, picasso, composable]
    container:
      image: niteo/nixpkgs-nixos-22.05:316b762afdb9e142a803f29c49a88b4a47db80ee
    steps:
      - uses: actions/checkout@v3
      - run: |
          echo "experimental-features = nix-command flakes" > /etc/nix/nix.conf
          echo "sandbox = relaxed" >> /etc/nix/nix.conf
          echo "narinfo-cache-negative-ttl = 0" >> /etc/nix/nix.conf
      - uses: cachix/cachix-action@f5f67badd061acb62b5c6e25e763572ca8317004
        with:
          skipPush: true
          installCommand: |
            nix-channel --add ${{ env.NIX_NIXPKGS_CHANNEL }} nixpkgs
            nix-channel --update
            nix-env -iA nixpkgs.cachix
          authToken: "${{ secrets.CACHIX_AUTH_TOKEN }}"
          name: composable-community
      - run: |
          cachix watch-exec --jobs 16 --compression-level $CACHIX_COMPRESSION_LEVEL composable-community nix -- run .#benchmarks-once-${{ matrix.runtime }} --no-update-lock-file --show-trace -L

  check-simnode:
    name: "Simnode"
    needs: package-simnode-tests
    runs-on: ubuntu-latest
    concurrency:
      group: check-simnode-${{ matrix.runtime }}-${{ github.ref }}
      cancel-in-progress: true
    strategy:
      matrix:
        runtime: [picasso, composable]
    container:
      image: niteo/nixpkgs-nixos-22.05:316b762afdb9e142a803f29c49a88b4a47db80ee
    steps:
      - uses: actions/checkout@v3
      - run: |
          echo "experimental-features = nix-command flakes" > /etc/nix/nix.conf
          echo "sandbox = relaxed" >> /etc/nix/nix.conf
          echo "narinfo-cache-negative-ttl = 0" >> /etc/nix/nix.conf
      - uses: cachix/cachix-action@f5f67badd061acb62b5c6e25e763572ca8317004
        with:
          skipPush: true
          installCommand: |
            nix-channel --add https://nixos.org/channels/nixpkgs-22.05-darwin nixpkgs
            nix-channel --update
            nix-env -iA nixpkgs.cachix nixpkgs.python3 nixpkgs.unzip
          authToken: "${{ secrets.CACHIX_AUTH_TOKEN }}"
          name: composable-community
      - uses: google-github-actions/setup-gcloud@v0
        with:
          service_account_key: ${{ secrets.DEPLOY_DALI }}
          export_default_credentials: true
      - run: |
          FILENAME=$(date -d yesterday +'%m-%d-%Y').zip
          GS_BUCKET="${{ matrix.runtime }}-data-store"
          gsutil cp gs://$GS_BUCKET/"$FILENAME" .
          unzip -o "$FILENAME" -d /tmp/db
          cachix watch-exec -j 16 -c 0 composable-community nix -- run .#simnode-tests-${{ matrix.runtime }} --no-update-lock-file --show-trace -L

  local-integration-tests:
    name: "Local integration tests"
    runs-on:
      - self-hosted
      - linux
      - x64
      - sre
    concurrency:
      group: local-integration-tests-${{ matrix.runtime }}-${{ github.ref }}
      cancel-in-progress: true
    strategy:
      matrix:
        runtime: [dali, picasso]
    container:
      image: niteo/nixpkgs-nixos-22.05:316b762afdb9e142a803f29c49a88b4a47db80ee
    steps:
      - uses: actions/checkout@v3
      - run: |
          echo "experimental-features = nix-command flakes" > /etc/nix/nix.conf
          echo "sandbox = relaxed" >> /etc/nix/nix.conf
          echo "narinfo-cache-negative-ttl = 0" >> /etc/nix/nix.conf
      - uses: cachix/cachix-action@f5f67badd061acb62b5c6e25e763572ca8317004
        with:
          skipPush: true
          installCommand: |
            nix-channel --add ${{ env.NIX_NIXPKGS_CHANNEL }} nixpkgs
            nix-channel --update
            nix-env -iA nixpkgs.cachix
          authToken: "${{ secrets.CACHIX_AUTH_TOKEN }}"
          name: composable-community
      - run: |
          cachix watch-exec --jobs 16 --compression-level $CACHIX_COMPRESSION_LEVEL composable-community nix -- build .#check-${{ matrix.runtime }}-integration-tests --no-update-lock-file --show-trace -L

  package-simnode-tests:
    name: "Package Simnode Tests"
    runs-on:
      - self-hosted
      - linux
      - x64
      - sre
    concurrency:
      group: packagesimnodetests-${{ matrix.runtime }}-${{ github.ref }}
      cancel-in-progress: true
    container:
      image: niteo/nixpkgs-nixos-22.05:316b762afdb9e142a803f29c49a88b4a47db80ee
    steps:
      - uses: actions/checkout@v3
      - run: |
          echo "experimental-features = nix-command flakes" > /etc/nix/nix.conf
          echo "sandbox = relaxed" >> /etc/nix/nix.conf
          echo "narinfo-cache-negative-ttl = 0" >> /etc/nix/nix.conf
      - uses: cachix/cachix-action@f5f67badd061acb62b5c6e25e763572ca8317004
        with:
          skipPush: true
          installCommand: |
            nix-channel --add https://nixos.org/channels/nixpkgs-22.05-darwin nixpkgs
            nix-channel --update
            nix-env -iA nixpkgs.cachix
          authToken: "${{ secrets.CACHIX_AUTH_TOKEN }}"
          name: composable-community
      - run: |
          cachix watch-exec -j 16 -c 0 composable-community nix -- build .#simnode-tests --no-update-lock-file --show-trace -L

  package-composable-node:
    name: "Package Composable node"
    needs: common-deps
    runs-on:
      - self-hosted
      - linux
      - x64
      - sre
    concurrency:
      group: packagecomposablenode-${{ github.ref }}
      cancel-in-progress: true
    container:
      image: niteo/nixpkgs-nixos-22.05:316b762afdb9e142a803f29c49a88b4a47db80ee
    steps:
      - uses: actions/checkout@v3
      - run: |
          echo "experimental-features = nix-command flakes" > /etc/nix/nix.conf
          echo "sandbox = relaxed" >> /etc/nix/nix.conf
          echo "narinfo-cache-negative-ttl = 0" >> /etc/nix/nix.conf
      - uses: cachix/cachix-action@f5f67badd061acb62b5c6e25e763572ca8317004
        with:
          skipPush: true
          installCommand: |
            nix-channel --add ${{ env.NIX_NIXPKGS_CHANNEL }} nixpkgs
            nix-channel --update
            nix-env -iA nixpkgs.cachix
          authToken: "${{ secrets.CACHIX_AUTH_TOKEN }}"
          name: composable-community
      - run: |
          cachix watch-exec --jobs 16 --compression-level $CACHIX_COMPRESSION_LEVEL composable-community nix -- build .#composable-node --no-update-lock-file --show-trace -L

  package-composable-bench-node:
    name: "Package Composable bench node"
    runs-on:
      - self-hosted
      - linux
      - x64
      - sre
    concurrency:
      group: packagecomposablebenchnode-${{ github.ref }}
      cancel-in-progress: true
    container:
      image: niteo/nixpkgs-nixos-22.05:316b762afdb9e142a803f29c49a88b4a47db80ee
    steps:
      - uses: actions/checkout@v3
      - run: |
          echo "experimental-features = nix-command flakes" > /etc/nix/nix.conf
          echo "sandbox = relaxed" >> /etc/nix/nix.conf
          echo "narinfo-cache-negative-ttl = 0" >> /etc/nix/nix.conf
      - uses: cachix/cachix-action@f5f67badd061acb62b5c6e25e763572ca8317004
        with:
          skipPush: true
          installCommand: |
            nix-channel --add ${{ env.NIX_NIXPKGS_CHANNEL }} nixpkgs
            nix-channel --update
            nix-env -iA nixpkgs.cachix
          authToken: "${{ secrets.CACHIX_AUTH_TOKEN }}"
          name: composable-community
      - run: |
          cachix watch-exec --jobs 16 --compression-level $CACHIX_COMPRESSION_LEVEL composable-community nix -- build .#composable-bench-node --no-update-lock-file --show-trace -L

  package-polkadot-node:
    name: "Package Polkadot node"
    runs-on:
      - self-hosted
      - linux
      - x64
      - sre
    concurrency:
      group: packagepolkadotnode-${{ github.ref }}
      cancel-in-progress: true
    container:
      image: niteo/nixpkgs-nixos-22.05:316b762afdb9e142a803f29c49a88b4a47db80ee
    steps:
      - uses: actions/checkout@v3
      - run: |
          echo "experimental-features = nix-command flakes" > /etc/nix/nix.conf
          echo "sandbox = relaxed" >> /etc/nix/nix.conf
          echo "narinfo-cache-negative-ttl = 0" >> /etc/nix/nix.conf
      - uses: cachix/cachix-action@f5f67badd061acb62b5c6e25e763572ca8317004
        with:
          skipPush: true
          installCommand: |
            nix-channel --add ${{ env.NIX_NIXPKGS_CHANNEL }} nixpkgs
            nix-channel --update
            nix-env -iA nixpkgs.cachix
          authToken: "${{ secrets.CACHIX_AUTH_TOKEN }}"
          name: composable-community
      - run: |
          cachix watch-exec --jobs 16 --compression-level $CACHIX_COMPRESSION_LEVEL composable-community nix -- build .#polkadot-node --no-update-lock-file --show-trace -L

  cache-kusama-parachains-devnet:
    name: "Package kusama parachains devnet"
    needs:
      - package-polkadot-node
    runs-on:
      - self-hosted
      - linux
      - x64
      - sre
    concurrency:
      group: ${{ github.workflow }}-cache-kusama-parachains-devnet-${{ github.ref }}
      cancel-in-progress: true
    continue-on-error: true
    container:
      image: niteo/nixpkgs-nixos-22.05:316b762afdb9e142a803f29c49a88b4a47db80ee
    steps:
      - uses: actions/checkout@v3
      - run: |
          echo "experimental-features = nix-command flakes" > /etc/nix/nix.conf
          echo "sandbox = relaxed" >> /etc/nix/nix.conf
          echo "narinfo-cache-negative-ttl = 0" >> /etc/nix/nix.conf
      - uses: cachix/cachix-action@f5f67badd061acb62b5c6e25e763572ca8317004
        with:
          skipPush: true
          installCommand: |
            nix-channel --add ${{ env.NIX_NIXPKGS_CHANNEL }} nixpkgs
            nix-channel --update
            nix-env -iA nixpkgs.cachix
          authToken: "${{ secrets.CACHIX_AUTH_TOKEN }}"
          name: composable-community
      - run: |
          cachix watch-exec --jobs 16 --compression-level $CACHIX_COMPRESSION_LEVEL composable-community nix -- build .#kusama-picasso-karura-devnet --no-update-lock-file --show-trace -L

  cache-devnet-all-dev-local:
    needs:
      - package-polkadot-node
    runs-on:
      - self-hosted
      - linux
      - x64
      - sre
    concurrency:
      group: ${{ github.workflow }}-cache-devnet-all-dev-local-${{ github.ref }}
      cancel-in-progress: true
    continue-on-error: true
    container:
      image: niteo/nixpkgs-nixos-22.05:316b762afdb9e142a803f29c49a88b4a47db80ee
    steps:
      - uses: actions/checkout@v3
      - run: |
          echo "experimental-features = nix-command flakes" > /etc/nix/nix.conf
          echo "sandbox = relaxed" >> /etc/nix/nix.conf
          echo "narinfo-cache-negative-ttl = 0" >> /etc/nix/nix.conf
      - uses: cachix/cachix-action@f5f67badd061acb62b5c6e25e763572ca8317004
        with:
          skipPush: true
          installCommand: |
            nix-channel --add ${{ env.NIX_NIXPKGS_CHANNEL }} nixpkgs
            nix-channel --update
            nix-env -iA nixpkgs.cachix
          authToken: "${{ secrets.CACHIX_AUTH_TOKEN }}"
          name: composable-community
      - run: |
          cachix watch-exec --jobs 16 --compression-level $CACHIX_COMPRESSION_LEVEL composable-community nix -- build .#devnet-all-dev-local --no-update-lock-file --show-trace -L

  package-xcvm-minimal:
    name: "Package XCVM minimal"
    runs-on: ubuntu-latest
    concurrency:
      group: ${{ github.workflow }}-package-xcvm-${{ github.ref }}
      cancel-in-progress: true
    continue-on-error: false

    container:
      image: niteo/nixpkgs-nixos-22.05:316b762afdb9e142a803f29c49a88b4a47db80ee
    steps:
      - uses: actions/checkout@v3
      - run: |
          echo "experimental-features = nix-command flakes" > /etc/nix/nix.conf
          echo "sandbox = relaxed" >> /etc/nix/nix.conf
          echo "narinfo-cache-negative-ttl = 0" >> /etc/nix/nix.conf
      - uses: cachix/cachix-action@f5f67badd061acb62b5c6e25e763572ca8317004
        with:
          skipPush: true
          installCommand: |
            nix-channel --add ${{ env.NIX_NIXPKGS_CHANNEL }} nixpkgs
            nix-channel --update
            nix-env -iA nixpkgs.cachix
          authToken: "${{ secrets.CACHIX_AUTH_TOKEN }}"
          name: composable-community
      - run: |
          cachix watch-exec --jobs 16 --compression-level $CACHIX_COMPRESSION_LEVEL composable-community nix -- build .#junod --no-update-lock-file --show-trace -L
          cachix watch-exec --jobs 16 --compression-level $CACHIX_COMPRESSION_LEVEL composable-community nix -- build .#gex --no-update-lock-file --show-trace -L
          cachix watch-exec --jobs 16 --compression-level $CACHIX_COMPRESSION_LEVEL composable-community nix -- build .#wasmswap --no-update-lock-file --show-trace -L

  package-price-feed:
    needs: common-deps
    runs-on:
      - self-hosted
      - linux
      - x64
      - sre
    concurrency:
      group: packagepricefeed-${{ github.ref }}
      cancel-in-progress: true
    container:
      image: niteo/nixpkgs-nixos-22.05:316b762afdb9e142a803f29c49a88b4a47db80ee
    steps:
      - uses: actions/checkout@v3
      - run: |
          echo "experimental-features = nix-command flakes" > /etc/nix/nix.conf
          echo "sandbox = relaxed" >> /etc/nix/nix.conf
          echo "narinfo-cache-negative-ttl = 0" >> /etc/nix/nix.conf
      - uses: cachix/cachix-action@f5f67badd061acb62b5c6e25e763572ca8317004
        with:
          skipPush: true
          installCommand: |
            nix-channel --add ${{ env.NIX_NIXPKGS_CHANNEL }} nixpkgs
            nix-channel --update
            nix-env -iA nixpkgs.cachix
          authToken: "${{ secrets.CACHIX_AUTH_TOKEN }}"
          name: composable-community
      - run: |
          cachix watch-exec --jobs 16 --compression-level $CACHIX_COMPRESSION_LEVEL composable-community nix -- build .#price-feed --no-update-lock-file --show-trace -L

  composable-sandbox-container-publish:
    needs:
      - effects-gate
    runs-on:
      - self-hosted
      - linux
      - x64
      - sre
    concurrency:
      group: ${{ github.workflow }}-composable-sandbox-container-${{ github.ref }}
      cancel-in-progress: true
    container:
      image: niteo/nixpkgs-nixos-22.05:316b762afdb9e142a803f29c49a88b4a47db80ee
    steps:
      - uses: actions/checkout@v3
      - run: |
          echo "experimental-features = nix-command flakes" > /etc/nix/nix.conf
          echo "sandbox = relaxed" >> /etc/nix/nix.conf
          echo "narinfo-cache-negative-ttl = 0" >> /etc/nix/nix.conf
      - uses: cachix/cachix-action@f5f67badd061acb62b5c6e25e763572ca8317004
        with:
          skipPush: true
          installCommand: |
            nix-channel --add ${{ env.NIX_NIXPKGS_CHANNEL }} nixpkgs
            nix-channel --update
            nix-env -iA nixpkgs.cachix nixpkgs.docker nixpkgs.docker-buildx
          authToken: "${{ secrets.CACHIX_AUTH_TOKEN }}"
          name: composable-community
      - uses: docker/login-action@v1
        with:
          username: ${{ secrets.DOCKER_HUB_USERNAME }}
          password: ${{ secrets.DOCKER_HUB_ACCESS_TOKEN }}
      - run: |
          # enable required features (see https://github.com/cachix/install-nix-action/issues/19)
          mkdir -p ~/.config/nix
          echo "system-features = kvm" >> ~/.config/nix/nix.conf
      - run: |
          cachix watch-exec --jobs 16 --compression-level $CACHIX_COMPRESSION_LEVEL composable-community nix -- build .#devnet-container --no-update-lock-file --show-trace -L
          docker load --input ./result
          # update soon https://github.com/actions/checkout/issues/760
          git config --global --add safe.directory /__w/composable/composable
          CONTAINER_NAME=composable-sandbox
          SHA256=$(sha256sum ./result | cut --delimiter " " --fields 1)
          COMMIT_SHA=$(git rev-parse HEAD)
          LOCAL_DOCKER_IMAGE_NAME=composable-devnet-container:latest
          docker image tag $LOCAL_DOCKER_IMAGE_NAME "${{ env.DOCKER_REGISTRY_NAME }}/${CONTAINER_NAME}:${COMMIT_SHA}"
          docker image tag $LOCAL_DOCKER_IMAGE_NAME "${{ env.DOCKER_REGISTRY_NAME }}/${CONTAINER_NAME}:${SHA256}"
          if [ $(git symbolic-ref HEAD) = "refs/heads/main" ]; then
            docker image tag $LOCAL_DOCKER_IMAGE_NAME "${{ env.DOCKER_REGISTRY_NAME }}/${CONTAINER_NAME}:latest"
          fi;
          docker push --all-tags "${{ env.DOCKER_REGISTRY_NAME }}/${CONTAINER_NAME}"

  # We temporary disable this job
  # because we need to build `composable-centauri` docker images only for `centauri` branch now.
  # composable-centauri-container-publish:
  #   if: ${{ github.ref == 'refs/heads/main' }}
  #   name: "Docker composable-centauri"
  #   needs:
  #     - effects-gate
  #   runs-on:
  #     - self-hosted
  #     - linux
  #     - x64
  #     - sre
  #   concurrency:
  #     group: ${{ github.workflow }}-composable-centauri-container-${{ github.ref }}
  #     cancel-in-progress: true
  #   container:
  #     image: niteo/nixpkgs-nixos-22.05:316b762afdb9e142a803f29c49a88b4a47db80ee
  #   steps:
  #     - uses: actions/checkout@v3
  #     - run: |
  #         echo "experimental-features = nix-command flakes" > /etc/nix/nix.conf
  #         echo "sandbox = relaxed" >> /etc/nix/nix.conf
  #         echo "narinfo-cache-negative-ttl = 0" >> /etc/nix/nix.conf
  #     - uses: cachix/cachix-action@f5f67badd061acb62b5c6e25e763572ca8317004
  #       with:
  #         skipPush: true
  #         installCommand: |
  #           nix-channel --add ${{ env.NIX_NIXPKGS_CHANNEL }} nixpkgs
  #           nix-channel --update
  #           nix-env -iA nixpkgs.cachix nixpkgs.docker nixpkgs.docker-buildx
  #         authToken: "${{ secrets.CACHIX_AUTH_TOKEN }}"
  #         name: composable-community
  #     - uses: docker/login-action@v1
  #       with:
  #         username: ${{ secrets.DOCKER_HUB_USERNAME }}
  #         password: ${{ secrets.DOCKER_HUB_ACCESS_TOKEN }}
  #     - run: |
  #         # enable required features (see https://github.com/cachix/install-nix-action/issues/19)
  #         mkdir -p ~/.config/nix
  #         echo "system-features = kvm" >> ~/.config/nix/nix.conf
  #     - run: |
  #         cachix watch-exec --jobs 16 --compression-level $CACHIX_COMPRESSION_LEVEL composable-community nix -- build .#bridge-devnet-dali-container --no-update-lock-file --show-trace -L
  #         docker load --input ./result
  #         docker tag composable-centauri-devnet-container:latest "${{ env.DOCKER_REGISTRY_NAME }}/composable-centauri:latest"
  #         docker push "${{ env.DOCKER_REGISTRY_NAME }}/composable-centauri:latest"

<<<<<<< HEAD
  composable-centauri-publish:
    if: ${{ github.ref == 'refs/heads/centauri' }}
    name: "Docker composable-centauri"
    # needs:
      # - effects-gate
    runs-on:
      - self-hosted
      - linux
      - x64
      - sre
    concurrency:
      group: ${{ github.workflow }}-composable-centauri-${{ github.ref }}
      cancel-in-progress: true
    container:
      image: niteo/nixpkgs-nixos-22.05:316b762afdb9e142a803f29c49a88b4a47db80ee
    steps:
      - uses: actions/checkout@v3
      - run: |
          echo "experimental-features = nix-command flakes" > /etc/nix/nix.conf
          echo "sandbox = relaxed" >> /etc/nix/nix.conf
          echo "narinfo-cache-negative-ttl = 0" >> /etc/nix/nix.conf
      - uses: cachix/cachix-action@f5f67badd061acb62b5c6e25e763572ca8317004
        with:
          skipPush: true
          installCommand: |
            nix-channel --add ${{ env.NIX_NIXPKGS_CHANNEL }} nixpkgs
            nix-channel --update
            nix-env -iA nixpkgs.cachix nixpkgs.docker nixpkgs.docker-buildx
          authToken: "${{ secrets.CACHIX_AUTH_TOKEN }}"
          name: composable-community
      - uses: docker/login-action@v1
        with:
          username: ${{ secrets.DOCKER_HUB_USERNAME }}
          password: ${{ secrets.DOCKER_HUB_ACCESS_TOKEN }}
      - run: |
          # enable required features (see https://github.com/cachix/install-nix-action/issues/19)
          mkdir -p ~/.config/nix
          echo "system-features = kvm" >> ~/.config/nix/nix.conf
      - run: |
          cachix watch-exec --jobs 16 --compression-level $CACHIX_COMPRESSION_LEVEL composable-community nix -- build .#bridge-devnet-dali-container --no-update-lock-file --show-trace -L
          docker load --input ./result
          docker tag composable-centauri-devnet-container:latest "${{ env.DOCKER_REGISTRY_NAME }}/composable-centauri:latest"
          docker push "${{ env.DOCKER_REGISTRY_NAME }}/composable-centauri:latest"

  devcontainer-build:
    name: "Devcontainer build"
    # TODO: turn on when real inheritance happens
    # needs:
    #   - devcontainer-minimal-build
    runs-on:
      - self-hosted
      - linux
      - x64
      - sre
    concurrency:
      group: ${{ github.workflow }}-devcontainer-build-${{ github.ref }}
      cancel-in-progress: true
    container:
      image: niteo/nixpkgs-nixos-22.05:316b762afdb9e142a803f29c49a88b4a47db80ee
    steps:
      - uses: actions/checkout@v3
      - run: |
          echo "experimental-features = nix-command flakes" > /etc/nix/nix.conf
          echo "sandbox = relaxed" >> /etc/nix/nix.conf
          echo "narinfo-cache-negative-ttl = 0" >> /etc/nix/nix.conf
      - uses: cachix/cachix-action@f5f67badd061acb62b5c6e25e763572ca8317004
        with:
          skipPush: true
          installCommand: |
            nix-channel --add ${{ env.NIX_NIXPKGS_CHANNEL }} nixpkgs
            nix-channel --update
            nix-env -iA nixpkgs.cachix nixpkgs.docker nixpkgs.docker-buildx
          authToken: "${{ secrets.CACHIX_AUTH_TOKEN }}"
          name: ${{  env.CACHIX_COMPOSABLE }}
      - run: |
          cachix watch-exec --jobs 16 --compression-level $CACHIX_COMPRESSION_LEVEL composable-community nix -- build .#packages.x86_64-linux.devcontainer --no-update-lock-file --show-trace -L

  devcontainer-minimal-build-and-publish:
    needs:
      - nixfmt-check  
      - check-nix
    if: github.event_name == 'push' && github.ref_name == 'main'
    runs-on: 
      - self-hosted
      - linux
      - x64
      - sre
    concurrency:
      group: ${{ github.workflow }}-devcontainer-minimal-build-${{ github.ref }}
      cancel-in-progress: true  
    steps:
    - name: Clean up
      continue-on-error: false
      run: |
        sudo chown -R $USER:$USER $GITHUB_WORKSPACE
        docker system prune --force --all --volumes
    - uses: actions/checkout@v3
      with: 
        fetch-depth: 0
    - name: Login to DockerHub
      uses: docker/login-action@v1 
      with:
        username: ${{ secrets.DOCKER_HUB_USERNAME }}
        password: ${{ secrets.DOCKER_HUB_ACCESS_TOKEN }}  
    - name: composable-devcontainer-minimal
      run: |
        git config --global --add safe.directory /__w/composable/composable
        COMMIT_SHA=$(git rev-parse --short=9 HEAD)
        docker build --file Dockerfile --tag "${{ env.DOCKER_REGISTRY_NAME }}/composable-devcontainer-minimal:${COMMIT_SHA}" --tag "${{ env.DOCKER_REGISTRY_NAME }}/composable-devcontainer-minimal:latest" .
        docker push --all-tags "${{ env.DOCKER_REGISTRY_NAME }}/composable-devcontainer-minimal"

  composable-devcontainer-publish:
    if: github.event_name == 'push' && github.ref_name == 'main'
    needs:
      - effects-gate
    runs-on:
      - self-hosted
      - linux
      - x64
      - sre
    concurrency:
      group: ${{ github.workflow }}-composable-devcontainer-publish-${{ github.ref }}
      cancel-in-progress: true
    container:
      image: niteo/nixpkgs-nixos-22.05:316b762afdb9e142a803f29c49a88b4a47db80ee
    steps:
      - uses: actions/checkout@v3
      - run: |
          echo "experimental-features = nix-command flakes" > /etc/nix/nix.conf
          echo "sandbox = relaxed" >> /etc/nix/nix.conf
          echo "narinfo-cache-negative-ttl = 0" >> /etc/nix/nix.conf
      - uses: cachix/cachix-action@f5f67badd061acb62b5c6e25e763572ca8317004
        with:
          skipPush: true
          installCommand: |
            nix-channel --add ${{ env.NIX_NIXPKGS_CHANNEL }} nixpkgs
            nix-channel --update
            nix-env -iA nixpkgs.cachix nixpkgs.docker nixpkgs.docker-buildx
          authToken: "${{ secrets.CACHIX_AUTH_TOKEN }}"
          name: ${{  env.CACHIX_COMPOSABLE }}
      - uses: docker/login-action@v1
        with:
          username: ${{ secrets.DOCKER_HUB_USERNAME }}
          password: ${{ secrets.DOCKER_HUB_ACCESS_TOKEN }}
      - run: |
          cachix watch-exec --jobs 16 --compression-level $CACHIX_COMPRESSION_LEVEL composable-community nix -- build .#packages.x86_64-linux.devcontainer --no-update-lock-file --show-trace -L
          docker load --input ./result
          # update soon https://github.com/actions/checkout/issues/760
          git config --global --add safe.directory /__w/composable/composable
          CONTAINER_NAME=composable-devcontainer
          SHA256=$(sha256sum ./result | cut --delimiter " " --fields 1)
          COMMIT_SHA=$(git rev-parse HEAD)
          LOCAL_DOCKER_IMAGE_NAME=composable-devcontainer:latest
          docker image tag $LOCAL_DOCKER_IMAGE_NAME "${{ env.DOCKER_REGISTRY_NAME }}/${CONTAINER_NAME}:${COMMIT_SHA}"
          docker image tag $LOCAL_DOCKER_IMAGE_NAME "${{ env.DOCKER_REGISTRY_NAME }}/${CONTAINER_NAME}:${SHA256}"
          if [ $(git symbolic-ref HEAD) = "refs/heads/main" ]; then 
            docker image tag $LOCAL_DOCKER_IMAGE_NAME "${{ env.DOCKER_REGISTRY_NAME }}/${CONTAINER_NAME}:latest"
          fi;                   
          docker push --all-tags "${{ env.DOCKER_REGISTRY_NAME }}/${CONTAINER_NAME}"

=======
>>>>>>> 0219d6e5
  devnet-integration-tests:
      name: "Devnet integration tests"
      needs:
        - package-polkadot-node
        - package-composable-node
        - check-nix
      runs-on: ubuntu-latest
      timeout-minutes: 120
      concurrency:
        group: ${{ github.workflow }}-devnet-integration-tests-${{ github.ref }}
        cancel-in-progress: true
      steps:
      - uses: actions/checkout@v3
        with:
          clean: false
          fetch-depth: 0
      - uses: cachix/install-nix-action@v17
        with:
          extra_nix_config: |
            sandbox = relaxed
            narinfo-cache-negative-ttl = 0
      - uses: cachix/cachix-action@f5f67badd061acb62b5c6e25e763572ca8317004
        with:
          skipPush: true
          installCommand: |
            nix-channel --add ${{ env.NIX_NIXPKGS_CHANNEL }} nixpkgs
            nix-channel --update
            nix-env -iA nixpkgs.cachix nixpkgs.nodejs
          authToken: "${{ secrets.CACHIX_AUTH_TOKEN }}"
          name: ${{  env.CACHIX_COMPOSABLE }}

      - run: |
          # ideally it does:
          # start first process
          # start second if and only if first stdout specific string
          # first stdout await has timeout, any stderr or exit end stdout timeout and shell exits non zero
          # if first or second second stderr or non zero exited, then end second and first end and shell non zero exit
          # if second timeouted, then in shell non zero exit
          # more complicated, stderr by regex X times before exit
          # if second ended success, first stopped gracefully
          #
          # TODO: handle
          # 🧹 Resolving parachain id...
          # /nix/store/rfrhfi70ijykigwyaswrwlmfqbxw570g-polkadot-v0.9.27/bin/polkadot build-spec --chain=rococo-local --disable-default-bootnode
          # 2022-08-25 02:01:57 Building chain spec
          # ⚠ failed to parse the chain spec

          ( nix run .#devnet-dali 2>&1 & ) | tee devnet-dali.log &
          until test -f devnet-dali.log; do sleep 1 && echo "waiting network start"; done;
          ( tail --follow --lines=0  devnet-dali.log & ) | grep --max-count=1 "POLKADOT LAUNCH COMPLETE"

          echo "PATH=$(pwd):$PATH" >> $GITHUB_ENV
          cd code/integration-tests/runtime-tests
          npm install -q
          export ENDPOINT=127.0.0.1:9988 && export ENDPOINT_RELAYCHAIN=127.0.0.1:9944 && npm run test_short 2>&1>runtime-tests.log & RUNTIME_TESTS_PID=$!
          until test -f runtime-tests.log; do sleep 1 && echo "waiting tests start"; done;
          tail --follow runtime-tests.log &
          ( tail --follow --lines=0 runtime-tests.log & ) | ( grep --max-count=5 "API-WS: disconnected from" >stop.log & )
          ( while : ; do if test $( wc --lines stop.log | cut --delimiter " " --fields 1 ) -gt 4; then kill -9 $RUNTIME_TESTS_PID && echo "Failed" && exit 42; fi; sleep 1; done ) &
          wait $RUNTIME_TESTS_PID
          exit $?

  effects-gate:
      name: "Effect gate, automatically merged if passed"
      runs-on:
        - ubuntu-latest
      needs:
        - check-nix
        - devnet-integration-tests
        - package-polkadot-node
        - package-composable-node
        - test-running-of-pallet-benchmarks
        - local-integration-tests
        - unit-tests
        - cargo-udeps-check
        - nixfmt-check
        - cargo-clippy-check
        - cargo-deny-check
        - cargo-fmt-check
        - taplo-cli-check
        - prettier-check
        - check-simnode
        - benchmarks-check
        - spell-check
        - mdbook-check
        - hadolint-check
      steps:
        - run: echo "Goblins allow your work to see the light"

  deploy-devnet:
      name: "Devnet(Rococo Local Dali Dev) Deploy"
      if: github.event_name == 'push' && github.ref_name == 'main'
      needs:
        - effects-gate
      runs-on: ubuntu-latest
      # ISSUE: SSH on container image nixos hangs, so we do not use it - need some customization
      concurrency:
        group: nix-deploy-devnet
        cancel-in-progress: false
      steps:
      - uses: actions/checkout@v3
        with:
          clean: false
          fetch-depth: 0
      - uses: cachix/install-nix-action@v17
        with:
          extra_nix_config: |
            sandbox = relaxed
            narinfo-cache-negative-ttl = 0
      - uses: cachix/cachix-action@f5f67badd061acb62b5c6e25e763572ca8317004
        with:
          skipPush: true
          installCommand: |
            nix-channel --add ${{ env.NIX_NIXPKGS_CHANNEL }} nixpkgs
            nix-channel --update
            nix-env -iA nixpkgs.cachix nixpkgs.jq
          authToken: "${{ secrets.CACHIX_AUTH_TOKEN }}"
          name: ${{  env.CACHIX_COMPOSABLE }}

      - uses: google-github-actions/setup-gcloud@v0
        with:
          service_account_key: ${{ secrets.GCP_CREDENTIALS }}
          export_default_credentials: true

      - name: Build & Push
        run: |
          cd devnet
          # TODO: run gsutils and find same json in GOOGLE_APPLICATION_CREDENTIALS path, decide prio and responsible after https://github.com/ComposableFi/composable/issues/1426
          jq --null-input --arg client_email "$GCP_DEVNET_SERVICE_ACCOUNT" --arg project_id "$GCP_PROJECT_ID" --arg key "\"$GCP_DEVNET_SERVICE_ACCOUNT_KEY\"" '{ "project_id": $project_id, "private_key": ($key | fromjson), "client_email": $client_email }' > ops.json
          cd ..

          if gsutil -q stat $NIXOPS_STATE_URL/$NIXOPS_STATE;
          then
            gsutil cp $NIXOPS_STATE_URL/$NIXOPS_STATE $NIXOPS_STATE
          else
            nix develop .#sre --show-trace -L --command cachix watch-exec --jobs 16 --compression-level $CACHIX_COMPRESSION_LEVEL composable-community nixops -- create --deployment devnet-gce --show-trace --option narinfo-cache-negative-ttl 0
          fi

          nix develop .#sre --show-trace -L --command cachix watch-exec --jobs 16 --compression-level $CACHIX_COMPRESSION_LEVEL composable-community nixops -- deploy --check --confirm --deployment devnet-gce --debug --show-trace --option narinfo-cache-negative-ttl 0

          # TODO: document what happens if Deploy passed, but Store was stopped - how stat reconciled
          # TODO: consider running state save in same step as it is unseparable from deploy
          gsutil cp $NIXOPS_STATE $NIXOPS_STATE_URL/

        env:
          NIXOPS_STATE_URL: "gs://composable-state"
          NIXOPS_STATE: "deployment.nixops"
          GCP_PROJECT_ID: ${{ secrets.GCP_PROJECT_ID }}
          GCP_DEVNET_SERVICE_ACCOUNT: ${{ secrets.GCP_DEVNET_SERVICE_ACCOUNT }}
          GCP_DEVNET_SERVICE_ACCOUNT_KEY: ${{ secrets.GCP_DEVNET_SERVICE_ACCOUNT_KEY }}

          # TODO: if not main -> dry run else deploy
          # Traceback (most recent call last):
          #   File "/nix/store/7dd5vnx14d0j13lsmzy37hdv8dnc0nhf-python3.9-nixops-2.0.0-pre-7220cbd/bin/.nixops-wrapped", line 9, in <module>
          #     sys.exit(main())
          #   File "/nix/store/7mglx4qc8hfbl35y2m1m15wwkw0877xz-python3-3.9.13-env/lib/python3.9/site-packages/nixops/__main__.py", line 56, in main
          #     args.op(args)
          #   File "/nix/store/7mglx4qc8hfbl35y2m1m15wwkw0877xz-python3-3.9.13-env/lib/python3.9/site-packages/nixops/script_defs.py", line 710, in op_deploy
          #     with deployment(args, True, "nixops deploy") as depl:
          #   File "/nix/store/6v602p5l3c05iiq7jx8y0rjwiv2n8hhj-python3-3.9.13/lib/python3.9/contextlib.py", line 119, in __enter__
          #     return next(self.gen)
          #   File "/nix/store/7mglx4qc8hfbl35y2m1m15wwkw0877xz-python3-3.9.13-env/lib/python3.9/site-packages/nixops/script_defs.py", line 73, in deployment
          #     depl = open_deployment(sf, args)
          #   File "/nix/store/7mglx4qc8hfbl35y2m1m15wwkw0877xz-python3-3.9.13-env/lib/python3.9/site-packages/nixops/script_defs.py", line 236, in open_deployment
          #     depl = sf.open_deployment(uuid=args.deployment)
          #   File "/nix/store/7mglx4qc8hfbl35y2m1m15wwkw0877xz-python3-3.9.13-env/lib/python3.9/site-packages/nixops/statefile.py", line 239, in open_deployment
          #     raise Exception(
          # Exception: could not find specified deployment in state file ‘/tmp/nix-shell.QuNDXa/tmpd0tvopatnixops/state.nixops’
          # nix develop .#sre --show-trace -L --command nixops deploy --dry-run --debug --keep-going --show-trace


  frontend-firebase-preview-deploy:
    name: "Firebase Preview channel PR deployment"
    needs: common-deps
    runs-on:
      - self-hosted
      - linux
      - x64
      - sre
    concurrency:
      group: $${github.workflow }}-frontend-nix-deploy-firebase-${{ github.ref }}
      cancel-in-progress: true
    container:
      image: niteo/nixpkgs-nixos-22.05:316b762afdb9e142a803f29c49a88b4a47db80ee
    steps:
      - name: Get branch name
        id: branch-name
        uses: tj-actions/branch-names@v6
      - uses: actions/checkout@v3
      - run: |
          echo "experimental-features = nix-command flakes" > /etc/nix/nix.conf
          echo "sandbox = relaxed" >> /etc/nix/nix.conf
          echo "narinfo-cache-negative-ttl = 0" >> /etc/nix/nix.conf
      - name: Check if hash changes
        if: steps.branch-name.outputs.current_branch != 'main' # PR
        id: feStaticHashChanges
        run: |
          if [ `nix build --dry-run "github:ComposableFi/composable#frontend-static" --json` == `nix build --dry-run ".#frontend-static" --json` ]; then
            echo "::set-output name=hashChange::false";
          else echo "::set-output name=hashChange::true";
          fi

      - uses: cachix/cachix-action@f5f67badd061acb62b5c6e25e763572ca8317004
        with:
          skipPush: true
          installCommand: |
            nix-channel --add ${{env.NIX_NIXPKGS_CHANNEL }} nixpkgs
            nix-channel --update
            nix-env -iA nixpkgs.cachix
          authToken: "${{ secrets.CACHIX_AUTH_TOKEN }}"
          name: composable-community
      - run: |
          cachix watch-exec --jobs 16 --compression-level 0 composable-community nix -- build .#frontend-static-firebase --no-update-lock-file --show-trace -L
          mkdir -p firebase/picasso/out/
          mkdir -p firebase/pablo/out/
          cp -R result/picasso/* firebase/picasso/out/
          cp -R result/pablo/* firebase/pablo/out/
          cp frontend/apps/pablo/.firebaserc firebase/pablo/
          cp frontend/apps/pablo/firebase.json firebase/pablo/
          cp frontend/apps/picasso/.firebaserc firebase/picasso/
          cp frontend/apps/picasso/firebase.json firebase/picasso/
          nix-env -iA nixpkgs.nodejs

      - name: Deploy Picasso on preview channel
        if: steps.branch-name.outputs.current_branch != 'main' && steps.feStaticHashChanges.outputs.hashChange == 'true'
        uses: FirebaseExtended/action-hosting-deploy@0f248036885ae672f78587669fa2923f0ef6cac2
        with:
          repoToken: ${{ secrets.GITHUB_TOKEN }}
          firebaseServiceAccount: ${{ secrets.FIREBASE_SERVICE_ACCOUNT_PICASSO_WEB_APP }}
          projectId: picasso-f0d16
          entrypoint: firebase/picasso/
          channelId: ${{ steps.extract_branch.outputs.branch }}
      - name: Deploy Pablo on preview channel
        if: steps.branch-name.outputs.current_branch != 'main' && steps.feStaticHashChanges.outputs.hashChange == 'true'
        uses: FirebaseExtended/action-hosting-deploy@0f248036885ae672f78587669fa2923f0ef6cac2
        with:
          repoToken: ${{ secrets.GITHUB_TOKEN }}
          firebaseServiceAccount: ${{ secrets.FIREBASE_SERVICE_ACCOUNT_PABLO_WEB_APP }}
          projectId: pablo-afa5d
          entrypoint: firebase/pablo/
          channelId: ${{ steps.extract_branch.outputs.branch }}

  frontend-firebase-staging-deploy:
    if: github.event_name == 'push' && github.ref_name == 'main'
    name: "Firebase Live channel staging deployment"
    needs:
      - effects-gate
    runs-on:
      - self-hosted
      - linux
      - x64
      - sre
    concurrency:
      group: $${github.workflow }}-frontend-nix-deploy-firebase-${{ github.ref }}
      cancel-in-progress: true
    container:
      image: niteo/nixpkgs-nixos-22.05:316b762afdb9e142a803f29c49a88b4a47db80ee
    steps:
      - uses: actions/checkout@v3
      - run: |
          echo "experimental-features = nix-command flakes" > /etc/nix/nix.conf
          echo "sandbox = relaxed" >> /etc/nix/nix.conf
          echo "narinfo-cache-negative-ttl = 0" >> /etc/nix/nix.conf

      - uses: cachix/cachix-action@f5f67badd061acb62b5c6e25e763572ca8317004
        with:
          skipPush: true
          installCommand: |
            nix-channel --add ${{env.NIX_NIXPKGS_CHANNEL }} nixpkgs
            nix-channel --update
            nix-env -iA nixpkgs.cachix
          authToken: "${{ secrets.CACHIX_AUTH_TOKEN }}"
          name: composable-community
      - run: |
          cachix watch-exec --jobs 16 --compression-level 0 composable-community nix -- build .#frontend-static-firebase --no-update-lock-file --show-trace -L
          mkdir -p firebase/picasso/out/
          mkdir -p firebase/pablo/out/
          cp -R result/picasso/* firebase/picasso/out/
          cp -R result/pablo/* firebase/pablo/out/
          cp frontend/apps/pablo/.firebaserc firebase/pablo/
          cp frontend/apps/pablo/firebase.json firebase/pablo/
          cp frontend/apps/picasso/.firebaserc firebase/picasso/
          cp frontend/apps/picasso/firebase.json firebase/picasso/
          nix-env -iA nixpkgs.nodejs

      - name: Deploy Picasso on live channel
        uses: FirebaseExtended/action-hosting-deploy@0f248036885ae672f78587669fa2923f0ef6cac2
        with:
          repoToken: ${{ secrets.GITHUB_TOKEN }}
          firebaseServiceAccount: ${{ secrets.FIREBASE_SERVICE_ACCOUNT_PICASSO_WEB_APP }}
          projectId: picasso-f0d16
          entrypoint: firebase/picasso/
          channelId: live
      - name: Deploy Pablo on live channel
        uses: FirebaseExtended/action-hosting-deploy@0f248036885ae672f78587669fa2923f0ef6cac2
        with:
          repoToken: ${{ secrets.GITHUB_TOKEN }}
          firebaseServiceAccount: ${{ secrets.FIREBASE_SERVICE_ACCOUNT_PABLO_WEB_APP }}
          projectId: pablo-afa5d
          entrypoint: firebase/pablo/
          channelId: live

  nix-command-pr-comments:
    runs-on: ubuntu-latest
    needs:
      - check-nix
    name: "Nix command PR comments"

    if: github.event_name == 'pull_request'
    steps:
      - name: Checkout
        uses: actions/checkout@v3

      - name: Comment PR
        uses: thollander/actions-comment-pull-request@v1
        with:
          message: |
            ### Nix commands for this PR

            #### Make sure you have setup the Composable community cache:
            _(you only need to run it once on your machine)_
            ```bash
            nix-shell -p cachix --command "cachix use composable-community"
            ```

            #### Show all possible apps, shells and packages:
            ```
            nix flake show "github:ComposableFi/composable/${{ github.event.pull_request.head.sha }} --allow-import-from-derivation
            ```

            #### Run the Composable node alone:
            ```bash
            nix run "github:ComposableFi/composable/${{ github.event.pull_request.head.sha }}#composable-node" -L
            ```

            #### Spin up a local devnet (Dali + Rococo):
            ```bash
            nix run "github:ComposableFi/composable/${{ github.event.pull_request.head.sha }}#devnet-up" -L --option sandbox relaxed --show-trace
            ```

            #### Spin up a local XCVM devnet (Dali + Rococo + Juno):
            ```bash
            nix run "github:ComposableFi/composable/${{ github.event.pull_request.head.sha }}#devnet-xcvm-up" -L
            ```

            #### Are you on **macOS**, or do you not have [Nix](https://nixos.org/) installed? No worries, you can also run these commands in Docker like this:
            _(you only need to run the first command once on your machine)_
            ```bash
            docker volume create nix

            docker run --privileged --rm -v nix:/nix  -v /var/run/docker.sock:/var/run/docker.sock -it nixos/nix bash -c "nix-env -iA nixpkgs.cachix && cachix use composable-community && nix run github:ComposableFi/composable/${{ github.event.pull_request.head.sha }}#devnet-up -L --option cores 8 --extra-experimental-features nix-command --extra-experimental-features flakes"
            ```

            Note that the initial build may take about one hour if it has not been cached by our CI yet. Once it is cached, builds should take about one minute. We currently do not provide build caches for ARM machines such as M1 Macs, but building on ARM is supported.

          comment_includes: 'Nix commands for this PR'
          GITHUB_TOKEN: ${{ secrets.GITHUB_TOKEN }}<|MERGE_RESOLUTION|>--- conflicted
+++ resolved
@@ -856,53 +856,6 @@
           fi;
           docker push --all-tags "${{ env.DOCKER_REGISTRY_NAME }}/${CONTAINER_NAME}"
 
-  # We temporary disable this job
-  # because we need to build `composable-centauri` docker images only for `centauri` branch now.
-  # composable-centauri-container-publish:
-  #   if: ${{ github.ref == 'refs/heads/main' }}
-  #   name: "Docker composable-centauri"
-  #   needs:
-  #     - effects-gate
-  #   runs-on:
-  #     - self-hosted
-  #     - linux
-  #     - x64
-  #     - sre
-  #   concurrency:
-  #     group: ${{ github.workflow }}-composable-centauri-container-${{ github.ref }}
-  #     cancel-in-progress: true
-  #   container:
-  #     image: niteo/nixpkgs-nixos-22.05:316b762afdb9e142a803f29c49a88b4a47db80ee
-  #   steps:
-  #     - uses: actions/checkout@v3
-  #     - run: |
-  #         echo "experimental-features = nix-command flakes" > /etc/nix/nix.conf
-  #         echo "sandbox = relaxed" >> /etc/nix/nix.conf
-  #         echo "narinfo-cache-negative-ttl = 0" >> /etc/nix/nix.conf
-  #     - uses: cachix/cachix-action@f5f67badd061acb62b5c6e25e763572ca8317004
-  #       with:
-  #         skipPush: true
-  #         installCommand: |
-  #           nix-channel --add ${{ env.NIX_NIXPKGS_CHANNEL }} nixpkgs
-  #           nix-channel --update
-  #           nix-env -iA nixpkgs.cachix nixpkgs.docker nixpkgs.docker-buildx
-  #         authToken: "${{ secrets.CACHIX_AUTH_TOKEN }}"
-  #         name: composable-community
-  #     - uses: docker/login-action@v1
-  #       with:
-  #         username: ${{ secrets.DOCKER_HUB_USERNAME }}
-  #         password: ${{ secrets.DOCKER_HUB_ACCESS_TOKEN }}
-  #     - run: |
-  #         # enable required features (see https://github.com/cachix/install-nix-action/issues/19)
-  #         mkdir -p ~/.config/nix
-  #         echo "system-features = kvm" >> ~/.config/nix/nix.conf
-  #     - run: |
-  #         cachix watch-exec --jobs 16 --compression-level $CACHIX_COMPRESSION_LEVEL composable-community nix -- build .#bridge-devnet-dali-container --no-update-lock-file --show-trace -L
-  #         docker load --input ./result
-  #         docker tag composable-centauri-devnet-container:latest "${{ env.DOCKER_REGISTRY_NAME }}/composable-centauri:latest"
-  #         docker push "${{ env.DOCKER_REGISTRY_NAME }}/composable-centauri:latest"
-
-<<<<<<< HEAD
   composable-centauri-publish:
     if: ${{ github.ref == 'refs/heads/centauri' }}
     name: "Docker composable-centauri"
@@ -946,125 +899,6 @@
           docker load --input ./result
           docker tag composable-centauri-devnet-container:latest "${{ env.DOCKER_REGISTRY_NAME }}/composable-centauri:latest"
           docker push "${{ env.DOCKER_REGISTRY_NAME }}/composable-centauri:latest"
-
-  devcontainer-build:
-    name: "Devcontainer build"
-    # TODO: turn on when real inheritance happens
-    # needs:
-    #   - devcontainer-minimal-build
-    runs-on:
-      - self-hosted
-      - linux
-      - x64
-      - sre
-    concurrency:
-      group: ${{ github.workflow }}-devcontainer-build-${{ github.ref }}
-      cancel-in-progress: true
-    container:
-      image: niteo/nixpkgs-nixos-22.05:316b762afdb9e142a803f29c49a88b4a47db80ee
-    steps:
-      - uses: actions/checkout@v3
-      - run: |
-          echo "experimental-features = nix-command flakes" > /etc/nix/nix.conf
-          echo "sandbox = relaxed" >> /etc/nix/nix.conf
-          echo "narinfo-cache-negative-ttl = 0" >> /etc/nix/nix.conf
-      - uses: cachix/cachix-action@f5f67badd061acb62b5c6e25e763572ca8317004
-        with:
-          skipPush: true
-          installCommand: |
-            nix-channel --add ${{ env.NIX_NIXPKGS_CHANNEL }} nixpkgs
-            nix-channel --update
-            nix-env -iA nixpkgs.cachix nixpkgs.docker nixpkgs.docker-buildx
-          authToken: "${{ secrets.CACHIX_AUTH_TOKEN }}"
-          name: ${{  env.CACHIX_COMPOSABLE }}
-      - run: |
-          cachix watch-exec --jobs 16 --compression-level $CACHIX_COMPRESSION_LEVEL composable-community nix -- build .#packages.x86_64-linux.devcontainer --no-update-lock-file --show-trace -L
-
-  devcontainer-minimal-build-and-publish:
-    needs:
-      - nixfmt-check  
-      - check-nix
-    if: github.event_name == 'push' && github.ref_name == 'main'
-    runs-on: 
-      - self-hosted
-      - linux
-      - x64
-      - sre
-    concurrency:
-      group: ${{ github.workflow }}-devcontainer-minimal-build-${{ github.ref }}
-      cancel-in-progress: true  
-    steps:
-    - name: Clean up
-      continue-on-error: false
-      run: |
-        sudo chown -R $USER:$USER $GITHUB_WORKSPACE
-        docker system prune --force --all --volumes
-    - uses: actions/checkout@v3
-      with: 
-        fetch-depth: 0
-    - name: Login to DockerHub
-      uses: docker/login-action@v1 
-      with:
-        username: ${{ secrets.DOCKER_HUB_USERNAME }}
-        password: ${{ secrets.DOCKER_HUB_ACCESS_TOKEN }}  
-    - name: composable-devcontainer-minimal
-      run: |
-        git config --global --add safe.directory /__w/composable/composable
-        COMMIT_SHA=$(git rev-parse --short=9 HEAD)
-        docker build --file Dockerfile --tag "${{ env.DOCKER_REGISTRY_NAME }}/composable-devcontainer-minimal:${COMMIT_SHA}" --tag "${{ env.DOCKER_REGISTRY_NAME }}/composable-devcontainer-minimal:latest" .
-        docker push --all-tags "${{ env.DOCKER_REGISTRY_NAME }}/composable-devcontainer-minimal"
-
-  composable-devcontainer-publish:
-    if: github.event_name == 'push' && github.ref_name == 'main'
-    needs:
-      - effects-gate
-    runs-on:
-      - self-hosted
-      - linux
-      - x64
-      - sre
-    concurrency:
-      group: ${{ github.workflow }}-composable-devcontainer-publish-${{ github.ref }}
-      cancel-in-progress: true
-    container:
-      image: niteo/nixpkgs-nixos-22.05:316b762afdb9e142a803f29c49a88b4a47db80ee
-    steps:
-      - uses: actions/checkout@v3
-      - run: |
-          echo "experimental-features = nix-command flakes" > /etc/nix/nix.conf
-          echo "sandbox = relaxed" >> /etc/nix/nix.conf
-          echo "narinfo-cache-negative-ttl = 0" >> /etc/nix/nix.conf
-      - uses: cachix/cachix-action@f5f67badd061acb62b5c6e25e763572ca8317004
-        with:
-          skipPush: true
-          installCommand: |
-            nix-channel --add ${{ env.NIX_NIXPKGS_CHANNEL }} nixpkgs
-            nix-channel --update
-            nix-env -iA nixpkgs.cachix nixpkgs.docker nixpkgs.docker-buildx
-          authToken: "${{ secrets.CACHIX_AUTH_TOKEN }}"
-          name: ${{  env.CACHIX_COMPOSABLE }}
-      - uses: docker/login-action@v1
-        with:
-          username: ${{ secrets.DOCKER_HUB_USERNAME }}
-          password: ${{ secrets.DOCKER_HUB_ACCESS_TOKEN }}
-      - run: |
-          cachix watch-exec --jobs 16 --compression-level $CACHIX_COMPRESSION_LEVEL composable-community nix -- build .#packages.x86_64-linux.devcontainer --no-update-lock-file --show-trace -L
-          docker load --input ./result
-          # update soon https://github.com/actions/checkout/issues/760
-          git config --global --add safe.directory /__w/composable/composable
-          CONTAINER_NAME=composable-devcontainer
-          SHA256=$(sha256sum ./result | cut --delimiter " " --fields 1)
-          COMMIT_SHA=$(git rev-parse HEAD)
-          LOCAL_DOCKER_IMAGE_NAME=composable-devcontainer:latest
-          docker image tag $LOCAL_DOCKER_IMAGE_NAME "${{ env.DOCKER_REGISTRY_NAME }}/${CONTAINER_NAME}:${COMMIT_SHA}"
-          docker image tag $LOCAL_DOCKER_IMAGE_NAME "${{ env.DOCKER_REGISTRY_NAME }}/${CONTAINER_NAME}:${SHA256}"
-          if [ $(git symbolic-ref HEAD) = "refs/heads/main" ]; then 
-            docker image tag $LOCAL_DOCKER_IMAGE_NAME "${{ env.DOCKER_REGISTRY_NAME }}/${CONTAINER_NAME}:latest"
-          fi;                   
-          docker push --all-tags "${{ env.DOCKER_REGISTRY_NAME }}/${CONTAINER_NAME}"
-
-=======
->>>>>>> 0219d6e5
   devnet-integration-tests:
       name: "Devnet integration tests"
       needs:
