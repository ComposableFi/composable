--- conflicted
+++ resolved
@@ -204,14 +204,7 @@
       image: niteo/nixpkgs-nixos-22.05:316b762afdb9e142a803f29c49a88b4a47db80ee
     steps:
       - uses: actions/checkout@v3
-<<<<<<< HEAD
-      - uses: "./.github/templates/nix"
-=======
-      - run: |
-          echo "experimental-features = nix-command flakes" > /etc/nix/nix.conf
-          echo "narinfo-cache-negative-ttl = 0" >> /etc/nix/nix.conf
-      - uses: cachix/cachix-action@f5f67badd061acb62b5c6e25e763572ca8317004
->>>>>>> 6920ad82
+      - uses: "./.github/templates/nix"
         with:
           command: nix -- build .#docs-static
           token: "${{ secrets.CACHIX_AUTH_TOKEN }}"
