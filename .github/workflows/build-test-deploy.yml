--- conflicted
+++ resolved
@@ -1078,7 +1078,6 @@
           command: nix -- build .#zombienet
           token: "${{ secrets.CACHIX_AUTH_TOKEN }}"
 
-<<<<<<< HEAD
   # FIXME(hussein): enable when price feed is upgraded and actually usefull
   # package-price-feed:
   #   needs: common-deps
@@ -1101,31 +1100,6 @@
   #       with:
   #         command: nix -- build .#price-feed
   #         token: "${{ secrets.CACHIX_AUTH_TOKEN }}"
-=======
-  package-price-feed:
-    needs: 
-      - common-deps
-      - check-privilege
-    runs-on:
-      - self-hosted
-      - linux
-      - x64
-      - sre
-    concurrency:
-      group: packagepricefeed-${{ github.event.pull_request.title }}
-      cancel-in-progress: true
-    container:
-      image: niteo/nixpkgs-nixos-22.05:316b762afdb9e142a803f29c49a88b4a47db80ee
-    steps:
-      - uses: actions/checkout@v3
-        with:
-          ref: ${{ github.event.pull_request.head.sha }}
-          persist-credentials: false
-      - uses: "./.github/templates/watch-exec"
-        with:
-          command: nix -- build .#price-feed
-          token: "${{ secrets.CACHIX_AUTH_TOKEN }}"
->>>>>>> 59058da5
 
   composable-sandbox-container-publish:
     needs:
