--- conflicted
+++ resolved
@@ -35,28 +35,14 @@
           cargo install --git https://github.com/chevdor/srtool-cli
           cargo install --locked --git https://github.com/chevdor/subwasm --tag v0.16.1
 
-<<<<<<< HEAD
-      - name: Set env
-        run: |
-          echo "RELEASE_VERSION=$(git tag --sort=committerdate | grep -E '^v[0-9]' | tail -1 | cut -c2- )" >> $GITHUB_ENV
-          make version
-
-      - name: Runtime wasm builds
-        id: runtime_release
-        run: |
-          .maintain/runtime_release.sh
-=======
 #      - name: Runtime wasm builds
 #        id: runtime_release
 #        run: |
 #          .maintain/runtime_release.sh
->>>>>>> 66c31e37
 
       - uses: release-drafter/release-drafter@v5
         id: release_drafter
 
-<<<<<<< HEAD
-=======
       - name: Set env
         env:
           RELEASE_VERSION: ${{ steps.release_drafter.outputs.tag_name }}
@@ -65,7 +51,6 @@
           echo $RELEASE_VERSION
           make version
 
->>>>>>> 66c31e37
       - name: Set Permission
         continue-on-error: true
         run: |
