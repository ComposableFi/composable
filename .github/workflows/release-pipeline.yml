name: Release Pipeline
on:
  push:
    branches:
      - releases
<<<<<<< HEAD
=======
      - create-clean-release
>>>>>>> 6aeb07af
env:
  GITHUB_TOKEN: ${{ secrets.COMPOSABLE_GITHUB_TOKEN }}
jobs:
  build-and-publish:
    runs-on:
      - self-hosted
      - linux
      - x64
      - sre
    strategy:
      fail-fast: true
    steps:
      - name: Clean up
        continue-on-error: true
        run: |
          sudo chown -R $USER:$USER $GITHUB_WORKSPACE
          docker system prune --force --all --volumes

      - uses: actions/checkout@v2
        with:
          fetch-depth: 0

      - uses: actions-rs/toolchain@v1
        with:
          toolchain: stable

      - name: Install srtool
        run: |
          cargo install --git https://github.com/chevdor/srtool-cli
          cargo install --locked --git https://github.com/chevdor/subwasm --tag v0.16.1

<<<<<<< HEAD
=======
      # Attempt to build runtimes whose sources have changed. (runtime/picasso, runtime/dali, runtime/composable)
>>>>>>> 6aeb07af
      - name: Runtime wasm builds
        id: runtime_release
        run: |
          .maintain/runtime_release.sh

      # This would draft a release note presenting a list of new prs that have been added
      # in between this commit and the previous tag.
      - uses: release-drafter/release-drafter@v5
        id: release_drafter

      # - name: Set env
      #   env:
      #     RELEASE_VERSION: ${{ steps.release_drafter.outputs.tag_name }}
      #   run: |
      #     RELEASE_VERSION="${RELEASE_VERSION:1}"
      #     echo $RELEASE_VERSION
      #     make version

      - name: Set Permission
        continue-on-error: true
        run: |
          sudo chown -R runner:runner /home/runner/_work

      - uses: actions/setup-node@v2
        with:
         node-version: "16"

      # This step is very critical as it adds the subwasm metadata of the runtimes that have been built
      # to the release draft. The previous step (runtime_release) generates this metadata and appends it to
      # a temporary file release.md. This step takes that subwasm metadata and appends it to the release draft
      # that has already been created by release drafter.
      - name: Add runtime metadata to release body
        run: |
          cd scripts/github && npm install
          printf "\n%s" "${{ steps.release_drafter.outputs.body }}" >> $GITHUB_WORKSPACE/release.md
          npm run update-release-body -- --id=${{ steps.release_drafter.outputs.id  }} --repo=composableFi/composable --body="$GITHUB_WORKSPACE/release.md"
          cd $GITHUB_WORKSPACE

      # The following actions will attempt to append the built wasm binaries to the release draft.
      # If the proper env variables have been set by the runtime_release step.
      - name: Upload Dali wasm
        id: upload-dali-wasm
        if: env.dali_wasm == 1
        uses: actions/upload-release-asset@v1
        with:
          upload_url: ${{ steps.release_drafter.outputs.upload_url }}
          asset_path: ./runtime/dali/target/srtool/release/wbuild/dali-runtime/dali_runtime.compact.wasm
          asset_name: dali_runtime.compact.wasm
          asset_content_type: application/octet-stream

      - name: Upload Picasso wasm
        id: upload-picasso-wasm
        if: env.picasso_wasm == 1
        uses: actions/upload-release-asset@v1
        with:
          upload_url: ${{ steps.release_drafter.outputs.upload_url }}
          asset_path: ./runtime/picasso/target/srtool/release/wbuild/picasso-runtime/picasso_runtime.compact.wasm
          asset_name: picasso_runtime.compact.wasm
          asset_content_type: application/octet-stream

      - name: Upload Composable wasm
        id: upload-composable-wasm
        if: env.composable_wasm == 1
        uses: actions/upload-release-asset@v1
        with:
          upload_url: ${{ steps.release_drafter.outputs.upload_url }}
          asset_path: ./runtime/composable/target/srtool/release/wbuild/composable-runtime/composable_runtime.compact.wasm
          asset_name: composable_runtime.compact.wasm
          asset_content_type: application/octet-stream

      # This will build a new client binary if there's a diff in the client source code (node/, src/)
      # between this commit and the previous tag.
      # DO NOT REMOVE
      - name: 🔨 Build Composable Binary
<<<<<<< HEAD
=======
        env:
          # this is so that the binary version corresponds with the release tag.
          RELEASE_VERSION: ${{ steps.release_drafter.outputs.tag_name }}
>>>>>>> 6aeb07af
        run: |
          .maintain/client_release.sh

      # This uploads the client binary built in the previous step to the release draft
      # DO NOT REMOVE
      - name: Upload Composable Node Binaries
        id: upload-composable-binary
        # if the previous step didn't find a diff, this env won't be set
        # and hence this action won't run.
        if: env.client_release == 1
        uses: actions/upload-release-asset@v1
        with:
          upload_url: ${{ steps.release_drafter.outputs.upload_url }}
          asset_path: ./target/release/composable
          asset_name: composable
          asset_content_type: application/octet-stream
          <|MERGE_RESOLUTION|>--- conflicted
+++ resolved
@@ -3,10 +3,7 @@
   push:
     branches:
       - releases
-<<<<<<< HEAD
-=======
       - create-clean-release
->>>>>>> 6aeb07af
 env:
   GITHUB_TOKEN: ${{ secrets.COMPOSABLE_GITHUB_TOKEN }}
 jobs:
@@ -38,10 +35,7 @@
           cargo install --git https://github.com/chevdor/srtool-cli
           cargo install --locked --git https://github.com/chevdor/subwasm --tag v0.16.1
 
-<<<<<<< HEAD
-=======
       # Attempt to build runtimes whose sources have changed. (runtime/picasso, runtime/dali, runtime/composable)
->>>>>>> 6aeb07af
       - name: Runtime wasm builds
         id: runtime_release
         run: |
@@ -116,12 +110,9 @@
       # between this commit and the previous tag.
       # DO NOT REMOVE
       - name: 🔨 Build Composable Binary
-<<<<<<< HEAD
-=======
         env:
           # this is so that the binary version corresponds with the release tag.
           RELEASE_VERSION: ${{ steps.release_drafter.outputs.tag_name }}
->>>>>>> 6aeb07af
         run: |
           .maintain/client_release.sh
 
@@ -137,5 +128,4 @@
           upload_url: ${{ steps.release_drafter.outputs.upload_url }}
           asset_path: ./target/release/composable
           asset_name: composable
-          asset_content_type: application/octet-stream
-          +          asset_content_type: application/octet-stream