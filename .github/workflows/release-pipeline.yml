name: Release Pipeline
on:
  push:
    branches:
      - releases
      - set-runner-permission 
env:
  GITHUB_TOKEN: ${{ secrets.COMPOSABLE_GITHUB_TOKEN }}
jobs:
  build-and-publish:
    runs-on:
      - self-hosted
      - linux
      - x64
      - sre
    strategy:
      fail-fast: true
    steps:
      - name: Clean up
        continue-on-error: true
        run: |
          sudo chown -R $USER:$USER $GITHUB_WORKSPACE
          docker system prune --force --all --volumes

      - uses: actions/checkout@v2
        with:
          fetch-depth: 0

      - uses: actions-rs/toolchain@v1
        with:
          toolchain: stable

      - name: Install srtool
        run: |
          cargo install --git https://github.com/chevdor/srtool-cli
          cargo install --locked --git https://github.com/chevdor/subwasm --tag v0.16.1

      - name: Set env
        run: |
          echo "RELEASE_VERSION=$(git tag --sort=committerdate | grep -E '^v[0-9]' | tail -1 )" >> $GITHUB_ENV
          make version

      - name: Runtime wasm builds
        id: runtime_release
        run: |
          .maintain/runtime_release.sh

      - uses: release-drafter/release-drafter@v5
        id: release_drafter

      - name: Set Permission
        continue-on-error: true
        run: |
<<<<<<< HEAD
          sudo chown -R runner:runner /usr/bin/node
          node --version 
=======
          sudo chown -R runner:runner /home/runner/_work
>>>>>>> 50f1ec59

      - uses: actions/setup-node@v2
        with:
         node-version: "16"

      - name: Add runtime metadata to release body
        run: |
          cd scripts/github && npm install
          printf "\n%s" "${{ steps.release_drafter.outputs.body }}" >> $GITHUB_WORKSPACE/release.md
          npm run update-release-body -- --id=${{ steps.release_drafter.outputs.id  }} --repo=composableFi/composable --body="$GITHUB_WORKSPACE/release.md"
          cd $GITHUB_WORKSPACE

      - name: Upload Dali wasm
        id: upload-dali-wasm
        if: env.dali_wasm == 1
        uses: actions/upload-release-asset@v1
        with:
          upload_url: ${{ steps.release_drafter.outputs.upload_url }}
          asset_path: ./runtime/dali/target/srtool/release/wbuild/dali-runtime/dali_runtime.compact.wasm
          asset_name: dali_runtime.compact.wasm
          asset_content_type: application/octet-stream

      - name: Upload Picasso wasm
        id: upload-picasso-wasm
        if: env.picasso_wasm == 1
        uses: actions/upload-release-asset@v1
        with:
          upload_url: ${{ steps.release_drafter.outputs.upload_url }}
          asset_path: ./runtime/picasso/target/srtool/release/wbuild/picasso-runtime/picasso_runtime.compact.wasm
          asset_name: picasso_runtime.compact.wasm
          asset_content_type: application/octet-stream

      - name: Upload Composable wasm
        id: upload-composable-wasm
        if: env.composable_wasm == 1
        uses: actions/upload-release-asset@v1
        with:
          upload_url: ${{ steps.release_drafter.outputs.upload_url }}
          asset_path: ./runtime/composable/target/srtool/release/wbuild/composable-runtime/composable_runtime.compact.wasm
          asset_name: composable_runtime.compact.wasm
          asset_content_type: application/octet-stream

      - name: 🔨 Build Composable Binary
        run: |
          .maintain/client_release.sh

      - name: Upload Composable Node Binaries
        id: upload-composable-binary
        if: env.client_release == 1
        uses: actions/upload-release-asset@v1

        with:
          upload_url: ${{ steps.release_drafter.outputs.upload_url }}
          asset_path: ./target/release/composable
          asset_name: composable
          asset_content_type: application/octet-stream<|MERGE_RESOLUTION|>--- conflicted
+++ resolved
@@ -51,12 +51,7 @@
       - name: Set Permission
         continue-on-error: true
         run: |
-<<<<<<< HEAD
-          sudo chown -R runner:runner /usr/bin/node
-          node --version 
-=======
           sudo chown -R runner:runner /home/runner/_work
->>>>>>> 50f1ec59
 
       - uses: actions/setup-node@v2
         with:
