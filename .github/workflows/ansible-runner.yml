--- conflicted
+++ resolved
@@ -23,22 +23,12 @@
 env: 
   TARGET: ${{ github.event.inputs.target }}
   PLAYBOOK: ${{ github.event.inputs.playbook_file }}
-<<<<<<< HEAD
-  INVENTORY_FILE: "gcp.yaml"
-<<<<<<< HEAD
   ENVIRONMENT: ${{ github.event.inputs.environment }}
-=======
-  CHAIN: ${{ github.event.inputs.chain }}
-  RELEASE_VERSION:
-  ROOT_KEY: ${{ secrets.ROOT_KEY }}
->>>>>>> bbc78797a884a247a0eb17742f1eda5975252d60
-=======
   INVENTORY_FILE: ${{ github.event.inputs.inventory_file }}
   CHAIN: ${{ github.event.inputs.chain }}
   RELEASE_VERSION:
   ROOT_KEY: ${{ secrets.ROOT_KEY }}
   USERNAME: ${{ github.event.inputs.username }}
->>>>>>> d9801e08
 
 jobs:
   run-playbooks:
