--- conflicted
+++ resolved
@@ -2,10 +2,7 @@
 
 on:
   workflow_dispatch:
-<<<<<<< HEAD
-=======
   # Benchmarks run on the main repo branches only.
->>>>>>> 17d55d2f
   pull_request:
     types: [labeled]
     branches:
