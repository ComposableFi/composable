name: "Devnet(Rococo Local Dali Dev) Community Release"

on:
  push:
    branches:
      - main
<<<<<<< HEAD
      - nix/dz/fusion
=======
      - ci-via-nix
>>>>>>> 8d6d11c5

jobs:
  deploy-devnet:
    runs-on: ubuntu-latest
    concurrency:
      group: deploy-devnet
      cancel-in-progress: false
    steps:
    - uses: actions/checkout@v2

    - uses: google-github-actions/setup-gcloud@v0
      with:
        service_account_key: ${{ secrets.GCP_CREDENTIALS }}
        export_default_credentials: true

    - uses: actions/setup-python@v2

    # TODO: use nix container image (risk that some other action stop to work and need to use console - good)
    - name: Install Nix
      uses: cachix/install-nix-action@v16
      with:
        nix_path: nixpkgs=channel:nixos-unstable

    - uses: cachix/cachix-action@v10
      with:
        name: composable-community
        authToken: '${{ secrets.CACHIX_AUTH_TOKEN }}'
        extraPullNames: composable-community

    - name: Set env
      run: |
        echo "RELEASE_VERSION=$GITHUB_SHA" >> $GITHUB_ENV

    # TODO: remove rus install and use nix develop .#developers shell    
    - name: Install Stable
      uses: actions-rs/toolchain@v1
      with:
          toolchain: stable
    - name: Install Nightly
      uses: actions-rs/toolchain@v1
      with:
          toolchain: nightly-2022-02-01
          target: wasm32-unknown-unknown

    - uses: Swatinem/rust-cache@v1

    - name: Build & Push
      run: |
        cargo build --release
        cargo doc --release
        tar -czvf composable-picasso-${{ env.RELEASE_VERSION }}.tar.gz target/release/composable target/doc
        gsutil mv *.tar.gz gs://composable-binaries/community-releases/picasso/
        rm -rf target

    - name: Load state
      run: |
        cd devnet

        ./update.sh $RELEASE_VERSION
        jq --null-input --arg client_email "$GCP_DEVNET_SERVICE_ACCOUNT" --arg project_id "$GCP_PROJECT_ID" --arg key "\"$GCP_DEVNET_SERVICE_ACCOUNT_KEY\"" '{ "project_id": $project_id, "private_key": ($key | fromjson), "client_email": $client_email }' > ops.json

        cd ..

        if gsutil -q stat $NIXOPS_STATE_URL/$NIXOPS_STATE;
        then
          gsutil cp $NIXOPS_STATE_URL/$NIXOPS_STATE $NIXOPS_STATE
        else
          nix develop .#sre --command nixops create -d devnet-gce --show-trace
        fi
      env:
        NIXOPS_STATE_URL: "gs://composable-state"
        NIXOPS_STATE: "deployment.nixops"
        GCP_PROJECT_ID: ${{ secrets.GCP_PROJECT_ID }}
        GCP_DEVNET_SERVICE_ACCOUNT: ${{ secrets.GCP_DEVNET_SERVICE_ACCOUNT }}
        GCP_DEVNET_SERVICE_ACCOUNT_KEY: ${{ secrets.GCP_DEVNET_SERVICE_ACCOUNT_KEY }}

    - name: Deploy
      run: |
        nix develop .#sre --command nixops deploy --check --confirm -d devnet-gce --show-trace
      env:
        NIXOPS_STATE: "deployment.nixops"

    - name: Store state
      if: always()
      run: |
        # TODO: document what happens if Deploy passed, but Store was stopped - how stat reconciled
        # TODO: consider running state save in same step as it is unseparable from deploy
        gsutil cp $NIXOPS_STATE $NIXOPS_STATE_URL/
      env:
        NIXOPS_STATE: "deployment.nixops"
        NIXOPS_STATE_URL: "gs://composable-state"<|MERGE_RESOLUTION|>--- conflicted
+++ resolved
@@ -4,11 +4,8 @@
   push:
     branches:
       - main
-<<<<<<< HEAD
       - nix/dz/fusion
-=======
       - ci-via-nix
->>>>>>> 8d6d11c5
 
 jobs:
   deploy-devnet:
