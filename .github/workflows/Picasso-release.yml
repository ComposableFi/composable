name: "Picasso Community Release"

on:
  push: 
    tags: 
      - 'picasso-*'
env:
  CHAIN: "picasso"

jobs:
  build-and-publish:
    runs-on: 
        - self-hosted
        - linux
        - x64
        - sre
    steps:
    - uses: actions/checkout@v2
      with: 
        fetch-depth: 0
<<<<<<< HEAD
        ref: "picasso"
=======
        ref: picasso
>>>>>>> 8b7bd9b0

    - name: Set env
      run: |
        echo "RELEASE_VERSION=$(git tag --sort=committerdate | grep -E '^picasso-[0-9]' | tail -1 )" >> $GITHUB_ENV
        make version

    - name: Build and Push Artifacts to gcloud
      run: |
        /home/runner/.cargo/bin/cargo build --release -p composable
        tar -czvf composable-${{ env.RELEASE_VERSION }}.tar.gz target/release/composable
        gsutil mv composable-${{ env.RELEASE_VERSION }}.tar.gz gs://composable-binaries/community-releases/picasso/ 

    - name: Login to DockerHub
      uses: docker/login-action@v1 
      with:
        username: ${{ secrets.DOCKER_HUB_USERNAME }}
        password: ${{ secrets.DOCKER_HUB_ACCESS_TOKEN }}  

    - name: Build Docker image
      run: make containerize-release 
    - name:  Docker push
      run: make push-release<|MERGE_RESOLUTION|>--- conflicted
+++ resolved
@@ -18,11 +18,6 @@
     - uses: actions/checkout@v2
       with: 
         fetch-depth: 0
-<<<<<<< HEAD
-        ref: "picasso"
-=======
-        ref: picasso
->>>>>>> 8b7bd9b0
 
     - name: Set env
       run: |
@@ -31,10 +26,11 @@
 
     - name: Build and Push Artifacts to gcloud
       run: |
-        /home/runner/.cargo/bin/cargo build --release -p composable
+        /home/runner/.cargo/bin/cargo build --release --bins
         tar -czvf composable-${{ env.RELEASE_VERSION }}.tar.gz target/release/composable
-        gsutil mv composable-${{ env.RELEASE_VERSION }}.tar.gz gs://composable-binaries/community-releases/picasso/ 
-
+        tar -czvf picasso_runtime.compact.wasm-${RELEASE_VERSION}.tar.gz target/release/wbuild/picasso-runtime/picasso_runtime.compact.wasm
+        tar -czvf parachain-utils-${RELEASE_VERSION}.tar.gz target/release/parachain
+        gsutil mv *.tar.gz gs://composable-binaries/community-releases/picasso/ 
     - name: Login to DockerHub
       uses: docker/login-action@v1 
       with:
