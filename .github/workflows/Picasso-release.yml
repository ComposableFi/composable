name: "Picasso Community Release"

on:
  push: 
    tags: 
      - 'picasso-*'
env:
  CHAIN: "picasso"

jobs:
  build-and-publish:
    runs-on: 
        - self-hosted
        - linux
        - x64
        - sre
    steps:
    - uses: actions/checkout@v2
      with: 
        fetch-depth: 0
        ref: picasso

    - name: Set env
      run: |
        echo "RELEASE_VERSION=$(git tag --sort=committerdate | grep -E '^picasso-[0-9]' | tail -1 )" >> $GITHUB_ENV
        make version

    - name: Build and Push Artifacts to gcloud
      run: |
<<<<<<< HEAD
        cat /etc/os-release
        
        
=======
        /home/runner/.cargo/bin/cargo build --release --bins
        tar -czvf composable-${{ env.RELEASE_VERSION }}.tar.gz target/release/composable
        tar -czvf picasso_runtime.compact.wasm-${RELEASE_VERSION}.tar.gz target/release/wbuild/picasso-runtime/picasso_runtime.compact.wasm
        tar -czvf parachain-utils-${RELEASE_VERSION}.tar.gz target/release/parachain-utils
        gsutil mv *.tar.gz gs://composable-binaries/community-releases/picasso/ 
>>>>>>> 66f55154
    - name: Login to DockerHub
      uses: docker/login-action@v1 
      with:
        username: ${{ secrets.DOCKER_HUB_USERNAME }}
        password: ${{ secrets.DOCKER_HUB_ACCESS_TOKEN }}  

    - name: Build Docker image
      run: make containerize-release 
    - name:  Docker push
      run: make push-release
    
    - name: GenerateMD5
      run: |
        sudo apt install -y ucommon-utils
        composabledalichecksum=$(md5sum target/release/composable | cut -d ' ' -f 1) && echo "$composabledalichecksum composable" >> checksum.md5.txt

    - name: Upload Checksum
      uses: svenstaro/upload-release-action@v2
      with:
        repo_token: ${{ secrets.COMPOSABLE_GITHUB_TOKEN }}
        file: checksum.md5.txt
        asset_name: checksum.md5.txt
        tag: ${{ github.ref }}
        overwrite: true

    - name: Upload wasm for Release
      uses: svenstaro/upload-release-action@v2
      with:
        repo_token: ${{ secrets.COMPOSABLE_GITHUB_TOKEN }}
        file: target/release/wbuild/picasso-runtime/picasso_runtime.compact.wasm
        asset_name: picasso_runtime.compact.wasm
        tag: ${{ github.ref }}
        overwrite: true
        body: "Composable Binary Runtime"
    
    - name: Upload Binary on Release
      uses: svenstaro/upload-release-action@v2
      with:
        repo_token: ${{ secrets.COMPOSABLE_GITHUB_TOKEN }}
        file: target/release/composable
        asset_name: composable-${{ env.RELEASE_VERSION }}
        tag: ${{ github.ref }}
        overwrite: true
        body: "Composable Binary Runtime"<|MERGE_RESOLUTION|>--- conflicted
+++ resolved
@@ -27,17 +27,7 @@
 
     - name: Build and Push Artifacts to gcloud
       run: |
-<<<<<<< HEAD
-        cat /etc/os-release
-        
-        
-=======
-        /home/runner/.cargo/bin/cargo build --release --bins
-        tar -czvf composable-${{ env.RELEASE_VERSION }}.tar.gz target/release/composable
-        tar -czvf picasso_runtime.compact.wasm-${RELEASE_VERSION}.tar.gz target/release/wbuild/picasso-runtime/picasso_runtime.compact.wasm
-        tar -czvf parachain-utils-${RELEASE_VERSION}.tar.gz target/release/parachain-utils
-        gsutil mv *.tar.gz gs://composable-binaries/community-releases/picasso/ 
->>>>>>> 66f55154
+        cat /etc/os-release 
     - name: Login to DockerHub
       uses: docker/login-action@v1 
       with:
