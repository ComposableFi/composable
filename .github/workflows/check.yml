name: CI Check

# please update docker, toolchain toml and github action with toolchain at same time

on:
  pull_request:
    branches:
      - main
      - develop
      - releases
  workflow_dispatch:

env:
  DOCKER_USER_OPTION: '$UID:$GID'

jobs:
  check-benchmarks:
    name: Check Benchmarks
    runs-on:
      - self-hosted
      - linux
      - x64
      - sre
    steps:
      - uses: actions/checkout@v2
<<<<<<< HEAD
        with: 
          fetch-depth: 0
      - name: Set Cargo path
        run: export PATH=/home/runner/.cargo/bin/cargo:$PATH
      - run: |
          SKIP_WASM_BUILD=1 /home/runner/.cargo/bin/cargo check --all --benches

      - name: Benchmark 
        run: |
          SKIP_WASM_BUILD=1 /home/runner/.cargo/bin/cargo check --features=runtime-benchmarks --workspace --release --exclude integration-tests
          
      - name: Picasso
=======
      - name: Compile Check with WASM
        run: |
          /home/runner/.cargo/bin/cargo check --features=runtime-benchmarks --workspace --exclude integration-tests

  check-std:
    name: Check STD
    runs-on:
      - self-hosted
      - linux
      - x64
      - sre
    steps:
      - uses: actions/checkout@v2
      - name: Compile check with std
>>>>>>> e2ac78f4
        run: |
          SKIP_WASM_BUILD=1 /home/runner/.cargo/bin/cargo check --features=std --workspace --exclude integration-tests

  linters:
    name: Linters
    runs-on:
      - self-hosted
      - linux
      - x64
      - sre
    steps:
      - uses: actions/checkout@v2
        with: 
          fetch-depth: 0
      - run: |
          /home/runner/.cargo/bin/rustup show
          /home/runner/.cargo/bin/rustup override unset
          /home/runner/.cargo/bin/rustup show
      - name: Use Node.js 14.x
        uses: actions/setup-node@v2
        with:
          node-version: 14.x
      - name: Cargo fmt
        run: |
          /home/runner/.cargo/bin/cargo fmt -- --check
      - name: Hadolint
        env:
          HADOLINT_VERSION: v2.8.0
        run: |
          curl -L -o hadolint "https://github.com/hadolint/hadolint/releases/download/${HADOLINT_VERSION}/hadolint-Linux-x86_64"
          chmod +x hadolint
          ./hadolint --version
          total_exit_code=0
          while IFS= read -r file; do
            echo "=== $file ==="
            ./hadolint --config .hadolint.yaml $file || total_exit_code=$?
            echo ""
          done < <(find . -name "Dockerfile")
          exit $total_exit_code
      - name: Remark
        run: |
          npm install yarn
          ./node_modules/.bin/yarn add remark-cli \
            remark-lint-mdash-style \
            https://github.com/typeable/remark-validate-links#anchors \
            remark-preset-lint-recommended \
            remark-lint-no-dead-urls

          total_exit_code=0
          while IFS= read -r file; do
              ./node_modules/.bin/remark -f $file || total_exit_code=$?
          done < <(find . -name "*.md" -not -path "*/node_modules/*" -not -path "./.github/*")
          exit $total_exit_code
      - name: Cargo clippy
        run: |
          /home/runner/.cargo/bin/cargo clippy -- -D warnings
      - name: Cargo udeps
        env:
          UDEPS_VERSION: v0.1.24
        run: |
          curl -L -O "https://github.com/est31/cargo-udeps/releases/download/${UDEPS_VERSION}/cargo-udeps-${UDEPS_VERSION}-x86_64-unknown-linux-gnu.tar.gz"
          tar xzf "cargo-udeps-${UDEPS_VERSION}-x86_64-unknown-linux-gnu.tar.gz"
          cp "cargo-udeps-${UDEPS_VERSION}-x86_64-unknown-linux-gnu/cargo-udeps" ~/.cargo/bin/
          rm -r "cargo-udeps-${UDEPS_VERSION}-x86_64-unknown-linux-gnu.tar.gz" "cargo-udeps-${UDEPS_VERSION}-x86_64-unknown-linux-gnu"
          /home/runner/.cargo/bin/cargo udeps --version
          SKIP_WASM_BUILD=1 cargo udeps --workspace --all-features
        continue-on-error: true # Often this turns gives false positives, due to the different ways that Substrate uses features.  
        
  test:
    name: Unit Test
    runs-on:
      - self-hosted
      - linux
      - x64
      - sre
    steps:
      - uses: actions/checkout@v2
<<<<<<< HEAD
        with: 
          fetch-depth: 0
      - uses: actions-rs/toolchain@v1
        with:
          toolchain: stable
      - run: |
          /home/runner/.cargo/bin/rustup component add llvm-tools-preview
=======
>>>>>>> e2ac78f4
      - name: Install cargo-llvm-cov
        run: curl -LsSf https://github.com/taiki-e/cargo-llvm-cov/releases/latest/download/cargo-llvm-cov-x86_64-unknown-linux-gnu.tar.gz | tar xzf - -C ~/.cargo/bin
      - name: Run Test (with coverage)
        run: |
          SKIP_WASM_BUILD=1 cargo llvm-cov --workspace --lcov --output-path lcov.info
      - name: Upload coverage to Codecov
        uses: codecov/codecov-action@v1
        with:
          token: ${{ secrets.CODECOV_TOKEN }}
          files: lcov.info
          fail_ci_if_error: false<|MERGE_RESOLUTION|>--- conflicted
+++ resolved
@@ -23,20 +23,6 @@
       - sre
     steps:
       - uses: actions/checkout@v2
-<<<<<<< HEAD
-        with: 
-          fetch-depth: 0
-      - name: Set Cargo path
-        run: export PATH=/home/runner/.cargo/bin/cargo:$PATH
-      - run: |
-          SKIP_WASM_BUILD=1 /home/runner/.cargo/bin/cargo check --all --benches
-
-      - name: Benchmark 
-        run: |
-          SKIP_WASM_BUILD=1 /home/runner/.cargo/bin/cargo check --features=runtime-benchmarks --workspace --release --exclude integration-tests
-          
-      - name: Picasso
-=======
       - name: Compile Check with WASM
         run: |
           /home/runner/.cargo/bin/cargo check --features=runtime-benchmarks --workspace --exclude integration-tests
@@ -51,7 +37,6 @@
     steps:
       - uses: actions/checkout@v2
       - name: Compile check with std
->>>>>>> e2ac78f4
         run: |
           SKIP_WASM_BUILD=1 /home/runner/.cargo/bin/cargo check --features=std --workspace --exclude integration-tests
 
@@ -129,16 +114,6 @@
       - sre
     steps:
       - uses: actions/checkout@v2
-<<<<<<< HEAD
-        with: 
-          fetch-depth: 0
-      - uses: actions-rs/toolchain@v1
-        with:
-          toolchain: stable
-      - run: |
-          /home/runner/.cargo/bin/rustup component add llvm-tools-preview
-=======
->>>>>>> e2ac78f4
       - name: Install cargo-llvm-cov
         run: curl -LsSf https://github.com/taiki-e/cargo-llvm-cov/releases/latest/download/cargo-llvm-cov-x86_64-unknown-linux-gnu.tar.gz | tar xzf - -C ~/.cargo/bin
       - name: Run Test (with coverage)
