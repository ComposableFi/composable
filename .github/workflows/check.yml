--- conflicted
+++ resolved
@@ -33,18 +33,6 @@
       - name: Check
         run: |
           SKIP_WASM_BUILD=1 cargo check --all --benches
-<<<<<<< HEAD
-=======
-      - name: Benchmark
-        run: |
-          SKIP_WASM_BUILD=1 cargo check --features=runtime-benchmarks --workspace --release --exclude integration-tests
-      - name: Benchmark Develop
-        run: |
-          SKIP_WASM_BUILD=1 cargo check --features=runtime-benchmarks,develop --workspace --release --exclude integration-tests
-      - name: Picasso
-        run: |
-          cargo build --release -p picasso-runtime
->>>>>>> ea7ca8c6
   linters:
     name: Linters
     runs-on:
