name: Test & Build & Benchmarking Build

# please update docker, toolchain toml and github action with toolchain at same time
on:
  pull_request:
    branches:
      - main
      - develop
  workflow_dispatch:

jobs:
  check:
    runs-on:
      - self-hosted
      - linux
      - x64
      - sre
    steps:
      - uses: actions/checkout@v2
      - uses: actions-rs/toolchain@v1
        with:
          profile: minimal
          toolchain: stable
          override: true
      - uses: actions-rs/cargo@v1
      - name: Cargo Check
        run: |
          rustup target add wasm32-unknown-unknown
          SKIP_WASM_BUILD=1 cargo check --all --benches
      - name: Cargo Check Benchmark
        run: |
<<<<<<< HEAD
          SKIP_WASM_BUILD=1 cargo check --features=runtime-benchmarks --workspace --release --exclude integration-tests
=======
          SKIP_WASM_BUILD=1 cargo check --features=runtime-benchmarks --release
      - name: Picasso Runtime Build
        run: |
          cargo build --release -p picasso-runtime
>>>>>>> e7fabbf6
  linters:
    name: Linters
    runs-on:
      - self-hosted
      - linux
      - x64
      - sre
    steps:
      - uses: actions/checkout@v2
      - uses: actions-rs/toolchain@v1
        with:
          profile: minimal
          toolchain: stable
          components: clippy
          override: true
      - name: Install Rust components and targets
        run: |
          rustup target add wasm32-unknown-unknown
          rustup component add rustfmt --toolchain nightly-x86_64-unknown-linux-gnu
          rustup target add wasm32-unknown-unknown --toolchain nightly
      - name: Cargo fmt
        run: |
          cargo +nightly fmt -- --check
      - name: Hadolint
        env:
          HADOLINT_VERSION: v2.7.0
        run: |
          curl -L -o hadolint "https://github.com/hadolint/hadolint/releases/download/${HADOLINT_VERSION}/hadolint-Linux-x86_64"
          chmod +x hadolint
          ./hadolint --version
          total_exit_code=0
          while IFS= read -r file; do
            echo "=== $file ==="
            ./hadolint --config .hadolint.yaml $file || total_exit_code=$?
            echo ""
          done < <(find . -name "Dockerfile")
          exit $total_exit_code
      - name: Cargo clippy
        run: |
          cargo +nightly clippy -- -D warnings
      - name: Cargo udeps
        env:
          UDEPS_VERSION: v0.1.24
        run: |
          curl -L -O "https://github.com/est31/cargo-udeps/releases/download/${UDEPS_VERSION}/cargo-udeps-${UDEPS_VERSION}-x86_64-unknown-linux-gnu.tar.gz"
          tar xzf "cargo-udeps-${UDEPS_VERSION}-x86_64-unknown-linux-gnu.tar.gz"
          cp "cargo-udeps-${UDEPS_VERSION}-x86_64-unknown-linux-gnu/cargo-udeps" ~/.cargo/bin/
          rm -r "cargo-udeps-${UDEPS_VERSION}-x86_64-unknown-linux-gnu.tar.gz" "cargo-udeps-${UDEPS_VERSION}-x86_64-unknown-linux-gnu"
          cargo udeps --version
          total_exit_code=0
          while IFS= read -r crate; do
            echo "=== $crate ==="
            (cd "$crate"; SKIP_WASM_BUILD=1 cargo +nightly udeps -q --all-targets) || total_exit_code=$?
            echo ""
          done < <(find . -name "Cargo.toml" -not -path "./polkadot-launch/*" -not -path "./target/*" -exec dirname '{}' \;)
          exit $total_exit_code
  test:
    name: Unit Test
    runs-on:
      - self-hosted
      - linux
      - x64
      - sre
    steps:
      - uses: actions/checkout@v2
      - uses: actions-rs/toolchain@v1
        with:
          profile: minimal
          toolchain: stable
          override: true
      - name: Run Test
        run: |
          SKIP_WASM_BUILD=1 cargo test
          SKIP_WASM_BUILD=1 cargo clean -p picasso-runtime
          SKIP_WASM_BUILD=1 cargo clean -p composable<|MERGE_RESOLUTION|>--- conflicted
+++ resolved
@@ -29,14 +29,10 @@
           SKIP_WASM_BUILD=1 cargo check --all --benches
       - name: Cargo Check Benchmark
         run: |
-<<<<<<< HEAD
           SKIP_WASM_BUILD=1 cargo check --features=runtime-benchmarks --workspace --release --exclude integration-tests
-=======
-          SKIP_WASM_BUILD=1 cargo check --features=runtime-benchmarks --release
       - name: Picasso Runtime Build
         run: |
           cargo build --release -p picasso-runtime
->>>>>>> e7fabbf6
   linters:
     name: Linters
     runs-on:
