name: Test & Build & Benchmarking Build

# please update docker, toolchain toml and github action with toolchain at same time
on:
  pull_request:
    branches:
      - main
  workflow_dispatch:

jobs:
  check:
<<<<<<< HEAD
    steps: 
=======
>>>>>>> 562dcdf0
    runs-on:
      - self-hosted
      - linux
      - x64
      - sre
    steps:
      - uses: actions/checkout@v2
      - uses: actions-rs/toolchain@v1
        with:
          profile: minimal
          toolchain: nightly-2021-09-01
          override: true
      - uses: actions-rs/cargo@v1
      - name: Cargo Check
        run: |
          SKIP_WASM_BUILD=1 cargo check
      - name: Cargo Check Benchmark
        run: |
          SKIP_WASM_BUILD=1 cargo check --features=runtime-benchmarks --release
  clippy:
    name: Clippy
    runs-on:
      - self-hosted
      - linux
      - x64
      - sre
    steps:
      - uses: actions/checkout@v2
      - uses: actions-rs/toolchain@v1
        with:
          profile: minimal
          toolchain: nightly-2021-09-01
          components: clippy
          override: true
      - name: Cargo clippy
        run: |
          SKIP_WASM_BUILD=1 cargo clippy -- -D warnings
      - name: Cargo fmt
        run: |
          rustup component add rustfmt --toolchain nightly-2021-09-01-x86_64-unknown-linux-gnu
          cargo fmt -- --check

  test:
    name: Unit Test
    runs-on:
      - self-hosted
      - linux
      - x64
      - sre
    steps:
      - uses: actions/checkout@v2
      - uses: actions-rs/toolchain@v1
        with:
          profile: minimal
          toolchain: nightly-2021-09-01
          override: true
      - name: Run Test
        run: |
          SKIP_WASM_BUILD=1 cargo test
          cargo clean -p picasso-runtime
          cargo clean -p composable<|MERGE_RESOLUTION|>--- conflicted
+++ resolved
@@ -9,10 +9,6 @@
 
 jobs:
   check:
-<<<<<<< HEAD
-    steps: 
-=======
->>>>>>> 562dcdf0
     runs-on:
       - self-hosted
       - linux
@@ -20,6 +16,7 @@
       - sre
     steps:
       - uses: actions/checkout@v2
+      - uses: Swatinem/rust-cache@v1
       - uses: actions-rs/toolchain@v1
         with:
           profile: minimal
