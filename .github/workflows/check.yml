name: CI Check

# please update docker, toolchain toml and github action with toolchain at same time

on:
  pull_request:
    branches:
      - main
      - develop
<<<<<<< HEAD
      - release-*
=======
      - release/*
  push:
    branches:
      - main    
>>>>>>> 5146c4c2
  workflow_dispatch:

env:
  DOCKER_USER_OPTION: '$UID:$GID'

jobs:
  check:
    name: Check 
    runs-on:
      - self-hosted
      - linux
      - x64
      - sre
    steps:
      - uses: actions/checkout@v2
<<<<<<< HEAD
        with:
          fetch-depth: 0     
      - name: Check
        run: |
          SKIP_WASM_BUILD=1 cargo check --all --benches
=======
      - run: |
          SKIP_WASM_BUILD=1 /home/runner/.cargo/bin/cargo check --all --benches
>>>>>>> 5146c4c2
      - name: Benchmark
        run: |
          SKIP_WASM_BUILD=1 /home/runner/.cargo/bin/cargo check --features=runtime-benchmarks --workspace --release --exclude integration-tests
      - name: Picasso
        run: |
          /home/runner/.cargo/bin/cargo build --release -p picasso-runtime
  linters:
    name: Linters
    runs-on:
      - self-hosted
      - linux
      - x64
      - sre
    steps:
      - uses: actions/checkout@v2
      - run: |
          /home/runner/.cargo/bin/rustup show
          /home/runner/.cargo/bin/rustup override unset
          /home/runner/.cargo/bin/rustup show
      - name: Cargo fmt
        run: |
          /home/runner/.cargo/bin/cargo fmt -- --check
      - name: Hadolint
        env:
          HADOLINT_VERSION: v2.8.0
        run: |
          curl -L -o hadolint "https://github.com/hadolint/hadolint/releases/download/${HADOLINT_VERSION}/hadolint-Linux-x86_64"
          chmod +x hadolint
          ./hadolint --version
          total_exit_code=0
          while IFS= read -r file; do
            echo "=== $file ==="
            ./hadolint --config .hadolint.yaml $file || total_exit_code=$?
            echo ""
          done < <(find . -name "Dockerfile")
          exit $total_exit_code
      - name: Cargo clippy
        run: |
          /home/runner/.cargo/bin/cargo clippy -- -D warnings
      - name: Cargo udeps
        env:
          UDEPS_VERSION: v0.1.24
        run: |
          curl -L -O "https://github.com/est31/cargo-udeps/releases/download/${UDEPS_VERSION}/cargo-udeps-${UDEPS_VERSION}-x86_64-unknown-linux-gnu.tar.gz"
          tar xzf "cargo-udeps-${UDEPS_VERSION}-x86_64-unknown-linux-gnu.tar.gz"
          cp "cargo-udeps-${UDEPS_VERSION}-x86_64-unknown-linux-gnu/cargo-udeps" ~/.cargo/bin/
          rm -r "cargo-udeps-${UDEPS_VERSION}-x86_64-unknown-linux-gnu.tar.gz" "cargo-udeps-${UDEPS_VERSION}-x86_64-unknown-linux-gnu"
          cargo udeps --version
          SKIP_WASM_BUILD=1 cargo udeps --workspace --all-features
        continue-on-error: true # Often this turns gives false positives, due to the different ways that Substrate uses features.  
  test:
    name: Unit Test
    runs-on:
      - self-hosted
      - linux
      - x64
      - sre
    steps:
      - uses: actions/checkout@v2
<<<<<<< HEAD
=======
      - uses: actions-rs/toolchain@v1
        with:
          toolchain: stable
>>>>>>> 5146c4c2
      - run: |
          /home/runner/.cargo/bin/rustup component add llvm-tools-preview
      - name: Install cargo-llvm-cov
        run: curl -LsSf https://github.com/taiki-e/cargo-llvm-cov/releases/latest/download/cargo-llvm-cov-x86_64-unknown-linux-gnu.tar.gz | tar xzf - -C ~/.cargo/bin
      - name: Run Test (with coverage)
        run: |
          SKIP_WASM_BUILD=1 /home/runner/.cargo/bin/cargo llvm-cov --workspace --lcov --output-path lcov.info
          SKIP_WASM_BUILD=1 /home/runner/.cargo/bin/cargo clean -p picasso-runtime
          SKIP_WASM_BUILD=1 /home/runner/.cargo/bin/cargo clean -p composable
      - name: Upload coverage to Codecov
        uses: codecov/codecov-action@v1
        with:
          token: ${{ secrets.CODECOV_TOKEN }}
          files: lcov.info
          fail_ci_if_error: false<|MERGE_RESOLUTION|>--- conflicted
+++ resolved
@@ -7,14 +7,7 @@
     branches:
       - main
       - develop
-<<<<<<< HEAD
       - release-*
-=======
-      - release/*
-  push:
-    branches:
-      - main    
->>>>>>> 5146c4c2
   workflow_dispatch:
 
 env:
@@ -30,16 +23,11 @@
       - sre
     steps:
       - uses: actions/checkout@v2
-<<<<<<< HEAD
         with:
           fetch-depth: 0     
       - name: Check
         run: |
           SKIP_WASM_BUILD=1 cargo check --all --benches
-=======
-      - run: |
-          SKIP_WASM_BUILD=1 /home/runner/.cargo/bin/cargo check --all --benches
->>>>>>> 5146c4c2
       - name: Benchmark
         run: |
           SKIP_WASM_BUILD=1 /home/runner/.cargo/bin/cargo check --features=runtime-benchmarks --workspace --release --exclude integration-tests
@@ -99,12 +87,6 @@
       - sre
     steps:
       - uses: actions/checkout@v2
-<<<<<<< HEAD
-=======
-      - uses: actions-rs/toolchain@v1
-        with:
-          toolchain: stable
->>>>>>> 5146c4c2
       - run: |
           /home/runner/.cargo/bin/rustup component add llvm-tools-preview
       - name: Install cargo-llvm-cov
