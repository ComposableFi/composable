--- conflicted
+++ resolved
@@ -100,13 +100,7 @@
         run: curl -LsSf https://github.com/taiki-e/cargo-llvm-cov/releases/latest/download/cargo-llvm-cov-x86_64-unknown-linux-gnu.tar.gz | tar xzf - -C ~/.cargo/bin
       - name: Run Test (with coverage)
         run: |
-<<<<<<< HEAD
           SKIP_WASM_BUILD=1 cargo llvm-cov --workspace --lcov --output-path lcov.info
-          SKIP_WASM_BUILD=1 cargo clean -p picasso-runtime
-          SKIP_WASM_BUILD=1 cargo clean -p composable
-=======
-          SKIP_WASM_BUILD=1 /home/runner/.cargo/bin/cargo llvm-cov --workspace --lcov --output-path lcov.info
->>>>>>> 7917fb5f
       - name: Upload coverage to Codecov
         uses: codecov/codecov-action@v1
         with:
