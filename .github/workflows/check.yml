--- conflicted
+++ resolved
@@ -7,14 +7,7 @@
     branches:
       - main
       - develop
-<<<<<<< HEAD
       - releases
-=======
-      - release/*
-  push:
-    branches:
-      - main    
->>>>>>> 845a4d44
   workflow_dispatch:
 
 env:
