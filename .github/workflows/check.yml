name: Test & Build & Benchmarking Build

on:
  pull_request:
    branches:
      - main
  workflow_dispatch:

jobs:
  check:
    runs-on: 
      - self-hosted
      - linux
      - x64
      - sre
    steps: 
      - uses: actions/checkout@v2
      - uses: actions-rs/toolchain@v1
        with:
          profile: minimal
          toolchain: nightly
          override: true
      - uses: actions-rs/toolchain@v1
        with: 
          profile: minimal
          toolchain: stable
          override: true
      - uses: actions-rs/cargo@v1
      - name: Cargo Check
        run: |
          SKIP_WASM_BUILD=1 cargo check
      - name: Cargo Check Benchmark
        run: |
          SKIP_WASM_BUILD=1 cargo check --features=runtime-benchmarks --release
  clippy:
    name: Clippy
    runs-on: 
      - self-hosted
      - linux
      - x64
      - sre
    steps: 
      - uses: actions/checkout@v2
      - uses: actions-rs/toolchain@v1
        with:
          profile: minimal
          toolchain: nightly
          override: true
      - uses: actions-rs/toolchain@v1
        with: 
          toolchain: stable
          components: clippy
          override: true
      - name: Cargo clippy
        run: |
          SKIP_WASM_BUILD=1 cargo clippy -- -D warnings
      - name: Cargo fmt
        run: |
<<<<<<< HEAD
          rustup component add rustfmt --toolchain nightly-x86_64-unknown-linux-gnu
          cargo +nightly fmt -- --check

=======
          rustup component add rustfmt --toolchain nightly-2021-09-01-x86_64-unknown-linux-gnu
          cargo fmt -- --check
>>>>>>> 3e04cc46
  test:
    name: Unit Test
    runs-on: 
      - self-hosted
      - linux
      - x64
      - sre
    steps:
      - uses: actions/checkout@v2
      - uses: actions-rs/toolchain@v1
        with:
          profile: minimal
          toolchain: nightly
          override: true
      - uses: actions-rs/toolchain@v1
        with: 
          profile: minimal
          toolchain: stable
          override: true
      - name: Run Test
        run: |
          SKIP_WASM_BUILD=1 cargo test
          cargo clean -p picasso-runtime
          cargo clean -p composable



<|MERGE_RESOLUTION|>--- conflicted
+++ resolved
@@ -1,5 +1,6 @@
 name: Test & Build & Benchmarking Build
 
+# please update docker, toolchain toml and github action with toolchain at same time
 on:
   pull_request:
     branches:
@@ -8,22 +9,17 @@
 
 jobs:
   check:
-    runs-on: 
+    runs-on:
       - self-hosted
       - linux
       - x64
       - sre
-    steps: 
+    steps:
       - uses: actions/checkout@v2
       - uses: actions-rs/toolchain@v1
         with:
           profile: minimal
-          toolchain: nightly
-          override: true
-      - uses: actions-rs/toolchain@v1
-        with: 
-          profile: minimal
-          toolchain: stable
+          toolchain: nightly-2021-09-01
           override: true
       - uses: actions-rs/cargo@v1
       - name: Cargo Check
@@ -34,39 +30,7 @@
           SKIP_WASM_BUILD=1 cargo check --features=runtime-benchmarks --release
   clippy:
     name: Clippy
-    runs-on: 
-      - self-hosted
-      - linux
-      - x64
-      - sre
-    steps: 
-      - uses: actions/checkout@v2
-      - uses: actions-rs/toolchain@v1
-        with:
-          profile: minimal
-          toolchain: nightly
-          override: true
-      - uses: actions-rs/toolchain@v1
-        with: 
-          toolchain: stable
-          components: clippy
-          override: true
-      - name: Cargo clippy
-        run: |
-          SKIP_WASM_BUILD=1 cargo clippy -- -D warnings
-      - name: Cargo fmt
-        run: |
-<<<<<<< HEAD
-          rustup component add rustfmt --toolchain nightly-x86_64-unknown-linux-gnu
-          cargo +nightly fmt -- --check
-
-=======
-          rustup component add rustfmt --toolchain nightly-2021-09-01-x86_64-unknown-linux-gnu
-          cargo fmt -- --check
->>>>>>> 3e04cc46
-  test:
-    name: Unit Test
-    runs-on: 
+    runs-on:
       - self-hosted
       - linux
       - x64
@@ -76,18 +40,32 @@
       - uses: actions-rs/toolchain@v1
         with:
           profile: minimal
-          toolchain: nightly
+          toolchain: nightly-2021-09-01
+          components: clippy
           override: true
+      - name: Cargo clippy
+        run: |
+          SKIP_WASM_BUILD=1 cargo clippy -- -D warnings
+      - name: Cargo fmt
+        run: |
+          rustup component add rustfmt --toolchain nightly-2021-09-01-x86_64-unknown-linux-gnu
+          cargo fmt -- --check
+  test:
+    name: Unit Test
+    runs-on:
+      - self-hosted
+      - linux
+      - x64
+      - sre
+    steps:
+      - uses: actions/checkout@v2
       - uses: actions-rs/toolchain@v1
-        with: 
+        with:
           profile: minimal
-          toolchain: stable
+          toolchain: nightly-2021-09-01
           override: true
       - name: Run Test
         run: |
           SKIP_WASM_BUILD=1 cargo test
           cargo clean -p picasso-runtime
-          cargo clean -p composable
-
-
-
+          cargo clean -p composable