name: CI Check

# please update docker, toolchain toml and github action with toolchain at same time

on:
  pull_request:
    branches:
      - main
      - develop
      - releases
  
  workflow_dispatch:

env:
  DOCKER_USER_OPTION: '$UID:$GID'

jobs:
  substrate-check:
    name: Check Benchmarks
    runs-on:
      - self-hosted
      - linux
      - x64
      - sre
    container:
      image: paritytech/ci-linux:production
    steps:
      - name: Clean up
        continue-on-error: true
        run: |
          sudo chown -R $USER:$USER $GITHUB_WORKSPACE
          docker system prune --force --all --volumes
      - uses: actions/checkout@v2
      - name: Rustup show
        run: |
          rustup show
      - uses: actions/checkout@v2
      - name: cargo check --all --benches
        run: |
          SKIP_WASM_BUILD=1 cargo +nightly check --benches --all # checks all rust crates with default-features, tests, benchmarks

  substrate-tests:
    name: Unit Tests 
    runs-on:
      - self-hosted
      - linux
      - x64
      - sre
    container:
      image: paritytech/ci-linux:production
    steps:
<<<<<<< HEAD
      - uses: actions/checkout@v2
      - name: Rustup show
        run: |
          rustup show
      - uses: actions/checkout@v2
=======
      #- uses: taiki-e/install-action@cargo-llvm-cov
>>>>>>> 0c28b07a
      - name: Run Test (with coverage)
        run: |
          # integration tests can't be compiled with --feature=runtime-benchmarks
          # TODO: https://github.com/ComposableFi/composable/issues/535
          cargo install cargo-llvm-cov
          SKIP_WASM_BUILD=1 cargo llvm-cov --workspace --locked --release --verbose --features=runtime-benchmarks --exclude=integration-tests --lcov --output-path lcov.info 
      - name: Upload coverage to Codecov
        uses: codecov/codecov-action@v1
        with:
          token: ${{ secrets.CODECOV_TOKEN }}
          files: lcov.info
          fail_ci_if_error: false

  linters:
    name: Linters
    runs-on:
      - self-hosted
      - linux
      - x64
      - sre
    container:
      image: paritytech/ci-linux:production
    steps:
      - uses: actions/checkout@v2
      - name: Rustup show
        run: |
          rustup show
      - name: Use Node.js 14.x
        uses: actions/setup-node@v2
        with:
          node-version: 14.x
      - name: Cargo fmt
        run: |
          cargo +nightly fmt --all -- --check
      
      - name: Hadolint
        env:
          HADOLINT_VERSION: v2.8.0
        continue-on-error: true # this step is such a pita
        run: |
          curl -L -o hadolint "https://github.com/hadolint/hadolint/releases/download/${HADOLINT_VERSION}/hadolint-Linux-x86_64"
          chmod +x hadolint
          ./hadolint --version
          total_exit_code=0
          while IFS= read -r file; do
            echo "=== $file ==="
            ./hadolint --config .hadolint.yaml $file || total_exit_code=$?
            echo ""
          done <<(find . -name "Dockerfile")
          exit $total_exit_code

      - name: Remark
        run: |
          npm install yarn
          ./node_modules/.bin/yarn add remark-cli \
            remark-lint-mdash-style \
            https://github.com/typeable/remark-validate-links#anchors \
            remark-preset-lint-recommended \
            remark-lint-no-dead-urls

          total_exit_code=0
          while IFS= read -r file; do
              ./node_modules/.bin/remark -f $file || total_exit_code=$?
          done < <(find . -name "*.md" -not -path "*/node_modules/*" -not -path "./.github/*")
          exit $total_exit_code
      - name: Cargo clippy
        run: |
          SKIP_WASM_BUILD=1 env -u RUSTFLAGS cargo +nightly clippy --all-targets 
      - name: Cargo udeps
        env:
          UDEPS_VERSION: v0.1.24
        run: |
          curl -L -O "https://github.com/est31/cargo-udeps/releases/download/${UDEPS_VERSION}/cargo-udeps-${UDEPS_VERSION}-x86_64-unknown-linux-gnu.tar.gz"
          tar xzf "cargo-udeps-${UDEPS_VERSION}-x86_64-unknown-linux-gnu.tar.gz"
          cp "cargo-udeps-${UDEPS_VERSION}-x86_64-unknown-linux-gnu/cargo-udeps" ~/.cargo/bin/
          rm -r "cargo-udeps-${UDEPS_VERSION}-x86_64-unknown-linux-gnu.tar.gz" "cargo-udeps-${UDEPS_VERSION}-x86_64-unknown-linux-gnu"
          cargo udeps --version
          SKIP_WASM_BUILD=1 cargo udeps --workspace --all-features
        continue-on-error: true # Often this turns gives false positives, due to the different ways that Substrate uses features.  
<|MERGE_RESOLUTION|>--- conflicted
+++ resolved
@@ -49,15 +49,11 @@
     container:
       image: paritytech/ci-linux:production
     steps:
-<<<<<<< HEAD
       - uses: actions/checkout@v2
       - name: Rustup show
         run: |
           rustup show
       - uses: actions/checkout@v2
-=======
-      #- uses: taiki-e/install-action@cargo-llvm-cov
->>>>>>> 0c28b07a
       - name: Run Test (with coverage)
         run: |
           # integration tests can't be compiled with --feature=runtime-benchmarks
