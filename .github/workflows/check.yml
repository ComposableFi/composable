name: Test & Build & Benchmarking Build

# please update docker, toolchain toml and github action with toolchain at same time
on:
  pull_request:
    branches:
      - main
  workflow_dispatch:

jobs:
  check:
<<<<<<< HEAD
    runs-on: ubuntu-latest
    steps: 
=======
    runs-on:
      - self-hosted
      - linux
      - x64
      - sre
    steps:
>>>>>>> 562dcdf0
      - uses: actions/checkout@v2
      - uses: Swatinem/rust-cache@v1
      - uses: actions-rs/toolchain@v1
        with:
          profile: minimal
          toolchain: nightly-2021-09-01
          override: true
      - uses: actions-rs/cargo@v1
      - name: Cargo Check
        run: |
          rm -rf ~/.cargo
          SKIP_WASM_BUILD=1 cargo check
      - name: Cargo Check Benchmark
        run: |
          SKIP_WASM_BUILD=1 cargo check --features=runtime-benchmarks --release
  clippy:
    name: Clippy
<<<<<<< HEAD
    runs-on: ubuntu-latest
    steps: 
=======
    runs-on:
      - self-hosted
      - linux
      - x64
      - sre
    steps:
>>>>>>> 562dcdf0
      - uses: actions/checkout@v2
      - uses: actions-rs/toolchain@v1
        with:
          profile: minimal
          toolchain: nightly-2021-09-01
          components: clippy
          override: true
      - name: Cargo clippy
        run: |
          SKIP_WASM_BUILD=1 cargo clippy -- -D warnings
      - name: Cargo fmt
        run: |
          rustup component add rustfmt --toolchain nightly-2021-09-01-x86_64-unknown-linux-gnu
          cargo fmt -- --check

  test:
    name: Unit Test
<<<<<<< HEAD
    runs-on: ubuntu-latest
=======
    runs-on:
      - self-hosted
      - linux
      - x64
      - sre
>>>>>>> 562dcdf0
    steps:
      - uses: actions/checkout@v2
      - uses: actions-rs/toolchain@v1
        with:
          profile: minimal
          toolchain: nightly-2021-09-01
          override: true
      - name: Run Test
        run: |
          SKIP_WASM_BUILD=1 cargo test
          cargo clean -p picasso-runtime
          cargo clean -p composable<|MERGE_RESOLUTION|>--- conflicted
+++ resolved
@@ -9,17 +9,8 @@
 
 jobs:
   check:
-<<<<<<< HEAD
     runs-on: ubuntu-latest
     steps: 
-=======
-    runs-on:
-      - self-hosted
-      - linux
-      - x64
-      - sre
-    steps:
->>>>>>> 562dcdf0
       - uses: actions/checkout@v2
       - uses: Swatinem/rust-cache@v1
       - uses: actions-rs/toolchain@v1
@@ -37,17 +28,8 @@
           SKIP_WASM_BUILD=1 cargo check --features=runtime-benchmarks --release
   clippy:
     name: Clippy
-<<<<<<< HEAD
     runs-on: ubuntu-latest
     steps: 
-=======
-    runs-on:
-      - self-hosted
-      - linux
-      - x64
-      - sre
-    steps:
->>>>>>> 562dcdf0
       - uses: actions/checkout@v2
       - uses: actions-rs/toolchain@v1
         with:
@@ -65,15 +47,7 @@
 
   test:
     name: Unit Test
-<<<<<<< HEAD
     runs-on: ubuntu-latest
-=======
-    runs-on:
-      - self-hosted
-      - linux
-      - x64
-      - sre
->>>>>>> 562dcdf0
     steps:
       - uses: actions/checkout@v2
       - uses: actions-rs/toolchain@v1
