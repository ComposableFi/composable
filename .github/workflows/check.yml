--- conflicted
+++ resolved
@@ -47,14 +47,16 @@
       - x64
       - sre
     steps:
-<<<<<<< HEAD
-=======
+      - name: Clean up
+        continue-on-error: true
+        run: |
+          sudo chown -R $USER:$USER $GITHUB_WORKSPACE
+          docker system prune --force --all --volumes
       - uses: actions/checkout@v2
       - name: Rustup show
         run: |
           rustup show
       - uses: actions/checkout@v2
->>>>>>> 17993883
       - name: Run Test (with coverage)
         continue-on-error: true
         run: |
@@ -93,12 +95,6 @@
           cargo +nightly fmt --all -- --check
       
       - name: Hadolint
-<<<<<<< HEAD
-      - uses: hadolint/hadolint-action@v1.6.0
-        with:
-          dockerfile: docker/Dockerfile
-        
-=======
         env:
           HADOLINT_VERSION: v2.8.0
         continue-on-error: true # this step is such a pita
@@ -114,7 +110,6 @@
           done << (find . -name "Dockerfile")
           exit $total_exit_code
 
->>>>>>> 17993883
       - name: Remark
         continue-on-error: true # this step is such a pita
         run: |
