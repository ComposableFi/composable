name: CI Check

# please update docker, toolchain toml and github action with toolchain at same time

on:
  pull_request:
    branches:
      - main
      - develop
      - releases
<<<<<<< HEAD
=======
  push:
    branches:
      - main    
>>>>>>> 0381d773
  workflow_dispatch:

env:
  DOCKER_USER_OPTION: '$UID:$GID'

jobs:
  check-benchmarks:
    name: Check Benchmarks
    runs-on:
      - self-hosted
      - linux
      - x64
      - sre
    steps:
      - uses: actions/checkout@v2
      - name: Compile Check with WASM
        run: |
          /home/runner/.cargo/bin/cargo check --features=runtime-benchmarks --workspace --exclude integration-tests

  check-std:
    name: Check STD
    runs-on:
      - self-hosted
      - linux
      - x64
      - sre
    steps:
      - uses: actions/checkout@v2
      - name: Compile check with std
        run: |
          SKIP_WASM_BUILD=1 /home/runner/.cargo/bin/cargo check --features=std --workspace --exclude integration-tests

  linters:
    name: Linters
    runs-on:
      - self-hosted
      - linux
      - x64
      - sre
    steps:
      - uses: actions/checkout@v2
        with: 
          fetch-depth: 0
      - run: |
          /home/runner/.cargo/bin/rustup show
          /home/runner/.cargo/bin/rustup override unset
          /home/runner/.cargo/bin/rustup show
      - name: Cargo fmt
        run: |
          /home/runner/.cargo/bin/cargo fmt -- --check
      - name: Hadolint
        env:
          HADOLINT_VERSION: v2.8.0
        run: |
          curl -L -o hadolint "https://github.com/hadolint/hadolint/releases/download/${HADOLINT_VERSION}/hadolint-Linux-x86_64"
          chmod +x hadolint
          ./hadolint --version
          total_exit_code=0
          while IFS= read -r file; do
            echo "=== $file ==="
            ./hadolint --config .hadolint.yaml $file || total_exit_code=$?
            echo ""
          done < <(find . -name "Dockerfile")
          exit $total_exit_code
      - name: Remark
        run: |
          yarn add remark-cli \
            remark-lint-mdash-style \
            https://github.com/typeable/remark-validate-links#anchors \
            remark-preset-lint-recommended \
            remark-lint-no-dead-urls

          total_exit_code=0
          while IFS= read -r file; do
              ./node_modules/.bin/remark -f $file || total_exit_code=$?
          done < <(find . -name "*.md" -not -path "*/node_modules/*" -not -path "./.github/*")
          exit $total_exit_code
      - name: Cargo clippy
        run: |
          /home/runner/.cargo/bin/cargo clippy -- -D warnings
      - name: Cargo udeps
        env:
          UDEPS_VERSION: v0.1.24
        run: |
          curl -L -O "https://github.com/est31/cargo-udeps/releases/download/${UDEPS_VERSION}/cargo-udeps-${UDEPS_VERSION}-x86_64-unknown-linux-gnu.tar.gz"
          tar xzf "cargo-udeps-${UDEPS_VERSION}-x86_64-unknown-linux-gnu.tar.gz"
          cp "cargo-udeps-${UDEPS_VERSION}-x86_64-unknown-linux-gnu/cargo-udeps" ~/.cargo/bin/
          rm -r "cargo-udeps-${UDEPS_VERSION}-x86_64-unknown-linux-gnu.tar.gz" "cargo-udeps-${UDEPS_VERSION}-x86_64-unknown-linux-gnu"
          /home/runner/.cargo/bin/cargo udeps --version
          SKIP_WASM_BUILD=1 cargo udeps --workspace --all-features
        continue-on-error: true # Often this turns gives false positives, due to the different ways that Substrate uses features.  
        
  test:
    name: Unit Test
    runs-on:
      - self-hosted
      - linux
      - x64
      - sre
    steps:
      - uses: actions/checkout@v2
      - name: Install cargo-llvm-cov
        run: curl -LsSf https://github.com/taiki-e/cargo-llvm-cov/releases/latest/download/cargo-llvm-cov-x86_64-unknown-linux-gnu.tar.gz | tar xzf - -C ~/.cargo/bin
      - name: Run Test (with coverage)
        run: |
          SKIP_WASM_BUILD=1 cargo llvm-cov --workspace --lcov --output-path lcov.info
      - name: Upload coverage to Codecov
        uses: codecov/codecov-action@v1
        with:
          token: ${{ secrets.CODECOV_TOKEN }}
          files: lcov.info
          fail_ci_if_error: false<|MERGE_RESOLUTION|>--- conflicted
+++ resolved
@@ -8,12 +8,9 @@
       - main
       - develop
       - releases
-<<<<<<< HEAD
-=======
   push:
     branches:
       - main    
->>>>>>> 0381d773
   workflow_dispatch:
 
 env:
