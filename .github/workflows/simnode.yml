--- conflicted
+++ resolved
@@ -18,12 +18,6 @@
         run: |
           sudo chown -R $USER:$USER $GITHUB_WORKSPACE
           docker system prune --force --all --volumes
-<<<<<<< HEAD
-          echo "BRANCH_NAME=$(echo ${GITHUB_HEAD_REF} | tr / -)" >> $GITHUB_ENV
-        
-=======
-
->>>>>>> 4e412506
       - uses: actions/checkout@v2
         with: 
           fetch-depth: 0
