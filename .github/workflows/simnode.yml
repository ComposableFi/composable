name: Run Simnode
on:
  pull_request:
    branches:
      - releases
      - main
jobs:
  simnode:
    runs-on:
      - self-hosted
      - linux
      - x64
      - sre
    if: github.event.pull_request.draft == false
    steps:
      - name: Clean up
        continue-on-error: true
        run: |
          sudo chown -R $USER:$USER $GITHUB_WORKSPACE
          docker system prune --force --all --volumes
<<<<<<< HEAD

=======
>>>>>>> 41d283a7
      - uses: actions/checkout@v2
        with: 
          fetch-depth: 0

      - name: Get branch name
        id: branch-name
        uses: tj-actions/branch-names@v5.1

      - name: Check for runtime changes
        id: check_runtime
        env:
          BASE_BRANCH: ${{ github.event.pull_request.base.ref }}
          GITHUB_BRANCH_NAME: ${{ steps.branch-name.outputs.current_branch }}

        run: |
          .maintain/check_runtime.sh

      - name: Run Simnode
        env:
          BASE_BRANCH: ${{ github.event.pull_request.base.ref }}
          GITHUB_BRANCH_NAME: ${GITHUB_REF##*/}

        if: env.RUNTIME_CHECK == 1
        id: run_simnode
        run: .maintain/run_simnode.sh<|MERGE_RESOLUTION|>--- conflicted
+++ resolved
@@ -18,10 +18,6 @@
         run: |
           sudo chown -R $USER:$USER $GITHUB_WORKSPACE
           docker system prune --force --all --volumes
-<<<<<<< HEAD
-
-=======
->>>>>>> 41d283a7
       - uses: actions/checkout@v2
         with: 
           fetch-depth: 0
