--- conflicted
+++ resolved
@@ -31,23 +31,10 @@
 
       - name: Run Simnode
         if: "$${{ env.RUNTIME_CHECK }} == 1"
-<<<<<<< HEAD
-        run: |
-          /home/runner/.cargo/bin/rustup update nightly
-          /home/runner/.cargo/bin/cargo build --release -p simnode
-          YDATE=$(date -d yesterday +'%m-%d-%Y')
-          FILENAME=cl-1-$YDATE.zip
-          GS_BUCKET="picasso-data-store"
-          sudo gsutil cp gs://$GS_BUCKET/$FILENAME .
-          sudo unzip -o $FILENAME -d  /tmp/db
-          sudo wget "https://storage.googleapis.com/composable-binaries/simnode"
-          ./target/release/simnode --chain=$2 --base-path=/tmp/db/ --pruning=archive --execution=wasm
-=======
         working-directory: "./.maintain/"
         id: run_simnode
         run: |
           ./run_simnode.sh
->>>>>>> 0381d773
 
   benchmark: 
     name: Benchmark
@@ -60,21 +47,9 @@
       - uses: actions/checkout@v2
       - name: Benchmark Test
         if: "$${{ env.RUNTIME_CHECK }} == 1"
-<<<<<<< HEAD
-        run: |
-          /home/runner/.cargo/bin/rustup update nightly
-          /home/runner/.cargo/bin/cargo build --release -p composable --features=runtime-benchmarks
-          /home/runner/.cargo/bin/rustup target add wasm32-unknown-unknown --toolchain nightly
-          /home/runner/.cargo/bin/cargo build -p composable --features=runtime-benchmarks
-          ./scripts/benchmarks.sh
-          git add runtime
-          git commit -m "Updates weights"
-          git push origin ${{ github.ref }}
-=======
         working-directory: "./.maintain/"
         id: run_benchmarks
         run: |
           ./run_benchmarks.sh
           
->>>>>>> 0381d773
 
