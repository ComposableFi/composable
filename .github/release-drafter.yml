--- conflicted
+++ resolved
@@ -1,18 +1,6 @@
-<<<<<<< HEAD
 name-template: v$NEXT_PATCH_VERSION 🌈
 tag-template: v$NEXT_PATCH_VERSION
 commitish: releases
-=======
-name-template: 'v$RESOLVED_VERSION'
-tag-template: 'v$RESOLVED_VERSION'
-template: |
-  # What's Changed
-
-  $CHANGES
-
-  **Full Changelog**: https://github.com/$OWNER/$REPOSITORY/compare/$PREVIOUS_TAG...v$RESOLVED_VERSION
-
->>>>>>> cb022d06
 categories:
   - title: '🚀 Features'
     labels:
