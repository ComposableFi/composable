= Design Proposal: Pablo Fees & Staking Rewards Distribution
:math:
:stem:
:imagesoutdir: images
:imagesdir: images
:toc:
:toclevels: 4
:sectnums:
:sectnumlevels: 4

== Abstract

This document proposes the Pablo distribution(token and pool trading fees) mechanism while considering various options and capturing the discussions about the subject.

`TODO summarise the mechanism`

== Background

=== PBLO Token Initial Distribution

According to the tokenomics design the Pablo is supposed to be distributed as follows,

* Ecosystem fund - x
* Farming rewards - y
* LBP Auction - z
* ...

TODO fill above with details from the original sheet.

The farming rewards are incentives for liquidity provider(LP)s who stake their LP tokens for Pablo pools. How much reward is allocated as incentive for each pool is to be decided by governance.

=== Pool Fees

Composable intends to distribute some percentage of the swap(transaction) fees captured by the pools in Pablo dex pallet as rewards to users who stake their `PBLO` tokens using the staking-rewards pallet interface. The idea is to incentivize the continuous owning of the staked `PICA` and `PBLO` to earn these yields which increases the value of the ecosystem overall by increasing the desirability of the staked assets.

At the time of writing Pablo has the following fee parameters other than for liquidity bootstrapping pools(LBP) which do not charge fees,

. LP Fee - A percentage of the trading fee that is distributed to liquidity providers based on the number of liquidity provider(LP) tokens they minted at the time of providing the liquidity.
. Pool Owner Fee - A percentage of the trading fee that is distributed to the pool owner.

==== LP Fee Distribution

This is yet to be implemented in Pablo, hence the idea is that it can be addressed in the context of this proposal.

== Use Cases

Following is a summary of use cases omitting the UI specific use cases for brevity.

[plantuml,images/pablo-distribution-users,png]
----
skinparam usecase {
BackgroundColor<< Staking >> YellowGreen
BorderColor<< Staking >> YellowGreen

ArrowColor Olive
}
left to right direction
actor LP as lp
actor Governance as g
actor PicaStaker as s
actor PabloStaker as p

package Picasso {
    package Pablo {
        usecase "Stake PBLO" as UC2 <<Staking>>
        usecase "Earn PBLO Reward" as UC4 <<Staking>>
        usecase "Stake LP Token" as UC5 <<Staking>>
        usecase "Earn Pablo LP\nTrading Fees" as UC6
        usecase "Earn Pablo Protocol\nTrading Fees" as UC13 <<Staking>>
        usecase "Set Pool Protocol\nFee Percentage" as UC7
        usecase "Set PBLO Reward Rate" as UC9
        usecase "Set PBLO Reward\nAllocation Percentage" as UC12
    }
    usecase "Stake PICA" as UC1 <<Staking>>
    usecase "Earn PICA Reward" as UC3 <<Staking>>
    usecase "Earn Other\nToken(s) Reward" as UC10 <<Staking>>
    usecase "Set PICA Reward Rate" as UC8
    usecase "Set PICA Reward\nAllocation Percentage" as UC11
}

p -up-> UC2
p -up-> UC4
p -up-> UC13
s --> UC1
s --> UC3
s --> UC10
lp --> UC4
lp --> UC5
lp --> UC6
g -up-> UC7
g -up-> UC8
g -up-> UC9
g -up-> UC11
g -up-> UC12
----

== Requirements

=== Pablo Liquidity Providers

. LPs MUST be able to stake their LP tokens to earn rewards allocated for a particular pool.
.. Rewards can be in terms of PBLO, PICA or any other tokens.
.. Same pool can receive multiple types of tokens as rewards.
. The system MUST support accumulating the LP share of Pablo trading fees.
. Pablo trading fees(LP fee part) MUST be disbursed according to LP token share of each LP. Fees are accumulated towards increasing liquidity in a pool while allowing LPs to redeem the fee share with their LP tokens at a preferred time.

=== PBLO Stakers

. System MUST allow staking of PBLO. This must be implemented through the fNFT mechanism with multiple time period unlocks being possible for users.
. The system MUST accumulate the rewards share for PBLO holders who stake PBLO token, out of the PBLO supply allocated for them.
. The system MUST support accumulating the (stakers) reward part of the Pablo trading fees.
. The system must support rewards being distributed on granular basis - e.g every 6 or 12 hours.
. The users MUST be able to claim the rewards once distributed.
. The system SHOULD support rewards in the form of fNFTs.

=== PICA Stakers

. System MUST allow staking of PICA. This must be implemented through the fNFT mechanism with multiple time period unlocks being possible for users.
. The system MUST accumulate the rewards share for PICA holders who stake PICA token, out of the PICA supply allocated for them.
. The system MUST support accumulating any token rewards other than PICA for PICA stakers.
. The system must support rewards being distributed on granular basis - e.g every 6 or 12 hours.
. The users MUST be able to claim the rewards once distributed.
. The system SHOULD support rewards in the form of fNFTs.

=== Pablo Governance
. Governance MUST be able to set the PBLO token reward allocation.
. Governance MUST be able to set the Pablo LP reward proportion for each Pablo LP token(i.e Pool) out of PBLO or other token reward allocation. This is to incentivize providing liquidity to required pools as decided by governance.
. Governance MUST be able to adjust the PBLO reward rate(eg: daily) based on the incentivization strategy.
. Pablo pool protocol fees(for rewarding protocol stakers) SHOULD be configurable as a percentage of the pool owner fee.

=== PICA Governance
. Governance MUST be able to set the PICA token reward allocation.
. Governance MUST be able to adjust the PICA reward rate based on the incentivization strategy.

=== Technical Requirements
. The system MUST allow accumulation and mapping of rewards shares of multiple assets types(Eg: PBLO, KSM) to staked position(fNFT) type defined by another asset type(eg: PICA).
. The system MUST support transfer of rewards using staking-rewards pallet to necessary fNFT types.
. The system SHOULD support converting a reward accumulated in one asset type to another based on a preferred reward asset type configuration. Eg: Given a reward accumulated is in Acala it should be able to convert that to one of PBLO or PICA using the Pablo DEX pools.
** This is to handle cases where a Pablo pool fees are in a different asset type than what is preferred.

=== Financial NFT Requirements

. Each staked position MUST be represented as a https://todo.link[fNFT].
. Owning a PBLO staked position fNFT(xPBLO) MUST allow voting for protocol governance based on the xPBLO granted.
. Each staked position plus its rewards MUST be transferable by transferring the ownership of its NFT including the voting rights.

== Method

=== System Overview

[plantuml,images/pablo-distribution-verview,png]
----
skinparam component {
  backgroundColor<<exists>> LightGreen
  backgroundColor<<todo>> Red
}

node "Pallet-FNFT" {
    FinancialNFT - [FNFT Logic]
    Mutate - [FNFT Logic]
    Create - [FNFT Logic]
}

node "Pallet-Staking-Rewards\n(Pallet-Rewards?)" {
    StakingReward - [Reward Logic]
    Staking - [Position Storage/Logic]
    Node "BatchProcess" {
        [RewardsConfig] --> [RewardAccumulationHook]
    }
    [Position Storage/Logic] -down-> FinancialNFT
    [Position Storage/Logic] -down-> Mutate
    [Position Storage/Logic] -down-> Create
}

node "Pallet-Pablo" {
    [Pool] --> StakingReward : transfer\ntrading fees\nfor PBLO stakers
    [Pool] --> Staking : stake LP tokens
    [Pool] --> [Pool] : accumulate LP\ntrading fees
    [FeeConfig] --> [Pool]
}

[Pool] <<exists>>


node "Governance" {
    [Configuration] --> [FeeConfig]
    [Treasury]--> StakingReward: Transfer LP, PBLO\nor other token rewards
}
----

TODO: What to do for part of protocol fees that should be transferred to treasury eventually as treasury does not stake it's PBLO?

=== Pallet-Pablo

In order to 1. support LP staking 2. LP trading fee distribution and 3. PBLO staking reward using trading fees, following changes are proposed for https://github.com/ComposableFi/composable/tree/main/frame/pablo[Pallet-Pablo].

[#_feeconfig]
==== FeeConfig

Each pool in Pablo defines a fee percentage to be charged for each trade.Except for LBPs other pools also define an owner fee that is a percentage out of the main trading fee. The `FeeConfig` is a new abstraction over all fees that could be charged on a pool to allow for extension. At this time a 100% of the owner fee should be defined as a new field `protocol_fee`.

[source,rust]
----
include::../../frame/composable-traits/src/dex.rs[lines=166..177]
----

*Existing code must be modified to use this data structure*.

Given this,
----
fee = // calculation depends on the pool type: based on the fee_rate
owner_fee = fee * owner_fee_rate * (1 - protocol_fee_rate);
protocol_fee = owner_fee * protocol_fee_rate;
----
For all pools launched at the Picasso launch following values would be set for these configs
----
owner_fee_rate = 20%
protocol_fee_rate = 100% // all owner fees goes to composable to be distributed as rewards
----

==== LP Trading Fee Distribution

LPs trading fees are calculated and kept as part of the pool liquidity in Pablo. When LPs remove liquidity from the pool the trading fees are automatically redeemed according their pool LP ratio, check https://hackmd.io/@HaydenAdams/HJ9jLsfTz#Fee-Structure[reference]. This results in trading fee share being diluted overtime for smaller pools as follows.

After stem:[n] trades and stem:[m] liquidity additions,

trading fees stem:[= sum a_n]

total liquidity stem:[= sum l_m]

fees and liquidity returned for an LP amount stem:[l = l / (sum l_m) * (sum l_m + sum a_n)]

stem:[= l + l / (sum l_m) * sum a_n]

trading fees received stem:[= x = l / (sum l_m) * sum a_n]

When pool size stem:[sum l_m] increases the amount of trading fees received stem:[x] reduces for a particular LP position.

For large pool sizes of stem:[sum l_m] (steady state) this effect is negligible, hence it's a good enough strategy to distribute fees.

But if required this effect can be negated by increasing the trading fee by a stem:[delta a_n] while at the same time subtracting it from the total fees paid out already to liquidity providers. Refer <<_trading_fee_inflation_to_avoid_dilution_of_lps>>.

[#_pblo_staker_trading_fee_distribution]
==== PBLO Staker Trading Fee Distribution

This is the reward a `PBLO` staker receives from the trading fees of Pablo pools. It is equal to the protocol fee charged on Pablo pools. This can be accomplished by calling the already existing `StakingReward.transfer_reward` interface as follows. According to product there is also a need to convert whatever the fee asset in to PBLO to create a demand/additional value for PBLO.

[plantuml,images/pablo-fNFT-pblo-staking-fee-distro,png]
----
start
->after Pablo swap,
fee=x,
fee token=QUOTE,
from = transaction_origin;
:swap x of QUOTE to y of PBLO;
note left: how to avoid fee\nswap recursion? \n I wonder if we really need this?
:StakingReward::transfer_reward(
asset=PBLO,
reward_asset: PBLO
from=transaction_origin,
amount=y,
keep_alive=false
);
stop
----

Will it need a change in https://github.com/ComposableFi/composable/blob/main/frame/composable-traits/src/staking_rewards.rs#L96[this] ?

=== Pallet Staking Rewards - LP/PICA/PBLO/Other Token Staking Reward Pools

This section covers how the staking rewards are distributed using the https://github.com/ComposableFi/composable/tree/main/frame/staking-rewards[staking rewards pallet].

==== Analysis of Reward Calculations

In order to create the necessary reward pool as well as the rewarding rate for stakers the following model can be used. It tries to address the following constraints,

. Allow [#rate]#specification of the reward rate for a pool# (even setting a dynamically changing rate)
. Allow addition of new stakers at anytime to a pool, start earning immediate rewards
. Allow more realtime calculation of rewards on-demand for a given pool for a given user.
. Allow shorter reward pool calculation epoch with the use of the reward rate.
. Allow expansion of rewards pools realtime.
. Allow extending of staked position in time and amount.
. Allow splitting of staked position into smaller positions.
. [Postponed] Allow compounding of staked position when the rewarded asset is the same as staked. Not handled at the moment. Though it is possible for users to just re-stake their earned assets.

To analyze the requirement fully, let's define the following terms for a given staking reward pool,

Pre-defined reward rate (say per second) stem:[= r]

Pre-defined reward calculation epoch in seconds stem:[= t]

Reward per calculation epoch stem:[= r.t]

Previous total reward pool before the current epoch stem:[= P]

Assuming there is a per epoch calculation which adds to the pool,
the total reward pool for the current epoc,

stem:[P_(current) = P + rt]

Reward pool shares for stem:[n] stakers,

stem:[= sum (s_n)]

Where stem:[n_(th)] staker share is stem:[s_n]

Existing stem:[n_(th)] staker reward,

stem:[x _n = P_(current) . s_n / (sum s_n)]

===== When adding a new staker stem:[n+1], existing stakers(stem:[n]) reward would be,

stem:[x_n = P_(current) . s_n / (sum s_(n+1))]

As this is less than what is expected above, an adjustment stem:[delta P] to total reward pool can be made to allow realtime reward calculations,

stem:[delta P = P_(current) . s_(n+1) / (sum s_n)]

stem:[x_n = (P_(current) + delta P) . s_n / (sum s_(n+1))]

stem:[x_n = P_(current) . (1 + s_(n+1) / (sum s_n)) . s_n / (sum s_(n+1))]

stem:[x _n = P_(current) . s_n / (sum s_n)]

**Therefore, the existing staker receives the same reward as before **

To compensate for this new adjustment, a reduction stem:[d_n] (equal to stem:[delta P]) of reward for each staker needs to be tracked,

stem:[x_n = P_(current) . s_n / (sum s_n) - d_n] <- (1)

In general,

stem:[d_n = "Any reduction in reward"]

===== When removing a staker(Claim/Unstake) from the pool the above addition step has to be reverted

The n+1 stakers claim stem:[x_(n + 1)] is given by (1). With the reward rate based rewards added in after time stem:[delta t] and replacing stem:[P_(current) = P_(old)] and substituting stem:[d_n],

stem:[x_(n+1) = (P_(old) + P_(old).S_(n+1)/(sum S_n) + r.delta t).S_(n+1)/(sum S_(n+1)) - P_(old).S_(n+1)/(sum S_n)]

stem:[x_(n+1) = r.delta t.S_(n+1)/(sum S_(n+1))]

Therefore, the adjustment made above for the total reward pool works as expected for claims for the all the stakers. As this relationship holds for any number of stakers the total reward pool need not be adjusted when removing a staker.

===== When adding a new reward to the pool the calculations remain the same other than increasing the reward pool as follows,

stem:[P_(current) = P + rt + P_(added)]

Since already claimed rewards(stem:[d_n]) are tracked for each staker, they can always claim the new reward share from stem:[P_(added)] later.

===== When extending an existing position

Extension of an existing staker position can be treated in the same way as adding a new staker as the following relationship holds with the new stake stem:[delta s_n] and the corresponding inflation stem:[delta d_n],

new staker to add stem:[ = x_n^(add) = P_(current) . (delta s_n) / (sum s_n) - delta d_n] <- (2)

Now with (1) + (2),

stem:[x_n + x_n^(add) = P_(current) . (s_n + delta s_n) / (sum s_n) - d_n - delta d_n]

Therefore, same computation as before with stem:[delta s_n] number of shares added to the staker position works as expected.

===== When splitting an existing position

As the total reward pool is not affected the splitting is just creating a new position using some ratio. If the ratio is stem:[1:k] From (1)

First position stem:[x_n^1 = P_(current) . s_n / (k . sum s_n) - d_n / k]

Second position stem:[x_n^2 = P_(current) . (k - 1) . s_n / (k. sum s_n) - (k - 1) . d_n / k]

Summing these positions would give the original position(equation 1) as the ratio terms cancel out.

As this method uses a reward pooling based approach to calculate the rewards for each staker out of it on-demand, rest of the document refers to this as the "reward pooling(*RP*) based approach".

==== Data Structures

Staking rewards pallet already uses the following data structure representing a staking position,

[source,rust]
----
include::../../frame/composable-traits/src/staking/mod.rs[lines=135..150]
----

Which is referred to in the algorithms in the followin sections.

Now in order to allow redeeming the above staking position, following data structures is to be tracked in the staking rewards pallet,

[source,rust]
----
include::../../frame/composable-traits/src/staking/mod.rs[lines=20..43]
----

[source,rust]
----
include::../../frame/composable-traits/src/staking/mod.rs[lines=64..88]
----

Following sections describe the algorithms for various operations on the rewards pool based on these data structures.

==== Staking

[plantuml,images/staking,png]
----
start
->assetId,\namount(in LP/PBLO/PICA);
:rewards_pool = readStorage(assetId);
:boosted_amount = reward_multiplier * amount;
note right: Handle boosting as per reward_multiplier
:new_pool_shares = boosted_amount;
:new_position = Stake {
asset: assetId,
share: boosted_amount,
stake: amount,
// ....
};
while (reward = rewards_pool.rewards.has_next) is (yes)
    :inflation = reward.total_rewards * new_pool_shares /\nrewards_pool.total_shares;
    :reward.total_rewards += inflation;
    :reward.total_inflation += inflation;
    :new_position.reductions[reward.asset_id] += inflation;
endwhile (no)
:rewards_pool.total_shares += boosted_amount;
:mint fnft;
:transfer stake to fnft account and lock;
:mint shares into to fnft account and lock;
:save(new_position);
:save(rewards_pool);
stop
----

==== Extend Position

[plantuml,images/extend-position,png]
----
start
->positionId,assetId,\namount(in LP/PBLO/PICA)\ntime;
:rewards_pool = readStorage(assetId);
:new_pool_shares = amount;
:new_position = StakingNFT{
asset: assetId,
share: amount,
stake: amount,
// ....
};
while (reward = rewards_pool.rewards.has_next) is (yes)
    :inflation = reward.total_rewards * new_pool_shares /\nrewards_pool.total_shares;
    :reward.total_rewards += inflation;
    :reward.total_inflation += inflation;
    :new_position.reductions[reward.asset_id] += inflation;
endwhile (no)
:rewards_pool.total_shares += amount;
:existing_position = readStorage(positionId);
:merged_position = existing_position + new_position;
note right: as per section 5.3.1.4
:transfer extended stake to fnft account and lock;
:mint shares into to fnft account and lock;
:save(merged_position);
:save(rewards_pool);
stop
----

==== Split Position

[plantuml,images/split-position,png]
----
start
->assetId\npositionId\nratio;
:position = readStorage(positionId);
:splits = split(position, ratio);
note right: as per section 5.3.1.5
:mint split fnft;
:transfer split stake to fnft account and lock;
:transfer split shares into to fnft account and lock;
:save(...splits);
stop
----

==== Unstake

[plantuml,images/unstake,png]
----
start
->assetId\npositionId;
:rewards_pool = readStorage(assetId);
:position = readStorage(positionId);
:penalty = reward_pool.lock.unlock_penalty;
while (reward = rewards_pool.rewards.has_next) is (yes)
    :claim = reward.total_rewards * position.shares /\nrewards_pool.total_shares - position.reductions[reward.asset_id];
    note right: as per section 5.3.1.2
    :claim = min(claim * (1 - penalty), reward.total_rewards - reward.claimed_rewards);
    :transfer(claim);
    :reward.claimed_rewards += claim;
endwhile (no)
:transfer stake from fnft account to nft owner;
:burn fnft with the shares;
:remove(position);
:rewards_pool.claimed_shares += position.shares;
:save(rewards_pool);
stop
----
==== Reward Pool Governance

===== Update Reward Allocation Per Pool

Each reward pool would have its own reward pot account.

* Lock the assets in the pool account so that funds can be claimed only when unlocked.
* Reward accumulation logic would just release funds from the pool account according to the reward rate.
* In order to add funds to the pool account, an extrinsic is needed as follows:
** Input: rewardPoolId, AssetId, Balance
+
For governance proposals, one can query storage to get the reward pool ID and create a proposal to call the above extrinsic.

[plantuml,images/transfer-funds-extrinsic,png]
----
start
->rewardPoolId\nassetId\nbalance;
:verify signed;
:derive pallet sub-account for cold wallet;
:transfer the funds from\nthe origin(treasury account?) to reward pool account and lock;
end
----

===== Update Reward Pool

[plantuml,images/update-reward-pool,png]
----
start
->assetId\nreward_update\nlast_update_timestamp;
:elapsed_time = current_time - last_update_timestamp;
:rewards_pool = readStorage(assetId);
while (reward = reward_update.rewards.has_next) is (yes)
    :assert max_reward not exceeded;
    :reward.total_rewards += rewards_pool[reward.asset_id].amount;
    :reward.total_rewards += elapsed_time * reward.reward_rate;
    :reward.reward_rate = reward_update[reward.asset_id].rate;
endwhile (no)
:last_update_timestamp = current_time;
:save(rewards_pool);
stop
----

[#_rewardaccumulationhook]
==== RewardAccumulationHook

Following algorithm should be part of the block hook in the pallet.

[plantuml,images/staking-rewards-reward-accumulation-hook,png]
----
start
->last_update_timestamp;
:elapsed_time = current_time - last_update_timestamp;
while (assetId = stake_pools.has_next) is (yes)
    :rewards_pool = readStorage(assetId);
    while (reward = rewards_pool.rewards.has_next) is (yes)
        :assert max_reward not exceeded;
        :derive pallet account for the pool;
        :new_reward = elapsed_time * reward.reward_rate;
        :release new_reward from pool account;
        :reward.total_rewards += new_reward;
        note left
            In case not having enough funds
            this would fail. But it would recover
            once the funds are available.
        endnote
    endwhile (no)
    :save(rewards_pool);
endwhile (no)
:last_update_timestamp = current_time;
stop
----

<<<<<<< HEAD
==== Claim

[plantuml,images/claim,png]
----
start
->assetId\npositionId;
:position = readStorage(positionId);
:rewards_pool = readStorage(assetId);
while (reward = rewards_pool.rewards.has_next) is (yes)
    :claim = reward.total_rewards * position.shares /\nrewards_pool.total_shares - position.reductions[reward.asset_id];
    note right: as per section 5.3.1.2
    :claim = min(claim, reward.total_rewards - reward.claimed_rewards);
    :transfer(claim);
    :reward.claimed_rewards += claim;
    :position.reductions[reward.asset_id] += claim;
    note right: as per section 5.3.1.1
endwhile (no)
:save(rewards_pool);
stop
----
=======
NOTE: Check if the transactions correctly work for hooks.
>>>>>>> b6bf2b80

== Implementation

=== Pallet Pablo: LP Fee + Staking Changes

- [ ] Implement <<_feeconfig>> on pallet-pablo across all 3 types of pools.
- [ ] Implement <<_pblo_staker_trading_fee_distribution>>.

=== Pallet Staking Rewards: PICA/PBLO Staking Related Changes

- [ ] Implement <<_rewardaccumulationhook>>.

[#_trading_fee_inflation_to_avoid_dilution_of_lps]
[appendix]
== Trading Fee Inflation to Avoid Dilution of LPs

New trading fee stem:[= x_(adjusted) = l / (sum l_m) * (sum a_n + delta a_n)]

For stem:[r_(th)] liquidity provider,

stem:[delta a = (sum_(r+1) l_m) / (sum l_r) * sum a_n]

stem:[= x_(adjusted) = l_(r) / (sum_(r+1) l_m + sum l_r) * (sum a_n + (sum_(r+1) l_m) / (sum l_r) * sum a_n )]

stem:[= l_r / (sum l_r) * sum a_n]

With this adjusted value all later additions to LP shares have been negated when receiving fees for earlier LPs.

[appendix]
== Fee Distribution Q&A

Based on the current setup following questions arise when deciding on the distribution of these fees to relevant liquidity providers, owners and stakers.

. A Protocol Fee for all pools in Pablo (or even protocol pallets other than Pablo)?
+
Does it make sense to define a protocol fee percentage on top of the pool owner fees of the pools so that the protocol fee can be used as the pot out of which the stakers are rewarded? Initially the Protocol Fee = Pool Owner Fee as the pools are owned by Composable. Assumption here is that the stakers would indeed still get a reward out of third party created pool fees.
+
*Comment:* While having a protocol funding mechanism is valuable, initially the protocol fees should zero or minimal.
. How does the system reward PICA stakers? Wouldn't the Pablo protocol needs some parameter to define how much of its swap fee or protocol fee as referred to above would go to PICA holders? Or do we assume that PICA stakers do not get a reward out of the Pablo pool fees?
.. If Pablo does reward PICA stakers, the system might need a common interface that directs those funds out of Pablo.
.. If Pablo does reward PICA stakers, the system might need to have a treasury parameter that defines the percentage that goes out to PICA holders that can be adjusted overtime.
+
*Comment:* PICA stakers would not be rewarded from the Pablo fees. PICA stakers are rewarded in newly minted PICA(or PBLO later), Mechanism to transfer the PICA tokens for stakers does not exist, need to be built.
. Does it make sense to define a Pool Owner Fee(Protocol Fee as referred to above) for LBPs that goes out to Pablo holders reward pool?

*Comment:* Pool fees could be swapped to PBLO token before distributing to fNFT holders unless those fees are in some pre-defined set of currencies(eg: KSM, DOT), which creates a demand for PBLO since the system is buying back PBLO. But for this there should be a market for PBLO/the other token that is being earned as fees.

*Comment:* LP fees can be distributed based on the fNFT. Minting the fNFT at the time of LP event might make sense. i.e fNFT represents the LP position on the pool as well as the rewards position for PBLO tokens for LPs.<|MERGE_RESOLUTION|>--- conflicted
+++ resolved
@@ -570,7 +570,8 @@
 stop
 ----
 
-<<<<<<< HEAD
+NOTE: Check if the transactions correctly work for hooks.
+
 ==== Claim
 
 [plantuml,images/claim,png]
@@ -591,9 +592,6 @@
 :save(rewards_pool);
 stop
 ----
-=======
-NOTE: Check if the transactions correctly work for hooks.
->>>>>>> b6bf2b80
 
 == Implementation
 
