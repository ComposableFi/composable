{
  "name": "fe",
  "version": "1.0.1",
  "private": true,
  "workspaces": [
    "apps/*",
    "packages/*"
  ],
  "scripts": {
    "build": "turbo run build",
    "dev": "turbo run dev --parallel",
    "test": "turbo run test",
    "lint": "turbo run lint",
    "export": "turbo run export",
    "format": "prettier --write \"**/*.{ts,tsx,md}\"",
    "lint:report": "turbo run lint:report"
  },
  "devDependencies": {
    "eslint-config-custom": "*",
    "prettier": "latest",
    "turbo": "1.5.5"
  },
  "engines": {
    "npm": ">=7.0.0",
    "node": ">=14.0.0"
  },
  "dependencies": {},
  "packageManager": "yarn@1.22.15",
  "resolutions": {
    "@types/react": "17.0.39",
    "@types/react-dom": "17.0.17",
    "react": "17.0.2",
    "react-dom": "^17.0.2",
<<<<<<< HEAD
    "@polkadot/api": "^9.6.2",
    "@polkadot/api-derive": "^9.6.2",
    "@polkadot/ts": "^0.4.22",
    "@polkadot/typegen": "^9.6.2",
    "@polkadot/types": "^9.6.2",
    "@polkadot/types-augment": "^9.6.2",
    "@polkadot/types-codec": "^9.6.2",
    "@polkadot/types-create": "^9.6.2",
    "@polkadot/types-known": "^9.6.2",
    "@polkadot/types-support": "^9.6.2"
=======
    "@polkadot/types": "^8.3.2",
    "notistack": "3.0.0-alpha.2"
>>>>>>> 60ff087d
  }
}<|MERGE_RESOLUTION|>--- conflicted
+++ resolved
@@ -31,7 +31,7 @@
     "@types/react-dom": "17.0.17",
     "react": "17.0.2",
     "react-dom": "^17.0.2",
-<<<<<<< HEAD
+    "notistack": "3.0.0-alpha.2",
     "@polkadot/api": "^9.6.2",
     "@polkadot/api-derive": "^9.6.2",
     "@polkadot/ts": "^0.4.22",
@@ -42,9 +42,5 @@
     "@polkadot/types-create": "^9.6.2",
     "@polkadot/types-known": "^9.6.2",
     "@polkadot/types-support": "^9.6.2"
-=======
-    "@polkadot/types": "^8.3.2",
-    "notistack": "3.0.0-alpha.2"
->>>>>>> 60ff087d
   }
 }