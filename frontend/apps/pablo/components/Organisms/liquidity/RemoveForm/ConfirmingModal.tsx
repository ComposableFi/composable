--- conflicted
+++ resolved
@@ -17,16 +17,7 @@
 import BigNumber from "bignumber.js";
 import { useRemoveLiquidityState } from "@/store/removeLiquidity/hooks";
 import { DEFAULT_NETWORK_ID } from "@/defi/utils/constants";
-<<<<<<< HEAD
-import {
-  getSigner,
-  useExecutor,
-  useParachainApi,
-  useSelectedAccount,
-} from "substrate-react";
-=======
 import { useParachainApi, useSelectedAccount, useExecutor, getSigner, useSigner } from "substrate-react";
->>>>>>> 9d1878c8
 import { APP_NAME } from "@/defi/polkadot/constants";
 import { useRouter } from "next/router";
 import { MockedAsset } from "@/store/assets/assets.types";
@@ -75,17 +66,13 @@
 
   const confirmRemoveHandler = async () => {
     // WIP
-<<<<<<< HEAD
     if (
       parachainApi &&
-      executor &&
+     signer !== undefined && executor &&
       baseAsset &&
       quoteAsset &&
       selectedAccount
     ) {
-=======
-    if (parachainApi && signer !== undefined && executor && baseAsset && quoteAsset && selectedAccount) {
->>>>>>> 9d1878c8
       try {
         const lpRemoveAmount = toChainUnits(lpBalance).times(percentage);
         executor.execute(
