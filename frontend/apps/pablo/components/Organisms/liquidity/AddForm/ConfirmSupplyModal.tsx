import React from "react";
import { ModalProps, Modal } from "@/components/Molecules";
import { Label, BaseAsset } from "@/components/Atoms";
import {
  alpha,
  Box,
  IconButton,
  Typography,
  useTheme,
  Button,
} from "@mui/material";
import CloseIcon from "@mui/icons-material/Close";

import { useDispatch } from "react-redux";
import {
  closeConfirmSupplyModal,
} from "@/stores/ui/uiSlice";
import BigNumber from "bignumber.js";
import {
  useExecutor,
  useParachainApi,
  useSelectedAccount,
} from "substrate-react";
import {
  DEFAULT_NETWORK_ID,
  DEFAULT_UI_FORMAT_DECIMALS,
} from "@/defi/utils/constants";
import { useRouter } from "next/router";
import { MockedAsset } from "@/store/assets/assets.types";
import { useAddLiquidity } from "@/defi/hooks/pools/addLiquidity/useAddLiquidity";
import { ConstantProductPool, StableSwapPool } from "@/defi/types";

export interface SupplyModalProps {
  assetOne: MockedAsset | undefined;
  assetTwo: MockedAsset | undefined;
  assetOneAmount: BigNumber;
  assetTwoAmount: BigNumber;
  lpReceiveAmount: BigNumber;
  priceOneInTwo: BigNumber;
  priceTwoInOne: BigNumber;
  pool: ConstantProductPool | StableSwapPool | undefined;
  share: BigNumber;
}

export const ConfirmSupplyModal: React.FC<SupplyModalProps & ModalProps> = ({
  assetOne,
  assetTwo,
  assetOneAmount,
  assetTwoAmount,
  lpReceiveAmount,
  priceOneInTwo,
  priceTwoInOne,
  pool,
  share,
  ...rest
}) => {
  const theme = useTheme();
  const dispatch = useDispatch();
  const router = useRouter();

  const { parachainApi } = useParachainApi(DEFAULT_NETWORK_ID);
  const selectedAccount = useSelectedAccount(DEFAULT_NETWORK_ID);
  const executor = useExecutor();

  const onConfirmSupply = useAddLiquidity({
    selectedAccount,
    executor,
    parachainApi,
    assetOne: assetOne ? assetOne.network[DEFAULT_NETWORK_ID] : undefined,
    assetTwo: assetTwo ? assetTwo.network[DEFAULT_NETWORK_ID] : undefined,
    assetOneAmount,
    assetTwoAmount,
    lpAmountExpected: lpReceiveAmount,
    pool
  })

  return (
    <Modal onClose={() => dispatch(closeConfirmSupplyModal())} {...rest}>
      <Box
        sx={{
          background: theme.palette.gradient.secondary,
          width: 550,
          [theme.breakpoints.down("sm")]: {
            width: "100%",
          },
          borderRadius: 1,
          padding: theme.spacing(3),
          boxShadow: `-1px -1px ${alpha(
            theme.palette.common.white,
            theme.custom.opacity.light
          )}`,
        }}
      >
        <Box display="flex" alignItems="center" justifyContent="space-between">
          <Typography variant="body1">You will receive</Typography>
          <IconButton onClick={() => dispatch(closeConfirmSupplyModal())}>
            <CloseIcon />
          </IconButton>
        </Box>

        <Typography variant="h5" mt={1.75}>
          {`${lpReceiveAmount.toFixed(DEFAULT_UI_FORMAT_DECIMALS)}`}
        </Typography>

        <Typography variant="body1" color="text.secondary" mt={1.75}>
          {`LP ${assetOne?.symbol}/${assetTwo?.symbol} Tokens`}
        </Typography>

        <Typography variant="body2" mt={4} textAlign="center" paddingX={4.25}>
          Output is estimated. If the price changes by more than 5% your
          transaction will revert.
        </Typography>

        <Box
          mt={4}
          borderTop={`1px solid ${alpha(
            theme.palette.common.white,
            theme.custom.opacity.main
          )}`}
        />

        <Label
          mt={4}
          label={`Pooled ${assetOne?.symbol}`}
          BalanceProps={{
<<<<<<< HEAD
            title: <BaseAsset icon={assetOne?.icon} pr={1} />,
=======
            title: (
              <BaseAsset icon={assetOne?.icon} pr={priceOneInTwo.toNumber()} />
            ),
>>>>>>> ad8c3a5b
            balance: `${assetOneAmount}`,
            BalanceTypographyProps: {
              variant: "body1",
            },
          }}
        />

        <Label
          mt={2}
          label={`Pooled ${assetTwo?.symbol}`}
          BalanceProps={{
<<<<<<< HEAD
            title: <BaseAsset icon={assetTwo?.icon} pr={1} />,
=======
            title: (
              <BaseAsset icon={assetTwo?.icon} pr={priceTwoInOne.toNumber()} />
            ),
>>>>>>> ad8c3a5b
            balance: `${assetTwoAmount}`,
            BalanceTypographyProps: {
              variant: "body1",
            },
          }}
        />

        <Label
          mt={2}
          label={`Price`}
          BalanceProps={{
            balance: `1 ${assetOne?.symbol} = ${priceOneInTwo} ${assetTwo?.symbol}`,
            BalanceTypographyProps: {
              variant: "body1",
            },
          }}
        />

        <Label
          mt={2}
          label=""
          BalanceProps={{
            balance: `1 ${assetTwo?.symbol} = ${priceTwoInOne} ${assetOne?.symbol}`,
            BalanceTypographyProps: {
              variant: "body1",
            },
          }}
        />

        <Label
          mt={2}
          label={`Share of pool`}
          BalanceProps={{
            balance: `${share.toFixed(4)}%`,
            BalanceTypographyProps: {
              variant: "body1",
            },
          }}
        />

        <Box mt={4}>
          <Button
            variant="contained"
            size="large"
            fullWidth
            onClick={onConfirmSupply}
          >
            Confirm supply
          </Button>
        </Box>
      </Box>
    </Modal>
  );
};<|MERGE_RESOLUTION|>--- conflicted
+++ resolved
@@ -123,13 +123,7 @@
           mt={4}
           label={`Pooled ${assetOne?.symbol}`}
           BalanceProps={{
-<<<<<<< HEAD
             title: <BaseAsset icon={assetOne?.icon} pr={1} />,
-=======
-            title: (
-              <BaseAsset icon={assetOne?.icon} pr={priceOneInTwo.toNumber()} />
-            ),
->>>>>>> ad8c3a5b
             balance: `${assetOneAmount}`,
             BalanceTypographyProps: {
               variant: "body1",
@@ -141,13 +135,7 @@
           mt={2}
           label={`Pooled ${assetTwo?.symbol}`}
           BalanceProps={{
-<<<<<<< HEAD
             title: <BaseAsset icon={assetTwo?.icon} pr={1} />,
-=======
-            title: (
-              <BaseAsset icon={assetTwo?.icon} pr={priceTwoInOne.toNumber()} />
-            ),
->>>>>>> ad8c3a5b
             balance: `${assetTwoAmount}`,
             BalanceTypographyProps: {
               variant: "body1",
