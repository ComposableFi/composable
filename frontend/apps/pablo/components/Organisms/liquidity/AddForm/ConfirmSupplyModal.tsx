import React from "react";
import { ModalProps, Modal } from "@/components/Molecules";
import { Label, BaseAsset } from "@/components/Atoms";
import {
  alpha,
  Box,
  IconButton,
  Typography,
  useTheme,
  Button,
} from "@mui/material";
import CloseIcon from "@mui/icons-material/Close";

import { useDispatch } from "react-redux";
import {
  closeConfirmSupplyModal,
} from "@/stores/ui/uiSlice";
import BigNumber from "bignumber.js";
<<<<<<< HEAD
import { useSigner, useExecutor, useParachainApi, useSelectedAccount } from "substrate-react";
import { DEFAULT_NETWORK_ID, DEFAULT_UI_FORMAT_DECIMALS } from "@/defi/utils/constants";
import { useSnackbar } from "notistack";
import { resetAddLiquiditySlice, useAddLiquiditySlice } from "@/store/addLiquidity/addLiquidity.slice";
=======
import {
  useExecutor,
  useParachainApi,
  useSelectedAccount,
} from "substrate-react";
import {
  DEFAULT_NETWORK_ID,
  DEFAULT_UI_FORMAT_DECIMALS,
} from "@/defi/utils/constants";
>>>>>>> 497311a4
import { useRouter } from "next/router";
import { MockedAsset } from "@/store/assets/assets.types";
import { useAddLiquidity } from "@/defi/hooks/pools/addLiquidity/useAddLiquidity";
import { ConstantProductPool, StableSwapPool } from "@/defi/types";

export interface SupplyModalProps {
  assetOne: MockedAsset | undefined;
  assetTwo: MockedAsset | undefined;
  assetOneAmount: BigNumber;
  assetTwoAmount: BigNumber;
  lpReceiveAmount: BigNumber;
  priceOneInTwo: BigNumber;
  priceTwoInOne: BigNumber;
  pool: ConstantProductPool | StableSwapPool | undefined;
  share: BigNumber;
}

export const ConfirmSupplyModal: React.FC<SupplyModalProps & ModalProps> = ({
  assetOne,
  assetTwo,
  assetOneAmount,
  assetTwoAmount,
  lpReceiveAmount,
  priceOneInTwo,
  priceTwoInOne,
  pool,
  share,
  ...rest
}) => {
  const theme = useTheme();
  const dispatch = useDispatch();
  const router = useRouter();

<<<<<<< HEAD
  const signer = useSigner();
=======
>>>>>>> 497311a4
  const { parachainApi } = useParachainApi(DEFAULT_NETWORK_ID);
  const selectedAccount = useSelectedAccount(DEFAULT_NETWORK_ID);
  const executor = useExecutor();

<<<<<<< HEAD
  const addLiquiditySlice = useAddLiquiditySlice();

  const onConfirmSupply = async () => {
    if (
      selectedAccount &&
      executor && parachainApi && selectedAccount &&
      assetOne !== null &&
      assetTwo !== null &&
      signer !== undefined &&
      addLiquiditySlice.pool) {
        dispatch(closeConfirmSupplyModal());
  
      let isReverse =
        addLiquiditySlice.pool.pair.base.toString() !== assetOne?.network.picasso;
      const bnBase = toChainUnits(isReverse ? assetTwoAmount : assetOneAmount);
      const bnQuote = toChainUnits(isReverse ? assetOneAmount : assetTwoAmount);

      executor.execute(
        parachainApi.tx.pablo.addLiquidity(addLiquiditySlice.pool.poolId, bnBase.toString(), bnQuote.toString(), 0, true),
        selectedAccount.address,
        parachainApi,
        signer,
        (txReady: string) => {
          dispatch(openConfirmingSupplyModal());
          console.log('txReady', txReady)
        },
        (txHash: string, _events) => {
          console.log('Finalized TX: ', txHash)
          enqueueSnackbar('Added Liquidity: ' + txHash)
          dispatch(closeConfirmingSupplyModal());
          router.push('/pool/select/' + addLiquiditySlice.pool?.poolId)
          resetAddLiquiditySlice();
        },
        (errorMessage: string) => {
          console.log('Tx Error:', errorMessage)
          enqueueSnackbar('Tx Error: ' + errorMessage)
          dispatch(closeConfirmingSupplyModal());
        }
      ).catch(err => {
        dispatch(closeConfirmingSupplyModal());
        console.log('Tx Error:', err)
      })
    }
  }
=======
  const onConfirmSupply = useAddLiquidity({
    selectedAccount,
    executor,
    parachainApi,
    assetOne: assetOne ? assetOne.network[DEFAULT_NETWORK_ID] : undefined,
    assetTwo: assetTwo ? assetTwo.network[DEFAULT_NETWORK_ID] : undefined,
    assetOneAmount,
    assetTwoAmount,
    lpAmountExpected: lpReceiveAmount,
    pool
  })
>>>>>>> 497311a4

  return (
    <Modal onClose={() => dispatch(closeConfirmSupplyModal())} {...rest}>
      <Box
        sx={{
          background: theme.palette.gradient.secondary,
          width: 550,
          [theme.breakpoints.down("sm")]: {
            width: "100%",
          },
          borderRadius: 1,
          padding: theme.spacing(3),
          boxShadow: `-1px -1px ${alpha(
            theme.palette.common.white,
            theme.custom.opacity.light
          )}`,
        }}
      >
        <Box display="flex" alignItems="center" justifyContent="space-between">
          <Typography variant="body1">You will receive</Typography>
          <IconButton onClick={() => dispatch(closeConfirmSupplyModal())}>
            <CloseIcon />
          </IconButton>
        </Box>

        <Typography variant="h5" mt={1.75}>
          {`${lpReceiveAmount.toFixed(DEFAULT_UI_FORMAT_DECIMALS)}`}
        </Typography>

        <Typography variant="body1" color="text.secondary" mt={1.75}>
          {`LP ${assetOne?.symbol}/${assetTwo?.symbol} Tokens`}
        </Typography>

        <Typography variant="body2" mt={4} textAlign="center" paddingX={4.25}>
          Output is estimated. If the price changes by more than 5% your
          transaction will revert.
        </Typography>

        <Box
          mt={4}
          borderTop={`1px solid ${alpha(
            theme.palette.common.white,
            theme.custom.opacity.main
          )}`}
        />

        <Label
          mt={4}
          label={`Pooled ${assetOne?.symbol}`}
          BalanceProps={{
            title: <BaseAsset icon={assetOne?.icon} pr={1} />,
            balance: `${assetOneAmount}`,
            BalanceTypographyProps: {
              variant: "body1",
            },
          }}
        />

        <Label
          mt={2}
          label={`Pooled ${assetTwo?.symbol}`}
          BalanceProps={{
            title: <BaseAsset icon={assetTwo?.icon} pr={1} />,
            balance: `${assetTwoAmount}`,
            BalanceTypographyProps: {
              variant: "body1",
            },
          }}
        />

        <Label
          mt={2}
          label={`Price`}
          BalanceProps={{
            balance: `1 ${assetOne?.symbol} = ${priceOneInTwo} ${assetTwo?.symbol}`,
            BalanceTypographyProps: {
              variant: "body1",
            },
          }}
        />

        <Label
          mt={2}
          label=""
          BalanceProps={{
            balance: `1 ${assetTwo?.symbol} = ${priceTwoInOne} ${assetOne?.symbol}`,
            BalanceTypographyProps: {
              variant: "body1",
            },
          }}
        />

        <Label
          mt={2}
          label={`Share of pool`}
          BalanceProps={{
            balance: `${share.toFixed(4)}%`,
            BalanceTypographyProps: {
              variant: "body1",
            },
          }}
        />

        <Box mt={4}>
          <Button
            variant="contained"
            size="large"
            fullWidth
            onClick={onConfirmSupply}
          >
            Confirm supply
          </Button>
        </Box>
      </Box>
    </Modal>
  );
};<|MERGE_RESOLUTION|>--- conflicted
+++ resolved
@@ -13,30 +13,18 @@
 
 import { useDispatch } from "react-redux";
 import {
-  closeConfirmSupplyModal,
+  closeConfirmingSupplyModal,
+  closeConfirmSupplyModal, openConfirmingSupplyModal,
 } from "@/stores/ui/uiSlice";
 import BigNumber from "bignumber.js";
-<<<<<<< HEAD
 import { useSigner, useExecutor, useParachainApi, useSelectedAccount } from "substrate-react";
 import { DEFAULT_NETWORK_ID, DEFAULT_UI_FORMAT_DECIMALS } from "@/defi/utils/constants";
-import { useSnackbar } from "notistack";
+import { enqueueSnackbar } from "notistack";
 import { resetAddLiquiditySlice, useAddLiquiditySlice } from "@/store/addLiquidity/addLiquidity.slice";
-=======
-import {
-  useExecutor,
-  useParachainApi,
-  useSelectedAccount,
-} from "substrate-react";
-import {
-  DEFAULT_NETWORK_ID,
-  DEFAULT_UI_FORMAT_DECIMALS,
-} from "@/defi/utils/constants";
->>>>>>> 497311a4
+import { MockedAsset } from "@/store/assets/assets.types";
+import { ConstantProductPool, StableSwapPool } from "@/defi/types";
+import { toChainUnits } from "@/defi/utils";
 import { useRouter } from "next/router";
-import { MockedAsset } from "@/store/assets/assets.types";
-import { useAddLiquidity } from "@/defi/hooks/pools/addLiquidity/useAddLiquidity";
-import { ConstantProductPool, StableSwapPool } from "@/defi/types";
-
 export interface SupplyModalProps {
   assetOne: MockedAsset | undefined;
   assetTwo: MockedAsset | undefined;
@@ -65,15 +53,11 @@
   const dispatch = useDispatch();
   const router = useRouter();
 
-<<<<<<< HEAD
   const signer = useSigner();
-=======
->>>>>>> 497311a4
   const { parachainApi } = useParachainApi(DEFAULT_NETWORK_ID);
   const selectedAccount = useSelectedAccount(DEFAULT_NETWORK_ID);
   const executor = useExecutor();
 
-<<<<<<< HEAD
   const addLiquiditySlice = useAddLiquiditySlice();
 
   const onConfirmSupply = async () => {
@@ -100,7 +84,7 @@
           dispatch(openConfirmingSupplyModal());
           console.log('txReady', txReady)
         },
-        (txHash: string, _events) => {
+        (txHash: string, _events: any) => {
           console.log('Finalized TX: ', txHash)
           enqueueSnackbar('Added Liquidity: ' + txHash)
           dispatch(closeConfirmingSupplyModal());
@@ -112,25 +96,12 @@
           enqueueSnackbar('Tx Error: ' + errorMessage)
           dispatch(closeConfirmingSupplyModal());
         }
-      ).catch(err => {
+      ).catch((err: any) => {
         dispatch(closeConfirmingSupplyModal());
         console.log('Tx Error:', err)
       })
     }
   }
-=======
-  const onConfirmSupply = useAddLiquidity({
-    selectedAccount,
-    executor,
-    parachainApi,
-    assetOne: assetOne ? assetOne.network[DEFAULT_NETWORK_ID] : undefined,
-    assetTwo: assetTwo ? assetTwo.network[DEFAULT_NETWORK_ID] : undefined,
-    assetOneAmount,
-    assetTwoAmount,
-    lpAmountExpected: lpReceiveAmount,
-    pool
-  })
->>>>>>> 497311a4
 
   return (
     <Modal onClose={() => dispatch(closeConfirmSupplyModal())} {...rest}>
