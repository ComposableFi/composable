--- conflicted
+++ resolved
@@ -13,20 +13,12 @@
 
 import { useDispatch } from "react-redux";
 import {
-<<<<<<< HEAD
-  closeConfirmingSupplyModal,
+
   closeConfirmSupplyModal,
-  openConfirmingSupplyModal,
-=======
-  closeConfirmSupplyModal,
->>>>>>> 5e9cdac7
+
 } from "@/stores/ui/uiSlice";
 import BigNumber from "bignumber.js";
 import {
-<<<<<<< HEAD
-  getSigner,
-=======
->>>>>>> 5e9cdac7
   useExecutor,
   useParachainApi,
   useSelectedAccount,
@@ -35,15 +27,6 @@
   DEFAULT_NETWORK_ID,
   DEFAULT_UI_FORMAT_DECIMALS,
 } from "@/defi/utils/constants";
-<<<<<<< HEAD
-import { APP_NAME } from "@/defi/polkadot/constants";
-import { useSnackbar } from "notistack";
-import {
-  resetAddLiquiditySlice,
-  useAddLiquiditySlice,
-} from "@/store/addLiquidity/addLiquidity.slice";
-=======
->>>>>>> 5e9cdac7
 import { useRouter } from "next/router";
 import { MockedAsset } from "@/store/assets/assets.types";
 import { useAddLiquidity } from "@/defi/hooks/pools/addLiquidity/useAddLiquidity";
@@ -81,66 +64,6 @@
   const selectedAccount = useSelectedAccount(DEFAULT_NETWORK_ID);
   const executor = useExecutor();
 
-<<<<<<< HEAD
-  const addLiquiditySlice = useAddLiquiditySlice();
-
-  const onConfirmSupply = async () => {
-    if (
-      selectedAccount &&
-      executor &&
-      parachainApi &&
-      assetOne !== null &&
-      assetTwo !== null &&
-      addLiquiditySlice.pool
-    ) {
-      dispatch(closeConfirmSupplyModal());
-
-      let isReverse =
-        addLiquiditySlice.pool.pair.base.toString() !==
-        assetOne?.network.picasso;
-      const bnBase = toChainUnits(isReverse ? assetTwoAmount : assetOneAmount);
-      const bnQuote = toChainUnits(isReverse ? assetOneAmount : assetTwoAmount);
-
-      const signer = await getSigner(APP_NAME, selectedAccount.address);
-
-      executor
-        .execute(
-          parachainApi.tx.pablo.addLiquidity(
-            addLiquiditySlice.pool.poolId,
-            bnBase.toString(),
-            bnQuote.toString(),
-            0,
-            true
-          ),
-          selectedAccount.address,
-          parachainApi,
-          signer,
-          (txReady: string) => {
-            dispatch(openConfirmingSupplyModal());
-            console.log("txReady", txReady);
-          },
-          (txHash: string, events) => {
-            console.log("Finalized TX: ", txHash);
-            enqueueSnackbar("Added Liquidity: " + txHash);
-            dispatch(closeConfirmingSupplyModal());
-            router.push(
-              `/pool/select/${addLiquiditySlice.pool?.poolId}?modal=Staking`
-            );
-            resetAddLiquiditySlice();
-          },
-          (errorMessage: string) => {
-            console.log("Tx Error:", errorMessage);
-            enqueueSnackbar("Tx Error: " + errorMessage);
-            dispatch(closeConfirmingSupplyModal());
-          }
-        )
-        .catch((err) => {
-          dispatch(closeConfirmingSupplyModal());
-          console.log("Tx Error:", err);
-        });
-    }
-  };
-=======
   const onConfirmSupply = useAddLiquidity({
     selectedAccount,
     executor,
@@ -152,7 +75,6 @@
     lpAmountExpected: lpReceiveAmount,
     pool
   })
->>>>>>> 5e9cdac7
 
   return (
     <Modal onClose={() => dispatch(closeConfirmSupplyModal())} {...rest}>
@@ -203,13 +125,7 @@
           mt={4}
           label={`Pooled ${assetOne?.symbol}`}
           BalanceProps={{
-<<<<<<< HEAD
-            title: (
-              <BaseAsset icon={assetOne?.icon} pr={priceOneInTwo.toNumber()} />
-            ),
-=======
             title: <BaseAsset icon={assetOne?.icon} pr={1} />,
->>>>>>> 5e9cdac7
             balance: `${assetOneAmount}`,
             BalanceTypographyProps: {
               variant: "body1",
@@ -221,13 +137,7 @@
           mt={2}
           label={`Pooled ${assetTwo?.symbol}`}
           BalanceProps={{
-<<<<<<< HEAD
-            title: (
-              <BaseAsset icon={assetTwo?.icon} pr={priceTwoInOne.toNumber()} />
-            ),
-=======
             title: <BaseAsset icon={assetTwo?.icon} pr={1} />,
->>>>>>> 5e9cdac7
             balance: `${assetTwoAmount}`,
             BalanceTypographyProps: {
               variant: "body1",
