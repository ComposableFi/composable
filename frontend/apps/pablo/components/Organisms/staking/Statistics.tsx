--- conflicted
+++ resolved
@@ -24,9 +24,9 @@
   createDurationPresetLabel,
 } from "@/defi/utils/stakingRewards/durationPresets";
 import millify from "millify";
-import { useCallback, useMemo } from "react";
+import { useMemo } from "react";
+import { useAssets } from "@/defi/hooks";
 import BigNumber from "bignumber.js";
-import { useAssets } from "@/defi/hooks";
 
 const threeColumnPageSize = {
   xs: 12,
@@ -81,7 +81,6 @@
 > = ({ stakingRewardPool, ...gridProps }) => {
   const theme = useTheme();
 
-<<<<<<< HEAD
   const { parachainApi } = useParachainApi(DEFAULT_NETWORK_ID);
   const xTokensMinted = useTotalXTokensIssued({
     api: parachainApi,
@@ -96,14 +95,6 @@
       return v.plus(apy[i]);
     }, new BigNumber(0));
   }, [apy]);
-=======
-  const { pabloStaking } = useStakingRewardsSlice();
-  const { totalPBLOLocked, averageLockMultiplier, averageLockTime } =
-    pabloStaking;
-
-  const { totalChaosApy, totalKsmApy, totalPicaApy, totalPabloApy } =
-    useAppSelector((state) => state.polkadot.stakingOverview);
->>>>>>> 3fa98b48
 
   const { averageLockMultiplier, averageLockTime, totalValueLocked } =
     useAverageLockTimeAndMultiplier();
@@ -150,15 +141,9 @@
       </Grid>
       <Grid item {...threeColumnPageSize}>
         <Item
-<<<<<<< HEAD
           label="Total xPABLO minted"
           value={xTokensMinted.toFormat(DEFAULT_UI_FORMAT_DECIMALS)}
           TooltipProps={{ title: "Total xPABLO Minted" }}
-=======
-          label="Total CHAOS minted"
-          value={new BigNumber(0).toFormat()}
-          TooltipProps={{ title: "Total CHAOS Minted" }}
->>>>>>> 3fa98b48
         />
       </Grid>
       <Grid item {...twoColumnPageSize}>
