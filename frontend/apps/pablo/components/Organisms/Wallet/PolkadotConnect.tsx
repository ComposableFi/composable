--- conflicted
+++ resolved
@@ -14,11 +14,7 @@
 import Image from "next/image";
 import { useEffect, useState } from "react";
 import useStore from "@/store/useStore";
-<<<<<<< HEAD
-import { useDotSamaContext, useParachainApi, SupportedWalletId } from "substrate-react";
-=======
-import { useDotSamaContext, useParachainApi, useEagerConnect } from "substrate-react";
->>>>>>> a1e245dc
+import { useDotSamaContext, useParachainApi, SupportedWalletId, useEagerConnect } from "substrate-react";
 import { DEFAULT_NETWORK_ID } from "@/defi/utils";
 import { useAssetsWithBalance } from "@/defi/hooks";
 import { useSnackbar } from "notistack";
@@ -111,7 +107,6 @@
   const { extensionStatus, activate } = useDotSamaContext();
   const { enqueueSnackbar } = useSnackbar();
 
-<<<<<<< HEAD
   const handleConnectPolkadot = async (walletId: SupportedWalletId) => {
     try {
       if (activate) await activate(walletId);
@@ -119,10 +114,6 @@
       console.log('Logged ', err)
       enqueueSnackbar(err.message, { variant: "error" } )
     }
-=======
-  const handleConnectPolkadot = async () => {
-    if (activate) await activate(false);
->>>>>>> a1e245dc
   };
 
   return (
