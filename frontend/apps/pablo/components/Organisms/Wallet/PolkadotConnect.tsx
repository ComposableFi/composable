--- conflicted
+++ resolved
@@ -21,13 +21,8 @@
 const Status = () => {
   const { extensionStatus, selectedAccount } = useDotSamaContext();
   const theme = useTheme();
-<<<<<<< HEAD
   const assetsWithBalance = useAssetsWithBalance(DEFAULT_NETWORK_ID);
 
-=======
-  const assetsWithBalance = useAssetsWithBalance(DEFAULT_NETWORK_ID)
-  
->>>>>>> 5e9cdac7
   const { openPolkadotModal } = useStore();
   useEagerConnect(DEFAULT_NETWORK_ID);
   const { accounts } = useParachainApi(DEFAULT_NETWORK_ID);
@@ -73,15 +68,11 @@
             openPolkadotModal();
           }}
           network="polkadot"
-<<<<<<< HEAD
           label={
             selectedAccount !== -1 && accounts.length
               ? accounts[selectedAccount].name
-              : "Connect Wallet"
+              : "Select account"
           }
-=======
-          label={selectedAccount !== -1 && accounts.length ? accounts[selectedAccount].name : "Select account"}
->>>>>>> 5e9cdac7
         />
       </Box>
     );
@@ -101,15 +92,10 @@
 
 export const PolkadotConnect: React.FC<{}> = () => {
   const theme = useTheme();
-<<<<<<< HEAD
-
   const {
     ui: { isPolkadotModalOpen },
     closePolkadotModal,
   } = useStore();
-=======
-  const { ui: { isPolkadotModalOpen }, closePolkadotModal } = useStore();
->>>>>>> 5e9cdac7
   const { extensionStatus, activate } = useDotSamaContext();
 
   const handleConnectPolkadot = async () => {
