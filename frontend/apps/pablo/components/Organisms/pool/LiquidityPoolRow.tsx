--- conflicted
+++ resolved
@@ -1,10 +1,5 @@
-<<<<<<< HEAD
 import { Box, TableCell, TableRow, Typography } from "@mui/material";
-import { useAsset, useAssetIdOraclePrice, useAssets } from "@/defi/hooks";
-=======
-import { TableCell, TableRow, Box, Typography } from "@mui/material";
 import { useAssetIdOraclePrice, useAssets } from "@/defi/hooks";
->>>>>>> 0fee7583
 import { PairAsset } from "@/components/Atoms";
 import { useLiquidityPoolStats } from "@/defi/hooks/useLiquidityPoolStats";
 import {
@@ -27,30 +22,14 @@
   liquidityPool: DualAssetConstantProduct;
   handleRowClick: (e: any, poolId: string) => void;
 }) => {
-<<<<<<< HEAD
   const lpAssetId = liquidityPool
     .getLiquidityProviderToken()
     .getPicassoAssetId() as string;
-  const pair = liquidityPool.getPair();
-=======
-  const lpAssetId = liquidityPool.getLiquidityProviderToken().getPicassoAssetId() as string;
-
->>>>>>> 0fee7583
   const rewardPool = useStakingRewardPool(lpAssetId);
   const rewardAssets = useAssets(
     rewardPool ? Object.keys(rewardPool.rewards) : []
   );
 
-<<<<<<< HEAD
-  let baseAssetId = pair.getBaseAsset().toString();
-  let quoteAssetId = pair.getQuoteAsset().toString();
-  const poolStats = useLiquidityPoolStats(liquidityPool);
-  const liquidity = useLiquidity(liquidityPool);
-  const baseAsset = useAsset(baseAssetId);
-  const quoteAsset = useAsset(quoteAssetId);
-  const quoteAssetPriceUSD = useAssetIdOraclePrice(quoteAssetId);
-  const baseAssetPriceUSD = useAssetIdOraclePrice(baseAssetId);
-=======
   const { baseAsset, quoteAsset } = useMemo(() => {
     const assets = liquidityPool.getLiquidityProviderToken().getUnderlyingAssets();
     let baseAsset, quoteAsset;
@@ -69,13 +48,8 @@
   const poolStats = useLiquidityPoolStats(liquidityPool);
   const liquidity = useLiquidity(liquidityPool);
 
-  const quoteAssetPriceUSD = useAssetIdOraclePrice(
-    baseAsset?.getPicassoAssetId()
-  );
-  const baseAssetPriceUSD = useAssetIdOraclePrice(
-    quoteAsset?.getPicassoAssetId()
-  );
->>>>>>> 0fee7583
+  const quoteAssetPriceUSD = useAssetIdOraclePrice(baseAsset?.getPicassoAssetId());
+  const baseAssetPriceUSD = useAssetIdOraclePrice(quoteAsset?.getPicassoAssetId());
 
   const apy = useStakingRewardsPoolApy(lpAssetId);
   const rewardAPYs = useMemo(() => {
