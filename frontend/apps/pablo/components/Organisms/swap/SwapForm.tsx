--- conflicted
+++ resolved
@@ -65,10 +65,7 @@
     flipAssetSelection,
     isProcessing,
     percentageToSwap,
-<<<<<<< HEAD
-=======
     priceImpact
->>>>>>> 08185081
   } = useSwaps();
 
   const initiateSwapTx = usePabloSwap({
