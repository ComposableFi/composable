--- conflicted
+++ resolved
@@ -1,8 +1,4 @@
 import React from "react";
-<<<<<<< HEAD
-import { useTheme } from "@mui/material";
-=======
->>>>>>> a9735caa
 import { DropdownCombinedInput, DropdownCombinedInputProps } from "./index";
 import { useValidation } from "@/hooks/bignumber";
 import BigNumber from "bignumber.js";
@@ -16,11 +12,6 @@
 export const DropdownCombinedBigNumberInput: React.FC<
   DropdownCombinedBigNumberInputProps
 > = ({ value, setValue: setter, setValid, maxDecimals, maxValue, ...rest }) => {
-<<<<<<< HEAD
-  const theme = useTheme();
-
-=======
->>>>>>> a9735caa
   const maxDec = maxDecimals ? maxDecimals : 18;
   const {
     bignrValue,
@@ -40,13 +31,9 @@
   }, [hasError, setValid]);
 
   React.useEffect(() => {
-<<<<<<< HEAD
     if (!(value as BigNumber).eq(bignrValue)) {
       setter && setter(bignrValue);
     }
-=======
-    setter && setter(bignrValue);
->>>>>>> a9735caa
     // eslint-disable-next-line react-hooks/exhaustive-deps
   }, [bignrValue]);
 
