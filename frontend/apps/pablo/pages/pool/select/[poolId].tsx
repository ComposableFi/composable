--- conflicted
+++ resolved
@@ -38,11 +38,7 @@
       <Container maxWidth="lg">
         <Box display="flex" flexDirection="column" alignItems="center" mb={8}>
           <PageTitle
-<<<<<<< HEAD
             title={`${baseAsset?.symbol}/${quoteAsset?.symbol}` + " Pool"}
-=======
-            title={`${poolDetails.baseAsset?.symbol}/${poolDetails.quoteAsset?.symbol} Pool`}
->>>>>>> b797502b
             subtitle="Earn tokens while adding liquidity."
           />
         </Box>
