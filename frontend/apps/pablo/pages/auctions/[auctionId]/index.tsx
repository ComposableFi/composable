import type { NextPage } from "next";
import {
  Container,
  Box,
  Grid,
  useTheme,
  Typography,
  alpha,
} from "@mui/material";
import Default from "@/components/Templates/Default";
import { AuctionStatusIndicator, Link } from "@/components";
import { AuctionInformation } from "@/components/Organisms/auction/AuctionInformation";
import { BuyForm } from "@/components/Organisms/auction/BuyForm";
import { AuctionPriceChart } from "@/components/Organisms/auction/AuctionPriceChart";
import { useEffect } from "react";
import { DEFAULT_NETWORK_ID } from "@/defi/utils";
import { useParachainApi, useSelectedAccount } from "substrate-react";
<<<<<<< HEAD
import { useAuctionsChart } from "@/store/hooks/useAuctionsChart";
=======
>>>>>>> 9a6fc925
import { useAssets } from "@/defi/hooks/assets/useAsset";
import { useRouter } from "next/router";
import AuctionDetailTabs from "@/components/Organisms/auction/AuctionDetailTabs";
import moment from "moment-timezone";
import {
  useAuctionsSlice,
} from "@/store/auctions/auctions.slice";
<<<<<<< HEAD
=======
import { useAuctionsChart } from "@/defi/hooks";
>>>>>>> 9a6fc925

const Auction: NextPage = () => {
  const theme = useTheme();
  const router = useRouter();
  const selectedAccount = useSelectedAccount(DEFAULT_NETWORK_ID);
  const { parachainApi } = useParachainApi(DEFAULT_NETWORK_ID);

  const { activePool, activePoolStats } = useAuctionsSlice();
  const [baseAsset, quoteAsset] = useAssets(
    activePool.poolId !== -1
      ? [activePool.pair.base.toString(), activePool.pair.quote.toString()]
      : []
  );

  useEffect(() => {
    if (!selectedAccount) {
      router.push("/auctions");
    }
  }, [router, selectedAccount]);

  const chartSeries = useAuctionsChart(
    parachainApi,
    activePool
  );

  const breadcrumbs = [
    <Link key="pool" underline="none" color="primary" href="/auctions">
      <Typography key="add-liquidity" variant="body1">
        Auctions
      </Typography>
    </Link>,
    <Typography key="add-liquidity" variant="body1" color="text.primary">
      Select Auction
    </Typography>,
  ];

  return (
    <Default breadcrumbs={breadcrumbs}>
      <Container maxWidth="lg">
        <Box mb={25}>
          <Box
            sx={{
              background: theme.palette.gradient.secondary,
              borderRadius: 1,
              padding: theme.spacing(6),
              [theme.breakpoints.down("md")]: {
                padding: theme.spacing(2),
              },
            }}
            border={`1px solid ${alpha(
              theme.palette.common.white,
              theme.custom.opacity.light
            )}`}
          >
            <Box display="flex" alignItems="center">
              <Typography variant="h5" pr={4}>
                {baseAsset?.symbol} Token Launch Auction
              </Typography>
              <AuctionStatusIndicator
                auction={activePool}
                padding={theme.spacing(1, 2, 1, 1.5)}
                borderRadius={1}
                sx={{
                  background: alpha(
                    theme.palette.primary.main,
                    theme.custom.opacity.light
                  ),
                  height: 48,
                }}
              />
            </Box>

            <AuctionInformation
              baseAsset={baseAsset}
              quoteAsset={quoteAsset}
              stats={activePoolStats}
              auction={activePool}
              mt={6}
            />

            <Grid container mt={6}>
              <Grid item md={6} pr={1.75}>
                <AuctionPriceChart
                  baseAsset={baseAsset}
                  chartSeries={chartSeries}
                  height="100%"
                  dateFormat={(timestamp: number | string) => {
                    return moment(timestamp).utc().format("MMM D, h:mm:ss A");
                  }}
                  color={theme.palette.primary.main}
                />
              </Grid>
              <Grid item md={6} pl={1.75}>
                <BuyForm auction={activePool} />
              </Grid>
            </Grid>
          </Box>

          <AuctionDetailTabs />
        </Box>
      </Container>
    </Default>
  );
};

export default Auction;<|MERGE_RESOLUTION|>--- conflicted
+++ resolved
@@ -15,10 +15,6 @@
 import { useEffect } from "react";
 import { DEFAULT_NETWORK_ID } from "@/defi/utils";
 import { useParachainApi, useSelectedAccount } from "substrate-react";
-<<<<<<< HEAD
-import { useAuctionsChart } from "@/store/hooks/useAuctionsChart";
-=======
->>>>>>> 9a6fc925
 import { useAssets } from "@/defi/hooks/assets/useAsset";
 import { useRouter } from "next/router";
 import AuctionDetailTabs from "@/components/Organisms/auction/AuctionDetailTabs";
@@ -26,10 +22,7 @@
 import {
   useAuctionsSlice,
 } from "@/store/auctions/auctions.slice";
-<<<<<<< HEAD
-=======
 import { useAuctionsChart } from "@/defi/hooks";
->>>>>>> 9a6fc925
 
 const Auction: NextPage = () => {
   const theme = useTheme();
