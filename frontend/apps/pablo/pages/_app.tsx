--- conflicted
+++ resolved
@@ -20,21 +20,7 @@
 import CssBaseline from "@mui/material/CssBaseline";
 import createEmotionCache from "@/styles/createEmotionCache";
 
-<<<<<<< HEAD
-import PoolsUpdater from "@/updaters/pools/Updater";
-import LiquidityUpdater from "@/updaters/liquidity/Updater";
-import LiquidityBootstrappingUpdater from "@/updaters/pools/Updater";
-
-import PoolStatsUpdater from "@/updaters/poolStats/Updater";
-import BalancesUpdater from "@/updaters/assets/balances/Updater";
-import ApolloUpdater from "@/updaters/assets/apollo/Updater";
-import AuctionsUpdater from "@/updaters/auctions/Updater";
-import BondsUpdater from "@/updaters/bonds/Updater";
-import StakingRewardsUpdater from "@/updaters/stakingRewards/Updater";
-
-=======
 import BaseUpdater from "@/updaters/BaseUpdater";
->>>>>>> b6bf2b80
 import * as definitions from "defi-interfaces/definitions";
 import { SnackbarProvider } from "notistack";
 import { ThemeResponsiveSnackbar } from "@/components";
@@ -148,21 +134,7 @@
                 ]}
                 appName={APP_NAME}
               >
-<<<<<<< HEAD
-                <>
-                  <AuctionsUpdater />
-                  <LiquidityBootstrappingUpdater />
-                  <BalancesUpdater />
-                  <LiquidityUpdater />
-                  <PoolStatsUpdater />
-                  <ApolloUpdater />
-                  <PoolsUpdater />
-                  <BondsUpdater />
-                  <StakingRewardsUpdater />
-                </>
-=======
                 <BaseUpdater />
->>>>>>> b6bf2b80
                 <ExecutorProvider>
                   <Component {...pageProps} />
                 </ExecutorProvider>
