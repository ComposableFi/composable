--- conflicted
+++ resolved
@@ -58,13 +58,9 @@
   return trades;
 }
 
-<<<<<<< HEAD
-export async function fetchAuctionStats(pool: LiquidityBootstrappingPool): Promise<{
-=======
 export async function fetchAuctionStats(
   pool: LiquidityBootstrappingPool
 ): Promise<{
->>>>>>> 9a6fc925
   totalLiquidity: BigNumber;
   totalVolume: BigNumber;
 }> {
