/**
 * Check if pair is valid
 * @param asset1 Asset id | "none"
 * @param asset2 Asset id | "none"
 * @returns boolean
 */
export function isValidAssetPair(
  asset1: string | "none",
  asset2: string | "none"
): boolean {
  return asset1 !== "none" && asset2 !== "none";
}

export function concatU8a(a: Uint8Array, b: Uint8Array): Uint8Array {
  const c = new Uint8Array(a.length + b.length);
  c.set(a);
  c.set(b, a.length);
  return c;
<<<<<<< HEAD
=======
}

export function compareU8a(a: Uint8Array, b: Uint8Array): boolean {
  if (a.length !== b.length) return false;
  for (let i = 0; i < a.length; i++) {
    if (a[i] !== b[i]) {
      return false;
    }
  }

  return true;
>>>>>>> a603a54a
}<|MERGE_RESOLUTION|>--- conflicted
+++ resolved
@@ -16,18 +16,18 @@
   c.set(a);
   c.set(b, a.length);
   return c;
-<<<<<<< HEAD
-=======
 }
 
 export function compareU8a(a: Uint8Array, b: Uint8Array): boolean {
   if (a.length !== b.length) return false;
-  for (let i = 0; i < a.length; i++) {
-    if (a[i] !== b[i]) {
-      return false;
+
+  let equal = true;
+  
+  a.forEach((a, i) => {
+    if (a != b[i]) {
+      equal = false
     }
-  }
+  })
 
-  return true;
->>>>>>> a603a54a
+  return equal;
 }