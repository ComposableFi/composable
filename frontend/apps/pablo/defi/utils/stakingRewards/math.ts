import { StakingRewardPool } from "@/defi/types/stakingRewards";
import { RewardPoolRewardRatePeriod } from "@/defi/types/stakingRewards";
import BigNumber from "bignumber.js";

export function convertRewardRatePeriod(
  rewardRate: RewardPoolRewardRatePeriod
): BigNumber {
  return {
    PerSecond: new BigNumber(84600),
  }[rewardRate];
}

export function calculateRewardPerDayByAssetId(
  assetId: string,
  stakingRewardPool: StakingRewardPool | undefined
): BigNumber {
  let rewardPerDay = new BigNumber(0);

  if (stakingRewardPool) {
    let rewardConfig = stakingRewardPool.rewards[assetId];

    if (rewardConfig) {
      rewardPerDay = rewardConfig.rewardRate.amount.times(
        convertRewardRatePeriod(rewardConfig.rewardRate.period)
      );
    }
  }

  return rewardPerDay;
}

export function calculateStakingRewardsPoolApy(
  rewardTokenValueInUSD: BigNumber,
  dailyRewardAmount: BigNumber,
  totalValueLocked: BigNumber
): BigNumber {
<<<<<<< HEAD
  if (lpTokenValueUSD.eq(0) || amountOfTokensStaked.eq(0)) {
    return new BigNumber(0);
  }

  let num = rewardTokenValueInUSD.times(dailyRewardAmount).times(365);
  let den = lpTokenValueUSD.times(amountOfTokensStaked);
  return num.div(den);
}

export function calcualteDurationPresetAPR(
  lockDurationInSecods: BigNumber | undefined,
  rewardMultiplier: BigNumber
): BigNumber {
  if (!lockDurationInSecods) {
    return new BigNumber(0);
  }

  const SECONDS_IN_YEAR = 31536000;
  const APR = rewardMultiplier.multipliedBy(
    SECONDS_IN_YEAR / Number(lockDurationInSecods)
  );

  return APR;
=======
  if (totalValueLocked.eq(0)) {
    return new BigNumber(0);
  }
  let num = rewardTokenValueInUSD.times(dailyRewardAmount).times(365);
  return num.div(totalValueLocked);
>>>>>>> ae3c74b6
}<|MERGE_RESOLUTION|>--- conflicted
+++ resolved
@@ -34,14 +34,11 @@
   dailyRewardAmount: BigNumber,
   totalValueLocked: BigNumber
 ): BigNumber {
-<<<<<<< HEAD
-  if (lpTokenValueUSD.eq(0) || amountOfTokensStaked.eq(0)) {
+  if (totalValueLocked.eq(0)) {
     return new BigNumber(0);
   }
-
   let num = rewardTokenValueInUSD.times(dailyRewardAmount).times(365);
-  let den = lpTokenValueUSD.times(amountOfTokensStaked);
-  return num.div(den);
+  return num.div(totalValueLocked);
 }
 
 export function calcualteDurationPresetAPR(
@@ -58,11 +55,4 @@
   );
 
   return APR;
-=======
-  if (totalValueLocked.eq(0)) {
-    return new BigNumber(0);
-  }
-  let num = rewardTokenValueInUSD.times(dailyRewardAmount).times(365);
-  return num.div(totalValueLocked);
->>>>>>> ae3c74b6
 }