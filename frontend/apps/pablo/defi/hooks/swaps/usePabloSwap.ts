--- conflicted
+++ resolved
@@ -8,11 +8,7 @@
 import { useSnackbar } from "notistack";
 import { useCallback } from "react";
 import {
-<<<<<<< HEAD
-  getSigner,
-=======
   useSigner,
->>>>>>> 9d1878c8
   useExecutor,
   useParachainApi,
   useSelectedAccount,
@@ -31,10 +27,7 @@
   quoteAmount,
   minimumReceived,
 }: PabloSwapProps) {
-<<<<<<< HEAD
-=======
   const signer = useSigner();
->>>>>>> 9d1878c8
   const { parachainApi } = useParachainApi(DEFAULT_NETWORK_ID);
   const selectedAccount = useSelectedAccount(DEFAULT_NETWORK_ID);
   const { enqueueSnackbar } = useSnackbar();
@@ -44,30 +37,18 @@
     return new Promise(async (res, rej) => {
       if (
         parachainApi &&
-<<<<<<< HEAD
-=======
-        signer !== undefined &&
->>>>>>> 9d1878c8
-        executor &&
+       signer !== undefined && executor &&
         isValidAssetPair(baseAssetId, quoteAssetId) &&
         selectedAccount
-      ) {
-        try {
-<<<<<<< HEAD
-          const signer = await getSigner(APP_NAME, selectedAccount.address);
+
+        ) {
+          try {
 
           let pair = {
             base: baseAssetId,
             quote: quoteAssetId,
           };
 
-=======
-          let pair = {
-            base: baseAssetId,
-            quote: quoteAssetId,
-          };
-
->>>>>>> 9d1878c8
           await executor.execute(
             parachainApi.tx.dexRouter.exchange(
               pair,
@@ -87,11 +68,7 @@
               console.log("TX Started: ", txHash);
               enqueueSnackbar(`Tx Hash: ${txHash}`);
             },
-<<<<<<< HEAD
             (txHash: string, _events) => {
-=======
-            (txHash: string, events) => {
->>>>>>> 9d1878c8
               console.log("TX Finalized: ", txHash);
               enqueueSnackbar(`Tx Finalized: ${txHash}`);
               res(txHash);
@@ -112,11 +89,7 @@
   }, [
     baseAssetId,
     quoteAssetId,
-    quoteAmount,
-<<<<<<< HEAD
-=======
-    signer,
->>>>>>> 9d1878c8
+    quoteAmount,signer,
     minimumReceived,
     enqueueSnackbar,
     selectedAccount,
