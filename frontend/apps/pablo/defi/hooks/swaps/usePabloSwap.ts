--- conflicted
+++ resolved
@@ -107,56 +107,6 @@
   const useSwapTx = useCallback(async (): Promise<void> => {
     try {
       if (
-<<<<<<< HEAD
-        parachainApi &&
-       signer !== undefined && executor &&
-        isValidAssetPair(baseAssetId, quoteAssetId) &&
-        selectedAccount
-
-        ) {
-          try {
-
-          let pair = {
-            base: baseAssetId,
-            quote: quoteAssetId,
-          };
-
-          await executor.execute(
-            parachainApi.tx.dexRouter.exchange(
-              pair,
-              parachainApi.createType(
-                "u128",
-                toChainUnits(quoteAmount).toString()
-              ),
-              parachainApi.createType(
-                "u128",
-                toChainUnits(minimumReceived).toString()
-              )
-            ),
-            selectedAccount.address,
-            parachainApi,
-            signer,
-            (txHash: string) => {
-              console.log("TX Started: ", txHash);
-              enqueueSnackbar(`Tx Hash: ${txHash}`);
-            },
-            (txHash: string, _events) => {
-              console.log("TX Finalized: ", txHash);
-              enqueueSnackbar(`Tx Finalized: ${txHash}`);
-              res(txHash);
-            },
-            (txError: string) => {
-              console.error(txError);
-              enqueueSnackbar(`Tx Errored: ${txError}`);
-              rej(txError);
-            }
-          );
-        } catch (err: any) {
-          console.error(err);
-          enqueueSnackbar(`Tx Error: ${err.message}`);
-          return rej(err);
-        }
-=======
         !parachainApi ||
         !signer ||
         !executor ||
@@ -166,7 +116,6 @@
         !minimumReceive
       ) {
         throw new Error("Missing dependencies.");
->>>>>>> f33bbe74
       }
 
       await executor.execute(
@@ -182,15 +131,6 @@
       onTxError(err.message);
     }
   }, [
-<<<<<<< HEAD
-    baseAssetId,
-    quoteAssetId,
-    quoteAmount,signer,
-    minimumReceived,
-    enqueueSnackbar,
-    selectedAccount,
-=======
->>>>>>> f33bbe74
     parachainApi,
     signer,
     executor,
