--- conflicted
+++ resolved
@@ -27,14 +27,10 @@
   const [spotPrice, setSpotPrice] = useState(new BigNumber(0));
   useEffect(() => {
     if (pool) {
-<<<<<<< HEAD
-      pool.getSpotPrice().then(setSpotPrice);
-=======
       const pair = Object.keys(pool.getAssets().assets);
       if (pair[0]) {
         pool.getSpotPrice(new BigNumber(pair[0])).then(setSpotPrice)
       }
->>>>>>> 60ff087d
     }
   }, [pool]);
 
