--- conflicted
+++ resolved
@@ -12,20 +12,13 @@
     if (!assetId || !parachainApi) return;
     const _assetId = typeof assetId === "string" ? assetId : assetId.toString();
 
-<<<<<<< HEAD
-    parachainApi.query.oracle.prices(_assetId).then((price) => {
-      // @ts-ignore
-      setAssetPrice(new BigNumber(price.price.toString()));
-    });
-=======
     try {
       parachainApi.query.oracle.prices(_assetId).then((price) => {
-        setAssetPrice(new BigNumber(price.price.toString()));
-      });
-    } catch (err: any) {
+        // @ts-ignore
+      setAssetPrice(new BigNumber(price.price.toString()));
+    });} catch (err: any) {
       console.error('[useAssetIdOraclePrice] Error: ', err.message);
     }
->>>>>>> 60ff087d
   }, [assetId, parachainApi]);
 
   return assetPrice;
