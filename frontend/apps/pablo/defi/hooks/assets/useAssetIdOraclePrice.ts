import { useEffect, useState } from "react";
import { useParachainApi } from "substrate-react";
import BigNumber from "bignumber.js";
import { isPalletSupported } from "shared";

export function useAssetIdOraclePrice(
  assetId: BigNumber | string | undefined
): BigNumber {
  const { parachainApi } = useParachainApi("picasso");
  const [assetPrice, setAssetPrice] = useState(new BigNumber(0));

  useEffect(() => {
    if (!assetId || !parachainApi) return;
    const _assetId = typeof assetId === "string" ? assetId : assetId.toString();

    if (isPalletSupported(parachainApi)("Oracle")) {
      parachainApi.query.oracle.prices(_assetId).then((price) => {
<<<<<<< HEAD
        // @ts-ignore
      setAssetPrice(new BigNumber(price.price.toString()));
    });} catch (err: any) {
      console.error('[useAssetIdOraclePrice] Error: ', err.message);
=======
        setAssetPrice(new BigNumber(price.price.toString()));
      });
    } else {
      setAssetPrice(new BigNumber("0"));
>>>>>>> c8af3b62
    }
  }, [assetId, parachainApi]);

  return assetPrice;
}<|MERGE_RESOLUTION|>--- conflicted
+++ resolved
@@ -15,17 +15,10 @@
 
     if (isPalletSupported(parachainApi)("Oracle")) {
       parachainApi.query.oracle.prices(_assetId).then((price) => {
-<<<<<<< HEAD
-        // @ts-ignore
-      setAssetPrice(new BigNumber(price.price.toString()));
-    });} catch (err: any) {
-      console.error('[useAssetIdOraclePrice] Error: ', err.message);
-=======
-        setAssetPrice(new BigNumber(price.price.toString()));
+        setAssetPrice(new BigNumber((price as any).price.toString()));
       });
     } else {
       setAssetPrice(new BigNumber("0"));
->>>>>>> c8af3b62
     }
   }, [assetId, parachainApi]);
 
