--- conflicted
+++ resolved
@@ -1,17 +1,9 @@
-<<<<<<< HEAD
-import { ConnectedAccount, Executor, getSigner } from "substrate-react";
-import { APP_NAME } from "@/defi/polkadot/constants";
-import { ConstantProductPool, StableSwapPool } from "@/defi/types";
-import { toChainUnits } from "@/defi/utils";
-import { resetAddLiquiditySlice } from "@/store/addLiquidity/addLiquidity.slice";
-=======
->>>>>>> 9d1878c8
 import {
   closeConfirmingSupplyModal,
   closeConfirmSupplyModal,
   openConfirmingSupplyModal,
 } from "@/stores/ui/uiSlice";
-import Executor from "substrate-react/dist/extrinsics/Executor";
+import { Executor, ConnectedAccount } from "substrate-react";
 import BigNumber from "bignumber.js";
 import router from "next/router";
 import { ApiPromise } from "@polkadot/api";
@@ -20,9 +12,6 @@
 import { resetAddLiquiditySlice } from "@/store/addLiquidity/addLiquidity.slice";
 import { useSnackbar, VariantType } from "notistack";
 import { useDispatch } from "react-redux";
-<<<<<<< HEAD
-=======
-import { ConnectedAccount } from "substrate-react/dist/dotsama/types";
 import { Signer } from "@polkadot/api/types";
 import { useCallback, useMemo } from "react";
 
@@ -41,7 +30,6 @@
   SUCCESS: { variant: "success" },
   INFO: { variant: "info" },
 };
->>>>>>> 9d1878c8
 
 export const useAddLiquidity = ({
   selectedAccount,
@@ -102,48 +90,6 @@
     [enqueueSnackbar, dispatch]
   );
 
-<<<<<<< HEAD
-        executor
-          .execute(
-            parachainApi.tx.pablo.addLiquidity(
-              pool.poolId,
-              bnBase.toString(),
-              bnQuote.toString(),
-              0,
-              true
-            ),
-            selectedAccount.address,
-            parachainApi,
-            signer,
-            (txReady: string) => {
-              dispatch(openConfirmingSupplyModal());
-              console.log("txReady", txReady);
-            },
-            (txHash: string, events) => {
-              enqueueSnackbar(
-                "Transaction successful. Transaction hash: " + txHash,
-                { variant: "success" }
-              );
-              resetAddLiquiditySlice();
-              router.push("/pool/select/" + pool?.poolId);
-              dispatch(closeConfirmingSupplyModal());
-            },
-            (errorMessage: string) => {
-              console.log("Tx Error:", errorMessage);
-              enqueueSnackbar("Tx Error: " + errorMessage);
-              dispatch(closeConfirmingSupplyModal());
-            }
-          )
-          .catch((err) => {
-            enqueueSnackbar(err.message, { variant: "error" });
-            dispatch(closeConfirmingSupplyModal());
-            console.log("Tx Error:", err);
-          });
-      } catch (err: any) {
-        enqueueSnackbar(err.message, { variant: "error" });
-        dispatch(closeConfirmingSupplyModal());
-        console.log("Tx Error:", err);
-=======
   const onTxFinalized = useCallback(
     (transactionHash: string, _eventRecords: any[]) => {
       enqueueSnackbar(
@@ -182,7 +128,6 @@
         !pool
       ) {
         throw new Error("Missing dependancies.");
->>>>>>> 9d1878c8
       }
 
       dispatch(closeConfirmSupplyModal());
