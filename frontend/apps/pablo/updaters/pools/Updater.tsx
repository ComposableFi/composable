import { useCallback, useEffect, useRef } from "react";
import useStore from "@/store/useStore";
import { useParachainApi } from "substrate-react";
import { fetchPools } from "@/defi/utils";
import { DEFAULT_NETWORK_ID } from "@/defi/utils/constants";
import { useRouter } from "next/router";
/**
 * Updates zustand store with all pools from pablo pallet
 * @returns null
 */
const Updater = () => {
  const {
    pools: { setPoolsList },
  } = useStore();
  const { parachainApi } = useParachainApi(DEFAULT_NETWORK_ID);
  const hasFetchedOnce = useRef(false);

  const updatePools = useCallback((url) => {
    if (parachainApi && (!hasFetchedOnce.current || url === "/pool")) {
      if (!hasFetchedOnce.current) hasFetchedOnce.current = true;
      fetchPools(parachainApi).then((pools) => {
        setPoolsList([
          ...pools.liquidityBootstrapping.verified,
          ...pools.constantProduct.verified,
          ...pools.stableSwap.verified,
        ]);
      });
    }
  }, [parachainApi, setPoolsList]);

  /**
   * Populate all pools
   * from the pallet
   */
  useEffect(() => {
<<<<<<< HEAD
    updatePools();
=======
    updatePools("");
>>>>>>> 74284c54
  }, [updatePools]);

  const router = useRouter();

  useEffect(() => {
    router.events.on("routeChangeStart", updatePools);

    // If the component is unmounted, unsubscribe
    // from the event with the `off` method:
    return () => {
      router.events.off("routeChangeStart", updatePools);
    };
  }, [router, updatePools]);

  return null;
};

export default Updater;<|MERGE_RESOLUTION|>--- conflicted
+++ resolved
@@ -33,23 +33,19 @@
    * from the pallet
    */
   useEffect(() => {
-<<<<<<< HEAD
-    updatePools();
-=======
     updatePools("");
->>>>>>> 74284c54
   }, [updatePools]);
 
   const router = useRouter();
 
   useEffect(() => {
-    router.events.on("routeChangeStart", updatePools);
+      router.events.on("routeChangeStart", updatePools);
 
-    // If the component is unmounted, unsubscribe
-    // from the event with the `off` method:
-    return () => {
-      router.events.off("routeChangeStart", updatePools);
-    };
+      // If the component is unmounted, unsubscribe
+      // from the event with the `off` method:
+      return () => {
+        router.events.off("routeChangeStart", updatePools);
+      };
   }, [router, updatePools]);
 
   return null;
