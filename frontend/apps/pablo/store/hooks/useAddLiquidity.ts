import { AssetId } from "@/defi/polkadot/types";
import {
  setSelection,
  useAddLiquiditySlice,
} from "@/store/addLiquidity/addLiquidity.slice";
import { DEFAULT_NETWORK_ID } from "@/defi/utils/constants";
import BigNumber from "bignumber.js";
import { useState, useMemo, useEffect } from "react";
import { useParachainApi, useSelectedAccount } from "substrate-react";
import { useLiquidityByPool } from "./useLiquidityByPool";
import { useAssetBalance } from "../assets/hooks";
import { fromChainUnits, toChainUnits } from "@/defi/utils";
import { useAsset } from "@/defi/hooks/assets/useAsset";
import { useFilteredAssetListDropdownOptions } from "@/defi/hooks/assets/useFilteredAssetListDropdownOptions";

export const useAddLiquidity = () => {
  const [valid, setValid] = useState<boolean>(false);
  const { parachainApi } = useParachainApi(DEFAULT_NETWORK_ID);
  const selectedAccount = useSelectedAccount(DEFAULT_NETWORK_ID);

  const {
    ui: { assetOne, assetTwo, assetOneAmount, assetTwoAmount },
    pool,
    findPoolManually,
  } = useAddLiquiditySlice();

  const _assetOne = useAsset(assetOne);
  const _assetTwo = useAsset(assetTwo);

  const {
    tokenAmounts: { baseAmount, quoteAmount },
  } = useLiquidityByPool(pool);

  const assetOneAmountBn = useMemo(
    () => new BigNumber(assetOneAmount),
    [assetOneAmount]
  );
  const assetTwoAmountBn = useMemo(
    () => new BigNumber(assetTwoAmount),
    [assetTwoAmount]
  );

  const assetList1 = useFilteredAssetListDropdownOptions(assetTwo);
  const assetList2 = useFilteredAssetListDropdownOptions(assetOne);

  const balanceOne = useAssetBalance(DEFAULT_NETWORK_ID, assetOne);
  const balanceTwo = useAssetBalance(DEFAULT_NETWORK_ID, assetTwo);

  const setAmount =
    (key: "assetOneAmount" | "assetTwoAmount") => (v: BigNumber) => {
      setSelection({ [key]: v.toString() });
    };

  const setToken = (key: "assetOne" | "assetTwo") => (v: AssetId) => {
    setSelection({ [key]: v });
  };

  const isValidToken1 = assetOne != "none";
  const isValidToken2 = assetTwo != "none";

  const needToSelectToken = () => {
    return !isValidToken1 && !isValidToken2;
  };

  const invalidTokenPair = () => {
    return (
      (!isValidToken1 && isValidToken2) || (isValidToken1 && !isValidToken2)
    );
  };

  const canSupply = () => {
    return assetOneAmountBn.lte(balanceOne) && assetTwoAmountBn.lte(balanceTwo);
  };

  useEffect(() => {
    setValid(true);
    assetOne == "none" && setValid(false);
    assetTwo == "none" && setValid(false);

    new BigNumber(0).eq(assetOneAmountBn) && setValid(false);
    new BigNumber(0).eq(assetTwoAmountBn) && setValid(false);

    balanceOne.lt(assetOneAmountBn) && setValid(false);
    balanceTwo.lt(assetTwoAmountBn) && setValid(false);

    pool && pool.poolId === -1 && setValid(false);
  }, [
    assetOne,
    assetTwo,
    assetOneAmountBn,
    assetTwoAmountBn,
    balanceOne,
    balanceTwo,
    pool,
  ]);

  const share = useMemo(() => {
    let netAum = new BigNumber(baseAmount).plus(quoteAmount);
    let netUser = new BigNumber(assetOneAmountBn).plus(assetTwoAmountBn);

    if (netAum.eq(0)) {
      return new BigNumber(100);
    } else {
      return new BigNumber(netUser)
        .div(new BigNumber(netAum).plus(netUser))
        .times(100);
    }
  }, [baseAmount, quoteAmount, assetOneAmountBn, assetTwoAmountBn]);

  const [lpReceiveAmount, setLpReceiveAmount] = useState(new BigNumber(0));

  useEffect(() => {
    if (
      parachainApi &&
      assetOne !== "none" &&
      assetTwo !== "none" &&
      pool &&
      selectedAccount
    ) {
      let isReverse = pool.pair.base.toString() !== assetOne;
      const bnBase = toChainUnits(isReverse ? assetTwoAmount : assetOneAmount);
      const bnQuote = toChainUnits(isReverse ? assetOneAmount : assetTwoAmount);

      if (bnBase.gte(0) && bnQuote.gte(0)) {
        let b = isReverse
          ? pool.pair.quote.toString()
          : pool.pair.base.toString();
        let q = isReverse
          ? pool.pair.base.toString()
          : pool.pair.quote.toString();

        parachainApi.rpc.pablo
          .simulateAddLiquidity(
            parachainApi.createType("AccountId32", selectedAccount.address),
            parachainApi.createType("PalletPabloPoolId", pool.poolId),
            parachainApi.createType("BTreeMap<SafeRpcWrapper, SafeRpcWrapper>",{
              [b]: bnBase.toString(),
<<<<<<< HEAD
              [q]: bnQuote.toString(),
            }
=======
              [q]: bnQuote.toString()
            })
>>>>>>> a1e245dc
          )
          .then((expectedLP: any) => {
            setLpReceiveAmount(fromChainUnits(expectedLP.toString()));
          })
          .catch((err: any) => {
            console.log(err);
          });
      }
    }
  }, [
    parachainApi,
    assetOneAmount,
    assetTwoAmount,
    assetOne,
    assetTwo,
    pool,
    selectedAccount,
  ]);

  return {
    assetOne: _assetOne,
    assetTwo: _assetTwo,
    balanceOne,
    balanceTwo,
    assetOneAmountBn,
    assetTwoAmountBn,
    assetList1,
    assetList2,
    share,
    lpReceiveAmount,
    valid,
    isValidToken1,
    isValidToken2,
    setValid,
    setToken,
    setAmount,
    needToSelectToken,
    invalidTokenPair,
    canSupply,
    findPoolManually,
    pool,
  };
};<|MERGE_RESOLUTION|>--- conflicted
+++ resolved
@@ -135,13 +135,8 @@
             parachainApi.createType("PalletPabloPoolId", pool.poolId),
             parachainApi.createType("BTreeMap<SafeRpcWrapper, SafeRpcWrapper>",{
               [b]: bnBase.toString(),
-<<<<<<< HEAD
               [q]: bnQuote.toString(),
-            }
-=======
-              [q]: bnQuote.toString()
             })
->>>>>>> a1e245dc
           )
           .then((expectedLP: any) => {
             setLpReceiveAmount(fromChainUnits(expectedLP.toString()));
