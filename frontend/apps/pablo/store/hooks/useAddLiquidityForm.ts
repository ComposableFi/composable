import { AssetId } from "@/defi/polkadot/types";
import {
  setSelection,
  useAddLiquiditySlice,
} from "@/store/addLiquidity/addLiquidity.slice";
import { DEFAULT_NETWORK_ID } from "@/defi/utils/constants";
import BigNumber from "bignumber.js";
import { useState, useMemo, useEffect } from "react";
import { useParachainApi, useSelectedAccount } from "substrate-react";
import { useLiquidityByPool } from "./useLiquidityByPool";
import { useAssetBalance } from "../assets/hooks";
import { fromChainUnits, toChainUnits } from "@/defi/utils";
import { useAsset } from "@/defi/hooks/assets/useAsset";
import { useFilteredAssetListDropdownOptions } from "@/defi/hooks/assets/useFilteredAssetListDropdownOptions";

export const useAddLiquidityForm = () => {
  const [valid, setValid] = useState<boolean>(false);
  const { parachainApi } = useParachainApi(DEFAULT_NETWORK_ID);
  const selectedAccount = useSelectedAccount(DEFAULT_NETWORK_ID);

  const {
    ui: { assetOne, assetTwo, assetOneAmount, assetTwoAmount },
    pool,
    findPoolManually,
  } = useAddLiquiditySlice();

  const _assetOne = useAsset(assetOne);
  const _assetTwo = useAsset(assetTwo);

  const {
    tokenAmounts: { baseAmount, quoteAmount },
  } = useLiquidityByPool(pool);

  const assetOneAmountBn = useMemo(
    () => new BigNumber(assetOneAmount),
    [assetOneAmount]
  );
  const assetTwoAmountBn = useMemo(
    () => new BigNumber(assetTwoAmount),
    [assetTwoAmount]
  );

  const assetList1 = useFilteredAssetListDropdownOptions(assetTwo);
  const assetList2 = useFilteredAssetListDropdownOptions(assetOne);

  const balanceOne = useAssetBalance(DEFAULT_NETWORK_ID, assetOne);
  const balanceTwo = useAssetBalance(DEFAULT_NETWORK_ID, assetTwo);

  const setAmount =
    (key: "assetOneAmount" | "assetTwoAmount") => (v: BigNumber) => {
      setSelection({ [key]: v.toString() });
    };

  const setToken = (key: "assetOne" | "assetTwo") => (v: AssetId) => {
    setSelection({ [key]: v });
  };

  const isValidToken1 = assetOne != "none";
  const isValidToken2 = assetTwo != "none";

  const needToSelectToken = () => {
    return !isValidToken1 && !isValidToken2;
  };

  const invalidTokenPair = () => {
    return (
      (!isValidToken1 && isValidToken2) || (isValidToken1 && !isValidToken2)
    );
  };

  const canSupply = () => {
    return assetOneAmountBn.lte(balanceOne) && assetTwoAmountBn.lte(balanceTwo) && selectedAccount !== undefined;
  };

  useEffect(() => {
    setValid(true);
    assetOne == "none" && setValid(false);
    assetTwo == "none" && setValid(false);

    new BigNumber(0).eq(assetOneAmountBn) && setValid(false);
    new BigNumber(0).eq(assetTwoAmountBn) && setValid(false);

    balanceOne.lt(assetOneAmountBn) && setValid(false);
    balanceTwo.lt(assetTwoAmountBn) && setValid(false);

    pool && pool.poolId === -1 && setValid(false);
  }, [
    assetOne,
    assetTwo,
    assetOneAmountBn,
    assetTwoAmountBn,
    balanceOne,
    balanceTwo,
    pool,
  ]);

  const share = useMemo(() => {
    let netAum = new BigNumber(baseAmount).plus(quoteAmount);
    let netUser = new BigNumber(assetOneAmountBn).plus(assetTwoAmountBn);

    if (netAum.eq(0)) {
      return new BigNumber(100);
    } else {
      return new BigNumber(netUser)
        .div(new BigNumber(netAum).plus(netUser))
        .times(100);
    }
  }, [baseAmount, quoteAmount, assetOneAmountBn, assetTwoAmountBn]);

  const [lpReceiveAmount, setLpReceiveAmount] = useState(new BigNumber(0));

  useEffect(() => {
    if (
      parachainApi &&
      assetOne !== "none" &&
      assetTwo !== "none" &&
      pool &&
      selectedAccount
    ) {
      let isReverse = pool.pair.base.toString() !== assetOne;
      const bnBase = toChainUnits(isReverse ? assetTwoAmount : assetOneAmount);
      const bnQuote = toChainUnits(isReverse ? assetOneAmount : assetTwoAmount);

      if (bnBase.gte(0) && bnQuote.gte(0)) {
        
        let b = isReverse ? pool.pair.quote.toString() : pool.pair.base.toString();
        let q = isReverse ? pool.pair.base.toString() : pool.pair.quote.toString();

        // @ts-ignore
        parachainApi.rpc.pablo
          .simulateAddLiquidity(
            parachainApi.createType("AccountId32", selectedAccount.address),
            parachainApi.createType("PalletPabloPoolId", pool.poolId),
<<<<<<< HEAD
            {
              [b]: bnBase.toString(),
              [q]: bnQuote.toString()
            }
=======
            parachainApi.createType(
              "BTreeMap<SafeRpcWrapper, SafeRpcWrapper>",
              {
                [b]: bnBase.toString(),
                [q]: bnQuote.toString(),
              })
>>>>>>> dd8cba1d
          )
          .then((expectedLP: any) => {
            setLpReceiveAmount(fromChainUnits(expectedLP.toString()));
          })
          .catch((err: any) => {
            console.log(err);
          });
      }
    }
  }, [parachainApi, assetOneAmount, assetTwoAmount, assetOne, assetTwo, pool, selectedAccount]);

  return {
    assetOne: _assetOne,
    assetTwo: _assetTwo,
    balanceOne,
    balanceTwo,
    assetOneAmountBn,
    assetTwoAmountBn,
    assetList1,
    assetList2,
    share,
    lpReceiveAmount,
    valid,
    isValidToken1,
    isValidToken2,
    setValid,
    setToken,
    setAmount,
    needToSelectToken,
    invalidTokenPair,
    canSupply,
    findPoolManually,
    pool
  };
};<|MERGE_RESOLUTION|>--- conflicted
+++ resolved
@@ -131,19 +131,12 @@
           .simulateAddLiquidity(
             parachainApi.createType("AccountId32", selectedAccount.address),
             parachainApi.createType("PalletPabloPoolId", pool.poolId),
-<<<<<<< HEAD
-            {
-              [b]: bnBase.toString(),
-              [q]: bnQuote.toString()
-            }
-=======
             parachainApi.createType(
               "BTreeMap<SafeRpcWrapper, SafeRpcWrapper>",
               {
                 [b]: bnBase.toString(),
                 [q]: bnQuote.toString(),
               })
->>>>>>> dd8cba1d
           )
           .then((expectedLP: any) => {
             setLpReceiveAmount(fromChainUnits(expectedLP.toString()));
