--- conflicted
+++ resolved
@@ -1,9 +1,5 @@
 import { DEFI_CONFIG } from "@/defi/config";
-<<<<<<< HEAD
-import { queryLiquidityByPoolId } from "@/defi/subsquid/liquidity/queries";
-=======
 import { queryLiquidityByPoolId } from "@/subsquid/queries/liquidity";
->>>>>>> f9b0dc43
 import BigNumber from "bignumber.js";
 import { useState, useEffect } from "react";
 import { useLiquidityPoolDetails } from "./useLiquidityPoolDetails";
