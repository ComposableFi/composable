/** @type {import('next').NextConfig} */
const withPWA = require("next-pwa");
const withTM = require("next-transpile-modules")([
<<<<<<< HEAD
  "bi-lib",
=======
  "@integrations-lib/core",
  "defi-interfaces",
>>>>>>> 6065f4e4
  "substrate-react",
  "@web3-react/core",
  "shared",
  "tokens",
]);

function getVersion() {
  const date = new Date();

  return (
    "v" +
    date.getUTCFullYear().toString() +
    (date.getUTCMonth() + 1).toString().padStart(2, "0") +
    date.getUTCDay().toString().padStart(2, "0") +
    date.getUTCHours().toString().padStart(2, "0") +
    date.getUTCMinutes().toString().padStart(2, "0")
  );
}

const nextConfig = {
  experimental: {
    images: {
      unoptimized: true,
    },
  },
  reactStrictMode: true,
  env: {
    SUBSTRATE_PROVIDER_URL_KUSAMA_2019:
      process.env.SUBSTRATE_PROVIDER_URL_KUSAMA_2019,
    SUBSTRATE_PROVIDER_URL_KUSAMA: process.env.SUBSTRATE_PROVIDER_URL_KUSAMA,
    RPC_URL_1: process.env.RPC_URL_1,
    RPC_URL_42161: process.env.RPC_URL_42161,
    RPC_URL_137: process.env.RPC_URL_137,
    RPC_URL_43114: process.env.RPC_URL_43114,
    RPC_URL_1285: process.env.RPC_URL_1285,
    RPC_URL_250: process.env.RPC_URL_250,
    SUBSQUID_URL: process.env.SUBSQUID_URL,
    WEBSITE_VERSION: getVersion(),
  },
  pwa: {
    dest: "public",
    skipWaiting: true, // Turn this to false once you're ready to deploy a banner to develop update prompt.
    mode: process.env.NODE_ENV === "production" ? "production" : "development", // This will create worker-box production build.
  },
  webpack(config) {
    config.module.rules.push({
      test: /\.svg$/,
      use: ["@svgr/webpack"],
    });

    return config;
  },
};

module.exports = withPWA(withTM(nextConfig));<|MERGE_RESOLUTION|>--- conflicted
+++ resolved
@@ -1,16 +1,12 @@
 /** @type {import('next').NextConfig} */
 const withPWA = require("next-pwa");
 const withTM = require("next-transpile-modules")([
-<<<<<<< HEAD
-  "bi-lib",
-=======
-  "@integrations-lib/core",
-  "defi-interfaces",
->>>>>>> 6065f4e4
   "substrate-react",
   "@web3-react/core",
   "shared",
   "tokens",
+  "bi-lib",
+  "defi-interfaces",
 ]);
 
 function getVersion() {
