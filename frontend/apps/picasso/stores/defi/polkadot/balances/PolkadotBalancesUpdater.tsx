import { SUBSTRATE_NETWORKS } from "@/defi/polkadot/Networks";
import {
  subscribeKaruraBalance,
  subscribePicassoBalanceByAssetId,
} from "@/defi/polkadot/pallets/Balance";
import { SubstrateNetworkId } from "@/defi/polkadot/types";
<<<<<<< HEAD
import { callbackGate, getExistentialDeposit, toTokenUnitsBN } from "shared";
import { useCallback, useEffect } from "react";
=======

>>>>>>> 35bcf88b
import { useStore } from "@/stores/root";
import { ApiPromise } from "@polkadot/api";
import BigNumber from "bignumber.js";
<<<<<<< HEAD
import { ParachainId, RelayChainId, useDotSamaContext, useEagerConnect } from "substrate-react";
=======

import { useCallback, useEffect } from "react";
import { callbackGate, getExistentialDeposit, toTokenUnitsBN } from "shared";
import { useDotSamaContext, useEagerConnect } from "substrate-react";
>>>>>>> 35bcf88b

export async function subscribeNativeBalance(
  account: string,
  api: ApiPromise | undefined,
  chainId: string,
  updateBalance: (data: {
    substrateNetworkId: SubstrateNetworkId;
    balance: string;
    existentialDeposit: BigNumber;
  }) => void
) {
  if (!api) return;
  // create AccountId32 type byte array
  // and retrieve balances
  const accountId = api.createType("AccountId32", account);
  await api.query.system.account(accountId, (result) => {
    const blObject: any = result.toJSON();

    const {
      data: { free },
    } = blObject;

    const { decimals } = SUBSTRATE_NETWORKS[chainId as SubstrateNetworkId];
    const bnBalance = toTokenUnitsBN(free, decimals);

    const existentialDeposit = getExistentialDeposit(api);

    updateBalance({
      substrateNetworkId: chainId as SubstrateNetworkId,
      balance: bnBalance.toString(),
      existentialDeposit,
    });
  });
}

export async function updateBalances(
  account: string,
  api: ApiPromise | undefined,
  chainId: string,
  updateBalance: (data: {
    substrateNetworkId: SubstrateNetworkId;
    balance: string;
    existentialDeposit: BigNumber;
  }) => void
) {
  if (!api) return;
  // create AccountId32 type byte array
  // and retrieve balances
  const accountId = api.createType("AccountId32", account);
  const queryResult = await api.query.system.account(accountId);
  const blObject: any = queryResult.toJSON();

  const {
    data: { free },
  } = blObject;

  const { decimals } = SUBSTRATE_NETWORKS[chainId as SubstrateNetworkId];
  const bnBalance = toTokenUnitsBN(free, decimals);

  const existentialDeposit = getExistentialDeposit(api);

  updateBalance({
    substrateNetworkId: chainId as SubstrateNetworkId,
    balance: bnBalance.toString(),
    existentialDeposit,
  });
}

const PolkadotBalancesUpdater = () => {
  useEagerConnect("picasso");
  useEagerConnect("karura");
  const updateBalance = useStore(
    ({ substrateBalances }) => substrateBalances.updateBalance
  );
  const assets = useStore(({ substrateBalances }) => substrateBalances.assets);

  const updateAssetBalance = useStore(
    ({ substrateBalances }) => substrateBalances.updateAssetBalance
  );
  const clearBalance = useStore(
    ({ substrateBalances }) => substrateBalances.clearBalance
  );

  const {
    extensionStatus,
    selectedAccount,
    parachainProviders,
    relaychainProviders,
<<<<<<< HEAD
    connectedAccounts
=======
>>>>>>> 35bcf88b
  } = useDotSamaContext();

  const picassoBalanceSubscriber = useCallback(
    async (chain, asset, chainId) => {
      return callbackGate(
        async (chain, asset, chainId, account) => {
          await subscribePicassoBalanceByAssetId(
            chain.parachainApi!,
            account.address,
            String(asset.meta.supportedNetwork[chainId as SubstrateNetworkId]),
            (balance) => {
              updateAssetBalance({
                substrateNetworkId: chainId as SubstrateNetworkId,
                assetId: asset.meta.assetId,
                balance,
              });
            }
          );
        },
        chain,
        asset,
        chainId,
        chain.accounts[selectedAccount]
      );
    },
    [selectedAccount, updateAssetBalance]
  );

  // Subscribe for native balance changes
  useEffect(() => {
    if (selectedAccount !== -1) {
      Object.entries({ ...parachainProviders, ...relaychainProviders }).forEach(
        ([chainId, chain]) => {
          if (connectedAccounts[chainId as ParachainId | RelayChainId] && chain.parachainApi) {
            subscribeNativeBalance(
              connectedAccounts[chainId as ParachainId | RelayChainId][selectedAccount].address,
              chain.parachainApi,
              chainId,
              updateBalance
            ).catch((err) => {
              console.error(err);
            });
          }
        }
      );
    } else if (selectedAccount === -1) {
      clearBalance();
    }
    // eslint-disable-next-line react-hooks/exhaustive-deps
  }, [parachainProviders, relaychainProviders, selectedAccount]);

  // Subscribe non-native token balances
  useEffect(() => {
    let unsubList: any[];
    unsubList = [];
    if (extensionStatus !== "connected" || selectedAccount === -1) {
      return () => {};
    }

    Object.entries(parachainProviders).forEach(([chainId, chain]) =>
      callbackGate((api) => {
        Object.values(assets[chainId as SubstrateNetworkId].assets).forEach(
          (asset) => {
            if (!asset.meta.supportedNetwork[chainId as SubstrateNetworkId]) {
              return;
            }
            switch (chainId) {
              case "picasso":
                unsubList.push(picassoBalanceSubscriber(chain, asset, chainId));
                break;
              case "karura":
<<<<<<< HEAD
                if (connectedAccounts[chainId][selectedAccount]) {
                  fetchKaruraBalanceByAssetId(
                    api,
                    connectedAccounts[chainId][selectedAccount].address,
                    String(asset.meta.symbol)
                  ).then(balance => {
                    updateAssetBalance({
                      substrateNetworkId: chainId as SubstrateNetworkId,
                      assetId: asset.meta.assetId,
                      balance
                    });
                  });
=======
                if (chain.accounts[selectedAccount]) {
                  unsubList.push(
                    subscribeKaruraBalance(
                      api,
                      chain.accounts[selectedAccount].address,
                      String(asset.meta.symbol),
                      (balance: BigNumber) =>
                        updateAssetBalance({
                          substrateNetworkId: chainId as SubstrateNetworkId,
                          assetId: asset.meta.assetId,
                          balance,
                        })
                    )
                  );
>>>>>>> 35bcf88b
                }
                break;
              default:
                break;
            }
          }
        );

        return function cleanUp() {
          unsubList.forEach((unsub) => {
            unsub.then((call: any) => call?.());
          });
        };
      }, chain.parachainApi)
    );
    // eslint-disable-next-line react-hooks/exhaustive-deps
  }, [extensionStatus, selectedAccount, parachainProviders]);

  return null;
};

export default PolkadotBalancesUpdater;<|MERGE_RESOLUTION|>--- conflicted
+++ resolved
@@ -4,23 +4,12 @@
   subscribePicassoBalanceByAssetId,
 } from "@/defi/polkadot/pallets/Balance";
 import { SubstrateNetworkId } from "@/defi/polkadot/types";
-<<<<<<< HEAD
 import { callbackGate, getExistentialDeposit, toTokenUnitsBN } from "shared";
 import { useCallback, useEffect } from "react";
-=======
-
->>>>>>> 35bcf88b
 import { useStore } from "@/stores/root";
 import { ApiPromise } from "@polkadot/api";
 import BigNumber from "bignumber.js";
-<<<<<<< HEAD
 import { ParachainId, RelayChainId, useDotSamaContext, useEagerConnect } from "substrate-react";
-=======
-
-import { useCallback, useEffect } from "react";
-import { callbackGate, getExistentialDeposit, toTokenUnitsBN } from "shared";
-import { useDotSamaContext, useEagerConnect } from "substrate-react";
->>>>>>> 35bcf88b
 
 export async function subscribeNativeBalance(
   account: string,
@@ -109,10 +98,7 @@
     selectedAccount,
     parachainProviders,
     relaychainProviders,
-<<<<<<< HEAD
     connectedAccounts
-=======
->>>>>>> 35bcf88b
   } = useDotSamaContext();
 
   const picassoBalanceSubscriber = useCallback(
@@ -184,25 +170,11 @@
                 unsubList.push(picassoBalanceSubscriber(chain, asset, chainId));
                 break;
               case "karura":
-<<<<<<< HEAD
-                if (connectedAccounts[chainId][selectedAccount]) {
-                  fetchKaruraBalanceByAssetId(
-                    api,
-                    connectedAccounts[chainId][selectedAccount].address,
-                    String(asset.meta.symbol)
-                  ).then(balance => {
-                    updateAssetBalance({
-                      substrateNetworkId: chainId as SubstrateNetworkId,
-                      assetId: asset.meta.assetId,
-                      balance
-                    });
-                  });
-=======
-                if (chain.accounts[selectedAccount]) {
+                if (connectedAccounts.karura[selectedAccount]) {
                   unsubList.push(
                     subscribeKaruraBalance(
                       api,
-                      chain.accounts[selectedAccount].address,
+                      connectedAccounts.karura[selectedAccount].address,
                       String(asset.meta.symbol),
                       (balance: BigNumber) =>
                         updateAssetBalance({
@@ -212,7 +184,6 @@
                         })
                     )
                   );
->>>>>>> 35bcf88b
                 }
                 break;
               default:
