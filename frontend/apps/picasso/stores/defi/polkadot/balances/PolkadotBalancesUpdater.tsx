import { SUBSTRATE_NETWORKS } from "@/defi/polkadot/Networks";
import { SubstrateNetworkId } from "@/defi/polkadot/types";
import { callbackGate, getExistentialDeposit, toTokenUnitsBN } from "shared";

import { useCallback, useEffect } from "react";

import { useStore } from "@/stores/root";
import { ApiPromise } from "@polkadot/api";
<<<<<<< HEAD
import { subscribePicassoBalanceByAssetId } from "@/defi/polkadot/pallets/Balance";
=======
import {
  fetchKaruraBalanceByAssetId,
  subscribePicassoBalanceByAssetId
} from "@/defi/polkadot/pallets/Balance";
>>>>>>> 1cbf3961
import BigNumber from "bignumber.js";
import { useDotSamaContext, useEagerConnect } from "substrate-react";

export async function subscribeNativeBalance(
  account: string,
  api: ApiPromise | undefined,
  chainId: string,
  updateBalance: (data: {
    substrateNetworkId: SubstrateNetworkId;
    balance: string;
    existentialDeposit: BigNumber;
  }) => void
) {
  if (!api) return;
  // create AccountId32 type byte array
  // and retrieve balances
  const accountId = api.createType("AccountId32", account);
  await api.query.system.account(accountId, result => {
    const blObject: any = result.toJSON();

    const {
      data: { free }
    } = blObject;

    const { decimals } = SUBSTRATE_NETWORKS[chainId as SubstrateNetworkId];
    const bnBalance = toTokenUnitsBN(free, decimals);

    const existentialDeposit = getExistentialDeposit(api);

    updateBalance({
      substrateNetworkId: chainId as SubstrateNetworkId,
      balance: bnBalance.toString(),
      existentialDeposit
    });
  });
}

export async function updateBalances(
  account: string,
  api: ApiPromise | undefined,
  chainId: string,
  updateBalance: (data: {
    substrateNetworkId: SubstrateNetworkId;
    balance: string;
    existentialDeposit: BigNumber;
  }) => void
) {
  if (!api) return;
  // create AccountId32 type byte array
  // and retrieve balances
  const accountId = api.createType("AccountId32", account);
  const queryResult = await api.query.system.account(accountId);
  const blObject: any = queryResult.toJSON();

  const {
    data: { free }
  } = blObject;

  const { decimals } = SUBSTRATE_NETWORKS[chainId as SubstrateNetworkId];
  const bnBalance = toTokenUnitsBN(free, decimals);

  const existentialDeposit = getExistentialDeposit(api);

  updateBalance({
    substrateNetworkId: chainId as SubstrateNetworkId,
    balance: bnBalance.toString(),
    existentialDeposit
  });
}

const PolkadotBalancesUpdater = () => {
  useEagerConnect("picasso");
  useEagerConnect("karura");
  const updateBalance = useStore(
    ({ substrateBalances }) => substrateBalances.updateBalance
  );
  const assets = useStore(({ substrateBalances }) => substrateBalances.assets);

  const updateAssetBalance = useStore(
    ({ substrateBalances }) => substrateBalances.updateAssetBalance
  );
  const clearBalance = useStore(
    ({ substrateBalances }) => substrateBalances.clearBalance
  );

  const {
    extensionStatus,
    selectedAccount,
    parachainProviders,
    relaychainProviders
  } = useDotSamaContext();

  const picassoBalanceSubscriber = useCallback(
    async (chain, asset, chainId) => {
      callbackGate(
        async (chain, asset, chainId, account) => {
          await subscribePicassoBalanceByAssetId(
            chain.parachainApi!,
            account.address,
            String(asset.meta.supportedNetwork[chainId as SubstrateNetworkId]),
            balance => {
              updateAssetBalance({
                substrateNetworkId: chainId as SubstrateNetworkId,
                assetId: asset.meta.assetId,
                balance
              });
            }
          );
        },
        chain,
        asset,
        chainId,
        chain.accounts[selectedAccount]
      );
    },
    [selectedAccount, updateAssetBalance]
  );

  // Subscribe for native balance changes
  useEffect(() => {
    if (selectedAccount !== -1) {
      Object.entries({ ...parachainProviders, ...relaychainProviders }).forEach(
        ([chainId, chain]) => {
          if (chain.accounts[selectedAccount] && chain.parachainApi) {
            subscribeNativeBalance(
              chain.accounts[selectedAccount].address,
              chain.parachainApi,
              chainId,
              updateBalance
            ).catch(err => {
              console.error(err);
            });
          }
        }
      );
    } else if (selectedAccount === -1) {
      clearBalance();
    }
    // eslint-disable-next-line react-hooks/exhaustive-deps
  }, [parachainProviders, relaychainProviders, selectedAccount]);

  // Subscribe non-native token balances
  useEffect(() => {
<<<<<<< HEAD
    if (selectedAccount !== -1 && picassoProvider.accounts.length) {
      Object.entries(parachainProviders).forEach(([chainId, chain]) => {
        if (chain.parachainApi) {
          Object.values(assets[chainId as SubstrateNetworkId].assets).forEach(
            (asset) => {
              if (!asset.meta.supportedNetwork[chainId as SubstrateNetworkId]) {
                return;
              }
              switch (chainId) {
                case "picasso":
                  picassoBalanceSubscriber(chain, asset, chainId);
                  break;
                // case "karura":
                //   fetchKaruraBalanceByAssetId(
                //     chain.parachainApi!,
                //     chain.accounts[selectedAccount].address,
                //     String(asset.meta.symbol)
                //   ).then((balance) => {
                //     updateAssetBalance({
                //       substrateNetworkId: chainId as SubstrateNetworkId,
                //       assetId: asset.meta.assetId,
                //       balance
                //     });
                //   });
                default:
                  break;
              }
=======
    if (extensionStatus !== "connected" || selectedAccount === -1) {
      return () => {};
    }

    Object.entries(parachainProviders).forEach(([chainId, chain]) =>
      callbackGate(api => {
        Object.values(assets[chainId as SubstrateNetworkId].assets).forEach(
          asset => {
            if (!asset.meta.supportedNetwork[chainId as SubstrateNetworkId]) {
              return;
            }
            switch (chainId) {
              case "picasso":
                picassoBalanceSubscriber(chain, asset, chainId);
                break;
              case "karura":
                if (chain.accounts[selectedAccount]) {
                  fetchKaruraBalanceByAssetId(
                    api,
                    chain.accounts[selectedAccount].address,
                    String(asset.meta.symbol)
                  ).then(balance => {
                    updateAssetBalance({
                      substrateNetworkId: chainId as SubstrateNetworkId,
                      assetId: asset.meta.assetId,
                      balance
                    });
                  });
                }
                break;
              default:
                break;
>>>>>>> 1cbf3961
            }
          }
        );
      }, chain.parachainApi)
    );
    // eslint-disable-next-line react-hooks/exhaustive-deps
  }, [extensionStatus, selectedAccount, parachainProviders]);

  return null;
};

export default PolkadotBalancesUpdater;<|MERGE_RESOLUTION|>--- conflicted
+++ resolved
@@ -6,14 +6,10 @@
 
 import { useStore } from "@/stores/root";
 import { ApiPromise } from "@polkadot/api";
-<<<<<<< HEAD
-import { subscribePicassoBalanceByAssetId } from "@/defi/polkadot/pallets/Balance";
-=======
 import {
   fetchKaruraBalanceByAssetId,
   subscribePicassoBalanceByAssetId
 } from "@/defi/polkadot/pallets/Balance";
->>>>>>> 1cbf3961
 import BigNumber from "bignumber.js";
 import { useDotSamaContext, useEagerConnect } from "substrate-react";
 
@@ -157,35 +153,6 @@
 
   // Subscribe non-native token balances
   useEffect(() => {
-<<<<<<< HEAD
-    if (selectedAccount !== -1 && picassoProvider.accounts.length) {
-      Object.entries(parachainProviders).forEach(([chainId, chain]) => {
-        if (chain.parachainApi) {
-          Object.values(assets[chainId as SubstrateNetworkId].assets).forEach(
-            (asset) => {
-              if (!asset.meta.supportedNetwork[chainId as SubstrateNetworkId]) {
-                return;
-              }
-              switch (chainId) {
-                case "picasso":
-                  picassoBalanceSubscriber(chain, asset, chainId);
-                  break;
-                // case "karura":
-                //   fetchKaruraBalanceByAssetId(
-                //     chain.parachainApi!,
-                //     chain.accounts[selectedAccount].address,
-                //     String(asset.meta.symbol)
-                //   ).then((balance) => {
-                //     updateAssetBalance({
-                //       substrateNetworkId: chainId as SubstrateNetworkId,
-                //       assetId: asset.meta.assetId,
-                //       balance
-                //     });
-                //   });
-                default:
-                  break;
-              }
-=======
     if (extensionStatus !== "connected" || selectedAccount === -1) {
       return () => {};
     }
@@ -218,7 +185,6 @@
                 break;
               default:
                 break;
->>>>>>> 1cbf3961
             }
           }
         );
