import { AssetId, SubstrateNetworkId } from "./types";

export interface AssetMetadata {
  decimals: number;
  symbol: string;
  assetId: AssetId;
  icon: string;
  name: string;
  supportedNetwork: {
    [networkId in SubstrateNetworkId]: number | null;
  };
}

export const Assets: {
  [assetId in AssetId]: AssetMetadata;
} = {
  pica: {
    decimals: 12,
    assetId: "pica",
    symbol: "PICA",
    icon: "/tokens/picasso.svg",
    name: "Picasso",
    supportedNetwork: {
      karura: null,
<<<<<<< HEAD
      picasso: 1
    }
=======
      picasso: 1,
      kusama: null,
    },
>>>>>>> 40bc1498
  },
  ksm: {
    decimals: 12,
    assetId: "ksm",
    symbol: "KSM",
    icon: "/networks/kusama.svg",
    name: "Kusama",
    supportedNetwork: {
      karura: null,
<<<<<<< HEAD
      picasso: 4
    }
=======
      picasso: 4,
      kusama: 1,
    },
>>>>>>> 40bc1498
  },
  kusd: {
    decimals: 12,
    assetId: "kusd",
    symbol: "KUSD",
    icon: "/tokens/usd-coin-usdc.svg",
    name: "K-USD",
    supportedNetwork: {
<<<<<<< HEAD
      karura: null,
      picasso: 129
    }
=======
      karura: 129,
      picasso: 300_000_000_001, // After creating the asset id via assetRegistry, this value could be anything.
      kusama: null,
    },
>>>>>>> 40bc1498
  },
  layr: {
    decimals: 12,
    assetId: "layr",
    symbol: "LAYR",
    icon: "/tokens/pablo.svg",
    name: "LAYER",
    supportedNetwork: {
      karura: null,
<<<<<<< HEAD
      picasso: 2
    }
=======
      picasso: 2,
      kusama: null,
    },
>>>>>>> 40bc1498
  },
  pablo: {
    decimals: 12,
    assetId: "pablo",
    symbol: "PAB",
    icon: "/tokens/pablo.svg",
    name: "PABLO",
    supportedNetwork: {
      karura: null,
<<<<<<< HEAD
      picasso: 2
    }
  },
  usdc: {
    decimals: 12,
    assetId: "usdc",
    symbol: "USDC",
    icon: "/tokens/usd-coin-usdc.svg",
    name: "USDCoin",
    supportedNetwork: {
      karura: null,
      picasso: 100
    }
  }
};

export const AssetsValidForNow: AssetId[] = ["pica", "kusd", "ksm"];

export const getAsset = (assetId: AssetId): AssetMetadata => Assets[assetId];
export const getAssetById = (
  network: ParachainId,
  assetId: number
): AssetMetadata | null => {
  for (const asset in Assets) {
    if (
      Assets[asset as AssetId].supportedNetwork[network as ParachainId] ===
      assetId
    ) {
      return Assets[asset as AssetId];
    }
  }
  return null;
};

export const getAssetOnChainId = (
  network: ParachainId,
  assetId: AssetId
): number | null => {
  return Assets[assetId].supportedNetwork[network];
};

export const getAssetOptions = (noneTokenLabel?: string) => [
  ...(noneTokenLabel
    ? [
        {
          value: "none",
          label: noneTokenLabel,
          icon: undefined,
          disabled: true,
          hidden: true
        }
      ]
    : []),
  ...Object.values(Assets).map(asset => ({
    value: asset.assetId,
    label: asset.name,
    shortLabel: asset.symbol,
    icon: asset.icon
  }))
];
=======
      picasso: 2,
      kusama: null,
    },
  },
  ausd: {
    decimals: 12,
    assetId: "ausd",
    symbol: "AUSD",
    icon: "/tokens/ausd.svg",
    name: "Acala USD",
    supportedNetwork: {
      karura: 2,
      picasso: null,
      kusama: null,
    },
  },
  kar: {
    decimals: 12,
    assetId: "kar",
    symbol: "KAR",
    icon: "/tokens/karura.svg",
    name: "Karura",
    supportedNetwork: {
      karura: 1,
      picasso: null,
      kusama: null,
    },
  },
};
>>>>>>> 40bc1498
<|MERGE_RESOLUTION|>--- conflicted
+++ resolved
@@ -1,4 +1,5 @@
 import { AssetId, SubstrateNetworkId } from "./types";
+import { ParachainId } from "substrate-react/dist/dotsama/types";
 
 export interface AssetMetadata {
   decimals: number;
@@ -22,14 +23,9 @@
     name: "Picasso",
     supportedNetwork: {
       karura: null,
-<<<<<<< HEAD
-      picasso: 1
-    }
-=======
       picasso: 1,
       kusama: null,
-    },
->>>>>>> 40bc1498
+    }
   },
   ksm: {
     decimals: 12,
@@ -39,14 +35,9 @@
     name: "Kusama",
     supportedNetwork: {
       karura: null,
-<<<<<<< HEAD
-      picasso: 4
-    }
-=======
       picasso: 4,
       kusama: 1,
-    },
->>>>>>> 40bc1498
+    }
   },
   kusd: {
     decimals: 12,
@@ -55,16 +46,10 @@
     icon: "/tokens/usd-coin-usdc.svg",
     name: "K-USD",
     supportedNetwork: {
-<<<<<<< HEAD
-      karura: null,
-      picasso: 129
-    }
-=======
       karura: 129,
       picasso: 300_000_000_001, // After creating the asset id via assetRegistry, this value could be anything.
       kusama: null,
     },
->>>>>>> 40bc1498
   },
   layr: {
     decimals: 12,
@@ -74,14 +59,9 @@
     name: "LAYER",
     supportedNetwork: {
       karura: null,
-<<<<<<< HEAD
-      picasso: 2
-    }
-=======
       picasso: 2,
       kusama: null,
     },
->>>>>>> 40bc1498
   },
   pablo: {
     decimals: 12,
@@ -91,9 +71,33 @@
     name: "PABLO",
     supportedNetwork: {
       karura: null,
-<<<<<<< HEAD
-      picasso: 2
-    }
+      picasso: 2,
+      kusama: null,
+    },
+  },
+  ausd: {
+    decimals: 12,
+    assetId: "ausd",
+    symbol: "AUSD",
+    icon: "/tokens/ausd.svg",
+    name: "Acala USD",
+    supportedNetwork: {
+      karura: 2,
+      picasso: null,
+      kusama: null,
+    },
+  },
+  kar: {
+    decimals: 12,
+    assetId: "kar",
+    symbol: "KAR",
+    icon: "/tokens/karura.svg",
+    name: "Karura",
+    supportedNetwork: {
+      karura: 1,
+      picasso: null,
+      kusama: null,
+    },
   },
   usdc: {
     decimals: 12,
@@ -103,10 +107,12 @@
     name: "USDCoin",
     supportedNetwork: {
       karura: null,
-      picasso: 100
+      picasso: 100,
+      kusama: null
     }
-  }
+  },
 };
+
 
 export const AssetsValidForNow: AssetId[] = ["pica", "kusd", "ksm"];
 
@@ -136,14 +142,14 @@
 export const getAssetOptions = (noneTokenLabel?: string) => [
   ...(noneTokenLabel
     ? [
-        {
-          value: "none",
-          label: noneTokenLabel,
-          icon: undefined,
-          disabled: true,
-          hidden: true
-        }
-      ]
+      {
+        value: "none",
+        label: noneTokenLabel,
+        icon: undefined,
+        disabled: true,
+        hidden: true
+      }
+    ]
     : []),
   ...Object.values(Assets).map(asset => ({
     value: asset.assetId,
@@ -151,35 +157,4 @@
     shortLabel: asset.symbol,
     icon: asset.icon
   }))
-];
-=======
-      picasso: 2,
-      kusama: null,
-    },
-  },
-  ausd: {
-    decimals: 12,
-    assetId: "ausd",
-    symbol: "AUSD",
-    icon: "/tokens/ausd.svg",
-    name: "Acala USD",
-    supportedNetwork: {
-      karura: 2,
-      picasso: null,
-      kusama: null,
-    },
-  },
-  kar: {
-    decimals: 12,
-    assetId: "kar",
-    symbol: "KAR",
-    icon: "/tokens/karura.svg",
-    name: "Karura",
-    supportedNetwork: {
-      karura: 1,
-      picasso: null,
-      kusama: null,
-    },
-  },
-};
->>>>>>> 40bc1498
+];