--- conflicted
+++ resolved
@@ -42,36 +42,15 @@
               address,
               _picaId
             );
-
             const asset = extractTokenByNetworkIdentifier(
               tokens,
               "picasso",
               paymentAsset.assetId
             );
-<<<<<<< HEAD
 
             updateExistentialDeposit(paymentAsset.existentialDeposit);
             if (asset) {
               updateFeeToken(asset.id);
-=======
-            if (result.isNone && tokenId) {
-              // Fetch native asset's ED
-              const ed =
-                tokenId !== "pica"
-                  ? await api.query.currencyFactory.assetEd(
-                      assets[tokenId].meta.supportedNetwork[from]
-                    )
-                  : api.consts.balances.existentialDeposit;
-              const existentialString = ed.toString();
-              const existentialValue = fromChainIdUnit(
-                new BigNumber(existentialString)
-              );
-              updateExistentialDeposit(
-                existentialValue.isNaN() ? new BigNumber(0) : existentialValue
-              );
-              updateFeeToken(1);
-              return;
->>>>>>> 747336c7
             }
           },
           parachainApi,
