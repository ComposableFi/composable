import { ApiPromise } from "@polkadot/api";
import { u128 } from "@polkadot/types-codec";
import { AssetId, SubstrateNetworkId } from "@/defi/polkadot/types";
import {
  getTransferCallKaruraPicasso,
  getTransferCallKusamaPicasso,
  getTransferCallPicassoKarura,
  getTransferCallPicassoKusama,
} from "@/defi/polkadot/pallets/xcmp";
import { fromChainIdUnit, toChainIdUnit } from "shared";
import { ParachainId, RelayChainId } from "substrate-react";
import { TokenId } from "tokens";
import { TokenMetadata } from "@/stores/defi/polkadot/tokens/slice";
import BigNumber from "bignumber.js";

export type XCMTransferCallArgs = {
  api: ApiPromise,
  targetAccountAddress: string,
  amountToTransfer: u128,
  feeToken: TokenMetadata,
  transferToken: TokenMetadata,
  targetParachainId: number,
  from: SubstrateNetworkId,
  to: SubstrateNetworkId,
<<<<<<< HEAD
  hasFeeItem: boolean
}

export async function getXCMTransferCall({
  api,
  targetAccountAddress,
  amountToTransfer,
  feeToken,
  transferToken,
  targetParachainId,
  from,
  to,
  hasFeeItem
}: XCMTransferCallArgs) {
=======
  hasFeeItem: boolean,
  token: AssetId
) {
>>>>>>> 33ca1812
  switch (`${from}-${to}`) {
    case "picasso-kusama":
      return getTransferCallPicassoKusama(
        api,
        targetAccountAddress,
        transferToken,
        amountToTransfer,
        feeToken.picassoId
      );
    case "picasso-karura":
      return getTransferCallPicassoKarura(
        api,
        targetParachainId,
        targetAccountAddress,
        transferToken,
        amountToTransfer,
        feeToken.picassoId
      );
    case "kusama-picasso":
      return getTransferCallKusamaPicasso(
        api,
        targetParachainId,
        targetAccountAddress,
        amountToTransfer
      );
    case "karura-picasso":
      return getTransferCallKaruraPicasso(
        api,
        targetParachainId,
        targetAccountAddress,
<<<<<<< HEAD
        transferToken.karuraId,
        amountToTransfer
=======
        signerAddress,
        amountToTransfer,
        token
>>>>>>> 33ca1812
      );
    default:
      throw new Error("Invalid network");
  }
}

export function getAmountToTransfer({
  balance,
  amount,
  existentialDeposit,
  keepAlive,
  api,
  sourceChain,
  targetChain,
<<<<<<< HEAD
  tokens
=======
  tokenId,
>>>>>>> 33ca1812
}: {
  tokenId: AssetId;
  balance: BigNumber;
  amount: BigNumber;
  existentialDeposit: BigNumber;
  keepAlive: boolean;
  api: ApiPromise;
  sourceChain: ParachainId | RelayChainId;
  targetChain: ParachainId | RelayChainId;
  tokens: Record<TokenId, TokenMetadata>
}): u128 {
  const isExistentialDepositImportant = balance
    .minus(amount)
    .lte(existentialDeposit);
  const isZeroAmount =
    keepAlive &&
    isExistentialDepositImportant &&
    amount.minus(existentialDeposit).lte(0);
<<<<<<< HEAD
  const destinationFee = getDestChainFee(sourceChain, targetChain, tokens);
=======
  const destinationFee = getDestChainFee(sourceChain, targetChain, tokenId);
>>>>>>> 33ca1812
  const calculatedAmount =
    keepAlive && isExistentialDepositImportant && !isZeroAmount
      ? amount.minus(existentialDeposit)
      : amount;
  const sendAmount = destinationFee.fee.gt(0)
    ? calculatedAmount.plus(destinationFee.fee)
    : calculatedAmount;

  return api.createType("u128", toChainIdUnit(sendAmount, 12).toString());
}

export function getDestChainFee(
  sourceChain: ParachainId | RelayChainId,
  targetChain: ParachainId | RelayChainId,
<<<<<<< HEAD
  tokens: Record<TokenId, TokenMetadata>
=======
  tokenId: AssetId
>>>>>>> 33ca1812
) {
  switch (`${sourceChain}=>${targetChain}`) {
    case "kusama=>picasso":
      return {
        fee: fromChainIdUnit(new BigNumber("7536750")),
<<<<<<< HEAD
        token: tokens.ksm
      };
    case "karura=>picasso":
      return {
        fee: fromChainIdUnit(new BigNumber("927020325")),
        token: tokens.kusd
      };
    case "picasso=>karura":
      return {
        fee: fromChainIdUnit(new BigNumber("74592000000")),
        token: tokens.kusd
=======
        symbol: Assets.ksm,
      };
    case "karura=>picasso":
      if (tokenId === "kusd") {
        return {
          fee: fromChainIdUnit(new BigNumber("927020325")),
          symbol: Assets.kusd,
        };
      }
      if (tokenId === "kar") {
        return {
          fee: fromChainIdUnit(new BigNumber("927020325")),
          symbol: Assets.kar,
        };
      }

      if (tokenId === "ksm") {
        return {
          fee: fromChainIdUnit(new BigNumber("927020325")),
          symbol: Assets.ksm,
        };
      }
    case "picasso=>karura":
      return {
        fee: fromChainIdUnit(new BigNumber("74592000000")),
        symbol: Assets.kusd,
>>>>>>> 33ca1812
      };
    case "picasso=>kusama":
      return {
        fee: fromChainIdUnit(new BigNumber("51105801784")),
<<<<<<< HEAD
        token: tokens.ksm
=======
        symbol: Assets.ksm,
>>>>>>> 33ca1812
      };
    default:
      return {
        fee: new BigNumber(0),
<<<<<<< HEAD
        token: tokens.pica
=======
        symbol: Assets.pica,
>>>>>>> 33ca1812
      };
  }
}<|MERGE_RESOLUTION|>--- conflicted
+++ resolved
@@ -1,6 +1,6 @@
 import { ApiPromise } from "@polkadot/api";
 import { u128 } from "@polkadot/types-codec";
-import { AssetId, SubstrateNetworkId } from "@/defi/polkadot/types";
+import { SubstrateNetworkId } from "@/defi/polkadot/types";
 import {
   getTransferCallKaruraPicasso,
   getTransferCallKusamaPicasso,
@@ -22,8 +22,6 @@
   targetParachainId: number,
   from: SubstrateNetworkId,
   to: SubstrateNetworkId,
-<<<<<<< HEAD
-  hasFeeItem: boolean
 }
 
 export async function getXCMTransferCall({
@@ -34,14 +32,8 @@
   transferToken,
   targetParachainId,
   from,
-  to,
-  hasFeeItem
+  to
 }: XCMTransferCallArgs) {
-=======
-  hasFeeItem: boolean,
-  token: AssetId
-) {
->>>>>>> 33ca1812
   switch (`${from}-${to}`) {
     case "picasso-kusama":
       return getTransferCallPicassoKusama(
@@ -72,14 +64,8 @@
         api,
         targetParachainId,
         targetAccountAddress,
-<<<<<<< HEAD
         transferToken.karuraId,
         amountToTransfer
-=======
-        signerAddress,
-        amountToTransfer,
-        token
->>>>>>> 33ca1812
       );
     default:
       throw new Error("Invalid network");
@@ -94,13 +80,9 @@
   api,
   sourceChain,
   targetChain,
-<<<<<<< HEAD
   tokens
-=======
-  tokenId,
->>>>>>> 33ca1812
 }: {
-  tokenId: AssetId;
+  tokenId: TokenId;
   balance: BigNumber;
   amount: BigNumber;
   existentialDeposit: BigNumber;
@@ -117,11 +99,7 @@
     keepAlive &&
     isExistentialDepositImportant &&
     amount.minus(existentialDeposit).lte(0);
-<<<<<<< HEAD
   const destinationFee = getDestChainFee(sourceChain, targetChain, tokens);
-=======
-  const destinationFee = getDestChainFee(sourceChain, targetChain, tokenId);
->>>>>>> 33ca1812
   const calculatedAmount =
     keepAlive && isExistentialDepositImportant && !isZeroAmount
       ? amount.minus(existentialDeposit)
@@ -136,17 +114,12 @@
 export function getDestChainFee(
   sourceChain: ParachainId | RelayChainId,
   targetChain: ParachainId | RelayChainId,
-<<<<<<< HEAD
   tokens: Record<TokenId, TokenMetadata>
-=======
-  tokenId: AssetId
->>>>>>> 33ca1812
 ) {
   switch (`${sourceChain}=>${targetChain}`) {
     case "kusama=>picasso":
       return {
         fee: fromChainIdUnit(new BigNumber("7536750")),
-<<<<<<< HEAD
         token: tokens.ksm
       };
     case "karura=>picasso":
@@ -158,52 +131,16 @@
       return {
         fee: fromChainIdUnit(new BigNumber("74592000000")),
         token: tokens.kusd
-=======
-        symbol: Assets.ksm,
-      };
-    case "karura=>picasso":
-      if (tokenId === "kusd") {
-        return {
-          fee: fromChainIdUnit(new BigNumber("927020325")),
-          symbol: Assets.kusd,
-        };
-      }
-      if (tokenId === "kar") {
-        return {
-          fee: fromChainIdUnit(new BigNumber("927020325")),
-          symbol: Assets.kar,
-        };
-      }
-
-      if (tokenId === "ksm") {
-        return {
-          fee: fromChainIdUnit(new BigNumber("927020325")),
-          symbol: Assets.ksm,
-        };
-      }
-    case "picasso=>karura":
-      return {
-        fee: fromChainIdUnit(new BigNumber("74592000000")),
-        symbol: Assets.kusd,
->>>>>>> 33ca1812
       };
     case "picasso=>kusama":
       return {
         fee: fromChainIdUnit(new BigNumber("51105801784")),
-<<<<<<< HEAD
         token: tokens.ksm
-=======
-        symbol: Assets.ksm,
->>>>>>> 33ca1812
       };
     default:
       return {
         fee: new BigNumber(0),
-<<<<<<< HEAD
         token: tokens.pica
-=======
-        symbol: Assets.pica,
->>>>>>> 33ca1812
       };
   }
 }