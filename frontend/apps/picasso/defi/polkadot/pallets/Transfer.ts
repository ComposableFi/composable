--- conflicted
+++ resolved
@@ -1,6 +1,6 @@
 import { ApiPromise } from "@polkadot/api";
 import { u128 } from "@polkadot/types-codec";
-import { AssetId, SubstrateNetworkId } from "@/defi/polkadot/types";
+import { SubstrateNetworkId } from "@/defi/polkadot/types";
 import {
   getTransferCallKaruraPicasso,
   getTransferCallKusamaPicasso,
@@ -23,7 +23,6 @@
   targetParachainId: number,
   from: SubstrateNetworkId,
   to: SubstrateNetworkId,
-<<<<<<< HEAD
   hasFeeItem: boolean
 }
 
@@ -39,11 +38,6 @@
   to,
   hasFeeItem
 }: XCMTransferCallArgs) {
-=======
-  hasFeeItem: boolean,
-  token: AssetId
-) {
->>>>>>> 747336c7
   switch (`${from}-${to}`) {
     case "picasso-kusama":
       return getTransferCallPicassoKusama(
@@ -77,8 +71,7 @@
         targetParachainId,
         targetAccountAddress,
         signerAddress,
-        amountToTransfer,
-        token
+        amountToTransfer
       );
     default:
       throw new Error("Invalid network");
@@ -93,13 +86,8 @@
   api,
   sourceChain,
   targetChain,
-<<<<<<< HEAD
   tokens
-=======
-  tokenId,
->>>>>>> 747336c7
 }: {
-  tokenId: AssetId;
   balance: BigNumber;
   amount: BigNumber;
   existentialDeposit: BigNumber;
@@ -116,11 +104,7 @@
     keepAlive &&
     isExistentialDepositImportant &&
     amount.minus(existentialDeposit).lte(0);
-<<<<<<< HEAD
   const destinationFee = getDestChainFee(sourceChain, targetChain, tokens);
-=======
-  const destinationFee = getDestChainFee(sourceChain, targetChain, tokenId);
->>>>>>> 747336c7
   const calculatedAmount =
     keepAlive && isExistentialDepositImportant && !isZeroAmount
       ? amount.minus(existentialDeposit)
@@ -135,17 +119,12 @@
 export function getDestChainFee(
   sourceChain: ParachainId | RelayChainId,
   targetChain: ParachainId | RelayChainId,
-<<<<<<< HEAD
   tokens: Record<TokenId, TokenMetadata>
-=======
-  tokenId: AssetId
->>>>>>> 747336c7
 ) {
   switch (`${sourceChain}=>${targetChain}`) {
     case "kusama=>picasso":
       return {
         fee: fromChainIdUnit(new BigNumber("7536750")),
-<<<<<<< HEAD
         token: tokens.ksm
       };
     case "karura=>picasso":
@@ -157,52 +136,16 @@
       return {
         fee: fromChainIdUnit(new BigNumber("74592000000")),
         token: tokens.kusd
-=======
-        symbol: Assets.ksm,
-      };
-    case "karura=>picasso":
-      if (tokenId === "kusd") {
-        return {
-          fee: fromChainIdUnit(new BigNumber("927020325")),
-          symbol: Assets.kusd,
-        };
-      }
-      if (tokenId === "kar") {
-        return {
-          fee: fromChainIdUnit(new BigNumber("927020325")),
-          symbol: Assets.kar,
-        };
-      }
-
-      if (tokenId === "ksm") {
-        return {
-          fee: fromChainIdUnit(new BigNumber("927020325")),
-          symbol: Assets.ksm,
-        };
-      }
-    case "picasso=>karura":
-      return {
-        fee: fromChainIdUnit(new BigNumber("74592000000")),
-        symbol: Assets.kusd,
->>>>>>> 747336c7
       };
     case "picasso=>kusama":
       return {
         fee: fromChainIdUnit(new BigNumber("51105801784")),
-<<<<<<< HEAD
         token: tokens.ksm
-=======
-        symbol: Assets.ksm,
->>>>>>> 747336c7
       };
     default:
       return {
         fee: new BigNumber(0),
-<<<<<<< HEAD
         token: tokens.pica
-=======
-        symbol: Assets.pica,
->>>>>>> 747336c7
       };
   }
 }