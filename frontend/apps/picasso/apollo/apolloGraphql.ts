import { ApolloClient, InMemoryCache } from "@apollo/client";
<<<<<<< HEAD

export const client = new ApolloClient({
  uri: process.env.SUBSQUID_URL,
=======
import { getEnvironment } from "shared/endpoints";

export const client = new ApolloClient({
  uri: getEnvironment("subsquid"),
>>>>>>> 1f5387e0
  cache: new InMemoryCache()
});<|MERGE_RESOLUTION|>--- conflicted
+++ resolved
@@ -1,13 +1,7 @@
 import { ApolloClient, InMemoryCache } from "@apollo/client";
-<<<<<<< HEAD
-
-export const client = new ApolloClient({
-  uri: process.env.SUBSQUID_URL,
-=======
 import { getEnvironment } from "shared/endpoints";
 
 export const client = new ApolloClient({
   uri: getEnvironment("subsquid"),
->>>>>>> 1f5387e0
   cache: new InMemoryCache()
 });