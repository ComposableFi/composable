import { TokenDropdownCombinedInput } from "@/components";
import { amountInputStyle } from "@/components/Organisms/Transfer/transfer-styles";
import { useStore } from "@/stores/root";
import {
  callbackGate,
  fromChainIdUnit,
  humanBalance,
  unwrapNumberOrHex,
} from "shared";
import { useExistentialDeposit } from "@/defi/polkadot/hooks/useExistentialDeposit";
import {
  subscribeDefaultTransferToken,
  subscribeTokenOptions,
} from "@/stores/defi/polkadot/transfers/subscribers";
import { useEffect, useState } from "react";
import { useValidation } from "@/components/Molecules/BigNumberInput/hooks";
import BigNumber from "bignumber.js";
import { Typography } from "@mui/material";
import {
  getAmountToTransfer,
  getDestChainFee,
} from "@/defi/polkadot/pallets/Transfer";
<<<<<<< HEAD
import { useTransfer } from "@/defi/polkadot/hooks";
=======
>>>>>>> 33ca1812

export const AmountTokenDropdown = () => {
  const updateAmount = useStore((state) => state.transfers.updateAmount);
  const tokens = useStore((state) => state.substrateTokens.tokens);
  const amount = useStore((state) => state.transfers.amount);
  const { balance, tokenId } = useExistentialDeposit();
  const { from, fromProvider } = useTransfer();
  const tokenOptions = useStore((state) => state.transfers.tokenOptions);
  const selectedToken = useStore((state) => state.transfers.selectedToken);
  const updateSelectedToken = useStore(
    (state) => state.transfers.updateSelectedToken
  );
  const isTokenBalanceZero = useStore(
    (state) => state.transfers.isTokenBalanceZero
  );
  const keepAlive = useStore((state) => state.transfers.keepAlive);
  const { existentialDeposit } = useExistentialDeposit();
  const [stringValue, setStringValue] = useState<string>(amount.toString());
  const { validate, hasError } = useValidation({
    maxValue: balance,
    maxDec: 12,
    initialValue: new BigNumber(0),
  });

  const handleMaxClick = () => {
    callbackGate((api) => {
      const amountToTransfer = getAmountToTransfer({
        amount: balance,
        api,
        balance,
        existentialDeposit,
        keepAlive: keepAlive,
        sourceChain: from,
        targetChain: "picasso",
<<<<<<< HEAD
        tokens,
=======
        tokenId: selectedToken,
>>>>>>> 33ca1812
      });
      const amount = fromChainIdUnit(
        unwrapNumberOrHex(amountToTransfer.toString())
      );
      updateAmount(amount);
      setStringValue(amount.toString());
      validate({
        target: {
          value: amount.toString(),
        },
      } as any);
    }, fromProvider.parachainApi);
  };

  useEffect(() => {
    const unsubscribeTokenOptions = subscribeTokenOptions();
    const unsubscribeDefaultTransferToken = subscribeDefaultTransferToken();

    return () => {
      unsubscribeTokenOptions();
      unsubscribeDefaultTransferToken();
    };
  }, []);

  useEffect(() => {
    updateAmount(new BigNumber(hasError ? 0 : stringValue));
  }, [hasError, stringValue, updateAmount]);

  return (
    <>
      <TokenDropdownCombinedInput
        buttonLabel="Max"
        value={stringValue}
        onChange={(e) => {
          validate(e);
          setStringValue(e.target.value);
        }}
        LabelProps={{
          mainLabelProps: {
            label: "Amount",
          },
          balanceLabelProps: {
            label: "Balance:",
            balanceText: humanBalance(balance) + " " + tokenId.toUpperCase(),
          },
        }}
        ButtonProps={{
          onClick: handleMaxClick,
        }}
        InputProps={{
          sx: amountInputStyle,
        }}
        CombinedSelectProps={{
          options: tokenOptions.map((token) => ({
            ...token,
            disabled: isTokenBalanceZero(token.tokenId),
          })),
          value: selectedToken,
          setValue: updateSelectedToken,
        }}
      />
      {hasError && (
        <Typography variant="caption" color="error.main">
          Please input a valid number
        </Typography>
      )}
    </>
  );
};<|MERGE_RESOLUTION|>--- conflicted
+++ resolved
@@ -20,10 +20,7 @@
   getAmountToTransfer,
   getDestChainFee,
 } from "@/defi/polkadot/pallets/Transfer";
-<<<<<<< HEAD
 import { useTransfer } from "@/defi/polkadot/hooks";
-=======
->>>>>>> 33ca1812
 
 export const AmountTokenDropdown = () => {
   const updateAmount = useStore((state) => state.transfers.updateAmount);
@@ -58,11 +55,8 @@
         keepAlive: keepAlive,
         sourceChain: from,
         targetChain: "picasso",
-<<<<<<< HEAD
         tokens,
-=======
-        tokenId: selectedToken,
->>>>>>> 33ca1812
+        tokenId: selectedToken
       });
       const amount = fromChainIdUnit(
         unwrapNumberOrHex(amountToTransfer.toString())
