import { useOverviewStats } from "@/apollo/hooks/useOverviewStats";
import { ActiveUsers, GET_ACTIVE_USERS } from "@/apollo/queries/activeUsers";
import { Chart } from "@/components";
import { ChartLoadingSkeleton } from "@/components/Organisms/Stats/ChartLoadingSkeleton";
import { useQuery } from "@apollo/client";
import { Box, Typography, useTheme } from "@mui/material";
import { FC, useMemo, useState } from "react";
import {
  formatNumber,
  getRange,
  head,
  humanBalance,
  PRESET_RANGE,
  PresetRange,
  tail,
} from "shared";

export const DailyActiveUsersChart: FC = () => {
  const theme = useTheme();
  const [interval, setInterval] = useState<PresetRange>("24h");
  const [dateFrom, dateTo, intervalQuery] = useMemo(
    () => getRange(interval),
    [interval]
  );
  const { data, loading, error } = useQuery<ActiveUsers>(GET_ACTIVE_USERS, {
    variables: {
      interval: intervalQuery,
      dateTo,
      dateFrom,
    },
<<<<<<< HEAD
    pollInterval: 60_000, // Every 60 seconds
=======
    pollInterval: 60_000, // Every minute
>>>>>>> 27b747d3
  });
  const { data: overviewStats, loading: overviewStatsLoading } =
    useOverviewStats();

  const chartSeries: [number, number][] = useMemo(() => {
    if (!data) return [];

    const tuples: [number, number][] = data.activeUsers.map((activeUser) => {
      const date = new Date(activeUser.date);
      return [date.getTime(), activeUser.count];
    });

    return tuples.sort((a, b) => (a[0] > b[0] ? 1 : -1));
  }, [data]);
  const change = useMemo(() => {
    const first = head(chartSeries);
    const last = tail(chartSeries);

    if (first && last) {
      const firstValue = first[1];
      const lastValue = last[1];
      const percentageDifference =
        ((firstValue - lastValue) / firstValue) * 100;
      return {
        value: humanBalance(Math.abs(percentageDifference).toFixed(2)) + "%",
        color:
          firstValue > lastValue
            ? theme.palette.error.main
            : theme.palette.success.main,
      };
    }

    return {
      value: "",
      color: theme.palette.text.primary,
    };
  }, [
    chartSeries,
    theme.palette.error.main,
    theme.palette.success.main,
    theme.palette.text.primary,
  ]);
  const changeTextPrimary = useMemo(() => {
    const first = tail(chartSeries);
    return formatNumber(first?.[1] ?? 0);
  }, [chartSeries]);

  if (loading) {
    return <ChartLoadingSkeleton />;
  }

  if (error) {
    return <>{"error:" + error}</>;
  }

  return (
    <Box sx={{ height: 337 }}>
      <Chart
        height="100%"
        title="Daily active users"
        changeTextColor={theme.palette.text.primary}
        ChangeTextTypographyProps={{
          variant: "h5",
        }}
        changeText={
          <>
            <Typography variant="h5">{changeTextPrimary}</Typography>
            <Typography color={change.color} variant="body1">
              {change.value}
            </Typography>
          </>
        }
        AreaChartProps={{
          data: chartSeries,
          height: 118,
          shorthandLabel: "Active users",
          labelFormat: (n: number) => n.toFixed(),
          color: theme.palette.primary.main,
        }}
        onIntervalChange={setInterval}
        intervals={PRESET_RANGE as unknown as string[]}
        currentInterval={interval}
      />
    </Box>
  );
};<|MERGE_RESOLUTION|>--- conflicted
+++ resolved
@@ -28,11 +28,7 @@
       dateTo,
       dateFrom,
     },
-<<<<<<< HEAD
     pollInterval: 60_000, // Every 60 seconds
-=======
-    pollInterval: 60_000, // Every minute
->>>>>>> 27b747d3
   });
   const { data: overviewStats, loading: overviewStatsLoading } =
     useOverviewStats();
