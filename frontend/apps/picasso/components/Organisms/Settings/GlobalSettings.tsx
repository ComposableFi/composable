import { SettingsModal } from "@/components/Organisms/Settings/SettingsModal";
<<<<<<< HEAD
import { useState } from "react";
import { Settings } from "@mui/icons-material";
import { Button } from "@mui/material";
=======
>>>>>>> 35bcf88b
import { usePicassoProvider, useSelectedAccount } from "@/defi/polkadot/hooks";
import { AssetId } from "@/defi/polkadot/types";
import * as React from "react";
import { useRef, useState } from "react";
import { GasFeeDropdown } from "../GasFeeDropdown";

export const GlobalSettings = () => {
  const [settingsModal, setSettingsModal] = useState<boolean>(false);
  const account = useSelectedAccount();
  const picassoProvider = usePicassoProvider();
  const targetFeeItem = useRef<AssetId>("pica");

  const setTargetFeeItem = (feeItem: AssetId) => {
    targetFeeItem.current = feeItem;
  };

  const toggleSettingsModal = () => {
    setSettingsModal((s) => !s);
  };

  if (picassoProvider.apiStatus !== "connected" && !account) {
    return null;
  }

  return (
    <>
      <GasFeeDropdown
        toggleModal={toggleSettingsModal}
        setTargetFeeItem={setTargetFeeItem}
      />
      <SettingsModal
        state={settingsModal}
        onClose={toggleSettingsModal}
        targetFeeItem={targetFeeItem.current}
      />
    </>
  );
};<|MERGE_RESOLUTION|>--- conflicted
+++ resolved
@@ -1,13 +1,6 @@
 import { SettingsModal } from "@/components/Organisms/Settings/SettingsModal";
-<<<<<<< HEAD
-import { useState } from "react";
-import { Settings } from "@mui/icons-material";
-import { Button } from "@mui/material";
-=======
->>>>>>> 35bcf88b
 import { usePicassoProvider, useSelectedAccount } from "@/defi/polkadot/hooks";
 import { AssetId } from "@/defi/polkadot/types";
-import * as React from "react";
 import { useRef, useState } from "react";
 import { GasFeeDropdown } from "../GasFeeDropdown";
 
