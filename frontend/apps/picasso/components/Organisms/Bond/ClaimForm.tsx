import { alpha, useTheme } from "@mui/material/styles";
import { Box, Button, InputAdornment, Stack, Typography } from "@mui/material";
import { BigNumberInput, TokenAsset } from "@/components";
import { usePicassoProvider, useSelectedAccount } from "@/defi/polkadot/hooks";
import { useActiveBonds } from "@/defi/polkadot/hooks/useActiveBonds";
import PositionDetailsRow from "@/components/Atom/PositionDetailsRow";
import { claim, getROI } from "@/defi/polkadot/pallets/BondedFinance";
import BigNumber from "bignumber.js";
import router from "next/router";
import { ActiveBond } from "@/stores/defi/polkadot/bonds/slice";
import { PairAsset } from "@/components/Atom/PairAsset";
import { useExecutor } from "substrate-react";
import { humanBalance } from "shared";
import { useClaim } from "@/stores/defi/polkadot/bonds/useClaim";
import { findCurrentBond } from "@/stores/defi/polkadot/bonds/utils";
import { useSnackbar } from "notistack";
import { SUBSTRATE_NETWORKS } from "@/defi/polkadot/Networks";

export const ClaimForm = () => {
  const theme = useTheme();
  const account = useSelectedAccount();
  const { parachainApi } = usePicassoProvider();
  const activeBonds = useActiveBonds();
  const executor = useExecutor();
  const { bond } = router.query;
  const { claimable, vestingTime, vestedTime, pending } = useClaim(
    bond?.toString() ?? ""
  );
  const { enqueueSnackbar } = useSnackbar();
<<<<<<< HEAD
  const openBonds = useStore<ActiveBond[]>(
    (state) => state.bonds.openPositions
  );
  const activeBond = openBonds.find((b: ActiveBond) =>
=======
  const activeBond = activeBonds.find((b: ActiveBond) =>
>>>>>>> 14d37d01
    findCurrentBond(b, bond?.toString() ?? "")
  );
  if (activeBond === undefined || !parachainApi) return null;

  const handleClaim = () => {
    claim(
      {
        parachainApi,
        account,
        executor,
        assetId: activeBond.bond.reward.assetId,
      },
      (txHash) => {
        enqueueSnackbar("Claim was successful", {
          variant: "success",
          isClosable: true,
          persist: true,
          url: SUBSTRATE_NETWORKS.picasso.subscanUrl + txHash,
        });
      },
      (msg) => {
        enqueueSnackbar("An error occurred while processing transaction", {
          variant: "error",
          isClosable: true,
          persist: true,
          description: "Failed with: " + msg,
        });
      },
      (txHash) => {
        enqueueSnackbar("Processing Claim", {
          variant: "info",
          isClosable: true,
          persist: true,
          url: SUBSTRATE_NETWORKS.picasso.subscanUrl + txHash,
        });
      }
    );
  };

  return (
    <Box
      sx={{
        display: "flex",
        flexDirection: "column",
        alignItems: "center",
        backgroundColor: alpha(theme.palette.common.white, 0.02),
        borderRadius: "0.75rem",
        padding: "3rem",
        width: "50%",
        minWidth: "50%",
      }}
    >
      <Typography
        variant="h5"
        color="text.common.white"
        textAlign="left"
        mb="2rem"
      >
        Claim
      </Typography>
      <BigNumberInput
        value={claimable}
        isValid={() => {}}
        setter={() => {}}
        maxValue={new BigNumber(0)}
        disabled={true}
        LabelProps={{
          mainLabelProps: { label: "Amount" },
        }}
        InputProps={{
          startAdornment: (
            <InputAdornment position={"start"}>
              {Array.isArray(activeBond.bond.reward.asset) ? (
                <PairAsset assets={activeBond.bond.reward.asset} />
              ) : (
                <TokenAsset tokenId={activeBond.bond.reward.asset.id} />
              )}
            </InputAdornment>
          ),
        }}
      />
      <Button
        sx={{
          mt: theme.spacing(4),
        }}
        variant="contained"
        fullWidth
        onClick={handleClaim}
      >
        Claim
      </Button>

      <Stack mt={theme.spacing(4)} width="100%">
        <PositionDetailsRow
          label="Pending reward"
          description={`${pending.toFormat(0)}`}
        />
        <PositionDetailsRow
          label="Claimable reward"
          description={`${humanBalance(claimable)}`}
        />
        <PositionDetailsRow
          label="Time until fully vested"
          description={`${vestingTime}`}
        />
        <PositionDetailsRow label="Vested" description={vestedTime} />
        <PositionDetailsRow
          label="ROI"
          description={`${humanBalance(
            getROI(activeBond.bond.rewardPrice, activeBond.bond.price)
          )}%`}
        />
      </Stack>
    </Box>
  );
};<|MERGE_RESOLUTION|>--- conflicted
+++ resolved
@@ -27,14 +27,7 @@
     bond?.toString() ?? ""
   );
   const { enqueueSnackbar } = useSnackbar();
-<<<<<<< HEAD
-  const openBonds = useStore<ActiveBond[]>(
-    (state) => state.bonds.openPositions
-  );
-  const activeBond = openBonds.find((b: ActiveBond) =>
-=======
   const activeBond = activeBonds.find((b: ActiveBond) =>
->>>>>>> 14d37d01
     findCurrentBond(b, bond?.toString() ?? "")
   );
   if (activeBond === undefined || !parachainApi) return null;
@@ -47,7 +40,7 @@
         executor,
         assetId: activeBond.bond.reward.assetId,
       },
-      (txHash) => {
+      txHash => {
         enqueueSnackbar("Claim was successful", {
           variant: "success",
           isClosable: true,
