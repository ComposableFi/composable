--- conflicted
+++ resolved
@@ -4,8 +4,12 @@
 import createSwapsSlice from "./swaps/swaps.slice";
 import createPoolsSlice from "./pools/pools.slice";
 import createUiSlice from "./ui/ui.slice";
-<<<<<<< HEAD
 import createBondsSlice from "./bonds/slice";
+
+import createLiquiditySlice from "./liquidity/liquidity.slice";
+import createRemoveLiquiditySlice from "./removeLiquidity/removeLiquidity.slice";
+import createPoolSlice from "./createPool/createPool.slice";
+import createPoolStatsSlice from "./poolStats/poolStats.slice";
 
 const useStore = create(
   // persist(
@@ -14,38 +18,17 @@
     ...createAssetsSlice(set),
     ...createAuctionsSlice(set),
     ...createSwapsSlice(set),
+    ...createPoolsSlice(set),
+    ...createLiquiditySlice(set),
+    ...createRemoveLiquiditySlice(set),
+    ...createPoolSlice(set),
+    ...createPoolStatsSlice(set),
     ...createBondsSlice(set),
-    ...createAddLiquiditySlice(set),
-    ...createPoolsSlice(set),
   })
   // {
   //   name: "ui-pablo",
   //   partialize: (state) => ({ assets: state.assets, auctions: state.auctions }),
   // }
-=======
-import createLiquiditySlice from "./liquidity/liquidity.slice";
-import createRemoveLiquiditySlice from "./removeLiquidity/removeLiquidity.slice";
-import createPoolSlice from "./createPool/createPool.slice";
-import createPoolStatsSlice from "./poolStats/poolStats.slice";
-
-const useStore = create(
-  // persist(
-    (set, _get) => ({
-      ...createUiSlice(set),
-      ...createAssetsSlice(set),
-      ...createAuctionsSlice(set),
-      ...createSwapsSlice(set),
-      ...createPoolsSlice(set),
-      ...createLiquiditySlice(set),
-      ...createRemoveLiquiditySlice(set),
-      ...createPoolSlice(set),
-      ...createPoolStatsSlice(set)
-    }),
-    // {
-    //   name: "ui-pablo",
-    //   partialize: (state) => ({ assets: state.assets, auctions: state.auctions }),
-    // }
->>>>>>> 55d22023
   // )
 );
 
