import type { NextPage } from "next";
import {
  Container,
  Box,
  Grid,
  useTheme,
  Typography,
  alpha,
  Button,
  Tooltip,
} from "@mui/material";
import Default from "@/components/Templates/Default";
import { PageTitle } from "@/components";
import { AllAuctionsTable } from "@/components/Organisms/AllAuctionsTable";
import { useEffect, useState } from "react";
import { useDotSamaContext, useParachainApi } from "substrate-react";
<<<<<<< HEAD
import { fetchSpotPrice } from "@/updaters/swaps/utils";
=======
import { fetchSpotPrice } from "@/defi/utils";
>>>>>>> 3f27436f
import useStore from "@/store/useStore";

const standardPageSize = {
  xs: 12,
};

const Auctions: NextPage = () => {
  const theme = useTheme();
  const [enabledCreate] = useState<boolean>(false);
  const { extensionStatus } = useDotSamaContext();
  const { parachainApi } = useParachainApi("picasso");
  const {
    pools: {
      liquidityBootstrappingPools,
      setLiquidityBootstrappingPoolSpotPrice,
    },
  } = useStore();

  useEffect(() => {
    if (parachainApi && liquidityBootstrappingPools.verified.length > 0) {
      const interval = setInterval(() => {
        for (
          let pool = 0;
          pool < liquidityBootstrappingPools.verified.length;
          pool++
        ) {
          fetchSpotPrice(
            parachainApi,
            liquidityBootstrappingPools.verified[pool].pair,
            liquidityBootstrappingPools.verified[pool].poolId
          ).then((spotPrice) => {
            setLiquidityBootstrappingPoolSpotPrice(
              pool,
              spotPrice.toFixed(4)
            );
          });
        }
      }, 1000 * 60);

      return () => clearInterval(interval);
    }

  }, [parachainApi, liquidityBootstrappingPools.verified, setLiquidityBootstrappingPoolSpotPrice]);

  return (
    <Default>
      <Container maxWidth="lg">
        <Box mb={25}>
          <Box display="flex" flexDirection="column" alignItems="center" mb={8}>
            <PageTitle
              title="Token Launch Auctions"
              subtitle="Liquidity Bootstrapping Pools for Pablo"
            />
          </Box>
          <Grid container mt={4}>
            <Grid item {...standardPageSize}>
              <Box
                padding={4}
                sx={{
                  background: theme.palette.gradient.secondary,
                  borderRadius: 1,
                }}
                border={`1px solid ${alpha(
                  theme.palette.common.white,
                  theme.custom.opacity.light
                )}`}
              >
                <Box
                  display="flex"
                  mb={4}
                  justifyContent="space-between"
                  alignItems="center"
                >
                  <Typography variant="h6">All liquidity</Typography>
                  <Box>
                    <Tooltip
                      title={
                        extensionStatus !== "connected" ? "Comming soon" : ""
                      }
                      arrow
                    >
                      {enabledCreate ? (
                        <Button
                          onClick={() => {}}
                          variant="contained"
                          size="small"
                          disabled
                        >
                          Create auction
                        </Button>
                      ) : (
                        <Box
                          sx={{
                            padding: theme.spacing(1.5, 3),
                            background: alpha(
                              theme.palette.primary.main,
                              theme.custom.opacity.main
                            ),
                            borderRadius: 9999,
                          }}
                        >
                          <Typography variant="button" color="text.secondary">
                            Create auction
                          </Typography>
                        </Box>
                      )}
                    </Tooltip>
                  </Box>
                </Box>
                <AllAuctionsTable />
              </Box>
            </Grid>
          </Grid>
        </Box>
      </Container>
    </Default>
  );
};

export default Auctions;<|MERGE_RESOLUTION|>--- conflicted
+++ resolved
@@ -14,11 +14,7 @@
 import { AllAuctionsTable } from "@/components/Organisms/AllAuctionsTable";
 import { useEffect, useState } from "react";
 import { useDotSamaContext, useParachainApi } from "substrate-react";
-<<<<<<< HEAD
-import { fetchSpotPrice } from "@/updaters/swaps/utils";
-=======
 import { fetchSpotPrice } from "@/defi/utils";
->>>>>>> 3f27436f
 import useStore from "@/store/useStore";
 
 const standardPageSize = {
