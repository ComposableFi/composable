--- conflicted
+++ resolved
@@ -21,12 +21,8 @@
 
 export const AuctionPriceChart: React.FC<AuctionPriceChartProps> = ({
   baseAsset,
-<<<<<<< HEAD
-  data,
-=======
   priceSeries,
   predictedPriceSeries,
->>>>>>> 3f27436f
   height,
   dateFormat,
   pastCount = 0,
