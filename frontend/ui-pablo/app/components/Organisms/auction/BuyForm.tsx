--- conflicted
+++ resolved
@@ -17,20 +17,11 @@
 import { getFullHumanizedDateDiff } from "@/utils/date";
 import { LiquidityBootstrappingPool } from "@/defi/types";
 import { ConfirmingModal } from "../swap/ConfirmingModal";
-<<<<<<< HEAD
-import { useSnackbar } from "notistack";
-import { DEFAULT_NETWORK_ID, toChainUnits } from "@/defi/utils";
-import { calculateSwap } from "@/defi/utils/pablo/swaps";
-import { fetchAuctions, fetchTrades } from "@/defi/utils/pablo/auctions";
-import { useAssetBalance } from "@/store/assets/hooks";
-import { useAsset } from "@/defi/hooks/assets/useAsset";
-=======
 import { DEFAULT_NETWORK_ID } from "@/defi/utils";
 import { useBuyForm } from "@/defi/hooks/auctions/useBuyForm";
 import _ from "lodash";
 import { useDotSamaContext } from "substrate-react";
 import { usePabloSwap } from "@/defi/hooks/swaps/usePabloSwap";
->>>>>>> c4f893d1
 
 export type BuyFormProps = {
   auction: LiquidityBootstrappingPool;
@@ -63,24 +54,6 @@
     auction.sale.end >= currentTimestamp;
   const isEnded: boolean = auction.sale.end < currentTimestamp;
 
-<<<<<<< HEAD
-  const isPendingBuy = usePendingExtrinsic(
-    "exchange",
-    "dexRouter",
-    selectedAccount ? selectedAccount.address : ""
-  );
-
-  const baseAsset = useAsset(auction.pair.base.toString());
-  const quoteAsset = useAsset(auction.pair.quote.toString());
-
-  const balanceBase = useAssetBalance(DEFAULT_NETWORK_ID, auction.pair.base.toString())
-  const balanceQuote = useAssetBalance(DEFAULT_NETWORK_ID, auction.pair.quote.toString())
-
-  const [valid1, setValid1] = useState<boolean>(false);
-  const [valid2, setValid2] = useState<boolean>(false);
-
-=======
->>>>>>> c4f893d1
   const dispatch = useAppDispatch();
 
   const [isProcessing, setIsProcessing] = useState(false);
@@ -89,7 +62,7 @@
     await onChangeTokenAmount(side, value);
     setTimeout(() => {
       setIsProcessing(false);
-    }, 500);
+    }, 1000);
   };
   const debouncedTokenAmountUpdate = _.debounce(handleDebounceFn, 1000);
 
