import {
  alpha,
  Box,
  BoxProps,
  Button,
  Typography,
  useTheme,
} from "@mui/material";
import { useCallback, useEffect, useMemo, useState } from "react";
import BigNumber from "bignumber.js";
import { DropdownCombinedBigNumberInput, BigNumberInput } from "@/components";
import { useMobile } from "@/hooks/responsive";
import AccountBalanceWalletIcon from "@mui/icons-material/AccountBalanceWallet";
import ExpandMoreIcon from "@mui/icons-material/ExpandMore";
import { useAppDispatch } from "@/hooks/store";
import { openPolkadotModal } from "@/stores/ui/uiSlice";
import { getFullHumanizedDateDiff } from "@/utils/date";
import {
  useDotSamaContext,
  useExecutor,
  useParachainApi,
  usePendingExtrinsic,
  useSelectedAccount,
} from "substrate-react";
import { LiquidityBootstrappingPool } from "@/defi/types";
import { getSigner } from "substrate-react";
import { APP_NAME } from "@/defi/polkadot/constants";
import useStore from "@/store/useStore";
import { debounce } from "lodash";
import { ConfirmingModal } from "../swap/ConfirmingModal";
import { useSnackbar } from "notistack";
import { DEFAULT_NETWORK_ID, toChainUnits } from "@/defi/utils";
import { calculateSwap } from "@/defi/utils/pablo/swaps";
import { fetchAuctions, fetchTrades } from "@/defi/utils/pablo/auctions";
import { useAssetBalance } from "@/store/assets/hooks";

export type BuyFormProps = {
  auction: LiquidityBootstrappingPool;
} & BoxProps;

export const BuyForm: React.FC<BuyFormProps> = ({ auction, ...rest }) => {
  const { auctions: { activeLBP }, putHistoryActiveLBP, putStatsActiveLBP, supportedAssets } = useStore();
  const { extensionStatus } = useDotSamaContext();
  const { parachainApi } = useParachainApi(DEFAULT_NETWORK_ID);
  const selectedAccount = useSelectedAccount(DEFAULT_NETWORK_ID);
  const { enqueueSnackbar } = useSnackbar();
  const theme = useTheme();
  const isMobile = useMobile();
  const executor = useExecutor();
  const currentTimestamp = Date.now();

  const updateState = useCallback(async () => {
    const { poolId } = activeLBP;
    if (parachainApi && poolId !== -1) {
      const stats = await fetchAuctions(parachainApi, activeLBP);
      const trades = await fetchTrades(activeLBP);
      putStatsActiveLBP(stats);
      putHistoryActiveLBP(trades);
    }
  }, [activeLBP, putHistoryActiveLBP, putStatsActiveLBP, parachainApi])

  const isActive: boolean =
    auction.sale.start <= currentTimestamp &&
    auction.sale.end >= currentTimestamp;
  const isEnded: boolean = auction.sale.end < currentTimestamp;

  const isPendingBuy = usePendingExtrinsic(
    "exchange",
    "dexRouter",
    selectedAccount ? selectedAccount.address : ""
  );

<<<<<<< HEAD
  const { baseAsset, quoteAsset } = useMemo(() => {
    let baseAsset, quoteAsset;
    baseAsset = supportedAssets.find(a => a.network[DEFAULT_NETWORK_ID] === auction.pair.base.toString())
    quoteAsset = supportedAssets.find(a => a.network[DEFAULT_NETWORK_ID] === auction.pair.quote.toString())
    return { baseAsset, quoteAsset }
  }, [auction, supportedAssets]);

  const balanceBase = useAssetBalance(DEFAULT_NETWORK_ID, auction.pair.base.toString())
  const balanceQuote = useAssetBalance(DEFAULT_NETWORK_ID, auction.pair.quote.toString())
=======
  const baseAsset = useMemo(() => {
    return getAssetById(auction.networkId, auction.pair.base);
  }, [auction]);
  const quoteAsset = useMemo(() => {
    return getAssetById(auction.networkId, auction.pair.quote);
  }, [auction]);

  const [balanceQuote, setBalanceQuote] = useState(new BigNumber(0));
  useEffect(() => {
    const asset = getAssetById("picasso", auction.pair.quote);
    if (asset) {
      setBalanceQuote(new BigNumber(balances[asset.assetId].picasso));
    } else {
      setBalanceQuote(new BigNumber(0));
    }
  }, [balances, auction.pair.quote]);

  const [balanceBase, setBalanceBase] = useState(new BigNumber(0));
  useEffect(() => {
    const asset = getAssetById("picasso", auction.pair.base);
    if (asset) {
      setBalanceBase(new BigNumber(balances[asset.assetId].picasso));
    } else {
      setBalanceBase(new BigNumber(0));
    }
  }, [balances, auction.pair.base]);
>>>>>>> 420408f8

  const [valid1, setValid1] = useState<boolean>(false);
  const [valid2, setValid2] = useState<boolean>(false);

  const dispatch = useAppDispatch();

  const buttonDisabled = useMemo(() => {
    return extensionStatus !== "connected" || !valid1 || !valid2;
  }, [extensionStatus, valid1, valid2]);

  const [baseAssetAmount, setBaseAmount] = useState(new BigNumber(0));
  const [quoteAssetAmount, setQuoteAmount] = useState(new BigNumber(0));
  const [minReceive, setMinReceive] = useState(new BigNumber(0));
  const [disableHandler, setDisableHandler] = useState(false);

  const onSwapAmountInput = (swapAmount: {
    value: BigNumber;
    side: "quote" | "base";
  }) => {
    setDisableHandler(true);

    if (parachainApi && baseAsset && quoteAsset) {
      const { value, side } = swapAmount;
      if (side === "base") {
        setBaseAmount(swapAmount.value);
      } else {
        setQuoteAmount(swapAmount.value);
      }

      const exchangeParams: any = {
        quoteAmount: value,
        baseAssetId: baseAsset.network[DEFAULT_NETWORK_ID],
        quoteAssetId: quoteAsset.network[DEFAULT_NETWORK_ID],
        side: side,
        slippage: 10,
      };

      calculateSwap(parachainApi, exchangeParams, {
        poolAccountId: "",
        poolIndex: auction.poolId,
        fee: auction.feeConfig.feeRate.toString(),
        poolType: "LiquidityBootstrapping",
        pair: auction.pair,
        lbpConstants: undefined,
      }).then((impact) => {
        swapAmount.side === "base"
          ? setQuoteAmount(new BigNumber(impact.tokenOutAmount))
          : setBaseAmount(new BigNumber(impact.tokenOutAmount));
        setMinReceive(new BigNumber(impact.minimumRecieved));
        setTimeout(() => setDisableHandler(false), 1000);
      });
    }
  };
  const handler = debounce(onSwapAmountInput, 1000);

  const handleBuy = useCallback(async () => {
    if (parachainApi && selectedAccount && executor) {

      const minRec = parachainApi.createType(
        "u128",
        toChainUnits(minReceive).toString()
      );
      const amountParam = parachainApi.createType(
        "u128",
        toChainUnits(baseAssetAmount).toString()
      );

      try {
        const signer = await getSigner(APP_NAME, selectedAccount.address);

        await executor
          .execute(
            parachainApi.tx.dexRouter.exchange(
              auction.pair,
              amountParam,
              minRec
            ),
            selectedAccount.address,
            parachainApi,
            signer,
            (txHash: string) => {
              enqueueSnackbar("Initiating Transaction");
            },
            (txHash: string, events) => {
              enqueueSnackbar('Transaction Finalized');
              updateState();
            },
            (txError) => {
              console.error(txError);
              enqueueSnackbar(txError);
            }
          )
          .catch((err) => {
            console.error(err)
            enqueueSnackbar(err.message);
          });
      } catch (err: any) {
        console.error(err)
        enqueueSnackbar(err.message);
      }
    }
  }, [
<<<<<<< HEAD
    parachainApi, 
    executor, 
    selectedAccount, 
    minReceive,
    baseAssetAmount, 
    updateState, 
    auction.pair,
    enqueueSnackbar
=======
    parachainApi,
    executor,
    selectedAccount,
    baseAssetAmount,
    updateState,
    enqueueSnackbar,
    minReceive,
    auction.pair
>>>>>>> 420408f8
  ]);

  return (
    <Box
      position="relative"
      sx={{
        background: theme.palette.gradient.secondary,
        borderRadius: 1,
        padding: theme.spacing(4),
        [theme.breakpoints.down("md")]: {
          padding: theme.spacing(2),
        },
      }}
      {...rest}
    >
      <Box visibility={isActive ? undefined : "hidden"}>
        <DropdownCombinedBigNumberInput
          onMouseDown={(evt) => setDisableHandler(false)}
          maxValue={balanceQuote}
          setValid={setValid1}
          noBorder
          value={quoteAssetAmount}
          setValue={(value) => {
            if (disableHandler) return;
            handler({
              value,
              side: "quote",
            });
            // set Value
          }}
          buttonLabel={"Max"}
          ButtonProps={{
            onClick: () => {},
            sx: {
              padding: theme.spacing(1),
            },
          }}
          CombinedSelectProps={{
            value: quoteAsset ? quoteAsset.network[DEFAULT_NETWORK_ID] : "",
            dropdownModal: true,
            forceHiddenLabel: isMobile ? true : false,
            options: [
              {
                value: "none",
                label: "Select",
                icon: undefined,
                disabled: true,
                hidden: true,
              },
              ... quoteAsset ? [
                {
                  value: quoteAsset.network[DEFAULT_NETWORK_ID],
                  icon: quoteAsset.icon,
                  label: quoteAsset.symbol,
                },
              ] : [],
            ],
            borderLeft: false,
            minWidth: isMobile ? undefined : 150,
            searchable: true,
          }}
          LabelProps={{
            label: "Currency",
            BalanceProps: {
              title: <AccountBalanceWalletIcon color="primary" />,
              balance: `${balanceQuote.toFixed(4)}`,
            },
          }}
        />
      </Box>
      <Box
        mt={4}
        textAlign="center"
        visibility={isActive ? undefined : "hidden"}
      >
        <Box
          width={56}
          height={56}
          borderRadius={9999}
          display="flex"
          justifyContent="center"
          alignItems="center"
          margin="auto"
          sx={{
            background: alpha(
              theme.palette.primary.main,
              theme.custom.opacity.light
            ),
          }}
        >
          <ExpandMoreIcon />
        </Box>
      </Box>
      <Box mt={4} visibility={isActive ? undefined : "hidden"}>
        <BigNumberInput
          onMouseDown={(evt) => setDisableHandler(false)}
          value={baseAssetAmount}
          setValue={(value) => {
            if (disableHandler) return;
            handler({
              value,
              side: "base",
            });
          }}
          maxValue={balanceBase}
          setValid={setValid2}
          EndAdornmentAssetProps={{
            assets: baseAsset ? [
              {
                icon: baseAsset.icon,
                label: baseAsset.symbol,
              },
            ] : [],
          }}
          LabelProps={{
            label: "Launch token",
            BalanceProps: {
              title: <AccountBalanceWalletIcon color="primary" />,
              balance: `${balanceBase.toFixed(4)}`,
            },
          }}
        />
      </Box>

      <Box mt={4}>
        {extensionStatus === "connected" && (
          <Button
            variant="contained"
            fullWidth
            disabled={isPendingBuy || buttonDisabled}
            onClick={() => handleBuy()}
          >
            Buy {baseAsset ? baseAsset.symbol : ""}
          </Button>
        )}

        {/* {extensionStatus === "connected" && !approved && (
          <Button
            variant="contained"
            fullWidth
            onClick={() => setApproved(true)}
          >
            {!isActive ? `Buy ${getToken(tokenId2).symbol}` : `Approve ${getToken(tokenId1).symbol} usage`}
          </Button>
        )} */}

        {extensionStatus !== "connected" && (
          <Button
            variant="contained"
            fullWidth
            onClick={() => dispatch(openPolkadotModal())}
          >
            Connect wallet
          </Button>
        )}
      </Box>
      {!isActive && (
        <Box
          height="100%"
          width="100%"
          position="absolute"
          sx={{
            bottom: 0,
            left: 0,
            right: 0,
            borderRadius: 1,
            backgroundColor: alpha(
              theme.palette.common.white,
              theme.custom.opacity.lightest
            ),
            backdropFilter: "blur(8px)",
            padding: theme.spacing(4),
          }}
          textAlign="center"
        >
          {isEnded ? (
            <>
              <Typography variant="subtitle1" fontWeight={600}>
                The LBP has ended
              </Typography>
              <Typography variant="body1" mt={1.5}>
                Check the lists for more
              </Typography>
              <Typography variant="body1">upcoming LBP.</Typography>
            </>
          ) : (
            <>
              <Typography variant="subtitle1" fontWeight={600}>
                The LBP has not started
              </Typography>
              <Typography variant="body1" mt={1.5}>
                The LBP starts in{" "}
                {getFullHumanizedDateDiff(Date.now(), auction.sale.start)}.
              </Typography>
              <Typography variant="body1">
                Swapping will be enabling by the
              </Typography>
              <Typography variant="body1">
                LBP creator at start time.
              </Typography>
            </>
          )}
        </Box>
      )}
      <ConfirmingModal open={isPendingBuy} />
    </Box>
  );
};<|MERGE_RESOLUTION|>--- conflicted
+++ resolved
@@ -70,7 +70,6 @@
     selectedAccount ? selectedAccount.address : ""
   );
 
-<<<<<<< HEAD
   const { baseAsset, quoteAsset } = useMemo(() => {
     let baseAsset, quoteAsset;
     baseAsset = supportedAssets.find(a => a.network[DEFAULT_NETWORK_ID] === auction.pair.base.toString())
@@ -80,34 +79,6 @@
 
   const balanceBase = useAssetBalance(DEFAULT_NETWORK_ID, auction.pair.base.toString())
   const balanceQuote = useAssetBalance(DEFAULT_NETWORK_ID, auction.pair.quote.toString())
-=======
-  const baseAsset = useMemo(() => {
-    return getAssetById(auction.networkId, auction.pair.base);
-  }, [auction]);
-  const quoteAsset = useMemo(() => {
-    return getAssetById(auction.networkId, auction.pair.quote);
-  }, [auction]);
-
-  const [balanceQuote, setBalanceQuote] = useState(new BigNumber(0));
-  useEffect(() => {
-    const asset = getAssetById("picasso", auction.pair.quote);
-    if (asset) {
-      setBalanceQuote(new BigNumber(balances[asset.assetId].picasso));
-    } else {
-      setBalanceQuote(new BigNumber(0));
-    }
-  }, [balances, auction.pair.quote]);
-
-  const [balanceBase, setBalanceBase] = useState(new BigNumber(0));
-  useEffect(() => {
-    const asset = getAssetById("picasso", auction.pair.base);
-    if (asset) {
-      setBalanceBase(new BigNumber(balances[asset.assetId].picasso));
-    } else {
-      setBalanceBase(new BigNumber(0));
-    }
-  }, [balances, auction.pair.base]);
->>>>>>> 420408f8
 
   const [valid1, setValid1] = useState<boolean>(false);
   const [valid2, setValid2] = useState<boolean>(false);
@@ -210,7 +181,6 @@
       }
     }
   }, [
-<<<<<<< HEAD
     parachainApi, 
     executor, 
     selectedAccount, 
@@ -219,16 +189,6 @@
     updateState, 
     auction.pair,
     enqueueSnackbar
-=======
-    parachainApi,
-    executor,
-    selectedAccount,
-    baseAssetAmount,
-    updateState,
-    enqueueSnackbar,
-    minReceive,
-    auction.pair
->>>>>>> 420408f8
   ]);
 
   return (
