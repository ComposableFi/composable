--- conflicted
+++ resolved
@@ -77,16 +77,8 @@
     setStartIndex(startIndex + 4);
   };
 
-  useEffect(() => {
-<<<<<<< HEAD
-=======
-    dispatch(addNextDataLiquidityPools({ startIndex }));
-    // Only called once on page load.
-    // eslint-disable-next-line react-hooks/exhaustive-deps
-  }, []);
 
   useEffect(() => {
->>>>>>> 23080e2b
     if (!userPools.length) {
         setShowNoPools(true);
     } else {
