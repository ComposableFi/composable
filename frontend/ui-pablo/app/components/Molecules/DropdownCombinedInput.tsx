import React, { useEffect, useRef } from "react";
import {
  Button,
  InputAdornment,
  TextField,
  Box,
  useTheme,
  Typography,
  TypographyProps,
} from "@mui/material";
import { Select } from "../Atoms/Select";
import { SelectProps } from "../Atoms/Select";
import { Label } from "../Atoms/Label";
import { InputProps } from "../Atoms/Input";

export type DropdownCombinedInputProps = {
  CombinedSelectProps?: SelectProps;
  isAnchorable?: boolean;
  selectPosition?: "start" | "end";
  ReferenceTextProps?: TypographyProps;
} & InputProps;

export const DropdownCombinedInput: React.FC<DropdownCombinedInputProps> = ({
  LabelProps,
  alert,
  CombinedSelectProps,
  isAnchorable,
  buttonLabel,
  ButtonProps,
  referenceText,
  ReferenceTextProps,
  setValue,
  selectPosition = "end",
  children,
  InputProps,
  noBorder,
  ...rest
}) => {
  const theme = useTheme();
  const dropdownRef = useRef(null);

  const [anchorEl, setAnchorEl] = React.useState<HTMLElement | null>(
    dropdownRef.current
  );
  const handleChange = (event: React.ChangeEvent<HTMLInputElement>) => {
    setValue && setValue(event.target.value);
  };

  useEffect(() => {
    isAnchorable && setAnchorEl(dropdownRef.current);
<<<<<<< HEAD
    // only called once
    // on page laod
    // eslint-disable-next-line react-hooks/exhaustive-deps
  }, []);
=======
  }, [isAnchorable]);
>>>>>>> 3f27436f

  return (
    <Box>
      {LabelProps && <Label {...LabelProps} />}
      <TextField
        ref={dropdownRef}
        fullWidth
        onChange={handleChange}
        InputProps={{
          ...InputProps,
          startAdornment: (
            selectPosition == 'start' && (
              <InputAdornment
                position="start"
                sx={{marginRight: 0}}
              >
                <Select
                  noBorder
                  borderRight
                  noBackground={true}
                  minWidth={220}
                  mobileWidth={CombinedSelectProps?.forceHiddenLabel ? undefined : 140}
                  {...CombinedSelectProps}
                />
              </InputAdornment>
            )
          ),
          endAdornment: (
            <InputAdornment position="end">
              {referenceText && (
                <Typography
                  variant="body1"
                  color={rest.disabled ? "text.disabled" : "text.secondary"}
                  whiteSpace="nowrap"
                  pt={0.25}
                  {...ReferenceTextProps}
                >
                  {referenceText}
                </Typography>
              )}
              {buttonLabel && (
                <Button
                  size="small"
                  disabled={rest.disabled}
                  {...ButtonProps}
                  sx={{ padding: 1 }}
                >
                  {buttonLabel}
                </Button>
              )}

              {selectPosition == "end" && (
                <Select
                  anchorEl={anchorEl}
                  noBorder
                  borderLeft
                  noBackground={true}
                  minWidth={220}
                  mobileWidth={
                    CombinedSelectProps?.forceHiddenLabel ? undefined : 140
                  }
                  {...CombinedSelectProps}
                />
              )}
            </InputAdornment>
          ),
        }}
        sx={{
          "& .MuiOutlinedInput-root": {
            color: alert ? theme.palette.warning.main : undefined,
            "& .MuiOutlinedInput-notchedOutline": {
              borderWidth: noBorder ? 0 : undefined,
              border: alert
                ? `1px solid ${theme.palette.warning.main}`
                : undefined,
            },
            "&.MuiInputBase-adornedStart": {
              paddingLeft: 0,
            },
          },
        }}
        {...rest}
      >
        {children}
      </TextField>
    </Box>
  );
};<|MERGE_RESOLUTION|>--- conflicted
+++ resolved
@@ -48,14 +48,7 @@
 
   useEffect(() => {
     isAnchorable && setAnchorEl(dropdownRef.current);
-<<<<<<< HEAD
-    // only called once
-    // on page laod
-    // eslint-disable-next-line react-hooks/exhaustive-deps
-  }, []);
-=======
   }, [isAnchorable]);
->>>>>>> 3f27436f
 
   return (
     <Box>
