{
  "name": "vite-react-typescript-starter",
  "private": true,
  "version": "0.0.0",
  "type": "module",
  "scripts": {
    "dev": "vite",
    "build": "tsc && vite build",
    "preview": "vite preview"
  },
  "dependencies": {
    "react": "^18.1.0",
    "react-dom": "^18.1.0",
<<<<<<< HEAD
    "@polkadot/api": "^7.12.1",
    "@polkadot/extension-dapp": "^0.44.6",
=======
    "@polkadot/api": "^8.3.2",
    "@polkadot/extension-dapp": "^0.42.0",
>>>>>>> a1e245dc
    "bignumber.js": "^9.0.2",
    "react-app-polyfill": "^1.0.0"
  },
  "devDependencies": {
    "@types/react": "^18.0.12",
    "@types/react-dom": "^18.0.5",
    "@vitejs/plugin-react": "^1.3.2",
    "typescript": "^4.6.4",
    "vite": "^2.9.12"
  }
}<|MERGE_RESOLUTION|>--- conflicted
+++ resolved
@@ -11,13 +11,8 @@
   "dependencies": {
     "react": "^18.1.0",
     "react-dom": "^18.1.0",
-<<<<<<< HEAD
-    "@polkadot/api": "^7.12.1",
+    "@polkadot/api": "^8.3.2",
     "@polkadot/extension-dapp": "^0.44.6",
-=======
-    "@polkadot/api": "^8.3.2",
-    "@polkadot/extension-dapp": "^0.42.0",
->>>>>>> a1e245dc
     "bignumber.js": "^9.0.2",
     "react-app-polyfill": "^1.0.0"
   },
