--- conflicted
+++ resolved
@@ -1,6 +1,7 @@
 import 'react-app-polyfill/ie11';
 import { useEffect, useState } from 'react';
 import {
+  SupportedWalletId,
   useDotSamaContext,
   useExecutor,
   useParachainApi,
@@ -18,7 +19,7 @@
 
   useEffect(() => {
     if (activate) {
-      activate("polkadot-js");
+      activate(SupportedWalletId.Polkadotjs);
     }
   }, [activate]);
 
@@ -35,11 +36,7 @@
 
       executor.execute(
         //@ts-ignore
-<<<<<<< HEAD
         parachainApi.tx.balances.transfer(_to, transferAmnt.toString()),
-=======
-        _api.tx.transfer(_to, transferAmount.toString()),
->>>>>>> 497311a4
         _from,
         parachainApi,
         signer,
