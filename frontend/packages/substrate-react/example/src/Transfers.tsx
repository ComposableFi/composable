<<<<<<< HEAD
import "react-app-polyfill/ie11";
import { useEffect, useState } from "react";
import { web3Enable, web3FromAddress } from "@polkadot/extension-dapp";
import { useDotSamaContext, useExecutor, useParachainApi } from "../../src";
import BigNumber from "bignumber.js";
import { useExtrinsicStore } from "../../src/extrinsics/store/extrinsics/extrinsics.slice";

const APP_NAME = "Demo App";

export const Transfers = () => {
  const { activate } = useDotSamaContext();
  const { parachainApi, accounts } = useParachainApi("picasso");
=======
import 'react-app-polyfill/ie11';
import { useEffect, useState } from 'react';
import {
  SupportedWalletId,
  useDotSamaContext,
  useExecutor,
  useParachainApi,
} from '../../src/index';
import BigNumber from 'bignumber.js';
import useStore from '../../src/extrinsics/store/useStore';

export const Transfers = () => {
  const { activate, signer } = useDotSamaContext();
  const { parachainApi, accounts } = useParachainApi('picasso');
>>>>>>> 9d1878c8
  const executor = useExecutor();
  const extrinsics = useExtrinsicStore((state) => state.extrinsics);
  const [_to, setTo] = useState<string | undefined>(undefined);
  const [_from, setFrom] = useState<string | undefined>(undefined);

  useEffect(() => {
    if (activate) {
      activate(SupportedWalletId.Polkadotjs);
    }
  }, [activate]);

  useEffect(() => {
    if (accounts.length) {
      setFrom(accounts[0].address);
    }
  }, [accounts]);

  const onTransfer = async () => {
    if (parachainApi && _from && _to && executor && signer) {
      const decimals = new BigNumber(10).pow(12); // Substrate default decimals
      const transferAmount = new BigNumber(0.0001).times(decimals);

      executor.execute(
        //@ts-ignore
        parachainApi.tx.balances.transfer(_to, transferAmnt.toString()),
        _from,
        parachainApi,
<<<<<<< HEAD
        injector.signer,
        (txHash) => {
          console.log("Ready: ", txHash);
=======
        signer,
        txHash => {
          console.log('Ready: ', txHash);
>>>>>>> 9d1878c8
        },
        (txHash) => {
          console.log("Finalized: ", txHash);
        }
      );
    }
  };

  useEffect(() => {
    console.log("Extrinsics Update", extrinsics);
  }, [extrinsics]);

  return (
    <div>
      <input
        onChange={(evt) => {
          setTo(evt.target.value);
        }}
        type="text"
      />
      <button onClick={onTransfer}>Transfer</button>
    </div>
  );
};<|MERGE_RESOLUTION|>--- conflicted
+++ resolved
@@ -1,17 +1,3 @@
-<<<<<<< HEAD
-import "react-app-polyfill/ie11";
-import { useEffect, useState } from "react";
-import { web3Enable, web3FromAddress } from "@polkadot/extension-dapp";
-import { useDotSamaContext, useExecutor, useParachainApi } from "../../src";
-import BigNumber from "bignumber.js";
-import { useExtrinsicStore } from "../../src/extrinsics/store/extrinsics/extrinsics.slice";
-
-const APP_NAME = "Demo App";
-
-export const Transfers = () => {
-  const { activate } = useDotSamaContext();
-  const { parachainApi, accounts } = useParachainApi("picasso");
-=======
 import 'react-app-polyfill/ie11';
 import { useEffect, useState } from 'react';
 import {
@@ -21,12 +7,13 @@
   useParachainApi,
 } from '../../src/index';
 import BigNumber from 'bignumber.js';
-import useStore from '../../src/extrinsics/store/useStore';
+import { useExtrinsicStore } from "../../src/extrinsics/store/extrinsics/extrinsics.slice";
+
+const APP_NAME = "Demo App";
 
 export const Transfers = () => {
   const { activate, signer } = useDotSamaContext();
-  const { parachainApi, accounts } = useParachainApi('picasso');
->>>>>>> 9d1878c8
+  const { parachainApi, accounts } = useParachainApi("picasso");
   const executor = useExecutor();
   const extrinsics = useExtrinsicStore((state) => state.extrinsics);
   const [_to, setTo] = useState<string | undefined>(undefined);
@@ -54,15 +41,9 @@
         parachainApi.tx.balances.transfer(_to, transferAmnt.toString()),
         _from,
         parachainApi,
-<<<<<<< HEAD
-        injector.signer,
+        signer,
         (txHash) => {
           console.log("Ready: ", txHash);
-=======
-        signer,
-        txHash => {
-          console.log('Ready: ', txHash);
->>>>>>> 9d1878c8
         },
         (txHash) => {
           console.log("Finalized: ", txHash);
