--- conflicted
+++ resolved
@@ -4,12 +4,10 @@
     "src",
     "types"
   ],
-  "extends": "tsconfig/react-library.json",
+  "extends": "tsconfig/nextjs.json",
   "compilerOptions": {
     "baseUrl": "src",
     "strict": true,
-<<<<<<< HEAD
-=======
     // linter checks for common issues
     "noImplicitReturns": true,
     "noFallthroughCasesInSwitch": true,
@@ -27,10 +25,15 @@
     // error out if import and file system have a casing mismatch. Recommended by TS
     "forceConsistentCasingInFileNames": true,
     "typeRoots": [
-      "src/typings"
+      "node_modules/@types",
+      "@types"
+    ],
+    "module": "esnext",
+    "lib": [
+      "dom",
+      "esnext"
     ],
     // `tsdx build` ignores this option, but it is commonly used when type-checking separately with `tsc`
->>>>>>> 9d1878c8
     "noEmit": true,
     "paths": {
       "@/*": [
