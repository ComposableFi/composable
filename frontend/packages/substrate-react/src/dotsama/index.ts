--- conflicted
+++ resolved
@@ -1,13 +1,5 @@
-<<<<<<< HEAD
-export * from "./DotSamaContext";
-export * from "./utils";
-export * from "./Networks";
-export * from "./hooks";
-export * from "./types";
-=======
 export * from './DotSamaContext';
 export * from './utils';
 export * from './types';
 export * from './Networks';
-export * from './hooks';
->>>>>>> 9d1878c8
+export * from './hooks';