--- conflicted
+++ resolved
@@ -115,7 +115,6 @@
   ): Promise<any | undefined> => {
     setExtensionStatus("connecting");
 
-<<<<<<< HEAD
     let injectedExtension, extensionError;
     try {
       if (!window.injectedWeb3) throw new Error("Extension not installed.");
@@ -123,36 +122,22 @@
       let extension = window.injectedWeb3[walletId];
       if (!extension) throw new Error("Extension not installed.");
 
-      injectedExtension = (await extension.enable(
+      injectedExtension = await extension.enable(
         appName
-      )) as InjectedExtension;
-=======
-    let extensionExists = true;
-    let injectedExtensions;
-    try {
-      const extensionPkg = await import("@polkadot/extension-dapp");
-      injectedExtensions = await extensionPkg.web3Enable(appName);
-      extensionExists = injectedExtensions.length !== 0;
->>>>>>> 497311a4
+      );
     } catch (e) {
       console.error(e);
       extensionError = e;
     }
 
-<<<<<<< HEAD
     if (injectedExtension === undefined) {
       setExtensionStatus("no_extension");
       return Promise.reject(extensionError);
-=======
-    if (!extensionExists) {
-      setExtensionStatus('no_extension');
-      return injectedExtensions;
->>>>>>> 497311a4
     }
 
     setExtensionStatus("connected");
     localStorage.setItem("wallet-id", walletId);
-    setInjectedExtension(injectedExtension);
+    setInjectedExtension(injectedExtension as InjectedExtension);
 
     for (let i = 0; i < supportedParachains.length; i++) {
       const { chainId } = supportedParachains[i];
@@ -189,11 +174,7 @@
       }
     }
 
-<<<<<<< HEAD
     return injectedExtension;
-=======
-    return injectedExtensions;
->>>>>>> 497311a4
   };
 
   const deactivate = async (): Promise<void> => {
