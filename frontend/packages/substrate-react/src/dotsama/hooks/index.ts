<<<<<<< HEAD
import { Signer } from '@polkadot/api/types';
import React from 'react';
import { DotsamaContext } from '../DotSamaContext';
import {
  ConntectedAccount,
  DotSamaContext,
  ParachainId,
  RelayChainId,
} from '../types';

export const useDotSamaContext = (): DotSamaContext => {
  return React.useContext(DotsamaContext);
};

export const useParachainApi = (parachainId: ParachainId) => {
  const { parachainProviders } = React.useContext(DotsamaContext);
  return parachainProviders[parachainId];
};

export const useRelayChainApi = (relaychainId: RelayChainId) => {
  const { relaychainProviders } = React.useContext(DotsamaContext);
  return relaychainProviders[relaychainId];
};

export const useSelectedAccount = (
  parachainId: ParachainId
): ConntectedAccount | undefined => {
  const { selectedAccount, parachainProviders } = React.useContext(
    DotsamaContext
  );
  const { accounts } = parachainProviders[parachainId];
  return selectedAccount !== -1 ? accounts[selectedAccount] : undefined;
};

export const useSigner = (): Signer | undefined => {
  const { signer } = React.useContext(
    DotsamaContext
  );

  return signer;
}
=======
export * from "./useDotSamaContext";
export * from "./useEagerConnect";
export * from "./useParachainApi";
export * from "./useRelayChainApi";
export * from "./useSelectedAccount";
>>>>>>> a1e245dc
<|MERGE_RESOLUTION|>--- conflicted
+++ resolved
@@ -1,49 +1,6 @@
-<<<<<<< HEAD
-import { Signer } from '@polkadot/api/types';
-import React from 'react';
-import { DotsamaContext } from '../DotSamaContext';
-import {
-  ConntectedAccount,
-  DotSamaContext,
-  ParachainId,
-  RelayChainId,
-} from '../types';
-
-export const useDotSamaContext = (): DotSamaContext => {
-  return React.useContext(DotsamaContext);
-};
-
-export const useParachainApi = (parachainId: ParachainId) => {
-  const { parachainProviders } = React.useContext(DotsamaContext);
-  return parachainProviders[parachainId];
-};
-
-export const useRelayChainApi = (relaychainId: RelayChainId) => {
-  const { relaychainProviders } = React.useContext(DotsamaContext);
-  return relaychainProviders[relaychainId];
-};
-
-export const useSelectedAccount = (
-  parachainId: ParachainId
-): ConntectedAccount | undefined => {
-  const { selectedAccount, parachainProviders } = React.useContext(
-    DotsamaContext
-  );
-  const { accounts } = parachainProviders[parachainId];
-  return selectedAccount !== -1 ? accounts[selectedAccount] : undefined;
-};
-
-export const useSigner = (): Signer | undefined => {
-  const { signer } = React.useContext(
-    DotsamaContext
-  );
-
-  return signer;
-}
-=======
 export * from "./useDotSamaContext";
 export * from "./useEagerConnect";
 export * from "./useParachainApi";
 export * from "./useRelayChainApi";
 export * from "./useSelectedAccount";
->>>>>>> a1e245dc
+export * from "./useSigner";