<<<<<<< HEAD
import { ApiPromise } from "@polkadot/api";
import { DEFI_CONFIG } from "./config";

=======
import { ApiPromise } from '@polkadot/api';
import { DEFI_CONFIG } from './config';
import type { Signer as InjectedSigner } from '@polkadot/api/types';
>>>>>>> 9d1878c8
export type TokenId = typeof DEFI_CONFIG.tokenIds[number];
export type ParachainId = typeof DEFI_CONFIG.parachainIds[number];
export type RelayChainId = typeof DEFI_CONFIG.relayChainIds[number];
export type AccountType = "secp256k1" | "*25519";

export type SubstrateChainApiStatus = "initializing" | "failed" | "connected";

export enum SupportedWalletId {
  Talisman = "talisman",
  Polkadotjs = "polkadot-js"
};

export type DotSamaExtensionStatus =
  | "initializing"
  | "connecting"
  | "connected"
  | "no_extension"
  | "error";

export interface ConnectedAccount {
  address: string;
  name: string;
}

export interface SubstrateChainApi {
  parachainApi: ApiPromise | undefined;
  apiStatus: SubstrateChainApiStatus;
  prefix: number;
  accounts: ConnectedAccount[];
}

export interface ParachainApi extends SubstrateChainApi {
  chainId: ParachainId;
}

export interface RelaychainApi extends SubstrateChainApi {
  chainId: RelayChainId;
}

export interface DotSamaContext {
  signer: InjectedSigner | undefined;
  parachainProviders: { [chainId in ParachainId]: ParachainApi };
  relaychainProviders: { [chainId in RelayChainId]: RelaychainApi };
  extensionStatus: DotSamaExtensionStatus;
  activate?: (walletId?: SupportedWalletId, selectedDefaultAccount?: boolean) => Promise<any[] | undefined>;
  deactivate?: () => Promise<void>;
  selectedAccount: number;
  setSelectedAccount?: (account: number) => void;
}

export interface SubstrateNetwork {
  name: string;
  wsUrl: string;
  tokenId: TokenId;
  prefix: number;
  accountType: AccountType;
  subscanUrl: string;
  decimals: number;
  color?: string;
  symbol: string;
  logo: string;
}

export interface ParachainNetwork extends SubstrateNetwork {
  parachainId: number;
  relayChain: RelayChainId;
}

export interface RelaychainNetwork extends SubstrateNetwork {
  networkId: RelayChainId;
}<|MERGE_RESOLUTION|>--- conflicted
+++ resolved
@@ -1,12 +1,6 @@
-<<<<<<< HEAD
 import { ApiPromise } from "@polkadot/api";
 import { DEFI_CONFIG } from "./config";
-
-=======
-import { ApiPromise } from '@polkadot/api';
-import { DEFI_CONFIG } from './config';
 import type { Signer as InjectedSigner } from '@polkadot/api/types';
->>>>>>> 9d1878c8
 export type TokenId = typeof DEFI_CONFIG.tokenIds[number];
 export type ParachainId = typeof DEFI_CONFIG.parachainIds[number];
 export type RelayChainId = typeof DEFI_CONFIG.relayChainIds[number];
