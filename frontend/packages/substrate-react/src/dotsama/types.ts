import { ApiPromise } from '@polkadot/api';
import { DEFI_CONFIG } from './config';
import type { Signer as InjectedSigner } from '@polkadot/api/types';
export type TokenId = typeof DEFI_CONFIG.tokenIds[number];
export type ParachainId = typeof DEFI_CONFIG.parachainIds[number];
export type RelayChainId = typeof DEFI_CONFIG.relayChainIds[number];
export type AccountType = 'secp256k1' | '*25519';

export type SubstrateChainApiStatus = 'initializing' | 'failed' | 'connected';

export type SupportedWalletId = "talisman" | "polkadot-js";

export type DotSamaExtensionStatus =
  | 'initializing'
  | 'connecting'
  | 'connected'
  | 'no_extension'
  | 'error';

  export interface ConntectedAccount {
  address: string;
  name: string;
}

export interface SubstratechainApi {
  parachainApi: ApiPromise | undefined;
  apiStatus: SubstrateChainApiStatus;
  prefix: number;
  accounts: ConntectedAccount[];
}
export interface ParachainApi extends SubstratechainApi {
  chainId: ParachainId;
}

export interface RelaychainApi extends SubstratechainApi {
  chainId: RelayChainId;
}

export interface DotSamaContext {
  signer: InjectedSigner | undefined;
  parachainProviders: { [chainId in ParachainId]: ParachainApi };
  relaychainProviders: { [chainId in RelayChainId]: RelaychainApi };
  extensionStatus: DotSamaExtensionStatus;
<<<<<<< HEAD
  activate?: (walletId?: SupportedWalletId) => Promise<any | undefined>;
=======
  activate?: (setDefaultAccount?: boolean) => Promise<any[] | undefined>;
>>>>>>> a1e245dc
  deactivate?: () => Promise<void>;
  selectedAccount: number;
  setSelectedAccount?: (account: number) => void;
}

export interface SubstrateNetwork {
  name: string;
  wsUrl: string;
  tokenId: TokenId;
  prefix: number;
  accountType: AccountType;
  subscanUrl: string;
  decimals: number;
  color?: string;
  symbol: string;
  logo: string;
}

export interface ParachainNetwork extends SubstrateNetwork {
  parachainId: number;
  relayChain: RelayChainId;
}

export interface RelaychainNetwork extends SubstrateNetwork {
  networkId: RelayChainId;
}<|MERGE_RESOLUTION|>--- conflicted
+++ resolved
@@ -41,11 +41,7 @@
   parachainProviders: { [chainId in ParachainId]: ParachainApi };
   relaychainProviders: { [chainId in RelayChainId]: RelaychainApi };
   extensionStatus: DotSamaExtensionStatus;
-<<<<<<< HEAD
-  activate?: (walletId?: SupportedWalletId) => Promise<any | undefined>;
-=======
-  activate?: (setDefaultAccount?: boolean) => Promise<any[] | undefined>;
->>>>>>> a1e245dc
+  activate?: (walletId?: SupportedWalletId, selectedDefaultAccount?: boolean) => Promise<any[] | undefined>;
   deactivate?: () => Promise<void>;
   selectedAccount: number;
   setSelectedAccount?: (account: number) => void;
