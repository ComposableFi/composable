--- conflicted
+++ resolved
@@ -19,11 +19,8 @@
   "movr",
   "ksm",
   "pablo",
-<<<<<<< HEAD
   "angl",
-=======
   "chaos",
->>>>>>> a72e3755
 ]; // important
 
 export const TOKEN_IDS = tokenIds;
