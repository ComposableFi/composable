--- conflicted
+++ resolved
@@ -15,10 +15,7 @@
 # direnv cache
 .direnv
 
-<<<<<<< HEAD
 node_modules
-=======
 
 # dont add vim swap files
-.*.swp
->>>>>>> 20dacb62
+.*.swp