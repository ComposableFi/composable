--- conflicted
+++ resolved
@@ -38,39 +38,10 @@
           #client_id = "10-grandpa-0";
         };
 
-<<<<<<< HEAD
-      ibc-relayer-config-picasso-kusama-to-centauri-0-0 = {
-        type = "cosmos";
-        name = "centauri";
-        rpc_url = "http://${host}:${
-            builtins.toString pkgs.networksLib.pica.devnet.RPCPORT
-          }";
-        grpc_url = "http://${host}:${
-            builtins.toString pkgs.networksLib.pica.devnet.GRPCPORT
-          }";
-        websocket_url = "ws://${host}:26657/websocket";
-        chain_id = pkgs.networksLib.pica.devnet.CHAIN_ID;
-        client_id = "07-tendermint-0";
-        connection_id = "connection-0";
-        account_prefix = "centauri";
-        fee_denom = "ppica";
-        fee_amount = "10000000000000000";
-        gas_limit = 9223372036854775806;
-        store_prefix = "ibc";
-        max_tx_size = 20000000;
-        wasm_code_id =
-          "0000000000000000000000000000000000000000000000000000000000000000";
-        skip_optional_client_updates = false;
-        channel_whitelist = [ ];
-        mnemonic =
-          "bottom loan skill merry east cradle onion journey palm apology verb edit desert impose absurd oil bubble sweet glove shallow size build burst effort";
-      };
-=======
       ibc-relayer-config-picasso-kusama-to-centauri-0-0 =
         (import ./relayer-configs.nix {
           inherit pkgs host;
         }).ibc-relayer-config-picasso-kusama-to-centauri-0-0;
->>>>>>> bf152e21
 
       hyperspace-core-config = { prometheus_endpoint = "https://${host}"; };
 
