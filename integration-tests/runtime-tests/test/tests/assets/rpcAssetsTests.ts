import { SafeRpcWrapper } from "@composable/types/interfaces";
import { expect } from "chai";
import testConfiguration from "./test_configuration.json";
import { ApiPromise } from "@polkadot/api";
import { getNewConnection } from "@composable/utils/connectionHelper";
import { getDevWallets } from "@composable/utils/walletHelper";


describe("rpc.assets Tests", function() {
  if (!testConfiguration.enabledTests.rpc.enabled)
    return;
  let api: ApiPromise;
  let walletBobPublicKey: string;

  before("Setting up tests", async function () {
    this.timeout(60 * 1000);
    const { newClient, newKeyring } = await getNewConnection();
    api = newClient;
    const { devWalletBob } = getDevWallets(newKeyring);
    walletBobPublicKey = devWalletBob.address;
  });

  after("Closing the connection", async function () {
    await api.disconnect();
  });

  /**
   * The `assets.balanceOf` RPC provides the amount a wallet holds of a specific asset.
   */
  it("rpc.assets.balanceOf Test #1", async function () {
    if (!testConfiguration.enabledTests.rpc.balanceOf__success) this.skip();
    const PICA = api.createType("SafeRpcWrapper", 1) as SafeRpcWrapper;
    const PICA_amount = await RpcAssetsTests.rpcAssetsTest(api, PICA, walletBobPublicKey);
    expect(parseInt(PICA_amount.toString())).to.not.equals(0);
  });

  it("rpc.assets.balanceOf Test #2", async function () {
    if (!testConfiguration.enabledTests.rpc.balanceOf__success) this.skip();
    const KSM = api.createType("SafeRpcWrapper", 4) as SafeRpcWrapper;
    const KSM_amount = await RpcAssetsTests.rpcAssetsTest(api, KSM, walletBobPublicKey);
    expect(parseInt(KSM_amount.toString())).to.be.equals(0);
  });

  it("rpc.assets.balanceOf Test #3", async function () {
    if (!testConfiguration.enabledTests.rpc.balanceOf__success) this.skip();
    const kUSD = api.createType("SafeRpcWrapper", 129) as SafeRpcWrapper;
    const kUSD_amount = await RpcAssetsTests.rpcAssetsTest(api, kUSD, walletBobPublicKey);
    expect(parseInt(kUSD_amount.toString())).to.be.equals(0);
  });

<<<<<<< HEAD
  it('rpc.assets.listAssets Tests', async function () {
    if (!testConfiguration.enabledTests.rpc.listAssets__success)
        this.skip();
    const result = await RpcAssetsTests.rpcListAssetsTest(api);
    expect(result).to.have.lengthOf(5); 
    result.every((i) => expect(i).to.have.all.keys('id','name'))
    expect(result.map(e=>(e.id.toNumber()))).to.include.members([ 1, 2, 3, 4, 129 ]);
    expect(result.map(e=>(hex_to_ascii(e.name.toString())))).to.include.members([ 'PICA', 'LAYR', 'CROWD_LOAN', 'KSM', 'kUSD' ]);
=======
  it("rpc.assets.listAssets Tests", async function () {
    if (!testConfiguration.enabledTests.rpc.listAssets__success) this.skip();
    const result = await RpcAssetsTests.rpcListAssetsTest(api);
    expect(result).to.have.lengthOf(5);
    result.every(i => expect(i).to.have.all.keys("id", "name"));
    expect(result.map(e => e.id.toNumber())).to.include.members([1, 2, 3, 4, 129]);
    expect(result.map(e => hex_to_ascii(e.name.toString()))).to.include.members([
      "PICA",
      "LAYR",
      "CROWD_LOAN",
      "KSM",
      "kUSD"
    ]);
>>>>>>> 008131f0
  });
});

export class RpcAssetsTests {
  public static async rpcAssetsTest(apiClient: ApiPromise, assetId: SafeRpcWrapper, publicKey: string | Uint8Array) {
    return await apiClient.rpc.assets.balanceOf(assetId, publicKey);
  }

  public static async rpcListAssetsTest(apiClient: ApiPromise) {
    return await apiClient.rpc.assets.listAssets();
  }

};

<<<<<<< HEAD

function hex_to_ascii(str1: string)
 {
	var hex  = str1.toString();
	var str = '';
    //skip 0x
	for (var n = 2; n < hex.length; n += 2) {
		str += String.fromCharCode(parseInt(hex.substr(n, 2), 16));
	}
	return str;
 }
=======
function hex_to_ascii(str1: string) {
  var hex = str1.toString();
  var str = "";
  //skip 0x
  for (var n = 2; n < hex.length; n += 2) {
    str += String.fromCharCode(parseInt(hex.substr(n, 2), 16));
  }
  return str;
}
>>>>>>> 008131f0
<|MERGE_RESOLUTION|>--- conflicted
+++ resolved
@@ -48,16 +48,6 @@
     expect(parseInt(kUSD_amount.toString())).to.be.equals(0);
   });
 
-<<<<<<< HEAD
-  it('rpc.assets.listAssets Tests', async function () {
-    if (!testConfiguration.enabledTests.rpc.listAssets__success)
-        this.skip();
-    const result = await RpcAssetsTests.rpcListAssetsTest(api);
-    expect(result).to.have.lengthOf(5); 
-    result.every((i) => expect(i).to.have.all.keys('id','name'))
-    expect(result.map(e=>(e.id.toNumber()))).to.include.members([ 1, 2, 3, 4, 129 ]);
-    expect(result.map(e=>(hex_to_ascii(e.name.toString())))).to.include.members([ 'PICA', 'LAYR', 'CROWD_LOAN', 'KSM', 'kUSD' ]);
-=======
   it("rpc.assets.listAssets Tests", async function () {
     if (!testConfiguration.enabledTests.rpc.listAssets__success) this.skip();
     const result = await RpcAssetsTests.rpcListAssetsTest(api);
@@ -71,7 +61,6 @@
       "KSM",
       "kUSD"
     ]);
->>>>>>> 008131f0
   });
 });
 
@@ -86,19 +75,6 @@
 
 };
 
-<<<<<<< HEAD
-
-function hex_to_ascii(str1: string)
- {
-	var hex  = str1.toString();
-	var str = '';
-    //skip 0x
-	for (var n = 2; n < hex.length; n += 2) {
-		str += String.fromCharCode(parseInt(hex.substr(n, 2), 16));
-	}
-	return str;
- }
-=======
 function hex_to_ascii(str1: string) {
   var hex = str1.toString();
   var str = "";
@@ -107,5 +83,4 @@
     str += String.fromCharCode(parseInt(hex.substr(n, 2), 16));
   }
   return str;
-}
->>>>>>> 008131f0
+}