--- conflicted
+++ resolved
@@ -178,9 +178,6 @@
         miscFrozen: "u128",
         feeFrozen: "u128"
       }
-<<<<<<< HEAD
-    }
-=======
     },
     PalletIbcPingSendPingParams: "Null",
     IbcTraitOpenChannelParams: "Null",
@@ -189,6 +186,5 @@
     PalletIbcIbcConsensusState: "Null",
     PalletIbcEventsIbcEvent: "Null",
     PalletIbcErrorsIbcError: "Null"
->>>>>>> 420408f8
   }
 };