// Auto-generated via `yarn polkadot-types-from-chain`, do not edit
/* eslint-disable */

import type { ComposableTraitsDefiCurrencyPairCurrencyId } from "@composable/types/interfaces/common";
import type {
  CommonMosaicRemoteAssetId,
  ComposableSupportEthereumAddress,
  ComposableTraitsCallFilterCallFilterEntry,
  ComposableTraitsLendingUpdateInput,
  ComposableTraitsTimeTimeReleaseFunction,
  ComposableTraitsVestingVestingSchedule,
  ComposableTraitsXcmAssetsXcmAssetLocation,
  FrameSupportScheduleLookupError,
  PalletCrowdloanRewardsModelsRemoteAccount,
  PalletCurrencyFactoryRangesRange,
  PalletDemocracyVoteAccountVote,
  PalletDemocracyVoteThreshold,
  PalletDutchAuctionSellOrder,
  PalletIbcErrorsIbcError,
  PalletIbcEventsIbcEvent,
  PalletMosaicDecayBudgetPenaltyDecayer,
  PalletMosaicNetworkInfo
} from "@composable/types/interfaces/crowdloanRewards";
import type { ComposableTraitsDexFee } from "@composable/types/interfaces/pablo";
import type { ApiTypes } from "@polkadot/api-base/types";
import type { Bytes, Null, Option, Result, U8aFixed, Vec, bool, u128, u16, u32, u64, u8 } from "@polkadot/types-codec";
import type { ITuple } from "@polkadot/types-codec/types";
import type { AccountId32, H256, Percent } from "@polkadot/types/interfaces/runtime";
import type {
  FrameSupportTokensMiscBalanceStatus,
  FrameSupportWeightsDispatchInfo,
  PalletMultisigTimepoint,
  SpRuntimeDispatchError,
  XcmV1MultiAsset,
  XcmV1MultiLocation,
  XcmV1MultiassetMultiAssets,
  XcmV2Response,
  XcmV2TraitsError,
  XcmV2TraitsOutcome,
  XcmV2Xcm,
  XcmVersionedMultiAssets,
  XcmVersionedMultiLocation
} from "@polkadot/types/lookup";

declare module "@polkadot/api-base/types/events" {
  export interface AugmentedEvents<ApiType extends ApiTypes> {
    assetsRegistry: {
      AssetRegistered: AugmentedEvent<ApiType, [u128, ComposableTraitsXcmAssetsXcmAssetLocation]>;
      AssetUpdated: AugmentedEvent<ApiType, [u128, ComposableTraitsXcmAssetsXcmAssetLocation]>;
      MinFeeUpdated: AugmentedEvent<ApiType, [u32, ComposableTraitsXcmAssetsXcmAssetLocation, Option<u128>]>;
      /**
       * Generic event
       **/
      [key: string]: AugmentedEvent<ApiType>;
    };
    balances: {
      /**
       * A balance was set by root.
       **/
      BalanceSet: AugmentedEvent<ApiType, [AccountId32, u128, u128]>;
      /**
       * Some amount was deposited (e.g. for transaction fees).
       **/
      Deposit: AugmentedEvent<ApiType, [AccountId32, u128]>;
      /**
       * An account was removed whose balance was non-zero but below ExistentialDeposit,
       * resulting in an outright loss.
       **/
      DustLost: AugmentedEvent<ApiType, [AccountId32, u128]>;
      /**
       * An account was created with some free balance.
       **/
      Endowed: AugmentedEvent<ApiType, [AccountId32, u128]>;
      /**
       * Some balance was reserved (moved from free to reserved).
       **/
      Reserved: AugmentedEvent<ApiType, [AccountId32, u128]>;
      /**
       * Some balance was moved from the reserve of the first account to the second account.
       * Final argument indicates the destination balance type.
       **/
      ReserveRepatriated: AugmentedEvent<
        ApiType,
        [AccountId32, AccountId32, u128, FrameSupportTokensMiscBalanceStatus]
      >;
      /**
       * Some amount was removed from the account (e.g. for misbehavior).
       **/
      Slashed: AugmentedEvent<ApiType, [AccountId32, u128]>;
      /**
       * Transfer succeeded.
       **/
      Transfer: AugmentedEvent<ApiType, [AccountId32, AccountId32, u128]>;
      /**
       * Some balance was unreserved (moved from reserved to free).
       **/
      Unreserved: AugmentedEvent<ApiType, [AccountId32, u128]>;
      /**
       * Some amount was withdrawn from the account (e.g. for transaction fees).
       **/
      Withdraw: AugmentedEvent<ApiType, [AccountId32, u128]>;
      /**
       * Generic event
       **/
      [key: string]: AugmentedEvent<ApiType>;
    };
    bondedFinance: {
      /**
       * A new bond has been registered.
       **/
      NewBond: AugmentedEvent<ApiType, [u128, AccountId32, u128]>;
      /**
       * A new offer has been created.
       **/
      NewOffer: AugmentedEvent<ApiType, [u128]>;
      /**
       * An offer has been cancelled by the `AdminOrigin`.
       **/
      OfferCancelled: AugmentedEvent<ApiType, [u128]>;
      /**
       * An offer has been completed.
       **/
      OfferCompleted: AugmentedEvent<ApiType, [u128]>;
      /**
       * Generic event
       **/
      [key: string]: AugmentedEvent<ApiType>;
    };
    callFilter: {
      /**
       * Paused transaction
       **/
      Disabled: AugmentedEvent<ApiType, [ComposableTraitsCallFilterCallFilterEntry]>;
      /**
       * Unpaused transaction
       **/
      Enabled: AugmentedEvent<ApiType, [ComposableTraitsCallFilterCallFilterEntry]>;
      /**
       * Generic event
       **/
      [key: string]: AugmentedEvent<ApiType>;
    };
    collatorSelection: {
      CandidateAdded: AugmentedEvent<ApiType, [AccountId32, u128]>;
      CandidateRemoved: AugmentedEvent<ApiType, [AccountId32]>;
      NewCandidacyBond: AugmentedEvent<ApiType, [u128]>;
      NewDesiredCandidates: AugmentedEvent<ApiType, [u32]>;
      NewInvulnerables: AugmentedEvent<ApiType, [Vec<AccountId32>]>;
      /**
       * Generic event
       **/
      [key: string]: AugmentedEvent<ApiType>;
    };
    council: {
      /**
       * A motion was approved by the required threshold.
       **/
      Approved: AugmentedEvent<ApiType, [H256]>;
      /**
       * A proposal was closed because its threshold was reached or after its duration was up.
       **/
      Closed: AugmentedEvent<ApiType, [H256, u32, u32]>;
      /**
       * A motion was not approved by the required threshold.
       **/
      Disapproved: AugmentedEvent<ApiType, [H256]>;
      /**
       * A motion was executed; result will be `Ok` if it returned without error.
       **/
      Executed: AugmentedEvent<ApiType, [H256, Result<Null, SpRuntimeDispatchError>]>;
      /**
       * A single member did some action; result will be `Ok` if it returned without error.
       **/
      MemberExecuted: AugmentedEvent<ApiType, [H256, Result<Null, SpRuntimeDispatchError>]>;
      /**
       * A motion (given hash) has been proposed (by given account) with a threshold (given
       * `MemberCount`).
       **/
      Proposed: AugmentedEvent<ApiType, [AccountId32, u32, H256, u32]>;
      /**
       * A motion (given hash) has been voted on by given account, leaving
       * a tally (yes votes and no votes given respectively as `MemberCount`).
       **/
      Voted: AugmentedEvent<ApiType, [AccountId32, H256, bool, u32, u32]>;
      /**
       * Generic event
       **/
      [key: string]: AugmentedEvent<ApiType>;
    };
    councilMembership: {
      /**
       * Phantom member, never used.
       **/
      Dummy: AugmentedEvent<ApiType, []>;
      /**
       * One of the members' keys changed.
       **/
      KeyChanged: AugmentedEvent<ApiType, []>;
      /**
       * The given member was added; see the transaction for who.
       **/
      MemberAdded: AugmentedEvent<ApiType, []>;
      /**
       * The given member was removed; see the transaction for who.
       **/
      MemberRemoved: AugmentedEvent<ApiType, []>;
      /**
       * The membership was reset; see the transaction for who the new set is.
       **/
      MembersReset: AugmentedEvent<ApiType, []>;
      /**
       * Two members were swapped; see the transaction for who.
       **/
      MembersSwapped: AugmentedEvent<ApiType, []>;
      /**
       * Generic event
       **/
      [key: string]: AugmentedEvent<ApiType>;
    };
    crowdloanRewards: {
      Associated: AugmentedEvent<ApiType, [PalletCrowdloanRewardsModelsRemoteAccount, AccountId32]>;
      Claimed: AugmentedEvent<ApiType, [PalletCrowdloanRewardsModelsRemoteAccount, AccountId32, u128]>;
      Initialized: AugmentedEvent<ApiType, [u64]>;
      /**
       * Generic event
       **/
      [key: string]: AugmentedEvent<ApiType>;
    };
    cumulusXcm: {
      /**
       * Downward message executed with the given outcome.
       * \[ id, outcome \]
       **/
      ExecutedDownward: AugmentedEvent<ApiType, [U8aFixed, XcmV2TraitsOutcome]>;
      /**
       * Downward message is invalid XCM.
       * \[ id \]
       **/
      InvalidFormat: AugmentedEvent<ApiType, [U8aFixed]>;
      /**
       * Downward message is unsupported version of XCM.
       * \[ id \]
       **/
      UnsupportedVersion: AugmentedEvent<ApiType, [U8aFixed]>;
      /**
       * Generic event
       **/
      [key: string]: AugmentedEvent<ApiType>;
    };
    currencyFactory: {
      RangeCreated: AugmentedEvent<ApiType, [PalletCurrencyFactoryRangesRange]>;
      /**
       * Generic event
       **/
      [key: string]: AugmentedEvent<ApiType>;
    };
    democracy: {
      /**
       * A proposal_hash has been blacklisted permanently.
       **/
      Blacklisted: AugmentedEvent<ApiType, [H256]>;
      /**
       * A referendum has been cancelled.
       **/
      Cancelled: AugmentedEvent<ApiType, [u32]>;
      /**
       * An account has delegated their vote to another account.
       **/
      Delegated: AugmentedEvent<ApiType, [AccountId32, AccountId32]>;
      /**
       * A proposal has been enacted.
       **/
      Executed: AugmentedEvent<ApiType, [u32, Result<Null, SpRuntimeDispatchError>]>;
      /**
       * An external proposal has been tabled.
       **/
      ExternalTabled: AugmentedEvent<ApiType, []>;
      /**
       * A proposal has been rejected by referendum.
       **/
      NotPassed: AugmentedEvent<ApiType, [u32]>;
      /**
       * A proposal has been approved by referendum.
       **/
      Passed: AugmentedEvent<ApiType, [u32]>;
      /**
       * A proposal could not be executed because its preimage was invalid.
       **/
      PreimageInvalid: AugmentedEvent<ApiType, [H256, u32]>;
      /**
       * A proposal could not be executed because its preimage was missing.
       **/
      PreimageMissing: AugmentedEvent<ApiType, [H256, u32]>;
      /**
       * A proposal's preimage was noted, and the deposit taken.
       **/
      PreimageNoted: AugmentedEvent<ApiType, [H256, AccountId32, u128]>;
      /**
       * A registered preimage was removed and the deposit collected by the reaper.
       **/
      PreimageReaped: AugmentedEvent<ApiType, [H256, AccountId32, u128, AccountId32]>;
      /**
       * A proposal preimage was removed and used (the deposit was returned).
       **/
      PreimageUsed: AugmentedEvent<ApiType, [H256, AccountId32, u128]>;
      /**
       * A motion has been proposed by a public account.
       **/
      Proposed: AugmentedEvent<ApiType, [u32, u128]>;
      /**
       * An account has secconded a proposal
       **/
      Seconded: AugmentedEvent<ApiType, [AccountId32, u32]>;
      /**
       * A referendum has begun.
       **/
      Started: AugmentedEvent<ApiType, [u32, PalletDemocracyVoteThreshold]>;
      /**
       * A public proposal has been tabled for referendum vote.
       **/
      Tabled: AugmentedEvent<ApiType, [u32, u128, Vec<AccountId32>]>;
      /**
       * An account has cancelled a previous delegation operation.
       **/
      Undelegated: AugmentedEvent<ApiType, [AccountId32]>;
      /**
       * An external proposal has been vetoed.
       **/
      Vetoed: AugmentedEvent<ApiType, [AccountId32, H256, u32]>;
      /**
       * An account has voted in a referendum
       **/
      Voted: AugmentedEvent<ApiType, [AccountId32, u32, PalletDemocracyVoteAccountVote]>;
      /**
       * Generic event
       **/
      [key: string]: AugmentedEvent<ApiType>;
    };
    dexRouter: {
      RouteAdded: AugmentedEvent<ApiType, [u128, u128, Vec<u128>]>;
      RouteDeleted: AugmentedEvent<ApiType, [u128, u128, Vec<u128>]>;
      RouteUpdated: AugmentedEvent<ApiType, [u128, u128, Vec<u128>, Vec<u128>]>;
      /**
       * Generic event
       **/
      [key: string]: AugmentedEvent<ApiType>;
    };
    dmpQueue: {
      /**
       * Downward message executed with the given outcome.
       * \[ id, outcome \]
       **/
      ExecutedDownward: AugmentedEvent<ApiType, [U8aFixed, XcmV2TraitsOutcome]>;
      /**
       * Downward message is invalid XCM.
       * \[ id \]
       **/
      InvalidFormat: AugmentedEvent<ApiType, [U8aFixed]>;
      /**
       * Downward message is overweight and was placed in the overweight queue.
       * \[ id, index, required \]
       **/
      OverweightEnqueued: AugmentedEvent<ApiType, [U8aFixed, u64, u64]>;
      /**
       * Downward message from the overweight queue was executed.
       * \[ index, used \]
       **/
      OverweightServiced: AugmentedEvent<ApiType, [u64, u64]>;
      /**
       * Downward message is unsupported version of XCM.
       * \[ id \]
       **/
      UnsupportedVersion: AugmentedEvent<ApiType, [U8aFixed]>;
      /**
       * The weight limit for handling downward messages was reached.
       * \[ id, remaining, required \]
       **/
      WeightExhausted: AugmentedEvent<ApiType, [U8aFixed, u64, u64]>;
      /**
       * Generic event
       **/
      [key: string]: AugmentedEvent<ApiType>;
    };
    dutchAuction: {
      CofigurationAdded: AugmentedEvent<ApiType, [u128, ComposableTraitsTimeTimeReleaseFunction]>;
      OrderAdded: AugmentedEvent<ApiType, [u128, PalletDutchAuctionSellOrder]>;
      OrderRemoved: AugmentedEvent<ApiType, [u128]>;
      /**
       * raised when part or whole order was taken with mentioned balance
       **/
      OrderTaken: AugmentedEvent<ApiType, [u128, u128]>;
      /**
       * Generic event
       **/
      [key: string]: AugmentedEvent<ApiType>;
    };
    governanceRegistry: {
      GrantRoot: AugmentedEvent<ApiType, [u128]>;
      Remove: AugmentedEvent<ApiType, [u128]>;
      Set: AugmentedEvent<ApiType, [u128, AccountId32]>;
      /**
       * Generic event
       **/
      [key: string]: AugmentedEvent<ApiType>;
    };
    ibc: {
      /**
       * Initiated a new connection
       **/
      ConnectionInitiated: AugmentedEvent<ApiType, []>;
      /**
       * Ibc errors
       **/
      IbcErrors: AugmentedEvent<ApiType, [Vec<PalletIbcErrorsIbcError>]>;
      /**
       * Raw Ibc events
       **/
      IbcEvents: AugmentedEvent<ApiType, [Vec<PalletIbcEventsIbcEvent>]>;
      /**
       * Processed incoming ibc messages
       **/
      ProcessedIBCMessages: AugmentedEvent<ApiType, []>;
      /**
       * Generic event
       **/
      [key: string]: AugmentedEvent<ApiType>;
    };
    ibcPing: {
      /**
       * A channel has been opened
       **/
      ChannelOpened: AugmentedEvent<ApiType, [Bytes, Bytes]>;
      /**
       * A send packet has been registered
       **/
      PacketSent: AugmentedEvent<ApiType, []>;
      /**
       * Generic event
       **/
      [key: string]: AugmentedEvent<ApiType>;
    };
    identity: {
      /**
       * A name was cleared, and the given balance returned.
       **/
      IdentityCleared: AugmentedEvent<ApiType, [AccountId32, u128]>;
      /**
       * A name was removed and the given balance slashed.
       **/
      IdentityKilled: AugmentedEvent<ApiType, [AccountId32, u128]>;
      /**
       * A name was set or reset (which will remove all judgements).
       **/
      IdentitySet: AugmentedEvent<ApiType, [AccountId32]>;
      /**
       * A judgement was given by a registrar.
       **/
      JudgementGiven: AugmentedEvent<ApiType, [AccountId32, u32]>;
      /**
       * A judgement was asked from a registrar.
       **/
      JudgementRequested: AugmentedEvent<ApiType, [AccountId32, u32]>;
      /**
       * A judgement request was retracted.
       **/
      JudgementUnrequested: AugmentedEvent<ApiType, [AccountId32, u32]>;
      /**
       * A registrar was added.
       **/
      RegistrarAdded: AugmentedEvent<ApiType, [u32]>;
      /**
       * A sub-identity was added to an identity and the deposit paid.
       **/
      SubIdentityAdded: AugmentedEvent<ApiType, [AccountId32, AccountId32, u128]>;
      /**
       * A sub-identity was removed from an identity and the deposit freed.
       **/
      SubIdentityRemoved: AugmentedEvent<ApiType, [AccountId32, AccountId32, u128]>;
      /**
       * A sub-identity was cleared, and the given deposit repatriated from the
       * main identity account to the sub-identity account.
       **/
      SubIdentityRevoked: AugmentedEvent<ApiType, [AccountId32, AccountId32, u128]>;
      /**
       * Generic event
       **/
      [key: string]: AugmentedEvent<ApiType>;
    };
    indices: {
      /**
       * A account index was assigned.
       **/
      IndexAssigned: AugmentedEvent<ApiType, [AccountId32, u32]>;
      /**
       * A account index has been freed up (unassigned).
       **/
      IndexFreed: AugmentedEvent<ApiType, [u32]>;
      /**
       * A account index has been frozen to its current account ID.
       **/
      IndexFrozen: AugmentedEvent<ApiType, [u32, AccountId32]>;
      /**
       * Generic event
       **/
      [key: string]: AugmentedEvent<ApiType>;
    };
    lending: {
      /**
       * Event emitted when user borrows from given market.
       **/
      Borrowed: AugmentedEvent<ApiType, [AccountId32, u32, u128]>;
      /**
       * Event emitted when user repays borrow of beneficiary in given market.
       **/
      BorrowRepaid: AugmentedEvent<ApiType, [AccountId32, u32, AccountId32, u128]>;
      /**
       * Event emitted when collateral is deposited.
       **/
      CollateralDeposited: AugmentedEvent<ApiType, [AccountId32, u32, u128]>;
      /**
       * Event emitted when collateral is withdrawed.
       **/
      CollateralWithdrawn: AugmentedEvent<ApiType, [AccountId32, u32, u128]>;
      /**
       * Event emitted when a liquidation is initiated for a loan.
       **/
      LiquidationInitiated: AugmentedEvent<ApiType, [u32, Vec<AccountId32>]>;
      /**
       * Event emitted when new lending market is created.
       **/
      MarketCreated: AugmentedEvent<ApiType, [u32, u64, AccountId32, ComposableTraitsDefiCurrencyPairCurrencyId]>;
      MarketUpdated: AugmentedEvent<ApiType, [u32, ComposableTraitsLendingUpdateInput]>;
      /**
       * Event emitted to warn that loan may go under collaterlized soon.
       **/
      MayGoUnderCollateralizedSoon: AugmentedEvent<ApiType, [u32, AccountId32]>;
      /**
       * Generic event
       **/
      [key: string]: AugmentedEvent<ApiType>;
    };
    liquidations: {
      PositionWasSentToLiquidation: AugmentedEvent<ApiType, []>;
      /**
       * Generic event
       **/
      [key: string]: AugmentedEvent<ApiType>;
    };
    mosaic: {
      /**
       * An asset mapping has been created.
       **/
      AssetMappingCreated: AugmentedEvent<ApiType, [u128, u32, CommonMosaicRemoteAssetId]>;
      /**
       * An existing asset mapping has been deleted.
       **/
      AssetMappingDeleted: AugmentedEvent<ApiType, [u128, u32, CommonMosaicRemoteAssetId]>;
      /**
       * An existing asset mapping has been updated.
       **/
      AssetMappingUpdated: AugmentedEvent<ApiType, [u128, u32, CommonMosaicRemoteAssetId]>;
      BudgetUpdated: AugmentedEvent<ApiType, [u128, u128, PalletMosaicDecayBudgetPenaltyDecayer]>;
      /**
       * The `NetworkInfos` `network_info` was updated for `network_id`.
       **/
      NetworksUpdated: AugmentedEvent<ApiType, [u32, PalletMosaicNetworkInfo]>;
      /**
       * The relayer partially accepted the user's `OutgoingTransaction`.
       **/
      PartialTransferAccepted: AugmentedEvent<ApiType, [AccountId32, u128, u32, CommonMosaicRemoteAssetId, u128]>;
      /**
       * The relayer has been rotated to `account_id`.
       **/
      RelayerRotated: AugmentedEvent<ApiType, [u32, AccountId32]>;
      /**
       * The account of the relayer has been set.
       **/
      RelayerSet: AugmentedEvent<ApiType, [AccountId32]>;
      /**
       * User claimed outgoing tx that was not (yet) picked up by the relayer
       **/
      StaleTxClaimed: AugmentedEvent<ApiType, [AccountId32, AccountId32, u128, u128]>;
      /**
       * The relayer accepted the user's `OutgoingTransaction`.
       **/
      TransferAccepted: AugmentedEvent<ApiType, [AccountId32, u128, u32, CommonMosaicRemoteAssetId, u128]>;
      /**
       * The user claims his `IncomingTransaction` and unlocks the locked amount.
       **/
      TransferClaimed: AugmentedEvent<ApiType, [AccountId32, AccountId32, u128, u128]>;
      /**
       * An incoming tx is created and waiting for the user to claim.
       **/
      TransferInto: AugmentedEvent<ApiType, [H256, AccountId32, u32, CommonMosaicRemoteAssetId, u128, u128]>;
      /**
       * When we have finality issues occur on the Ethereum chain,
       * we burn the locked `IncomingTransaction` for which we know that it is invalid.
       **/
      TransferIntoRescined: AugmentedEvent<ApiType, [AccountId32, u128, u128]>;
      /**
       * An outgoing tx is created, and locked in the outgoing tx pool.
       **/
      TransferOut: AugmentedEvent<
        ApiType,
        [
          H256,
          ComposableSupportEthereumAddress,
          u128,
          u32,
          CommonMosaicRemoteAssetId,
          u128,
          bool,
          AccountId32,
          Option<PalletMosaicAmmSwapInfo>
        ]
      >;
      /**
       * Generic event
       **/
      [key: string]: AugmentedEvent<ApiType>;
    };
    multisig: {
      /**
       * A multisig operation has been approved by someone.
       **/
      MultisigApproval: AugmentedEvent<ApiType, [AccountId32, PalletMultisigTimepoint, AccountId32, U8aFixed]>;
      /**
       * A multisig operation has been cancelled.
       **/
      MultisigCancelled: AugmentedEvent<ApiType, [AccountId32, PalletMultisigTimepoint, AccountId32, U8aFixed]>;
      /**
       * A multisig operation has been executed.
       **/
      MultisigExecuted: AugmentedEvent<
        ApiType,
        [AccountId32, PalletMultisigTimepoint, AccountId32, U8aFixed, Result<Null, SpRuntimeDispatchError>]
      >;
      /**
       * A new multisig operation has begun.
       **/
      NewMultisig: AugmentedEvent<ApiType, [AccountId32, AccountId32, U8aFixed]>;
      /**
       * Generic event
       **/
      [key: string]: AugmentedEvent<ApiType>;
    };
    oracle: {
      /**
       * Answer from oracle removed for staleness. \[oracle_address, price\]
       **/
      AnswerPruned: AugmentedEvent<ApiType, [AccountId32, u128]>;
      /**
       * Asset info created or changed. \[asset_id, threshold, min_answers, max_answers,
       * block_interval, reward, slash\]
       **/
      AssetInfoChange: AugmentedEvent<ApiType, [u128, Percent, u32, u32, u32, u128, u128]>;
      /**
       * Price submitted by oracle. \[oracle_address, asset_id, price\]
       **/
      PriceSubmitted: AugmentedEvent<ApiType, [AccountId32, u128, u128]>;
      /**
       * Signer was set. \[signer, controller\]
       **/
      SignerSet: AugmentedEvent<ApiType, [AccountId32, AccountId32]>;
      /**
       * Stake was added. \[added_by, amount_added, total_amount\]
       **/
      StakeAdded: AugmentedEvent<ApiType, [AccountId32, u128, u128]>;
      /**
       * Stake reclaimed. \[reclaimed_by, amount\]
       **/
      StakeReclaimed: AugmentedEvent<ApiType, [AccountId32, u128]>;
      /**
       * Stake removed. \[removed_by, amount, block_number\]
       **/
      StakeRemoved: AugmentedEvent<ApiType, [AccountId32, u128, u32]>;
      /**
       * Oracle rewarded. \[oracle_address, asset_id, price\]
       **/
      UserRewarded: AugmentedEvent<ApiType, [AccountId32, u128, u128]>;
      /**
       * Oracle slashed. \[oracle_address, asset_id, amount\]
       **/
      UserSlashed: AugmentedEvent<ApiType, [AccountId32, u128, u128]>;
      /**
       * Generic event
       **/
      [key: string]: AugmentedEvent<ApiType>;
    };
    pablo: {
      /**
       * Liquidity added into the pool `T::PoolId`.
       **/
      LiquidityAdded: AugmentedEvent<ApiType, [AccountId32, u128, u128, u128, u128]>;
      /**
       * Liquidity removed from pool `T::PoolId` by `T::AccountId` in balanced way.
       **/
      LiquidityRemoved: AugmentedEvent<ApiType, [AccountId32, u128, u128, u128, u128]>;
      /**
       * Pool with specified id `T::PoolId` was created successfully by `T::AccountId`.
       **/
      PoolCreated: AugmentedEvent<ApiType, [u128, AccountId32, ComposableTraitsDefiCurrencyPairCurrencyId]>;
      /**
       * The sale ended, the funds repatriated and the pool deleted.
       **/
      PoolDeleted: AugmentedEvent<ApiType, [u128, u128, u128]>;
      /**
       * Token exchange happened.
       **/
      Swapped: AugmentedEvent<ApiType, [u128, AccountId32, u128, u128, u128, u128, ComposableTraitsDexFee]>;
      /**
       * Generic event
       **/
      [key: string]: AugmentedEvent<ApiType>;
    };
    parachainSystem: {
      /**
       * Downward messages were processed using the given weight.
       * \[ weight_used, result_mqc_head \]
       **/
      DownwardMessagesProcessed: AugmentedEvent<ApiType, [u64, H256]>;
      /**
       * Some downward messages have been received and will be processed.
       * \[ count \]
       **/
      DownwardMessagesReceived: AugmentedEvent<ApiType, [u32]>;
      /**
       * An upgrade has been authorized.
       **/
      UpgradeAuthorized: AugmentedEvent<ApiType, [H256]>;
      /**
       * The validation function was applied as of the contained relay chain block number.
       **/
      ValidationFunctionApplied: AugmentedEvent<ApiType, [u32]>;
      /**
       * The relay-chain aborted the upgrade process.
       **/
      ValidationFunctionDiscarded: AugmentedEvent<ApiType, []>;
      /**
       * The validation function has been scheduled to apply.
       **/
      ValidationFunctionStored: AugmentedEvent<ApiType, []>;
      /**
       * Generic event
       **/
      [key: string]: AugmentedEvent<ApiType>;
    };
    preimage: {
      /**
       * A preimage has ben cleared.
       **/
      Cleared: AugmentedEvent<ApiType, [H256]>;
      /**
       * A preimage has been noted.
       **/
      Noted: AugmentedEvent<ApiType, [H256]>;
      /**
       * A preimage has been requested.
       **/
      Requested: AugmentedEvent<ApiType, [H256]>;
      /**
       * Generic event
       **/
      [key: string]: AugmentedEvent<ApiType>;
    };
    proxy: {
      /**
       * An announcement was placed to make a call in the future.
       **/
      Announced: AugmentedEvent<ApiType, [AccountId32, AccountId32, H256]>;
      /**
       * Anonymous account has been created by new proxy with given
       * disambiguation index and proxy type.
       **/
      AnonymousCreated: AugmentedEvent<ApiType, [AccountId32, AccountId32, Null, u16]>;
      /**
       * A proxy was added.
       **/
      ProxyAdded: AugmentedEvent<ApiType, [AccountId32, AccountId32, Null, u32]>;
      /**
       * A proxy was executed correctly, with the given.
       **/
      ProxyExecuted: AugmentedEvent<ApiType, [Result<Null, SpRuntimeDispatchError>]>;
      /**
       * A proxy was removed.
       **/
      ProxyRemoved: AugmentedEvent<ApiType, [AccountId32, AccountId32, Null, u32]>;
      /**
       * Generic event
       **/
      [key: string]: AugmentedEvent<ApiType>;
    };
    relayerXcm: {
      /**
       * Some assets have been placed in an asset trap.
       *
       * \[ hash, origin, assets \]
       **/
      AssetsTrapped: AugmentedEvent<ApiType, [H256, XcmV1MultiLocation, XcmVersionedMultiAssets]>;
      /**
       * Execution of an XCM message was attempted.
       *
       * \[ outcome \]
       **/
      Attempted: AugmentedEvent<ApiType, [XcmV2TraitsOutcome]>;
      /**
       * Expected query response has been received but the origin location of the response does
       * not match that expected. The query remains registered for a later, valid, response to
       * be received and acted upon.
       *
       * \[ origin location, id, expected location \]
       **/
      InvalidResponder: AugmentedEvent<ApiType, [XcmV1MultiLocation, u64, Option<XcmV1MultiLocation>]>;
      /**
       * Expected query response has been received but the expected origin location placed in
       * storage by this runtime previously cannot be decoded. The query remains registered.
       *
       * This is unexpected (since a location placed in storage in a previously executing
       * runtime should be readable prior to query timeout) and dangerous since the possibly
       * valid response will be dropped. Manual governance intervention is probably going to be
       * needed.
       *
       * \[ origin location, id \]
       **/
      InvalidResponderVersion: AugmentedEvent<ApiType, [XcmV1MultiLocation, u64]>;
      /**
       * Query response has been received and query is removed. The registered notification has
       * been dispatched and executed successfully.
       *
       * \[ id, pallet index, call index \]
       **/
      Notified: AugmentedEvent<ApiType, [u64, u8, u8]>;
      /**
       * Query response has been received and query is removed. The dispatch was unable to be
       * decoded into a `Call`; this might be due to dispatch function having a signature which
       * is not `(origin, QueryId, Response)`.
       *
       * \[ id, pallet index, call index \]
       **/
      NotifyDecodeFailed: AugmentedEvent<ApiType, [u64, u8, u8]>;
      /**
       * Query response has been received and query is removed. There was a general error with
       * dispatching the notification call.
       *
       * \[ id, pallet index, call index \]
       **/
      NotifyDispatchError: AugmentedEvent<ApiType, [u64, u8, u8]>;
      /**
       * Query response has been received and query is removed. The registered notification could
       * not be dispatched because the dispatch weight is greater than the maximum weight
       * originally budgeted by this runtime for the query result.
       *
       * \[ id, pallet index, call index, actual weight, max budgeted weight \]
       **/
      NotifyOverweight: AugmentedEvent<ApiType, [u64, u8, u8, u64, u64]>;
      /**
       * A given location which had a version change subscription was dropped owing to an error
       * migrating the location to our new XCM format.
       *
       * \[ location, query ID \]
       **/
      NotifyTargetMigrationFail: AugmentedEvent<ApiType, [XcmVersionedMultiLocation, u64]>;
      /**
       * A given location which had a version change subscription was dropped owing to an error
       * sending the notification to it.
       *
       * \[ location, query ID, error \]
       **/
      NotifyTargetSendFail: AugmentedEvent<ApiType, [XcmV1MultiLocation, u64, XcmV2TraitsError]>;
      /**
       * Query response has been received and is ready for taking with `take_response`. There is
       * no registered notification call.
       *
       * \[ id, response \]
       **/
      ResponseReady: AugmentedEvent<ApiType, [u64, XcmV2Response]>;
      /**
       * Received query response has been read and removed.
       *
       * \[ id \]
       **/
      ResponseTaken: AugmentedEvent<ApiType, [u64]>;
      /**
       * A XCM message was sent.
       *
       * \[ origin, destination, message \]
       **/
      Sent: AugmentedEvent<ApiType, [XcmV1MultiLocation, XcmV1MultiLocation, XcmV2Xcm]>;
      /**
       * The supported version of a location has been changed. This might be through an
       * automatic notification or a manual intervention.
       *
       * \[ location, XCM version \]
       **/
      SupportedVersionChanged: AugmentedEvent<ApiType, [XcmV1MultiLocation, u32]>;
      /**
       * Query response received which does not match a registered query. This may be because a
       * matching query was never registered, it may be because it is a duplicate response, or
       * because the query timed out.
       *
       * \[ origin location, id \]
       **/
      UnexpectedResponse: AugmentedEvent<ApiType, [XcmV1MultiLocation, u64]>;
      /**
       * An XCM version change notification message has been attempted to be sent.
       *
       * \[ destination, result \]
       **/
      VersionChangeNotified: AugmentedEvent<ApiType, [XcmV1MultiLocation, u32]>;
      /**
       * Generic event
       **/
      [key: string]: AugmentedEvent<ApiType>;
    };
    scheduler: {
      /**
       * The call for the provided hash was not found so the task has been aborted.
       **/
      CallLookupFailed: AugmentedEvent<ApiType, [ITuple<[u32, u32]>, Option<Bytes>, FrameSupportScheduleLookupError]>;
      /**
       * Canceled some task.
       **/
      Canceled: AugmentedEvent<ApiType, [u32, u32]>;
      /**
       * Dispatched some task.
       **/
      Dispatched: AugmentedEvent<ApiType, [ITuple<[u32, u32]>, Option<Bytes>, Result<Null, SpRuntimeDispatchError>]>;
      /**
       * Scheduled some task.
       **/
      Scheduled: AugmentedEvent<ApiType, [u32, u32]>;
      /**
       * Generic event
       **/
      [key: string]: AugmentedEvent<ApiType>;
    };
    session: {
      /**
       * New session has happened. Note that the argument is the session index, not the
       * block number as the type might suggest.
       **/
      NewSession: AugmentedEvent<ApiType, [u32]>;
      /**
       * Generic event
       **/
      [key: string]: AugmentedEvent<ApiType>;
    };
    stakingRewards: {
      /**
       * Generic event
       **/
      [key: string]: AugmentedEvent<ApiType>;
    };
    sudo: {
      /**
       * The \[sudoer\] just switched identity; the old key is supplied if one existed.
       **/
      KeyChanged: AugmentedEvent<ApiType, [Option<AccountId32>]>;
      /**
       * A sudo just took place. \[result\]
       **/
      Sudid: AugmentedEvent<ApiType, [Result<Null, SpRuntimeDispatchError>]>;
      /**
       * A sudo just took place. \[result\]
       **/
      SudoAsDone: AugmentedEvent<ApiType, [Result<Null, SpRuntimeDispatchError>]>;
      /**
       * Generic event
       **/
      [key: string]: AugmentedEvent<ApiType>;
    };
    system: {
      /**
       * `:code` was updated.
       **/
      CodeUpdated: AugmentedEvent<ApiType, []>;
      /**
       * An extrinsic failed.
       **/
      ExtrinsicFailed: AugmentedEvent<ApiType, [SpRuntimeDispatchError, FrameSupportWeightsDispatchInfo]>;
      /**
       * An extrinsic completed successfully.
       **/
      ExtrinsicSuccess: AugmentedEvent<ApiType, [FrameSupportWeightsDispatchInfo]>;
      /**
       * An account was reaped.
       **/
      KilledAccount: AugmentedEvent<ApiType, [AccountId32]>;
      /**
       * A new account was created.
       **/
      NewAccount: AugmentedEvent<ApiType, [AccountId32]>;
      /**
       * On on-chain remark happened.
       **/
      Remarked: AugmentedEvent<ApiType, [AccountId32, H256]>;
      /**
       * Generic event
       **/
      [key: string]: AugmentedEvent<ApiType>;
    };
    tokens: {
      /**
       * A balance was set by root.
       **/
      BalanceSet: AugmentedEvent<ApiType, [u128, AccountId32, u128, u128]>;
      /**
       * Deposited some balance into an account
       **/
      Deposited: AugmentedEvent<ApiType, [u128, AccountId32, u128]>;
      /**
       * An account was removed whose balance was non-zero but below
       * ExistentialDeposit, resulting in an outright loss.
       **/
      DustLost: AugmentedEvent<ApiType, [u128, AccountId32, u128]>;
      /**
       * An account was created with some free balance.
       **/
      Endowed: AugmentedEvent<ApiType, [u128, AccountId32, u128]>;
      /**
       * Some locked funds were unlocked
       **/
      LockRemoved: AugmentedEvent<ApiType, [U8aFixed, u128, AccountId32]>;
      /**
       * Some funds are locked
       **/
      LockSet: AugmentedEvent<ApiType, [U8aFixed, u128, AccountId32, u128]>;
      /**
       * Some balance was reserved (moved from free to reserved).
       **/
      Reserved: AugmentedEvent<ApiType, [u128, AccountId32, u128]>;
      /**
       * Some reserved balance was repatriated (moved from reserved to
       * another account).
       **/
      ReserveRepatriated: AugmentedEvent<
        ApiType,
        [u128, AccountId32, AccountId32, u128, FrameSupportTokensMiscBalanceStatus]
      >;
      /**
       * Some balances were slashed (e.g. due to mis-behavior)
       **/
      Slashed: AugmentedEvent<ApiType, [u128, AccountId32, u128, u128]>;
      /**
       * The total issuance of an currency has been set
       **/
      TotalIssuanceSet: AugmentedEvent<ApiType, [u128, u128]>;
      /**
       * Transfer succeeded.
       **/
      Transfer: AugmentedEvent<ApiType, [u128, AccountId32, AccountId32, u128]>;
      /**
       * Some balance was unreserved (moved from reserved to free).
       **/
      Unreserved: AugmentedEvent<ApiType, [u128, AccountId32, u128]>;
      /**
       * Some balances were withdrawn (e.g. pay for transaction fee)
       **/
      Withdrawn: AugmentedEvent<ApiType, [u128, AccountId32, u128]>;
      /**
<<<<<<< HEAD
=======
       * Generic event
       **/
      [key: string]: AugmentedEvent<ApiType>;
    };
    transfer: {
      /**
       * A channel has been opened
       **/
      ChannelOpened: AugmentedEvent<ApiType, [Bytes, Bytes]>;
      /**
       * Pallet params updated
       **/
      PalletParamsUpdated: AugmentedEvent<ApiType, [bool, bool]>;
      TokenTransferInitiated: AugmentedEvent<ApiType, [AccountId32, Bytes, u128]>;
      /**
>>>>>>> 420408f8
       * Generic event
       **/
      [key: string]: AugmentedEvent<ApiType>;
    };
    treasury: {
      /**
       * Some funds have been allocated.
       **/
      Awarded: AugmentedEvent<ApiType, [u32, u128, AccountId32]>;
      /**
       * Some of our funds have been burnt.
       **/
      Burnt: AugmentedEvent<ApiType, [u128]>;
      /**
       * Some funds have been deposited.
       **/
      Deposit: AugmentedEvent<ApiType, [u128]>;
      /**
       * New proposal.
       **/
      Proposed: AugmentedEvent<ApiType, [u32]>;
      /**
       * A proposal was rejected; funds were slashed.
       **/
      Rejected: AugmentedEvent<ApiType, [u32, u128]>;
      /**
       * Spending has finished; this is the amount that rolls over until next spend.
       **/
      Rollover: AugmentedEvent<ApiType, [u128]>;
      /**
       * We have ended a spend period and will now allocate funds.
       **/
      Spending: AugmentedEvent<ApiType, [u128]>;
      /**
       * Generic event
       **/
      [key: string]: AugmentedEvent<ApiType>;
    };
    unknownTokens: {
      /**
       * Deposit success.
       **/
      Deposited: AugmentedEvent<ApiType, [XcmV1MultiAsset, XcmV1MultiLocation]>;
      /**
       * Withdraw success.
       **/
      Withdrawn: AugmentedEvent<ApiType, [XcmV1MultiAsset, XcmV1MultiLocation]>;
      /**
       * Generic event
       **/
      [key: string]: AugmentedEvent<ApiType>;
    };
    utility: {
      /**
       * Batch of dispatches completed fully with no error.
       **/
      BatchCompleted: AugmentedEvent<ApiType, []>;
      /**
       * Batch of dispatches completed but has errors.
       **/
      BatchCompletedWithErrors: AugmentedEvent<ApiType, []>;
      /**
       * Batch of dispatches did not complete fully. Index of first failing dispatch given, as
       * well as the error.
       **/
      BatchInterrupted: AugmentedEvent<ApiType, [u32, SpRuntimeDispatchError]>;
      /**
       * A call was dispatched.
       **/
      DispatchedAs: AugmentedEvent<ApiType, [Result<Null, SpRuntimeDispatchError>]>;
      /**
       * A single item within a Batch of dispatches has completed with no error.
       **/
      ItemCompleted: AugmentedEvent<ApiType, []>;
      /**
       * A single item within a Batch of dispatches has completed with error.
       **/
      ItemFailed: AugmentedEvent<ApiType, [SpRuntimeDispatchError]>;
      /**
       * Generic event
       **/
      [key: string]: AugmentedEvent<ApiType>;
    };
    vault: {
      /**
       * Emitted after a user deposits funds into the vault.
       **/
      Deposited: AugmentedEvent<ApiType, [AccountId32, u128, u128]>;
      /**
       * Emitted after a succesful emergency shutdown.
       **/
      EmergencyShutdown: AugmentedEvent<ApiType, [u64]>;
      LiquidateStrategy: AugmentedEvent<ApiType, [AccountId32, u128]>;
      /**
       * Emitted after a vault has been successfully created.
       **/
      VaultCreated: AugmentedEvent<ApiType, [u64]>;
      /**
       * Emitted after a vault is restarted.
       **/
      VaultStarted: AugmentedEvent<ApiType, [u64]>;
      /**
       * Emitted after a user exchanges LP tokens back for underlying assets
       **/
      Withdrawn: AugmentedEvent<ApiType, [AccountId32, u128, u128]>;
      /**
       * Generic event
       **/
      [key: string]: AugmentedEvent<ApiType>;
    };
    vesting: {
      /**
       * Claimed vesting. \[who, locked_amount\]
       **/
      Claimed: AugmentedEvent<ApiType, [AccountId32, u128, u128]>;
      /**
       * Added new vesting schedule. \[from, to, schedule\]
       **/
      VestingScheduleAdded: AugmentedEvent<
        ApiType,
        [AccountId32, AccountId32, u128, ComposableTraitsVestingVestingSchedule]
      >;
      /**
       * Updated vesting schedules. \[who\]
       **/
      VestingSchedulesUpdated: AugmentedEvent<ApiType, [AccountId32]>;
      /**
       * Generic event
       **/
      [key: string]: AugmentedEvent<ApiType>;
    };
    xcmpQueue: {
      /**
       * Bad XCM format used.
       **/
      BadFormat: AugmentedEvent<ApiType, [Option<H256>]>;
      /**
       * Bad XCM version used.
       **/
      BadVersion: AugmentedEvent<ApiType, [Option<H256>]>;
      /**
       * Some XCM failed.
       **/
      Fail: AugmentedEvent<ApiType, [Option<H256>, XcmV2TraitsError]>;
      /**
       * An XCM exceeded the individual message weight budget.
       **/
      OverweightEnqueued: AugmentedEvent<ApiType, [u32, u32, u64, u64]>;
      /**
       * An XCM from the overweight queue was executed with the given actual weight used.
       **/
      OverweightServiced: AugmentedEvent<ApiType, [u64, u64]>;
      /**
       * Some XCM was executed ok.
       **/
      Success: AugmentedEvent<ApiType, [Option<H256>]>;
      /**
       * An upward message was sent to the relay chain.
       **/
      UpwardMessageSent: AugmentedEvent<ApiType, [Option<H256>]>;
      /**
       * An HRMP message was sent to a sibling parachain.
       **/
      XcmpMessageSent: AugmentedEvent<ApiType, [Option<H256>]>;
      /**
       * Generic event
       **/
      [key: string]: AugmentedEvent<ApiType>;
    };
    xTokens: {
      /**
       * Transferred `MultiAsset` with fee.
       **/
      TransferredMultiAssets: AugmentedEvent<
        ApiType,
        [AccountId32, XcmV1MultiassetMultiAssets, XcmV1MultiAsset, XcmV1MultiLocation]
      >;
      /**
       * Generic event
       **/
      [key: string]: AugmentedEvent<ApiType>;
    };
  } // AugmentedEvents
} // declare module<|MERGE_RESOLUTION|>--- conflicted
+++ resolved
@@ -1058,8 +1058,6 @@
        **/
       Withdrawn: AugmentedEvent<ApiType, [u128, AccountId32, u128]>;
       /**
-<<<<<<< HEAD
-=======
        * Generic event
        **/
       [key: string]: AugmentedEvent<ApiType>;
@@ -1075,7 +1073,6 @@
       PalletParamsUpdated: AugmentedEvent<ApiType, [bool, bool]>;
       TokenTransferInitiated: AugmentedEvent<ApiType, [AccountId32, Bytes, u128]>;
       /**
->>>>>>> 420408f8
        * Generic event
        **/
       [key: string]: AugmentedEvent<ApiType>;
