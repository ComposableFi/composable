export default {
  rpc: {
    balanceOf: {
      description: "Balance available for the specified account for the specified asset.",
      params: [
        {
          name: "asset",
          type: "CustomRpcCurrencyId"
        },
        {
          name: "account",
          type: "AccountId32"
        },
        {
          name: "at",
          type: "Hash",
          isOptional: true
        }
      ],
      type: "CustomRpcBalance"
    },
    listAssets: {
      description: "Lists assets.",
      params: [
        {
          name: "at",
          type: "Hash",
          isOptional: true,
        },
      ],
      type: "Vec<Asset>"
    },
    listAssets: {
      description: "Lists assets.",
      params: [
        {
          name: "at",
          type: "Hash",
          isOptional: true,
        },
      ],
      type: "Vec<Asset>"
    },
  },
  types: {
    CurrencyId: "u128",
    AssetsBalance: "u128",
    Asset: {
       name: "Vec<u8>",
       id: "u64"
    }
  },
<<<<<<< HEAD
=======
  types: {
    CurrencyId: "u128",
    AssetsBalance: "u128",
    Asset: {
       name: "Vec<u8>",
       id: "u64"
    }
  },
>>>>>>> 008131f0
};<|MERGE_RESOLUTION|>--- conflicted
+++ resolved
@@ -30,17 +30,6 @@
       ],
       type: "Vec<Asset>"
     },
-    listAssets: {
-      description: "Lists assets.",
-      params: [
-        {
-          name: "at",
-          type: "Hash",
-          isOptional: true,
-        },
-      ],
-      type: "Vec<Asset>"
-    },
   },
   types: {
     CurrencyId: "u128",
@@ -50,15 +39,4 @@
        id: "u64"
     }
   },
-<<<<<<< HEAD
-=======
-  types: {
-    CurrencyId: "u128",
-    AssetsBalance: "u128",
-    Asset: {
-       name: "Vec<u8>",
-       id: "u64"
-    }
-  },
->>>>>>> 008131f0
 };