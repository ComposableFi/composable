// Auto-generated via `yarn polkadot-types-from-chain`, do not edit
/* eslint-disable */

import type { ApiTypes } from "@polkadot/api-base/types";

declare module "@polkadot/api-base/types/errors" {
  export interface AugmentedErrors<ApiType extends ApiTypes> {
    assets: {
      CannotSetNewCurrencyToRegistry: AugmentedError<ApiType>;
      InvalidCurrency: AugmentedError<ApiType>;
      /**
       * Generic error
       **/
      [key: string]: AugmentedError<ApiType>;
    };
    assetsRegistry: {
      AssetNotFound: AugmentedError<ApiType>;
      ForeignAssetAlreadyRegistered: AugmentedError<ApiType>;
      /**
       * Generic error
       **/
      [key: string]: AugmentedError<ApiType>;
    };
    authorship: {
      /**
       * The uncle is genesis.
       **/
      GenesisUncle: AugmentedError<ApiType>;
      /**
       * The uncle parent not in the chain.
       **/
      InvalidUncleParent: AugmentedError<ApiType>;
      /**
       * The uncle isn't recent enough to be included.
       **/
      OldUncle: AugmentedError<ApiType>;
      /**
       * The uncle is too high in chain.
       **/
      TooHighUncle: AugmentedError<ApiType>;
      /**
       * Too many uncles.
       **/
      TooManyUncles: AugmentedError<ApiType>;
      /**
       * The uncle is already included.
       **/
      UncleAlreadyIncluded: AugmentedError<ApiType>;
      /**
       * Uncles already set in the block.
       **/
      UnclesAlreadySet: AugmentedError<ApiType>;
      /**
       * Generic error
       **/
      [key: string]: AugmentedError<ApiType>;
    };
    balances: {
      /**
       * Beneficiary account must pre-exist
       **/
      DeadAccount: AugmentedError<ApiType>;
      /**
       * Value too low to create account due to existential deposit
       **/
      ExistentialDeposit: AugmentedError<ApiType>;
      /**
       * A vesting schedule already exists for this account
       **/
      ExistingVestingSchedule: AugmentedError<ApiType>;
      /**
       * Balance too low to send value
       **/
      InsufficientBalance: AugmentedError<ApiType>;
      /**
       * Transfer/payment would kill account
       **/
      KeepAlive: AugmentedError<ApiType>;
      /**
       * Account liquidity restrictions prevent withdrawal
       **/
      LiquidityRestrictions: AugmentedError<ApiType>;
      /**
       * Number of named reserves exceed MaxReserves
       **/
      TooManyReserves: AugmentedError<ApiType>;
      /**
       * Vesting balance too high to send value
       **/
      VestingBalance: AugmentedError<ApiType>;
      /**
       * Generic error
       **/
      [key: string]: AugmentedError<ApiType>;
    };
    bondedFinance: {
      /**
       * The offer could not be found.
       **/
      BondOfferNotFound: AugmentedError<ApiType>;
      /**
       * Someone tried  to submit an invalid offer.
       **/
      InvalidBondOffer: AugmentedError<ApiType>;
      /**
       * Someone tried to bond with an invalid number of nb_of_bonds.
       **/
      InvalidNumberOfBonds: AugmentedError<ApiType>;
      /**
       * Someone tried to bond an already completed offer.
       **/
      OfferCompleted: AugmentedError<ApiType>;
      /**
       * Generic error
       **/
      [key: string]: AugmentedError<ApiType>;
    };
    callFilter: {
      /**
       * We tried to disable an extrinsic that cannot be disabled.
       **/
      CannotDisable: AugmentedError<ApiType>;
      /**
       * The pallet name is not a valid UTF8 string.
       **/
      InvalidString: AugmentedError<ApiType>;
      /**
       * Generic error
       **/
      [key: string]: AugmentedError<ApiType>;
    };
    collatorSelection: {
      /**
       * User is already a candidate
       **/
      AlreadyCandidate: AugmentedError<ApiType>;
      /**
       * User is already an Invulnerable
       **/
      AlreadyInvulnerable: AugmentedError<ApiType>;
      /**
       * Account has no associated validator ID
       **/
      NoAssociatedValidatorId: AugmentedError<ApiType>;
      /**
       * User is not a candidate
       **/
      NotCandidate: AugmentedError<ApiType>;
      /**
       * Permission issue
       **/
      Permission: AugmentedError<ApiType>;
      /**
       * Too few candidates
       **/
      TooFewCandidates: AugmentedError<ApiType>;
      /**
       * Too many candidates
       **/
      TooManyCandidates: AugmentedError<ApiType>;
      /**
       * Unknown error
       **/
      Unknown: AugmentedError<ApiType>;
      /**
       * Validator ID is not yet registered
       **/
      ValidatorNotRegistered: AugmentedError<ApiType>;
      /**
       * Generic error
       **/
      [key: string]: AugmentedError<ApiType>;
    };
    council: {
      /**
       * Members are already initialized!
       **/
      AlreadyInitialized: AugmentedError<ApiType>;
      /**
       * Duplicate proposals not allowed
       **/
      DuplicateProposal: AugmentedError<ApiType>;
      /**
       * Duplicate vote ignored
       **/
      DuplicateVote: AugmentedError<ApiType>;
      /**
       * Account is not a member
       **/
      NotMember: AugmentedError<ApiType>;
      /**
       * Proposal must exist
       **/
      ProposalMissing: AugmentedError<ApiType>;
      /**
       * The close call was made too early, before the end of the voting.
       **/
      TooEarly: AugmentedError<ApiType>;
      /**
       * There can only be a maximum of `MaxProposals` active proposals.
       **/
      TooManyProposals: AugmentedError<ApiType>;
      /**
       * Mismatched index
       **/
      WrongIndex: AugmentedError<ApiType>;
      /**
       * The given length bound for the proposal was too low.
       **/
      WrongProposalLength: AugmentedError<ApiType>;
      /**
       * The given weight bound for the proposal was too low.
       **/
      WrongProposalWeight: AugmentedError<ApiType>;
      /**
       * Generic error
       **/
      [key: string]: AugmentedError<ApiType>;
    };
    councilMembership: {
      /**
       * Already a member.
       **/
      AlreadyMember: AugmentedError<ApiType>;
      /**
       * Not a member.
       **/
      NotMember: AugmentedError<ApiType>;
      /**
       * Generic error
       **/
      [key: string]: AugmentedError<ApiType>;
    };
    crowdloanRewards: {
      AlreadyAssociated: AugmentedError<ApiType>;
      AlreadyInitialized: AugmentedError<ApiType>;
      BackToTheFuture: AugmentedError<ApiType>;
      InvalidClaim: AugmentedError<ApiType>;
      InvalidProof: AugmentedError<ApiType>;
      NotAssociated: AugmentedError<ApiType>;
      NotClaimableYet: AugmentedError<ApiType>;
      NothingToClaim: AugmentedError<ApiType>;
      NotInitialized: AugmentedError<ApiType>;
      RewardsNotFunded: AugmentedError<ApiType>;
      /**
       * Generic error
       **/
      [key: string]: AugmentedError<ApiType>;
    };
    cumulusXcm: {
      /**
       * Generic error
       **/
      [key: string]: AugmentedError<ApiType>;
    };
    currencyFactory: {
      AssetNotFound: AugmentedError<ApiType>;
      /**
       * Generic error
       **/
      [key: string]: AugmentedError<ApiType>;
    };
    democracy: {
      /**
       * Cannot cancel the same proposal twice
       **/
      AlreadyCanceled: AugmentedError<ApiType>;
      /**
       * The account is already delegating.
       **/
      AlreadyDelegating: AugmentedError<ApiType>;
      /**
       * Identity may not veto a proposal twice
       **/
      AlreadyVetoed: AugmentedError<ApiType>;
      /**
       * Preimage already noted
       **/
      DuplicatePreimage: AugmentedError<ApiType>;
      /**
       * Proposal already made
       **/
      DuplicateProposal: AugmentedError<ApiType>;
      /**
       * Imminent
       **/
      Imminent: AugmentedError<ApiType>;
      /**
       * The instant referendum origin is currently disallowed.
       **/
      InstantNotAllowed: AugmentedError<ApiType>;
      /**
       * Too high a balance was provided that the account cannot afford.
       **/
      InsufficientFunds: AugmentedError<ApiType>;
      /**
       * Invalid hash
       **/
      InvalidHash: AugmentedError<ApiType>;
      /**
       * Maximum number of votes reached.
       **/
      MaxVotesReached: AugmentedError<ApiType>;
      /**
       * No proposals waiting
       **/
      NoneWaiting: AugmentedError<ApiType>;
      /**
       * Delegation to oneself makes no sense.
       **/
      Nonsense: AugmentedError<ApiType>;
      /**
       * The actor has no permission to conduct the action.
       **/
      NoPermission: AugmentedError<ApiType>;
      /**
       * No external proposal
       **/
      NoProposal: AugmentedError<ApiType>;
      /**
       * The account is not currently delegating.
       **/
      NotDelegating: AugmentedError<ApiType>;
      /**
       * Not imminent
       **/
      NotImminent: AugmentedError<ApiType>;
      /**
       * Next external proposal not simple majority
       **/
      NotSimpleMajority: AugmentedError<ApiType>;
      /**
       * The given account did not vote on the referendum.
       **/
      NotVoter: AugmentedError<ApiType>;
      /**
       * Invalid preimage
       **/
      PreimageInvalid: AugmentedError<ApiType>;
      /**
       * Preimage not found
       **/
      PreimageMissing: AugmentedError<ApiType>;
      /**
       * Proposal still blacklisted
       **/
      ProposalBlacklisted: AugmentedError<ApiType>;
      /**
       * Proposal does not exist
       **/
      ProposalMissing: AugmentedError<ApiType>;
      /**
       * Vote given for invalid referendum
       **/
      ReferendumInvalid: AugmentedError<ApiType>;
      /**
       * Too early
       **/
      TooEarly: AugmentedError<ApiType>;
      /**
       * Maximum number of proposals reached.
       **/
      TooManyProposals: AugmentedError<ApiType>;
      /**
       * Value too low
       **/
      ValueLow: AugmentedError<ApiType>;
      /**
       * The account currently has votes attached to it and the operation cannot succeed until
       * these are removed, either through `unvote` or `reap_vote`.
       **/
      VotesExist: AugmentedError<ApiType>;
      /**
       * Invalid upper bound.
       **/
      WrongUpperBound: AugmentedError<ApiType>;
      /**
       * Generic error
       **/
      [key: string]: AugmentedError<ApiType>;
    };
    dexRouter: {
      /**
       * Can not respect minimum amount requested.
       **/
      CanNotRespectMinAmountRequested: AugmentedError<ApiType>;
      /**
       * Route with possible loop is not allowed.
       **/
      LoopSuspectedInRouteUpdate: AugmentedError<ApiType>;
      /**
       * Number of hops in route exceeded maximum limit.
       **/
      MaxHopsExceeded: AugmentedError<ApiType>;
      /**
       * For given asset pair no route found.
       **/
      NoRouteFound: AugmentedError<ApiType>;
      /**
       * Unexpected node found while route validation.
       **/
      UnexpectedNodeFoundWhileValidation: AugmentedError<ApiType>;
      /**
       * Unsupported operation.
       **/
      UnsupportedOperation: AugmentedError<ApiType>;
      /**
       * Generic error
       **/
      [key: string]: AugmentedError<ApiType>;
    };
    dmpQueue: {
      /**
       * The amount of weight given is possibly not enough for executing the message.
       **/
      OverLimit: AugmentedError<ApiType>;
      /**
       * The message index given is unknown.
       **/
      Unknown: AugmentedError<ApiType>;
      /**
       * Generic error
       **/
      [key: string]: AugmentedError<ApiType>;
    };
    dutchAuction: {
      NotEnoughNativeCurrencyToPayForAuction: AugmentedError<ApiType>;
      OrderNotFound: AugmentedError<ApiType>;
      OrderParametersIsInvalid: AugmentedError<ApiType>;
      RequestedOrderDoesNotExists: AugmentedError<ApiType>;
      TakeLimitDoesNotSatisfyOrder: AugmentedError<ApiType>;
      TakeOrderDidNotHappen: AugmentedError<ApiType>;
      TakeParametersIsInvalid: AugmentedError<ApiType>;
      /**
       * errors trying to decode and parse XCM input
       **/
      XcmCannotDecodeRemoteParametersToLocalRepresentations: AugmentedError<ApiType>;
      XcmCannotFindLocalIdentifiersAsDecodedFromRemote: AugmentedError<ApiType>;
      XcmNotFoundConfigurationById: AugmentedError<ApiType>;
      /**
       * Generic error
       **/
      [key: string]: AugmentedError<ApiType>;
    };
    governanceRegistry: {
      /**
       * Not found
       **/
      NoneError: AugmentedError<ApiType>;
      /**
       * Generic error
       **/
      [key: string]: AugmentedError<ApiType>;
    };
    ibc: {
      /**
       * Client state not found
       **/
      ClientStateNotFound: AugmentedError<ApiType>;
      /**
       * Client consensus state not found for height
       **/
      ConsensusStateNotFound: AugmentedError<ApiType>;
      /**
       * Error decoding some type
       **/
      DecodingError: AugmentedError<ApiType>;
      /**
       * Error encoding some type
       **/
      EncodingError: AugmentedError<ApiType>;
      /**
<<<<<<< HEAD
=======
       * Invalid message for extirnsic
       **/
      InvalidMessageType: AugmentedError<ApiType>;
      /**
>>>>>>> 420408f8
       * Invalid route
       **/
      InvalidRoute: AugmentedError<ApiType>;
      /**
       * Other forms of errors
       **/
      Other: AugmentedError<ApiType>;
      /**
       * Error processing ibc messages
       **/
      ProcessingError: AugmentedError<ApiType>;
      /**
       * Error generating trie proof
       **/
      ProofGenerationError: AugmentedError<ApiType>;
      /**
       * Error constructing packet
       **/
      SendPacketError: AugmentedError<ApiType>;
      /**
       * Generic error
       **/
      [key: string]: AugmentedError<ApiType>;
    };
    ibcPing: {
      /**
       * Error opening channel
       **/
      ChannelInitError: AugmentedError<ApiType>;
      /**
       * Invalid params passed
       **/
      InvalidParams: AugmentedError<ApiType>;
      /**
       * Error registering packet
       **/
      PacketSendError: AugmentedError<ApiType>;
      /**
       * Generic error
       **/
      [key: string]: AugmentedError<ApiType>;
    };
    identity: {
      /**
       * Account ID is already named.
       **/
      AlreadyClaimed: AugmentedError<ApiType>;
      /**
       * Empty index.
       **/
      EmptyIndex: AugmentedError<ApiType>;
      /**
       * Fee is changed.
       **/
      FeeChanged: AugmentedError<ApiType>;
      /**
       * The index is invalid.
       **/
      InvalidIndex: AugmentedError<ApiType>;
      /**
       * Invalid judgement.
       **/
      InvalidJudgement: AugmentedError<ApiType>;
      /**
       * The target is invalid.
       **/
      InvalidTarget: AugmentedError<ApiType>;
      /**
       * Judgement given.
       **/
      JudgementGiven: AugmentedError<ApiType>;
      /**
       * No identity found.
       **/
      NoIdentity: AugmentedError<ApiType>;
      /**
       * Account isn't found.
       **/
      NotFound: AugmentedError<ApiType>;
      /**
       * Account isn't named.
       **/
      NotNamed: AugmentedError<ApiType>;
      /**
       * Sub-account isn't owned by sender.
       **/
      NotOwned: AugmentedError<ApiType>;
      /**
       * Sender is not a sub-account.
       **/
      NotSub: AugmentedError<ApiType>;
      /**
       * Sticky judgement.
       **/
      StickyJudgement: AugmentedError<ApiType>;
      /**
       * Too many additional fields.
       **/
      TooManyFields: AugmentedError<ApiType>;
      /**
       * Maximum amount of registrars reached. Cannot add any more.
       **/
      TooManyRegistrars: AugmentedError<ApiType>;
      /**
       * Too many subs-accounts.
       **/
      TooManySubAccounts: AugmentedError<ApiType>;
      /**
       * Generic error
       **/
      [key: string]: AugmentedError<ApiType>;
    };
    indices: {
      /**
       * The index was not available.
       **/
      InUse: AugmentedError<ApiType>;
      /**
       * The index was not already assigned.
       **/
      NotAssigned: AugmentedError<ApiType>;
      /**
       * The index is assigned to another account.
       **/
      NotOwner: AugmentedError<ApiType>;
      /**
       * The source and destination accounts are identical.
       **/
      NotTransfer: AugmentedError<ApiType>;
      /**
       * The index is permanent and may not be freed/changed.
       **/
      Permanent: AugmentedError<ApiType>;
      /**
       * Generic error
       **/
      [key: string]: AugmentedError<ApiType>;
    };
    lending: {
      AssetPriceNotFound: AugmentedError<ApiType>;
      /**
       * Borrow and repay in the same block (flashloans) are not allowed.
       **/
      BorrowAndRepayInSameBlockIsNotSupported: AugmentedError<ApiType>;
      /**
       * Only assets that have a known price are supported.
       **/
      BorrowAssetNotSupportedByOracle: AugmentedError<ApiType>;
      BorrowDoesNotExist: AugmentedError<ApiType>;
      BorrowerDataCalculationFailed: AugmentedError<ApiType>;
      BorrowIndexDoesNotExist: AugmentedError<ApiType>;
      BorrowRateDoesNotExist: AugmentedError<ApiType>;
      BorrowRentDoesNotExist: AugmentedError<ApiType>;
      CannotBorrowFromMarketWithUnbalancedVault: AugmentedError<ApiType>;
      /**
       * Can't allow amount 0 as collateral.
       **/
      CannotDepositZeroCollateral: AugmentedError<ApiType>;
      CannotIncreaseCollateralFactorOfOpenMarket: AugmentedError<ApiType>;
      CannotRepayMoreThanBorrowAmount: AugmentedError<ApiType>;
      /**
       * Repaying more than once in the same block is not allowed.
       **/
      CannotRepayMoreThanOnceInSameBlock: AugmentedError<ApiType>;
      /**
       * Cannot repay the total amount of debt when partially repaying.
       **/
      CannotRepayMoreThanTotalDebt: AugmentedError<ApiType>;
      /**
       * A market with a borrow balance of `0` was attempted to be repaid.
       **/
      CannotRepayZeroBalance: AugmentedError<ApiType>;
      CannotWithdrawFromProvidedBorrowAccount: AugmentedError<ApiType>;
      /**
       * Only assets that have a known price are supported.
       **/
      CollateralAssetNotSupportedByOracle: AugmentedError<ApiType>;
      CollateralDepositFailed: AugmentedError<ApiType>;
      /**
       * The collateral factor for a market must be more than one.
       **/
      CollateralFactorMustBeMoreThanOne: AugmentedError<ApiType>;
      ExceedLendingCount: AugmentedError<ApiType>;
      InvalidTimestampOnBorrowRequest: AugmentedError<ApiType>;
      LiquidationFailed: AugmentedError<ApiType>;
      MarketAndAccountPairNotFound: AugmentedError<ApiType>;
      MarketCollateralWasNotDepositedByAccount: AugmentedError<ApiType>;
      /**
       * The market could not be found
       **/
      MarketDoesNotExist: AugmentedError<ApiType>;
      MarketIsClosing: AugmentedError<ApiType>;
      MaxLiquidationBatchSizeExceeded: AugmentedError<ApiType>;
      NotEnoughBorrowAsset: AugmentedError<ApiType>;
      NotEnoughCollateralToBorrow: AugmentedError<ApiType>;
      /**
       * Attempted to withdraw more collateral than the account has in the market.
       **/
      NotEnoughCollateralToWithdraw: AugmentedError<ApiType>;
      NotEnoughRent: AugmentedError<ApiType>;
      Overflow: AugmentedError<ApiType>;
      /**
       * borrow assets should have enough value as per oracle
       **/
      PriceOfInitialBorrowVaultShouldBeGreaterThanZero: AugmentedError<ApiType>;
      PriceTooOld: AugmentedError<ApiType>;
      RepayAmountMustBeGreaterThanZero: AugmentedError<ApiType>;
      TransferFailed: AugmentedError<ApiType>;
      /**
       * Attempted to update a market owned by someone else.
       **/
      Unauthorized: AugmentedError<ApiType>;
      Underflow: AugmentedError<ApiType>;
      /**
       * vault provided does not exist
       **/
      VaultNotFound: AugmentedError<ApiType>;
      /**
       * The market would go under collateralized if the requested amount of collateral was
       * withdrawn.
       **/
      WouldGoUnderCollateralized: AugmentedError<ApiType>;
      /**
       * Generic error
       **/
      [key: string]: AugmentedError<ApiType>;
    };
    liquidations: {
      NoLiquidationEngineFound: AugmentedError<ApiType>;
      /**
       * Generic error
       **/
      [key: string]: AugmentedError<ApiType>;
    };
    mosaic: {
      AmountMismatch: AugmentedError<ApiType>;
      AssetNotMapped: AugmentedError<ApiType>;
      BadTimelockPeriod: AugmentedError<ApiType>;
      BadTTL: AugmentedError<ApiType>;
      BelowMinTransferSize: AugmentedError<ApiType>;
      DestinationAmmIdNotWhitelisted: AugmentedError<ApiType>;
      ExceedsMaxTransferSize: AugmentedError<ApiType>;
      InsufficientBudget: AugmentedError<ApiType>;
      NetworkDisabled: AugmentedError<ApiType>;
      NoClaimableTx: AugmentedError<ApiType>;
      NoOutgoingTx: AugmentedError<ApiType>;
      NoStaleTransactions: AugmentedError<ApiType>;
      Overflow: AugmentedError<ApiType>;
      RelayerNotSet: AugmentedError<ApiType>;
      RemoteAmmIdAlreadyExists: AugmentedError<ApiType>;
      RemoteAmmIdNotFound: AugmentedError<ApiType>;
      TxStillLocked: AugmentedError<ApiType>;
      UnsupportedAsset: AugmentedError<ApiType>;
      UnsupportedNetwork: AugmentedError<ApiType>;
      /**
       * Generic error
       **/
      [key: string]: AugmentedError<ApiType>;
    };
    multisig: {
      /**
       * Call is already approved by this signatory.
       **/
      AlreadyApproved: AugmentedError<ApiType>;
      /**
       * The data to be stored is already stored.
       **/
      AlreadyStored: AugmentedError<ApiType>;
      /**
       * The maximum weight information provided was too low.
       **/
      MaxWeightTooLow: AugmentedError<ApiType>;
      /**
       * Threshold must be 2 or greater.
       **/
      MinimumThreshold: AugmentedError<ApiType>;
      /**
       * Call doesn't need any (more) approvals.
       **/
      NoApprovalsNeeded: AugmentedError<ApiType>;
      /**
       * Multisig operation not found when attempting to cancel.
       **/
      NotFound: AugmentedError<ApiType>;
      /**
       * No timepoint was given, yet the multisig operation is already underway.
       **/
      NoTimepoint: AugmentedError<ApiType>;
      /**
       * Only the account that originally created the multisig is able to cancel it.
       **/
      NotOwner: AugmentedError<ApiType>;
      /**
       * The sender was contained in the other signatories; it shouldn't be.
       **/
      SenderInSignatories: AugmentedError<ApiType>;
      /**
       * The signatories were provided out of order; they should be ordered.
       **/
      SignatoriesOutOfOrder: AugmentedError<ApiType>;
      /**
       * There are too few signatories in the list.
       **/
      TooFewSignatories: AugmentedError<ApiType>;
      /**
       * There are too many signatories in the list.
       **/
      TooManySignatories: AugmentedError<ApiType>;
      /**
       * A timepoint was given, yet no multisig operation is underway.
       **/
      UnexpectedTimepoint: AugmentedError<ApiType>;
      /**
       * A different timepoint was given to the multisig operation that is underway.
       **/
      WrongTimepoint: AugmentedError<ApiType>;
      /**
       * Generic error
       **/
      [key: string]: AugmentedError<ApiType>;
    };
    oracle: {
      /**
       * Signer has already been set
       **/
      AlreadySet: AugmentedError<ApiType>;
      /**
       * Price already submitted
       **/
      AlreadySubmitted: AugmentedError<ApiType>;
      ArithmeticError: AugmentedError<ApiType>;
      /**
       * Error avoids a panic
       **/
      AvoidPanic: AugmentedError<ApiType>;
      /**
       * Block interval is less then stale price
       **/
      BlockIntervalLength: AugmentedError<ApiType>;
      /**
       * This controller is already in use
       **/
      ControllerUsed: AugmentedError<ApiType>;
      /**
       * Too many weighted averages requested
       **/
      DepthTooLarge: AugmentedError<ApiType>;
      /**
       * Asset count exceeded
       **/
      ExceedAssetsCount: AugmentedError<ApiType>;
      /**
       * Max answers have been exceeded
       **/
      ExceedMaxAnswers: AugmentedError<ApiType>;
      /**
       * Stake exceeded
       **/
      ExceedStake: AugmentedError<ApiType>;
      /**
       * Threshold exceeded
       **/
      ExceedThreshold: AugmentedError<ApiType>;
      /**
       * Invalid asset id
       **/
      InvalidAssetId: AugmentedError<ApiType>;
      /**
       * Invalid min answers
       **/
      InvalidMinAnswers: AugmentedError<ApiType>;
      MaxAnswersLessThanMinAnswers: AugmentedError<ApiType>;
      MaxHistory: AugmentedError<ApiType>;
      MaxPrePrices: AugmentedError<ApiType>;
      /**
       * Max prices already reached
       **/
      MaxPrices: AugmentedError<ApiType>;
      /**
       * No Permission
       **/
      NoPermission: AugmentedError<ApiType>;
      /**
       * No stake for oracle
       **/
      NoStake: AugmentedError<ApiType>;
      /**
       * Not Enough Funds to complete action
       **/
      NotEnoughFunds: AugmentedError<ApiType>;
      /**
       * Not enough oracle stake for action
       **/
      NotEnoughStake: AugmentedError<ApiType>;
      /**
       * Price not found
       **/
      PriceNotFound: AugmentedError<ApiType>;
      /**
       * Price has not been requested
       **/
      PriceNotRequested: AugmentedError<ApiType>;
      /**
       * This signer is already in use
       **/
      SignerUsed: AugmentedError<ApiType>;
      /**
       * Stake is locked try again later
       **/
      StakeLocked: AugmentedError<ApiType>;
      /**
       * There was an error transferring
       **/
      TransferError: AugmentedError<ApiType>;
      /**
       * Unknown
       **/
      Unknown: AugmentedError<ApiType>;
      /**
       * No controller has been set
       **/
      UnsetController: AugmentedError<ApiType>;
      /**
       * Signer has not been set
       **/
      UnsetSigner: AugmentedError<ApiType>;
      /**
       * Generic error
       **/
      [key: string]: AugmentedError<ApiType>;
    };
    pablo: {
      AmpFactorMustBeGreaterThanZero: AugmentedError<ApiType>;
      AssetAmountMustBePositiveNumber: AugmentedError<ApiType>;
      CannotRespectMinimumRequested: AugmentedError<ApiType>;
      InvalidAmount: AugmentedError<ApiType>;
      InvalidAsset: AugmentedError<ApiType>;
      InvalidFees: AugmentedError<ApiType>;
      InvalidPair: AugmentedError<ApiType>;
      InvalidSaleState: AugmentedError<ApiType>;
      MissingAmount: AugmentedError<ApiType>;
      MustBeOwner: AugmentedError<ApiType>;
      NoLpTokenForLbp: AugmentedError<ApiType>;
      NotEnoughLiquidity: AugmentedError<ApiType>;
      PairMismatch: AugmentedError<ApiType>;
      PoolNotFound: AugmentedError<ApiType>;
      WeightsMustBeNonZero: AugmentedError<ApiType>;
      WeightsMustSumToOne: AugmentedError<ApiType>;
      /**
       * Generic error
       **/
      [key: string]: AugmentedError<ApiType>;
    };
    parachainSystem: {
      /**
       * The inherent which supplies the host configuration did not run this block
       **/
      HostConfigurationNotAvailable: AugmentedError<ApiType>;
      /**
       * No code upgrade has been authorized.
       **/
      NothingAuthorized: AugmentedError<ApiType>;
      /**
       * No validation function upgrade is currently scheduled.
       **/
      NotScheduled: AugmentedError<ApiType>;
      /**
       * Attempt to upgrade validation function while existing upgrade pending
       **/
      OverlappingUpgrades: AugmentedError<ApiType>;
      /**
       * Polkadot currently prohibits this parachain from upgrading its validation function
       **/
      ProhibitedByPolkadot: AugmentedError<ApiType>;
      /**
       * The supplied validation function has compiled into a blob larger than Polkadot is
       * willing to run
       **/
      TooBig: AugmentedError<ApiType>;
      /**
       * The given code upgrade has not been authorized.
       **/
      Unauthorized: AugmentedError<ApiType>;
      /**
       * The inherent which supplies the validation data did not run this block
       **/
      ValidationDataNotAvailable: AugmentedError<ApiType>;
      /**
       * Generic error
       **/
      [key: string]: AugmentedError<ApiType>;
    };
    preimage: {
      /**
       * Preimage has already been noted on-chain.
       **/
      AlreadyNoted: AugmentedError<ApiType>;
      /**
       * The user is not authorized to perform this action.
       **/
      NotAuthorized: AugmentedError<ApiType>;
      /**
       * The preimage cannot be removed since it has not yet been noted.
       **/
      NotNoted: AugmentedError<ApiType>;
      /**
       * The preimage request cannot be removed since no outstanding requests exist.
       **/
      NotRequested: AugmentedError<ApiType>;
      /**
       * A preimage may not be removed when there are outstanding requests.
       **/
      Requested: AugmentedError<ApiType>;
      /**
       * Preimage is too large to store on-chain.
       **/
      TooLarge: AugmentedError<ApiType>;
      /**
       * Generic error
       **/
      [key: string]: AugmentedError<ApiType>;
    };
    proxy: {
      /**
       * Account is already a proxy.
       **/
      Duplicate: AugmentedError<ApiType>;
      /**
       * Call may not be made by proxy because it may escalate its privileges.
       **/
      NoPermission: AugmentedError<ApiType>;
      /**
       * Cannot add self as proxy.
       **/
      NoSelfProxy: AugmentedError<ApiType>;
      /**
       * Proxy registration not found.
       **/
      NotFound: AugmentedError<ApiType>;
      /**
       * Sender is not a proxy of the account to be proxied.
       **/
      NotProxy: AugmentedError<ApiType>;
      /**
       * There are too many proxies registered or too many announcements pending.
       **/
      TooMany: AugmentedError<ApiType>;
      /**
       * Announcement, if made at all, was made too recently.
       **/
      Unannounced: AugmentedError<ApiType>;
      /**
       * A call which is incompatible with the proxy type's filter was attempted.
       **/
      Unproxyable: AugmentedError<ApiType>;
      /**
       * Generic error
       **/
      [key: string]: AugmentedError<ApiType>;
    };
    relayerXcm: {
      /**
       * The location is invalid since it already has a subscription from us.
       **/
      AlreadySubscribed: AugmentedError<ApiType>;
      /**
       * The given location could not be used (e.g. because it cannot be expressed in the
       * desired version of XCM).
       **/
      BadLocation: AugmentedError<ApiType>;
      /**
       * The version of the `Versioned` value used is not able to be interpreted.
       **/
      BadVersion: AugmentedError<ApiType>;
      /**
       * Could not re-anchor the assets to declare the fees for the destination chain.
       **/
      CannotReanchor: AugmentedError<ApiType>;
      /**
       * The destination `MultiLocation` provided cannot be inverted.
       **/
      DestinationNotInvertible: AugmentedError<ApiType>;
      /**
       * The assets to be sent are empty.
       **/
      Empty: AugmentedError<ApiType>;
      /**
       * The message execution fails the filter.
       **/
      Filtered: AugmentedError<ApiType>;
      /**
       * Origin is invalid for sending.
       **/
      InvalidOrigin: AugmentedError<ApiType>;
      /**
       * The referenced subscription could not be found.
       **/
      NoSubscription: AugmentedError<ApiType>;
      /**
       * There was some other issue (i.e. not to do with routing) in sending the message. Perhaps
       * a lack of space for buffering the message.
       **/
      SendFailure: AugmentedError<ApiType>;
      /**
       * Too many assets have been attempted for transfer.
       **/
      TooManyAssets: AugmentedError<ApiType>;
      /**
       * The desired destination was unreachable, generally because there is a no way of routing
       * to it.
       **/
      Unreachable: AugmentedError<ApiType>;
      /**
       * The message's weight could not be determined.
       **/
      UnweighableMessage: AugmentedError<ApiType>;
      /**
       * Generic error
       **/
      [key: string]: AugmentedError<ApiType>;
    };
    scheduler: {
      /**
       * Failed to schedule a call
       **/
      FailedToSchedule: AugmentedError<ApiType>;
      /**
       * Cannot find the scheduled call.
       **/
      NotFound: AugmentedError<ApiType>;
      /**
       * Reschedule failed because it does not change scheduled time.
       **/
      RescheduleNoChange: AugmentedError<ApiType>;
      /**
       * Given target block number is in the past.
       **/
      TargetBlockNumberInPast: AugmentedError<ApiType>;
      /**
       * Generic error
       **/
      [key: string]: AugmentedError<ApiType>;
    };
    session: {
      /**
       * Registered duplicate key.
       **/
      DuplicatedKey: AugmentedError<ApiType>;
      /**
       * Invalid ownership proof.
       **/
      InvalidProof: AugmentedError<ApiType>;
      /**
       * Key setting account is not live, so it's impossible to associate keys.
       **/
      NoAccount: AugmentedError<ApiType>;
      /**
       * No associated validator ID for account.
       **/
      NoAssociatedValidatorId: AugmentedError<ApiType>;
      /**
       * No keys are associated with this account.
       **/
      NoKeys: AugmentedError<ApiType>;
      /**
       * Generic error
       **/
      [key: string]: AugmentedError<ApiType>;
    };
    stakingRewards: {
      /**
       * Generic error
       **/
      [key: string]: AugmentedError<ApiType>;
    };
    sudo: {
      /**
       * Sender must be the Sudo account
       **/
      RequireSudo: AugmentedError<ApiType>;
      /**
       * Generic error
       **/
      [key: string]: AugmentedError<ApiType>;
    };
    system: {
      /**
       * The origin filter prevent the call to be dispatched.
       **/
      CallFiltered: AugmentedError<ApiType>;
      /**
       * Failed to extract the runtime version from the new runtime.
       *
       * Either calling `Core_version` or decoding `RuntimeVersion` failed.
       **/
      FailedToExtractRuntimeVersion: AugmentedError<ApiType>;
      /**
       * The name of specification does not match between the current runtime
       * and the new runtime.
       **/
      InvalidSpecName: AugmentedError<ApiType>;
      /**
       * Suicide called when the account has non-default composite data.
       **/
      NonDefaultComposite: AugmentedError<ApiType>;
      /**
       * There is a non-zero reference count preventing the account from being purged.
       **/
      NonZeroRefCount: AugmentedError<ApiType>;
      /**
       * The specification version is not allowed to decrease between the current runtime
       * and the new runtime.
       **/
      SpecVersionNeedsToIncrease: AugmentedError<ApiType>;
      /**
       * Generic error
       **/
      [key: string]: AugmentedError<ApiType>;
    };
    tokens: {
      /**
       * Cannot convert Amount into Balance type
       **/
      AmountIntoBalanceFailed: AugmentedError<ApiType>;
      /**
       * The balance is too low
       **/
      BalanceTooLow: AugmentedError<ApiType>;
      /**
       * Beneficiary account must pre-exist
       **/
      DeadAccount: AugmentedError<ApiType>;
      /**
       * Value too low to create account due to existential deposit
       **/
      ExistentialDeposit: AugmentedError<ApiType>;
      /**
       * Transfer/payment would kill account
       **/
      KeepAlive: AugmentedError<ApiType>;
      /**
       * Failed because liquidity restrictions due to locking
       **/
      LiquidityRestrictions: AugmentedError<ApiType>;
      /**
       * Failed because the maximum locks was exceeded
       **/
      MaxLocksExceeded: AugmentedError<ApiType>;
      TooManyReserves: AugmentedError<ApiType>;
<<<<<<< HEAD
=======
      /**
       * Generic error
       **/
      [key: string]: AugmentedError<ApiType>;
    };
    transfer: {
      /**
       * Error opening channel
       **/
      ChannelInitError: AugmentedError<ApiType>;
      /**
       * Unable to get client revision number
       **/
      FailedToGetRevisionNumber: AugmentedError<ApiType>;
      /**
       * Invalid amount
       **/
      InvalidAmount: AugmentedError<ApiType>;
      /**
       * Invalid asset id
       **/
      InvalidAssetId: AugmentedError<ApiType>;
      /**
       * Invalid Ibc denom
       **/
      InvalidIbcDenom: AugmentedError<ApiType>;
      /**
       * Invalid params passed
       **/
      InvalidParams: AugmentedError<ApiType>;
      /**
       * Invalid timestamp
       **/
      InvalidTimestamp: AugmentedError<ApiType>;
      /**
       * The interchain token transfer was not successfully initiated
       **/
      TransferFailed: AugmentedError<ApiType>;
      /**
       * Error Decoding utf8 bytes
       **/
      Utf8Error: AugmentedError<ApiType>;
>>>>>>> 420408f8
      /**
       * Generic error
       **/
      [key: string]: AugmentedError<ApiType>;
    };
    treasury: {
      /**
       * Proposer's balance is too low.
       **/
      InsufficientProposersBalance: AugmentedError<ApiType>;
      /**
       * No proposal or bounty at that index.
       **/
      InvalidIndex: AugmentedError<ApiType>;
      /**
       * Proposal has not been approved.
       **/
      ProposalNotApproved: AugmentedError<ApiType>;
      /**
       * Too many approvals in the queue.
       **/
      TooManyApprovals: AugmentedError<ApiType>;
      /**
       * Generic error
       **/
      [key: string]: AugmentedError<ApiType>;
    };
    unknownTokens: {
      /**
       * The operation will cause balance to overflow.
       **/
      BalanceOverflow: AugmentedError<ApiType>;
      /**
       * The balance is too low.
       **/
      BalanceTooLow: AugmentedError<ApiType>;
      /**
       * Unhandled asset.
       **/
      UnhandledAsset: AugmentedError<ApiType>;
      /**
       * Generic error
       **/
      [key: string]: AugmentedError<ApiType>;
    };
    utility: {
      /**
       * Too many calls batched.
       **/
      TooManyCalls: AugmentedError<ApiType>;
      /**
       * Generic error
       **/
      [key: string]: AugmentedError<ApiType>;
    };
    vault: {
      /**
       * It is not possible to perform a privileged action using an ordinary account
       **/
      AccountIsNotManager: AugmentedError<ApiType>;
      /**
       * Vaults must allocate the proper ratio between reserved and strategies, so that the
       * ratio sums up to one.
       **/
      AllocationMustSumToOne: AugmentedError<ApiType>;
      /**
       * Deposit amounts not exceeding [`MinimumDeposit`](Config::MinimumDeposit) are declined
       * and result in `AmountMustGteMinimumDeposit`.
       **/
      AmountMustGteMinimumDeposit: AugmentedError<ApiType>;
      /**
       * Withdrawal amounts not exceeding [`MinimumWithdrawal`](Config::MinimumWithdrawal) are
       * declined and result in `AmountMustGteMinimumWithdrawal`.
       **/
      AmountMustGteMinimumWithdrawal: AugmentedError<ApiType>;
      /**
       * Failures in creating LP tokens during vault creation result in `CannotCreateAsset`.
       **/
      CannotCreateAsset: AugmentedError<ApiType>;
      /**
       * The vault has deposits halted, see [Capabilities](crate::capabilities::Capabilities).
       **/
      DepositsHalted: AugmentedError<ApiType>;
      /**
       * Creating vaults with invalid creation deposits results in
       * `InsufficientCreationDeposit`.
       **/
      InsufficientCreationDeposit: AugmentedError<ApiType>;
      /**
       * Vaults may have insufficient funds for withdrawals, as well as users wishing to deposit
       * an incorrect amount.
       **/
      InsufficientFunds: AugmentedError<ApiType>;
      /**
       * Requesting withdrawals for more LP tokens than available to the user result in
       * `InsufficientLpTokens`
       **/
      InsufficientLpTokens: AugmentedError<ApiType>;
      /**
       * Existentially funded vaults do not require extra funds.
       **/
      InvalidAddSurcharge: AugmentedError<ApiType>;
      InvalidDeletionClaim: AugmentedError<ApiType>;
      /**
       * Attempting to tombstone a vault which has rent remaining results in
       * `InvalidSurchargeClaim`.
       **/
      InvalidSurchargeClaim: AugmentedError<ApiType>;
      /**
       * Minting failures result in `MintFailed`. In general this should never occur.
       **/
      MintFailed: AugmentedError<ApiType>;
      /**
       * If the vault contains too many assets (close to the `Balance::MAX`), it is considered
       * full as arithmetic starts overflowing.
       **/
      NoFreeVaultAllocation: AugmentedError<ApiType>;
      /**
       * When trying to withdraw too much from the vault, `NotEnoughLiquidity` is returned.
       **/
      NotEnoughLiquidity: AugmentedError<ApiType>;
      /**
       * Not all vaults have an associated LP token. Attempting to perform LP token related
       * operations result in `NotVaultLpToken`.
       **/
      NotVaultLpToken: AugmentedError<ApiType>;
      OnlyManagerCanDoThisOperation: AugmentedError<ApiType>;
      /**
       * The vault could not be deleted, as it was not tombstoned for long enough.
       **/
      TombstoneDurationNotExceeded: AugmentedError<ApiType>;
      /**
       * Vaults may have up to [`MaxStrategies`](Config::MaxStrategies) strategies.
       **/
      TooManyStrategies: AugmentedError<ApiType>;
      /**
       * Failures to transfer funds from the vault to users or vice- versa result in
       * `TransferFromFailed`.
       **/
      TransferFromFailed: AugmentedError<ApiType>;
      /**
       * Querying/operating on invalid vault id's result in `VaultDoesNotExist`.
       **/
      VaultDoesNotExist: AugmentedError<ApiType>;
      /**
       * The vault could not be deleted, as it was not yet tombstoned.
       **/
      VaultNotTombstoned: AugmentedError<ApiType>;
      /**
       * The vault has withdrawals halted, see
       * [Capabilities](crate::capabilities::Capabilities).
       **/
      WithdrawalsHalted: AugmentedError<ApiType>;
      /**
       * Generic error
       **/
      [key: string]: AugmentedError<ApiType>;
    };
    vesting: {
      /**
       * The vested transfer amount is too low
       **/
      AmountLow: AugmentedError<ApiType>;
      /**
       * Insufficient amount of balance to lock
       **/
      InsufficientBalanceToLock: AugmentedError<ApiType>;
      /**
       * Failed because the maximum vesting schedules was exceeded
       **/
      MaxVestingSchedulesExceeded: AugmentedError<ApiType>;
      /**
       * This account have too many vesting schedules
       **/
      TooManyVestingSchedules: AugmentedError<ApiType>;
      /**
       * Trying to vest to ourselves
       **/
      TryingToSelfVest: AugmentedError<ApiType>;
      /**
       * Vesting period is zero
       **/
      ZeroVestingPeriod: AugmentedError<ApiType>;
      /**
       * Number of vests is zero
       **/
      ZeroVestingPeriodCount: AugmentedError<ApiType>;
      /**
       * Generic error
       **/
      [key: string]: AugmentedError<ApiType>;
    };
    xcmpQueue: {
      /**
       * Bad overweight index.
       **/
      BadOverweightIndex: AugmentedError<ApiType>;
      /**
       * Bad XCM data.
       **/
      BadXcm: AugmentedError<ApiType>;
      /**
       * Bad XCM origin.
       **/
      BadXcmOrigin: AugmentedError<ApiType>;
      /**
       * Failed to send XCM message.
       **/
      FailedToSend: AugmentedError<ApiType>;
      /**
       * Provided weight is possibly not enough to execute the message.
       **/
      WeightOverLimit: AugmentedError<ApiType>;
      /**
       * Generic error
       **/
      [key: string]: AugmentedError<ApiType>;
    };
    xTokens: {
      /**
       * Asset has no reserve location.
       **/
      AssetHasNoReserve: AugmentedError<ApiType>;
      /**
       * The specified index does not exist in a MultiAssets struct.
       **/
      AssetIndexNonExistent: AugmentedError<ApiType>;
      /**
       * The version of the `Versioned` value used is not able to be
       * interpreted.
       **/
      BadVersion: AugmentedError<ApiType>;
      /**
       * Could not re-anchor the assets to declare the fees for the
       * destination chain.
       **/
      CannotReanchor: AugmentedError<ApiType>;
      /**
       * The destination `MultiLocation` provided cannot be inverted.
       **/
      DestinationNotInvertible: AugmentedError<ApiType>;
      /**
       * We tried sending distinct asset and fee but they have different
       * reserve chains.
       **/
      DistinctReserveForAssetAndFee: AugmentedError<ApiType>;
      /**
       * Fee is not enough.
       **/
      FeeNotEnough: AugmentedError<ApiType>;
      /**
       * Could not get ancestry of asset reserve location.
       **/
      InvalidAncestry: AugmentedError<ApiType>;
      /**
       * The MultiAsset is invalid.
       **/
      InvalidAsset: AugmentedError<ApiType>;
      /**
       * Invalid transfer destination.
       **/
      InvalidDest: AugmentedError<ApiType>;
      /**
       * Not cross-chain transfer.
       **/
      NotCrossChainTransfer: AugmentedError<ApiType>;
      /**
       * Currency is not cross-chain transferable.
       **/
      NotCrossChainTransferableCurrency: AugmentedError<ApiType>;
      /**
       * Not supported MultiLocation
       **/
      NotSupportedMultiLocation: AugmentedError<ApiType>;
      /**
       * The number of assets to be sent is over the maximum.
       **/
      TooManyAssetsBeingSent: AugmentedError<ApiType>;
      /**
       * The message's weight could not be determined.
       **/
      UnweighableMessage: AugmentedError<ApiType>;
      /**
       * XCM execution failed.
       **/
      XcmExecutionFailed: AugmentedError<ApiType>;
      /**
       * The transfering asset amount is zero.
       **/
      ZeroAmount: AugmentedError<ApiType>;
      /**
       * The fee is zero.
       **/
      ZeroFee: AugmentedError<ApiType>;
      /**
       * Generic error
       **/
      [key: string]: AugmentedError<ApiType>;
    };
  } // AugmentedErrors
} // declare module<|MERGE_RESOLUTION|>--- conflicted
+++ resolved
@@ -470,13 +470,10 @@
        **/
       EncodingError: AugmentedError<ApiType>;
       /**
-<<<<<<< HEAD
-=======
        * Invalid message for extirnsic
        **/
       InvalidMessageType: AugmentedError<ApiType>;
       /**
->>>>>>> 420408f8
        * Invalid route
        **/
       InvalidRoute: AugmentedError<ApiType>;
@@ -1226,8 +1223,6 @@
        **/
       MaxLocksExceeded: AugmentedError<ApiType>;
       TooManyReserves: AugmentedError<ApiType>;
-<<<<<<< HEAD
-=======
       /**
        * Generic error
        **/
@@ -1270,7 +1265,6 @@
        * Error Decoding utf8 bytes
        **/
       Utf8Error: AugmentedError<ApiType>;
->>>>>>> 420408f8
       /**
        * Generic error
        **/
