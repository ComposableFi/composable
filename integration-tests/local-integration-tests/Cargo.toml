[package]
description = "Local in memory(no OS handles opened) integrations tests via simulator. It may take time as it builds several runtimes as has direct dependnency on runtime configuration"
edition = "2021"
name = "local-integration-tests"
<<<<<<< HEAD
description="Local in memory(no OS handles opened) integrations tests via simulator. It may take time as it builds several runtimes as has direct dependency on runtime configuration"
=======
>>>>>>> 3ddc73de
version = "0.1.0"


[package.metadata.docs.rs]
targets = ["x86_64-unknown-linux-gnu"]

[package.metadata.cargo-udeps.ignore]
normal = [
  "currency-factory",
  "oracle",
  "pallet-bonded-finance",
  "pallet-vault",
  "session-benchmarking",
  "vault",
]

[dependencies]
<<<<<<< HEAD
frame-system = { package = "frame-system", git = "https://github.com/paritytech/substrate", branch = "polkadot-v0.9.17", default-features = false }
support = { package = "frame-support", git = "https://github.com/paritytech/substrate", branch = "polkadot-v0.9.17", default-features = false }
executive = { package = "frame-executive", git = "https://github.com/paritytech/substrate", branch = "polkadot-v0.9.17", default-features = false }
=======
executive = { package = "frame-executive", git = "https://github.com/paritytech/substrate", branch = "polkadot-v0.9.16", default-features = false }
frame-system = { package = "frame-system", git = "https://github.com/paritytech/substrate", branch = "polkadot-v0.9.16", default-features = false }
>>>>>>> 3ddc73de
num-traits = { version = "0.2.14", default-features = false }
support = { package = "frame-support", git = "https://github.com/paritytech/substrate", branch = "polkadot-v0.9.16", default-features = false }

# primitives
sp-api = { git = "https://github.com/paritytech/substrate", branch = "polkadot-v0.9.17", default-features = false }
sp-block-builder = { git = "https://github.com/paritytech/substrate", branch = "polkadot-v0.9.17", default-features = false }
sp-consensus-aura = { git = "https://github.com/paritytech/substrate", branch = "polkadot-v0.9.17", default-features = false }
sp-core = { git = "https://github.com/paritytech/substrate", branch = "polkadot-v0.9.17", default-features = false }
sp-inherents = { git = "https://github.com/paritytech/substrate", branch = "polkadot-v0.9.17", default-features = false }
sp-offchain = { git = "https://github.com/paritytech/substrate", branch = "polkadot-v0.9.17", default-features = false }
sp-runtime = { git = "https://github.com/paritytech/substrate", branch = "polkadot-v0.9.17", default-features = false }
sp-session = { git = "https://github.com/paritytech/substrate", branch = "polkadot-v0.9.17", default-features = false }
sp-std = { git = "https://github.com/paritytech/substrate", branch = "polkadot-v0.9.17", default-features = false }
sp-transaction-pool = { git = "https://github.com/paritytech/substrate", branch = "polkadot-v0.9.17", default-features = false }
sp-version = { git = "https://github.com/paritytech/substrate", branch = "polkadot-v0.9.17", default-features = false }

# modules
<<<<<<< HEAD
aura = { package = "pallet-aura", git = "https://github.com/paritytech/substrate", branch = "polkadot-v0.9.17", default-features = false }
authorship = { package = "pallet-authorship", git = "https://github.com/paritytech/substrate", branch = "polkadot-v0.9.17", default-features = false }
balances = { package = "pallet-balances", git = "https://github.com/paritytech/substrate", branch = "polkadot-v0.9.17", default-features = false }
indices = { package = "pallet-indices", git = "https://github.com/paritytech/substrate", branch = "polkadot-v0.9.17", default-features = false }
randomness-collective-flip = { package = "pallet-randomness-collective-flip", git = "https://github.com/paritytech/substrate", branch = "polkadot-v0.9.17", default-features = false }
collective = { package = "pallet-collective", git = "https://github.com/paritytech/substrate", branch = "polkadot-v0.9.17", default-features = false }
membership = { package = "pallet-membership", git = "https://github.com/paritytech/substrate", branch = "polkadot-v0.9.17", default-features = false }
scheduler = { package = "pallet-scheduler", git = "https://github.com/paritytech/substrate", branch = "polkadot-v0.9.17", default-features = false }
session = { package = "pallet-session", git = "https://github.com/paritytech/substrate", branch = "polkadot-v0.9.17", default-features = false }
sudo = { package = "pallet-sudo", git = "https://github.com/paritytech/substrate", branch = "polkadot-v0.9.17", default-features = false }
timestamp = { package = "pallet-timestamp", git = "https://github.com/paritytech/substrate", branch = "polkadot-v0.9.17", default-features = false }
treasury = { package = "pallet-treasury", git = "https://github.com/paritytech/substrate", branch = "polkadot-v0.9.17", default-features = false }
democracy = { package = "pallet-democracy", git = "https://github.com/paritytech/substrate", branch = "polkadot-v0.9.17", default-features = false }
transaction-payment = { package = "pallet-transaction-payment", git = "https://github.com/paritytech/substrate", branch = "polkadot-v0.9.17", default-features = false }
utility = { package = "pallet-utility", git = "https://github.com/paritytech/substrate", branch = "polkadot-v0.9.17", default-features = false }
orml-tokens = { git = "https://github.com/open-web3-stack/open-runtime-module-library", rev = "aac79b3b31953381669a2ffa9b3e9bfe48e87f38", default-features = false }
orml-xtokens = { git = "https://github.com/open-web3-stack/open-runtime-module-library", rev = "aac79b3b31953381669a2ffa9b3e9bfe48e87f38", default-features = false }
orml-traits = { git = "https://github.com/open-web3-stack/open-runtime-module-library", rev = "aac79b3b31953381669a2ffa9b3e9bfe48e87f38", default-features = false }
smallvec = "1.6.1"
=======
aura = { package = "pallet-aura", git = "https://github.com/paritytech/substrate", branch = "polkadot-v0.9.16", default-features = false }
authorship = { package = "pallet-authorship", git = "https://github.com/paritytech/substrate", branch = "polkadot-v0.9.16", default-features = false }
balances = { package = "pallet-balances", git = "https://github.com/paritytech/substrate", branch = "polkadot-v0.9.16", default-features = false }
collective = { package = "pallet-collective", git = "https://github.com/paritytech/substrate", branch = "polkadot-v0.9.16", default-features = false }
democracy = { package = "pallet-democracy", git = "https://github.com/paritytech/substrate", branch = "polkadot-v0.9.16", default-features = false }
indices = { package = "pallet-indices", git = "https://github.com/paritytech/substrate", branch = "polkadot-v0.9.16", default-features = false }
membership = { package = "pallet-membership", git = "https://github.com/paritytech/substrate", branch = "polkadot-v0.9.16", default-features = false }
orml-tokens = { git = "https://github.com/open-web3-stack/open-runtime-module-library", rev = "2b1c9fb367ccb8e13601b2da43d1c5d9737b93c6", default-features = false }
orml-traits = { git = "https://github.com/open-web3-stack/open-runtime-module-library", rev = "2b1c9fb367ccb8e13601b2da43d1c5d9737b93c6", default-features = false }
orml-xtokens = { git = "https://github.com/open-web3-stack/open-runtime-module-library", rev = "2b1c9fb367ccb8e13601b2da43d1c5d9737b93c6", default-features = false }
randomness-collective-flip = { package = "pallet-randomness-collective-flip", git = "https://github.com/paritytech/substrate", branch = "polkadot-v0.9.16", default-features = false }
scheduler = { package = "pallet-scheduler", git = "https://github.com/paritytech/substrate", branch = "polkadot-v0.9.16", default-features = false }
session = { package = "pallet-session", git = "https://github.com/paritytech/substrate", branch = "polkadot-v0.9.16", default-features = false }
smallvec = "1.6.1"
sudo = { package = "pallet-sudo", git = "https://github.com/paritytech/substrate", branch = "polkadot-v0.9.16", default-features = false }
timestamp = { package = "pallet-timestamp", git = "https://github.com/paritytech/substrate", branch = "polkadot-v0.9.16", default-features = false }
transaction-payment = { package = "pallet-transaction-payment", git = "https://github.com/paritytech/substrate", branch = "polkadot-v0.9.16", default-features = false }
treasury = { package = "pallet-treasury", git = "https://github.com/paritytech/substrate", branch = "polkadot-v0.9.16", default-features = false }
utility = { package = "pallet-utility", git = "https://github.com/paritytech/substrate", branch = "polkadot-v0.9.16", default-features = false }
>>>>>>> 3ddc73de

# local modules
assets = { package = "pallet-assets", path = "../../frame/assets", default-features = false, optional = true }
assets-registry = { package = "pallet-assets-registry", path = "../../frame/assets-registry", default-features = false, optional = true }
call-filter = { package = "pallet-call-filter", path = "../../frame/call-filter", default-features = false }
common = { path = "../../runtime/common", default-features = false }
composable-traits = { path = "../../frame/composable-traits", default-features = false }
currency-factory = { package = "pallet-currency-factory", path = "../../frame/currency-factory", default-features = false }
governance-registry = { package = "pallet-governance-registry", path = "../../frame/governance-registry", default-features = false, optional = true }
oracle = { package = "pallet-oracle", path = "../../frame/oracle", default-features = false }
primitives = { path = "../../runtime/primitives", default-features = false }
vault = { package = "pallet-vault", path = "../../frame/vault", default-features = false }

# Used for the node template's RPCs
system-rpc-runtime-api = { package = "frame-system-rpc-runtime-api", git = "https://github.com/paritytech/substrate", branch = "polkadot-v0.9.17", default-features = false }
transaction-payment-rpc-runtime-api = { package = "pallet-transaction-payment-rpc-runtime-api", git = "https://github.com/paritytech/substrate", branch = "polkadot-v0.9.17", default-features = false }

# Used for runtime benchmarking
<<<<<<< HEAD
benchmarking = { package = "frame-benchmarking", git = "https://github.com/paritytech/substrate", branch = "polkadot-v0.9.17", default-features = false, optional = true }
system-benchmarking = { package = "frame-system-benchmarking", git = "https://github.com/paritytech/substrate", branch = "polkadot-v0.9.17", default-features = false, optional = true }
=======
benchmarking = { package = "frame-benchmarking", git = "https://github.com/paritytech/substrate", branch = "polkadot-v0.9.16", default-features = false, optional = true }
codec = { package = "parity-scale-codec", version = "2.0.0", default-features = false, features = [
  "derive",
] }
>>>>>>> 3ddc73de
hex-literal = { version = "0.3.3", optional = true }
system-benchmarking = { package = "frame-system-benchmarking", git = "https://github.com/paritytech/substrate", branch = "polkadot-v0.9.16", default-features = false, optional = true }

# Parachain Utilities
<<<<<<< HEAD
cumulus-pallet-aura-ext = { git = "https://github.com/paritytech/cumulus", branch = "polkadot-v0.9.17", default-features = false }
cumulus-pallet-parachain-system = { git = "https://github.com/paritytech/cumulus", branch = "polkadot-v0.9.17", default-features = false }
cumulus-pallet-dmp-queue = { git = "https://github.com/paritytech/cumulus", branch = "polkadot-v0.9.17", default-features = false }
cumulus-pallet-xcm = { git = "https://github.com/paritytech/cumulus", branch = "polkadot-v0.9.17", default-features = false }
cumulus-pallet-xcmp-queue = { git = "https://github.com/paritytech/cumulus", branch = "polkadot-v0.9.17", default-features = false }
cumulus-primitives-core = { git = "https://github.com/paritytech/cumulus", branch = "polkadot-v0.9.17", default-features = false }
cumulus-primitives-timestamp = { git = "https://github.com/paritytech/cumulus", branch = "polkadot-v0.9.17", default-features = false }
cumulus-primitives-utility = { git = "https://github.com/paritytech/cumulus", branch = "polkadot-v0.9.17", default-features = false }
collator-selection = { package = "pallet-collator-selection", git = "https://github.com/paritytech/cumulus", branch = "polkadot-v0.9.17", default-features = false }
session-benchmarking = { package = "cumulus-pallet-session-benchmarking", git = "https://github.com/paritytech/cumulus", branch = "polkadot-v0.9.17", default-features = false }
parachain-info = { git = "https://github.com/paritytech/cumulus", branch = "polkadot-v0.9.17", default-features = false }
polkadot-parachain = { git = "https://github.com/paritytech/polkadot", branch = "release-v0.9.17", default-features = false }
xcm = { git = "https://github.com/paritytech/polkadot", branch = "release-v0.9.17", default-features = false }
xcm-builder = { git = "https://github.com/paritytech/polkadot", branch = "release-v0.9.17", default-features = false }
xcm-executor = { git = "https://github.com/paritytech/polkadot", branch = "release-v0.9.17", default-features = false }
pallet-xcm = { git = "https://github.com/paritytech/polkadot", branch = "release-v0.9.17", default-features = false }
scale-info = { version = "1.0", default-features = false, features = ["derive"] }
sp-io = { git = "https://github.com/paritytech/substrate", branch = "polkadot-v0.9.17", default-features = false }
=======
collator-selection = { package = "pallet-collator-selection", git = "https://github.com/paritytech/cumulus", branch = "polkadot-v0.9.16", default-features = false }
cumulus-pallet-aura-ext = { git = "https://github.com/paritytech/cumulus", branch = "polkadot-v0.9.16", default-features = false }
cumulus-pallet-dmp-queue = { git = "https://github.com/paritytech/cumulus", branch = "polkadot-v0.9.16", default-features = false }
cumulus-pallet-parachain-system = { git = "https://github.com/paritytech/cumulus", branch = "polkadot-v0.9.16", default-features = false }
cumulus-pallet-xcm = { git = "https://github.com/paritytech/cumulus", branch = "polkadot-v0.9.16", default-features = false }
cumulus-pallet-xcmp-queue = { git = "https://github.com/paritytech/cumulus", branch = "polkadot-v0.9.16", default-features = false }
cumulus-primitives-core = { git = "https://github.com/paritytech/cumulus", branch = "polkadot-v0.9.16", default-features = false }
cumulus-primitives-timestamp = { git = "https://github.com/paritytech/cumulus", branch = "polkadot-v0.9.16", default-features = false }
cumulus-primitives-utility = { git = "https://github.com/paritytech/cumulus", branch = "polkadot-v0.9.16", default-features = false }
pallet-xcm = { git = "https://github.com/paritytech/polkadot", branch = "release-v0.9.16", default-features = false }
parachain-info = { git = "https://github.com/paritytech/cumulus", branch = "polkadot-v0.9.16", default-features = false }
polkadot-parachain = { git = "https://github.com/paritytech/polkadot", branch = "release-v0.9.16", default-features = false }
scale-info = { version = "1.0", default-features = false, features = [
  "derive",
] }
session-benchmarking = { package = "cumulus-pallet-session-benchmarking", git = "https://github.com/paritytech/cumulus", branch = "polkadot-v0.9.16", default-features = false }
sp-io = { git = "https://github.com/paritytech/substrate", branch = "polkadot-v0.9.16", default-features = false }
xcm = { git = "https://github.com/paritytech/polkadot", branch = "release-v0.9.16", default-features = false }
xcm-builder = { git = "https://github.com/paritytech/polkadot", branch = "release-v0.9.16", default-features = false }
xcm-executor = { git = "https://github.com/paritytech/polkadot", branch = "release-v0.9.16", default-features = false }
>>>>>>> 3ddc73de


# added on top of runtime for emulation of network
dali-runtime = { package = "dali-runtime", path = "../../runtime/dali", default-features = false }
kusama-runtime = { git = "https://github.com/paritytech/polkadot", branch = "release-v0.9.16", default-features = false }
paste = "1.0.6"
<<<<<<< HEAD
polkadot-core-primitives = { git = "https://github.com/paritytech/polkadot", branch = "release-v0.9.17", default-features = false }
# TODO(hussein-aitlahcen): reuse upstream once merged
xcm-emulator = { git = "https://github.com/NunoAlexandre/xcm-simulator", branch = "polkadot/v0.9.17", default-features = false }
kusama-runtime = { git = "https://github.com/paritytech/polkadot", branch = "release-v0.9.17", default-features = false }
polkadot-primitives = { git = "https://github.com/paritytech/polkadot", branch = "release-v0.9.17", default-features = false }
polkadot-runtime-parachains = { git = "https://github.com/paritytech/polkadot", branch = "release-v0.9.17", default-features = false }
dali-runtime = { package = "dali-runtime", path = "../../runtime/dali", default-features = false }
=======
polkadot-core-primitives = { git = "https://github.com/paritytech/polkadot", branch = "release-v0.9.16", default-features = false }
polkadot-primitives = { git = "https://github.com/paritytech/polkadot", branch = "release-v0.9.16", default-features = false }
polkadot-runtime-parachains = { git = "https://github.com/paritytech/polkadot", branch = "release-v0.9.16", default-features = false }
xcm-emulator = { git = "https://github.com/shaunxw/xcm-simulator", rev = "a250ffc998bac4831c5692c591dee7bc13f3aead", default-features = false }
>>>>>>> 3ddc73de

[dev-dependencies]
env_logger = "0.9.0"

[features]
default = ["std", "develop", "local-integration-tests"]
local-integration-tests = ["dali-runtime/local-integration-tests"]
std = [
  "codec/std",
  "sp-api/std",
  "sp-std/std",
  "sp-core/std",
  "sp-runtime/std",
  "sp-version/std",
  "sp-offchain/std",
  "sp-session/std",
  "sp-io/std",
  "sp-block-builder/std",
  "sp-transaction-pool/std",
  "sp-inherents/std",
  "support/std",
  "executive/std",
  "frame-system/std",
  "utility/std",
  "authorship/std",
  "balances/std",
  "randomness-collective-flip/std",
  "timestamp/std",
  "session/std",
  "sudo/std",
  "indices/std",
  "oracle/std",
  "vault/std",
  "currency-factory/std",
  "orml-tokens/std",
  "orml-xtokens/std",
  "orml-traits/std",
  "treasury/std",
  "democracy/std",
  "scheduler/std",
  "common/std",
  "dali-runtime/std",
  "primitives/std",
  "collective/std",
  "transaction-payment/std",
  "parachain-info/std",
  "cumulus-pallet-aura-ext/std",
  "cumulus-pallet-parachain-system/std",
  "cumulus-pallet-xcmp-queue/std",
  "cumulus-pallet-xcm/std",
  "cumulus-primitives-core/std",
  "cumulus-primitives-timestamp/std",
  "cumulus-primitives-utility/std",
  "collator-selection/std",
  "xcm/std",
  "xcm-builder/std",
  "xcm-executor/std",
  "aura/std",
  "sp-consensus-aura/std",
  "scale-info/std",
  "kusama-runtime/std",
  "polkadot-core-primitives/std",
  "polkadot-primitives/std",
  "polkadot-runtime-parachains/std",
]

runtime-benchmarks = [
  "benchmarking",
  "support/runtime-benchmarks",
  "system-benchmarking",
  "frame-system/runtime-benchmarks",
  "hex-literal",
  "balances/runtime-benchmarks",
  "timestamp/runtime-benchmarks",
  "oracle/runtime-benchmarks",
  "collective/runtime-benchmarks",
  "collator-selection/runtime-benchmarks",
  "session-benchmarking/runtime-benchmarks",
  "pallet-xcm/runtime-benchmarks",
  "sp-runtime/runtime-benchmarks",
  "xcm-builder/runtime-benchmarks",
  "indices/runtime-benchmarks",
  "membership/runtime-benchmarks",
  "treasury/runtime-benchmarks",
  "scheduler/runtime-benchmarks",
  "collective/runtime-benchmarks",
  "democracy/runtime-benchmarks",
  "utility/runtime-benchmarks",
  "kusama-runtime/runtime-benchmarks",
  "dali-runtime/runtime-benchmarks",
  "polkadot-primitives/runtime-benchmarks",
  "polkadot-runtime-parachains/runtime-benchmarks",
]

develop = ["assets", "assets-registry", "governance-registry"]<|MERGE_RESOLUTION|>--- conflicted
+++ resolved
@@ -2,10 +2,6 @@
 description = "Local in memory(no OS handles opened) integrations tests via simulator. It may take time as it builds several runtimes as has direct dependnency on runtime configuration"
 edition = "2021"
 name = "local-integration-tests"
-<<<<<<< HEAD
-description="Local in memory(no OS handles opened) integrations tests via simulator. It may take time as it builds several runtimes as has direct dependency on runtime configuration"
-=======
->>>>>>> 3ddc73de
 version = "0.1.0"
 
 
@@ -23,16 +19,10 @@
 ]
 
 [dependencies]
-<<<<<<< HEAD
+executive = { package = "frame-executive", git = "https://github.com/paritytech/substrate", branch = "polkadot-v0.9.17", default-features = false }
 frame-system = { package = "frame-system", git = "https://github.com/paritytech/substrate", branch = "polkadot-v0.9.17", default-features = false }
+num-traits = { version = "0.2.14", default-features = false }
 support = { package = "frame-support", git = "https://github.com/paritytech/substrate", branch = "polkadot-v0.9.17", default-features = false }
-executive = { package = "frame-executive", git = "https://github.com/paritytech/substrate", branch = "polkadot-v0.9.17", default-features = false }
-=======
-executive = { package = "frame-executive", git = "https://github.com/paritytech/substrate", branch = "polkadot-v0.9.16", default-features = false }
-frame-system = { package = "frame-system", git = "https://github.com/paritytech/substrate", branch = "polkadot-v0.9.16", default-features = false }
->>>>>>> 3ddc73de
-num-traits = { version = "0.2.14", default-features = false }
-support = { package = "frame-support", git = "https://github.com/paritytech/substrate", branch = "polkadot-v0.9.16", default-features = false }
 
 # primitives
 sp-api = { git = "https://github.com/paritytech/substrate", branch = "polkadot-v0.9.17", default-features = false }
@@ -48,47 +38,25 @@
 sp-version = { git = "https://github.com/paritytech/substrate", branch = "polkadot-v0.9.17", default-features = false }
 
 # modules
-<<<<<<< HEAD
 aura = { package = "pallet-aura", git = "https://github.com/paritytech/substrate", branch = "polkadot-v0.9.17", default-features = false }
 authorship = { package = "pallet-authorship", git = "https://github.com/paritytech/substrate", branch = "polkadot-v0.9.17", default-features = false }
 balances = { package = "pallet-balances", git = "https://github.com/paritytech/substrate", branch = "polkadot-v0.9.17", default-features = false }
+collective = { package = "pallet-collective", git = "https://github.com/paritytech/substrate", branch = "polkadot-v0.9.17", default-features = false }
+democracy = { package = "pallet-democracy", git = "https://github.com/paritytech/substrate", branch = "polkadot-v0.9.17", default-features = false }
 indices = { package = "pallet-indices", git = "https://github.com/paritytech/substrate", branch = "polkadot-v0.9.17", default-features = false }
+membership = { package = "pallet-membership", git = "https://github.com/paritytech/substrate", branch = "polkadot-v0.9.17", default-features = false }
+orml-tokens = { git = "https://github.com/open-web3-stack/open-runtime-module-library", rev = "9e041dc9d213f843b18b3008f32f3acabb287dcb", default-features = false }
+orml-traits = { git = "https://github.com/open-web3-stack/open-runtime-module-library", rev = "9e041dc9d213f843b18b3008f32f3acabb287dcb", default-features = false }
+orml-xtokens = { git = "https://github.com/open-web3-stack/open-runtime-module-library", rev = "9e041dc9d213f843b18b3008f32f3acabb287dcb", default-features = false }
 randomness-collective-flip = { package = "pallet-randomness-collective-flip", git = "https://github.com/paritytech/substrate", branch = "polkadot-v0.9.17", default-features = false }
-collective = { package = "pallet-collective", git = "https://github.com/paritytech/substrate", branch = "polkadot-v0.9.17", default-features = false }
-membership = { package = "pallet-membership", git = "https://github.com/paritytech/substrate", branch = "polkadot-v0.9.17", default-features = false }
 scheduler = { package = "pallet-scheduler", git = "https://github.com/paritytech/substrate", branch = "polkadot-v0.9.17", default-features = false }
 session = { package = "pallet-session", git = "https://github.com/paritytech/substrate", branch = "polkadot-v0.9.17", default-features = false }
+smallvec = "1.6.1"
 sudo = { package = "pallet-sudo", git = "https://github.com/paritytech/substrate", branch = "polkadot-v0.9.17", default-features = false }
 timestamp = { package = "pallet-timestamp", git = "https://github.com/paritytech/substrate", branch = "polkadot-v0.9.17", default-features = false }
+transaction-payment = { package = "pallet-transaction-payment", git = "https://github.com/paritytech/substrate", branch = "polkadot-v0.9.17", default-features = false }
 treasury = { package = "pallet-treasury", git = "https://github.com/paritytech/substrate", branch = "polkadot-v0.9.17", default-features = false }
-democracy = { package = "pallet-democracy", git = "https://github.com/paritytech/substrate", branch = "polkadot-v0.9.17", default-features = false }
-transaction-payment = { package = "pallet-transaction-payment", git = "https://github.com/paritytech/substrate", branch = "polkadot-v0.9.17", default-features = false }
 utility = { package = "pallet-utility", git = "https://github.com/paritytech/substrate", branch = "polkadot-v0.9.17", default-features = false }
-orml-tokens = { git = "https://github.com/open-web3-stack/open-runtime-module-library", rev = "aac79b3b31953381669a2ffa9b3e9bfe48e87f38", default-features = false }
-orml-xtokens = { git = "https://github.com/open-web3-stack/open-runtime-module-library", rev = "aac79b3b31953381669a2ffa9b3e9bfe48e87f38", default-features = false }
-orml-traits = { git = "https://github.com/open-web3-stack/open-runtime-module-library", rev = "aac79b3b31953381669a2ffa9b3e9bfe48e87f38", default-features = false }
-smallvec = "1.6.1"
-=======
-aura = { package = "pallet-aura", git = "https://github.com/paritytech/substrate", branch = "polkadot-v0.9.16", default-features = false }
-authorship = { package = "pallet-authorship", git = "https://github.com/paritytech/substrate", branch = "polkadot-v0.9.16", default-features = false }
-balances = { package = "pallet-balances", git = "https://github.com/paritytech/substrate", branch = "polkadot-v0.9.16", default-features = false }
-collective = { package = "pallet-collective", git = "https://github.com/paritytech/substrate", branch = "polkadot-v0.9.16", default-features = false }
-democracy = { package = "pallet-democracy", git = "https://github.com/paritytech/substrate", branch = "polkadot-v0.9.16", default-features = false }
-indices = { package = "pallet-indices", git = "https://github.com/paritytech/substrate", branch = "polkadot-v0.9.16", default-features = false }
-membership = { package = "pallet-membership", git = "https://github.com/paritytech/substrate", branch = "polkadot-v0.9.16", default-features = false }
-orml-tokens = { git = "https://github.com/open-web3-stack/open-runtime-module-library", rev = "2b1c9fb367ccb8e13601b2da43d1c5d9737b93c6", default-features = false }
-orml-traits = { git = "https://github.com/open-web3-stack/open-runtime-module-library", rev = "2b1c9fb367ccb8e13601b2da43d1c5d9737b93c6", default-features = false }
-orml-xtokens = { git = "https://github.com/open-web3-stack/open-runtime-module-library", rev = "2b1c9fb367ccb8e13601b2da43d1c5d9737b93c6", default-features = false }
-randomness-collective-flip = { package = "pallet-randomness-collective-flip", git = "https://github.com/paritytech/substrate", branch = "polkadot-v0.9.16", default-features = false }
-scheduler = { package = "pallet-scheduler", git = "https://github.com/paritytech/substrate", branch = "polkadot-v0.9.16", default-features = false }
-session = { package = "pallet-session", git = "https://github.com/paritytech/substrate", branch = "polkadot-v0.9.16", default-features = false }
-smallvec = "1.6.1"
-sudo = { package = "pallet-sudo", git = "https://github.com/paritytech/substrate", branch = "polkadot-v0.9.16", default-features = false }
-timestamp = { package = "pallet-timestamp", git = "https://github.com/paritytech/substrate", branch = "polkadot-v0.9.16", default-features = false }
-transaction-payment = { package = "pallet-transaction-payment", git = "https://github.com/paritytech/substrate", branch = "polkadot-v0.9.16", default-features = false }
-treasury = { package = "pallet-treasury", git = "https://github.com/paritytech/substrate", branch = "polkadot-v0.9.16", default-features = false }
-utility = { package = "pallet-utility", git = "https://github.com/paritytech/substrate", branch = "polkadot-v0.9.16", default-features = false }
->>>>>>> 3ddc73de
 
 # local modules
 assets = { package = "pallet-assets", path = "../../frame/assets", default-features = false, optional = true }
@@ -107,80 +75,44 @@
 transaction-payment-rpc-runtime-api = { package = "pallet-transaction-payment-rpc-runtime-api", git = "https://github.com/paritytech/substrate", branch = "polkadot-v0.9.17", default-features = false }
 
 # Used for runtime benchmarking
-<<<<<<< HEAD
 benchmarking = { package = "frame-benchmarking", git = "https://github.com/paritytech/substrate", branch = "polkadot-v0.9.17", default-features = false, optional = true }
-system-benchmarking = { package = "frame-system-benchmarking", git = "https://github.com/paritytech/substrate", branch = "polkadot-v0.9.17", default-features = false, optional = true }
-=======
-benchmarking = { package = "frame-benchmarking", git = "https://github.com/paritytech/substrate", branch = "polkadot-v0.9.16", default-features = false, optional = true }
 codec = { package = "parity-scale-codec", version = "2.0.0", default-features = false, features = [
   "derive",
 ] }
->>>>>>> 3ddc73de
 hex-literal = { version = "0.3.3", optional = true }
-system-benchmarking = { package = "frame-system-benchmarking", git = "https://github.com/paritytech/substrate", branch = "polkadot-v0.9.16", default-features = false, optional = true }
+system-benchmarking = { package = "frame-system-benchmarking", git = "https://github.com/paritytech/substrate", branch = "polkadot-v0.9.17", default-features = false, optional = true }
 
 # Parachain Utilities
-<<<<<<< HEAD
+collator-selection = { package = "pallet-collator-selection", git = "https://github.com/paritytech/cumulus", branch = "polkadot-v0.9.17", default-features = false }
 cumulus-pallet-aura-ext = { git = "https://github.com/paritytech/cumulus", branch = "polkadot-v0.9.17", default-features = false }
+cumulus-pallet-dmp-queue = { git = "https://github.com/paritytech/cumulus", branch = "polkadot-v0.9.17", default-features = false }
 cumulus-pallet-parachain-system = { git = "https://github.com/paritytech/cumulus", branch = "polkadot-v0.9.17", default-features = false }
-cumulus-pallet-dmp-queue = { git = "https://github.com/paritytech/cumulus", branch = "polkadot-v0.9.17", default-features = false }
 cumulus-pallet-xcm = { git = "https://github.com/paritytech/cumulus", branch = "polkadot-v0.9.17", default-features = false }
 cumulus-pallet-xcmp-queue = { git = "https://github.com/paritytech/cumulus", branch = "polkadot-v0.9.17", default-features = false }
 cumulus-primitives-core = { git = "https://github.com/paritytech/cumulus", branch = "polkadot-v0.9.17", default-features = false }
 cumulus-primitives-timestamp = { git = "https://github.com/paritytech/cumulus", branch = "polkadot-v0.9.17", default-features = false }
 cumulus-primitives-utility = { git = "https://github.com/paritytech/cumulus", branch = "polkadot-v0.9.17", default-features = false }
-collator-selection = { package = "pallet-collator-selection", git = "https://github.com/paritytech/cumulus", branch = "polkadot-v0.9.17", default-features = false }
-session-benchmarking = { package = "cumulus-pallet-session-benchmarking", git = "https://github.com/paritytech/cumulus", branch = "polkadot-v0.9.17", default-features = false }
+pallet-xcm = { git = "https://github.com/paritytech/polkadot", branch = "release-v0.9.17", default-features = false }
 parachain-info = { git = "https://github.com/paritytech/cumulus", branch = "polkadot-v0.9.17", default-features = false }
 polkadot-parachain = { git = "https://github.com/paritytech/polkadot", branch = "release-v0.9.17", default-features = false }
+scale-info = { version = "1.0", default-features = false, features = [
+  "derive",
+] }
+session-benchmarking = { package = "cumulus-pallet-session-benchmarking", git = "https://github.com/paritytech/cumulus", branch = "polkadot-v0.9.17", default-features = false }
+sp-io = { git = "https://github.com/paritytech/substrate", branch = "polkadot-v0.9.17", default-features = false }
 xcm = { git = "https://github.com/paritytech/polkadot", branch = "release-v0.9.17", default-features = false }
 xcm-builder = { git = "https://github.com/paritytech/polkadot", branch = "release-v0.9.17", default-features = false }
 xcm-executor = { git = "https://github.com/paritytech/polkadot", branch = "release-v0.9.17", default-features = false }
-pallet-xcm = { git = "https://github.com/paritytech/polkadot", branch = "release-v0.9.17", default-features = false }
-scale-info = { version = "1.0", default-features = false, features = ["derive"] }
-sp-io = { git = "https://github.com/paritytech/substrate", branch = "polkadot-v0.9.17", default-features = false }
-=======
-collator-selection = { package = "pallet-collator-selection", git = "https://github.com/paritytech/cumulus", branch = "polkadot-v0.9.16", default-features = false }
-cumulus-pallet-aura-ext = { git = "https://github.com/paritytech/cumulus", branch = "polkadot-v0.9.16", default-features = false }
-cumulus-pallet-dmp-queue = { git = "https://github.com/paritytech/cumulus", branch = "polkadot-v0.9.16", default-features = false }
-cumulus-pallet-parachain-system = { git = "https://github.com/paritytech/cumulus", branch = "polkadot-v0.9.16", default-features = false }
-cumulus-pallet-xcm = { git = "https://github.com/paritytech/cumulus", branch = "polkadot-v0.9.16", default-features = false }
-cumulus-pallet-xcmp-queue = { git = "https://github.com/paritytech/cumulus", branch = "polkadot-v0.9.16", default-features = false }
-cumulus-primitives-core = { git = "https://github.com/paritytech/cumulus", branch = "polkadot-v0.9.16", default-features = false }
-cumulus-primitives-timestamp = { git = "https://github.com/paritytech/cumulus", branch = "polkadot-v0.9.16", default-features = false }
-cumulus-primitives-utility = { git = "https://github.com/paritytech/cumulus", branch = "polkadot-v0.9.16", default-features = false }
-pallet-xcm = { git = "https://github.com/paritytech/polkadot", branch = "release-v0.9.16", default-features = false }
-parachain-info = { git = "https://github.com/paritytech/cumulus", branch = "polkadot-v0.9.16", default-features = false }
-polkadot-parachain = { git = "https://github.com/paritytech/polkadot", branch = "release-v0.9.16", default-features = false }
-scale-info = { version = "1.0", default-features = false, features = [
-  "derive",
-] }
-session-benchmarking = { package = "cumulus-pallet-session-benchmarking", git = "https://github.com/paritytech/cumulus", branch = "polkadot-v0.9.16", default-features = false }
-sp-io = { git = "https://github.com/paritytech/substrate", branch = "polkadot-v0.9.16", default-features = false }
-xcm = { git = "https://github.com/paritytech/polkadot", branch = "release-v0.9.16", default-features = false }
-xcm-builder = { git = "https://github.com/paritytech/polkadot", branch = "release-v0.9.16", default-features = false }
-xcm-executor = { git = "https://github.com/paritytech/polkadot", branch = "release-v0.9.16", default-features = false }
->>>>>>> 3ddc73de
 
 
 # added on top of runtime for emulation of network
 dali-runtime = { package = "dali-runtime", path = "../../runtime/dali", default-features = false }
-kusama-runtime = { git = "https://github.com/paritytech/polkadot", branch = "release-v0.9.16", default-features = false }
+kusama-runtime = { git = "https://github.com/paritytech/polkadot", branch = "release-v0.9.17", default-features = false }
 paste = "1.0.6"
-<<<<<<< HEAD
 polkadot-core-primitives = { git = "https://github.com/paritytech/polkadot", branch = "release-v0.9.17", default-features = false }
-# TODO(hussein-aitlahcen): reuse upstream once merged
-xcm-emulator = { git = "https://github.com/NunoAlexandre/xcm-simulator", branch = "polkadot/v0.9.17", default-features = false }
-kusama-runtime = { git = "https://github.com/paritytech/polkadot", branch = "release-v0.9.17", default-features = false }
 polkadot-primitives = { git = "https://github.com/paritytech/polkadot", branch = "release-v0.9.17", default-features = false }
 polkadot-runtime-parachains = { git = "https://github.com/paritytech/polkadot", branch = "release-v0.9.17", default-features = false }
-dali-runtime = { package = "dali-runtime", path = "../../runtime/dali", default-features = false }
-=======
-polkadot-core-primitives = { git = "https://github.com/paritytech/polkadot", branch = "release-v0.9.16", default-features = false }
-polkadot-primitives = { git = "https://github.com/paritytech/polkadot", branch = "release-v0.9.16", default-features = false }
-polkadot-runtime-parachains = { git = "https://github.com/paritytech/polkadot", branch = "release-v0.9.16", default-features = false }
 xcm-emulator = { git = "https://github.com/shaunxw/xcm-simulator", rev = "a250ffc998bac4831c5692c591dee7bc13f3aead", default-features = false }
->>>>>>> 3ddc73de
 
 [dev-dependencies]
 env_logger = "0.9.0"
