--- conflicted
+++ resolved
@@ -9,45 +9,24 @@
 simnode-apis = { package = "simnode-runtime-apis", git = "https://github.com/polytope-labs/substrate-simnode", default-features = false, branch = "master" }
 substrate-simnode = { git = "https://github.com/polytope-labs/substrate-simnode", branch = "master" }
 
-<<<<<<< HEAD
-system = { package = "frame-system", git = "https://github.com/paritytech/substrate", branch = "polkadot-v0.9.17" }
 frame-benchmarking = { git = "https://github.com/paritytech/substrate", branch = "polkadot-v0.9.17" }
 parachain-info = { git = "https://github.com/paritytech/cumulus", branch = "polkadot-v0.9.17", default-features = false }
+system = { package = "frame-system", git = "https://github.com/paritytech/substrate", branch = "polkadot-v0.9.17" }
 
 
+sc-cli = { git = "https://github.com/paritytech/substrate", branch = "polkadot-v0.9.17" }
+sc-client-api = { git = "https://github.com/paritytech/substrate", branch = "polkadot-v0.9.17" }
+sc-executor = { git = "https://github.com/paritytech/substrate", branch = "polkadot-v0.9.17" }
+sc-rpc = { git = "https://github.com/paritytech/substrate", branch = "polkadot-v0.9.17" }
 sc-service = { git = "https://github.com/paritytech/substrate", branch = "polkadot-v0.9.17" }
-sc-executor = { git = "https://github.com/paritytech/substrate", branch = "polkadot-v0.9.17" }
-sc-cli = { git = "https://github.com/paritytech/substrate", branch = "polkadot-v0.9.17" }
-sc-rpc = { git = "https://github.com/paritytech/substrate", branch = "polkadot-v0.9.17" }
-sc-client-api = { git = "https://github.com/paritytech/substrate", branch = "polkadot-v0.9.17" }
 
 
-sp-runtime = { git = "https://github.com/paritytech/substrate", branch = "polkadot-v0.9.17" }
-sp-api = { git = "https://github.com/paritytech/substrate", branch = "polkadot-v0.9.17" }
-sp-keyring = { git = "https://github.com/paritytech/substrate", branch = "polkadot-v0.9.17" }
-sp-blockchain = { git = "https://github.com/paritytech/substrate", branch = "polkadot-v0.9.17" }
 parachain-system = { package = "cumulus-pallet-parachain-system", git = "https://github.com/paritytech/cumulus", branch = "polkadot-v0.9.17" }
 polkadot-primitives = { git = "https://github.com/paritytech/polkadot", branch = "release-v0.9.17" }
-=======
-frame-benchmarking = { git = "https://github.com/paritytech/substrate", branch = "polkadot-v0.9.16" }
-parachain-info = { git = "https://github.com/paritytech/cumulus", branch = "polkadot-v0.9.16", default-features = false }
-system = { package = "frame-system", git = "https://github.com/paritytech/substrate", branch = "polkadot-v0.9.16" }
-
-
-sc-cli = { git = "https://github.com/paritytech/substrate", branch = "polkadot-v0.9.16" }
-sc-client-api = { git = "https://github.com/paritytech/substrate", branch = "polkadot-v0.9.16" }
-sc-executor = { git = "https://github.com/paritytech/substrate", branch = "polkadot-v0.9.16" }
-sc-rpc = { git = "https://github.com/paritytech/substrate", branch = "polkadot-v0.9.16" }
-sc-service = { git = "https://github.com/paritytech/substrate", branch = "polkadot-v0.9.16" }
-
-
-parachain-system = { package = "cumulus-pallet-parachain-system", git = "https://github.com/paritytech/cumulus", branch = "polkadot-v0.9.16" }
-polkadot-primitives = { git = "https://github.com/paritytech/polkadot", branch = "release-v0.9.16" }
-sp-api = { git = "https://github.com/paritytech/substrate", branch = "polkadot-v0.9.16" }
-sp-blockchain = { git = "https://github.com/paritytech/substrate", branch = "polkadot-v0.9.16" }
-sp-keyring = { git = "https://github.com/paritytech/substrate", branch = "polkadot-v0.9.16" }
-sp-runtime = { git = "https://github.com/paritytech/substrate", branch = "polkadot-v0.9.16" }
->>>>>>> 3ddc73de
+sp-api = { git = "https://github.com/paritytech/substrate", branch = "polkadot-v0.9.17" }
+sp-blockchain = { git = "https://github.com/paritytech/substrate", branch = "polkadot-v0.9.17" }
+sp-keyring = { git = "https://github.com/paritytech/substrate", branch = "polkadot-v0.9.17" }
+sp-runtime = { git = "https://github.com/paritytech/substrate", branch = "polkadot-v0.9.17" }
 
 common = { path = "../../../runtime/common" }
 dali-runtime = { path = "../../../runtime/dali", features = ["sim-node"] }
@@ -57,12 +36,8 @@
 picasso-runtime = { path = "../../../runtime/picasso", features = ["sim-node"] }
 simnode-common = { path = "../common" }
 
-<<<<<<< HEAD
-sudo = { package = "pallet-sudo", git = "https://github.com/paritytech/substrate", branch = "polkadot-v0.9.17" }
-=======
 codec = { package = "parity-scale-codec", version = "2.0.0" }
 hex = "0.4.3"
->>>>>>> 3ddc73de
 num-traits = "0.2.14"
 structopt = "0.3.25"
-sudo = { package = "pallet-sudo", git = "https://github.com/paritytech/substrate", branch = "polkadot-v0.9.16" }+sudo = { package = "pallet-sudo", git = "https://github.com/paritytech/substrate", branch = "polkadot-v0.9.17" }