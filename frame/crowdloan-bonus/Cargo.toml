[package]
name = "pallet-crowdloan-bonus"
version = "0.0.1"
authors = ["Composable Developers"]
homepage = "https://composable.finance"
edition = "2021"
rust-version = "1.56"

[package.metadata.docs.rs]
targets = ["x86_64-unknown-linux-gnu"]


[dependencies]
codec = {default-features = false, package = "parity-scale-codec", features = ["derive"], version = "2.0.0" }
<<<<<<< HEAD
frame-support = { default-features = false, git = "https://github.com/paritytech/substrate", branch = "polkadot-v0.9.11"  }
frame-system = { default-features = false, git = "https://github.com/paritytech/substrate", branch = "polkadot-v0.9.11" }
sudo = { package = "pallet-sudo", default-features = false, git = "https://github.com/paritytech/substrate", branch = "polkadot-v0.9.11" }

sp-runtime = { default-features = false, git = "https://github.com/paritytech/substrate", branch = "polkadot-v0.9.11" }
sp-arithmetic = { default-features = false, git = "https://github.com/paritytech/substrate", branch = "polkadot-v0.9.11" }
sp-io = { default-features = false,  git = "https://github.com/paritytech/substrate", branch = "polkadot-v0.9.11" }
sp-core = { default-features = false,  git = "https://github.com/paritytech/substrate", branch = "polkadot-v0.9.11" }
sp-std = { default-features = false,  git = "https://github.com/paritytech/substrate", branch = "polkadot-v0.9.11" }
=======
frame-support = { default-features = false, git = "https://github.com/paritytech/substrate", branch = "polkadot-v0.9.12"  }
frame-system = { default-features = false, git = "https://github.com/paritytech/substrate", branch = "polkadot-v0.9.12" }
sudo = { package = "pallet-sudo", default-features = false, git = "https://github.com/paritytech/substrate", branch = "polkadot-v0.9.12" }

sp-runtime = { default-features = false, git = "https://github.com/paritytech/substrate", branch = "polkadot-v0.9.12" }
sp-arithmetic = { default-features = false, git = "https://github.com/paritytech/substrate", branch = "polkadot-v0.9.12" }
sp-io = { default-features = false,  git = "https://github.com/paritytech/substrate", branch = "polkadot-v0.9.12" }
sp-core = { default-features = false,  git = "https://github.com/paritytech/substrate", branch = "polkadot-v0.9.12" }
sp-std = { default-features = false,  git = "https://github.com/paritytech/substrate", branch = "polkadot-v0.9.12" }
>>>>>>> 29cd704a

log = { version = "0.4.14", default-features = false }
num-traits = { version = "0.2.14", default-features = false }

<<<<<<< HEAD
frame-benchmarking = { default-features = false, optional = true, git = 'https://github.com/paritytech/substrate.git', branch = 'polkadot-v0.9.11' }
=======
frame-benchmarking = { default-features = false, optional = true, git = 'https://github.com/paritytech/substrate.git', branch = 'polkadot-v0.9.12' }
>>>>>>> 29cd704a

primitives = { path = "../../runtime/primitives", default-features = false }
scale-info = { version = "1.0", default-features = false, features = ["derive"] }

[dev-dependencies]
serde = { version = "1.0.119" }
<<<<<<< HEAD
orml-tokens = { git = "https://github.com/open-web3-stack/open-runtime-module-library", rev = "b89b1f98fcf0f5c341fbef1d12bfd869a2f2a9fe" }
orml-traits = { git = "https://github.com/open-web3-stack/open-runtime-module-library", rev = "b89b1f98fcf0f5c341fbef1d12bfd869a2f2a9fe", default-features = false }
pallet-balances = { git = 'https://github.com/paritytech/substrate.git', branch = "polkadot-v0.9.11" }
=======
orml-tokens = { git = "https://github.com/open-web3-stack/open-runtime-module-library", rev = "ee37b76a7a8cf159e6c41851942758746318bb84" }
orml-traits = { git = "https://github.com/open-web3-stack/open-runtime-module-library", rev = "ee37b76a7a8cf159e6c41851942758746318bb84", default-features = false }
pallet-balances = { git = 'https://github.com/paritytech/substrate.git', branch = "polkadot-v0.9.12" }
>>>>>>> 29cd704a

[features]
default = ["std"]
std = [
    "codec/std",
    "log/std",
	"primitives/std",
	"sudo/std",
    "frame-support/std",
    "frame-system/std",
    "sp-runtime/std",
    "sp-io/std",
    "sp-core/std",
    "sp-std/std",
    "sp-arithmetic/std",
    "scale-info/std",
]

runtime-benchmarks = [
	'frame-benchmarking',
	"frame-support/runtime-benchmarks",
	"frame-system/runtime-benchmarks",
]<|MERGE_RESOLUTION|>--- conflicted
+++ resolved
@@ -12,17 +12,6 @@
 
 [dependencies]
 codec = {default-features = false, package = "parity-scale-codec", features = ["derive"], version = "2.0.0" }
-<<<<<<< HEAD
-frame-support = { default-features = false, git = "https://github.com/paritytech/substrate", branch = "polkadot-v0.9.11"  }
-frame-system = { default-features = false, git = "https://github.com/paritytech/substrate", branch = "polkadot-v0.9.11" }
-sudo = { package = "pallet-sudo", default-features = false, git = "https://github.com/paritytech/substrate", branch = "polkadot-v0.9.11" }
-
-sp-runtime = { default-features = false, git = "https://github.com/paritytech/substrate", branch = "polkadot-v0.9.11" }
-sp-arithmetic = { default-features = false, git = "https://github.com/paritytech/substrate", branch = "polkadot-v0.9.11" }
-sp-io = { default-features = false,  git = "https://github.com/paritytech/substrate", branch = "polkadot-v0.9.11" }
-sp-core = { default-features = false,  git = "https://github.com/paritytech/substrate", branch = "polkadot-v0.9.11" }
-sp-std = { default-features = false,  git = "https://github.com/paritytech/substrate", branch = "polkadot-v0.9.11" }
-=======
 frame-support = { default-features = false, git = "https://github.com/paritytech/substrate", branch = "polkadot-v0.9.12"  }
 frame-system = { default-features = false, git = "https://github.com/paritytech/substrate", branch = "polkadot-v0.9.12" }
 sudo = { package = "pallet-sudo", default-features = false, git = "https://github.com/paritytech/substrate", branch = "polkadot-v0.9.12" }
@@ -32,31 +21,20 @@
 sp-io = { default-features = false,  git = "https://github.com/paritytech/substrate", branch = "polkadot-v0.9.12" }
 sp-core = { default-features = false,  git = "https://github.com/paritytech/substrate", branch = "polkadot-v0.9.12" }
 sp-std = { default-features = false,  git = "https://github.com/paritytech/substrate", branch = "polkadot-v0.9.12" }
->>>>>>> 29cd704a
 
 log = { version = "0.4.14", default-features = false }
 num-traits = { version = "0.2.14", default-features = false }
 
-<<<<<<< HEAD
-frame-benchmarking = { default-features = false, optional = true, git = 'https://github.com/paritytech/substrate.git', branch = 'polkadot-v0.9.11' }
-=======
 frame-benchmarking = { default-features = false, optional = true, git = 'https://github.com/paritytech/substrate.git', branch = 'polkadot-v0.9.12' }
->>>>>>> 29cd704a
 
 primitives = { path = "../../runtime/primitives", default-features = false }
 scale-info = { version = "1.0", default-features = false, features = ["derive"] }
 
 [dev-dependencies]
 serde = { version = "1.0.119" }
-<<<<<<< HEAD
-orml-tokens = { git = "https://github.com/open-web3-stack/open-runtime-module-library", rev = "b89b1f98fcf0f5c341fbef1d12bfd869a2f2a9fe" }
-orml-traits = { git = "https://github.com/open-web3-stack/open-runtime-module-library", rev = "b89b1f98fcf0f5c341fbef1d12bfd869a2f2a9fe", default-features = false }
-pallet-balances = { git = 'https://github.com/paritytech/substrate.git', branch = "polkadot-v0.9.11" }
-=======
 orml-tokens = { git = "https://github.com/open-web3-stack/open-runtime-module-library", rev = "ee37b76a7a8cf159e6c41851942758746318bb84" }
 orml-traits = { git = "https://github.com/open-web3-stack/open-runtime-module-library", rev = "ee37b76a7a8cf159e6c41851942758746318bb84", default-features = false }
 pallet-balances = { git = 'https://github.com/paritytech/substrate.git', branch = "polkadot-v0.9.12" }
->>>>>>> 29cd704a
 
 [features]
 default = ["std"]
