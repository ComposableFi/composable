// This file is part of Substrate.

// Copyright (C) 2021 Parity Technologies (UK) Ltd.
// SPDX-License-Identifier: Apache-2.0

// Licensed under the Apache License, Version 2.0 (the "License");
// you may not use this file except in compliance with the License.
// You may obtain a copy of the License at
//
// http://www.apache.org/licenses/LICENSE-2.0
//
// Unless required by applicable law or agreed to in writing, software
// distributed under the License is distributed on an "AS IS" BASIS,
// WITHOUT WARRANTIES OR CONDITIONS OF ANY KIND, either express or implied.
// See the License for the specific language governing permissions and
// limitations under the License.

#![allow(unused_parens)]
#![allow(unused_imports)]

use frame_support::{
	traits::Get,
	weights::{constants::RocksDbWeight, Weight},
};
use sp_std::marker::PhantomData;

// The weight info trait for `pallet_collator_selection`.
pub trait WeightInfo {
	fn initiate() -> Weight;
	fn make_claimable() -> Weight;
	fn claim() -> Weight;
}

/// Weights for pallet_collator_selection using the Substrate node and recommended hardware.
pub struct SubstrateWeight<T>(PhantomData<T>);
impl<T: frame_system::Config> WeightInfo for SubstrateWeight<T> {
	fn initiate() -> Weight {
		96_000_000_u64
			.saturating_add(T::DbWeight::get().reads(5_u64))
			.saturating_add(T::DbWeight::get().writes(5_u64))
	}
	fn make_claimable() -> Weight {
<<<<<<< HEAD
		3_000_000_u64.saturating_add(T::DbWeight::get().writes(1_u64))
=======
		(3_000_000 as Weight).saturating_add(T::DbWeight::get().writes(1 as Weight))
>>>>>>> ecf7ca67
	}
	fn claim() -> Weight {
		201_000_000_u64
			.saturating_add(T::DbWeight::get().reads(5_u64))
			.saturating_add(T::DbWeight::get().writes(3_u64))
	}
}

// For backwards compatibility and tests
impl WeightInfo for () {
	fn initiate() -> Weight {
		96_000_000_u64
			.saturating_add(RocksDbWeight::get().reads(5_u64))
			.saturating_add(RocksDbWeight::get().writes(5_u64))
	}
	fn make_claimable() -> Weight {
<<<<<<< HEAD
		3_000_000_u64.saturating_add(RocksDbWeight::get().writes(1_u64))
=======
		(3_000_000 as Weight).saturating_add(RocksDbWeight::get().writes(1 as Weight))
>>>>>>> ecf7ca67
	}
	fn claim() -> Weight {
		201_000_000_u64
			.saturating_add(RocksDbWeight::get().reads(5_u64))
			.saturating_add(RocksDbWeight::get().writes(3_u64))
	}
}<|MERGE_RESOLUTION|>--- conflicted
+++ resolved
@@ -35,41 +35,33 @@
 pub struct SubstrateWeight<T>(PhantomData<T>);
 impl<T: frame_system::Config> WeightInfo for SubstrateWeight<T> {
 	fn initiate() -> Weight {
-		96_000_000_u64
-			.saturating_add(T::DbWeight::get().reads(5_u64))
-			.saturating_add(T::DbWeight::get().writes(5_u64))
+		(96_000_000 as Weight)
+			.saturating_add(T::DbWeight::get().reads(5 as Weight))
+			.saturating_add(T::DbWeight::get().writes(5 as Weight))
 	}
 	fn make_claimable() -> Weight {
-<<<<<<< HEAD
-		3_000_000_u64.saturating_add(T::DbWeight::get().writes(1_u64))
-=======
 		(3_000_000 as Weight).saturating_add(T::DbWeight::get().writes(1 as Weight))
->>>>>>> ecf7ca67
 	}
 	fn claim() -> Weight {
-		201_000_000_u64
-			.saturating_add(T::DbWeight::get().reads(5_u64))
-			.saturating_add(T::DbWeight::get().writes(3_u64))
+		(201_000_000 as Weight)
+			.saturating_add(T::DbWeight::get().reads(5 as Weight))
+			.saturating_add(T::DbWeight::get().writes(3 as Weight))
 	}
 }
 
 // For backwards compatibility and tests
 impl WeightInfo for () {
 	fn initiate() -> Weight {
-		96_000_000_u64
-			.saturating_add(RocksDbWeight::get().reads(5_u64))
-			.saturating_add(RocksDbWeight::get().writes(5_u64))
+		(96_000_000 as Weight)
+			.saturating_add(RocksDbWeight::get().reads(5 as Weight))
+			.saturating_add(RocksDbWeight::get().writes(5 as Weight))
 	}
 	fn make_claimable() -> Weight {
-<<<<<<< HEAD
-		3_000_000_u64.saturating_add(RocksDbWeight::get().writes(1_u64))
-=======
 		(3_000_000 as Weight).saturating_add(RocksDbWeight::get().writes(1 as Weight))
->>>>>>> ecf7ca67
 	}
 	fn claim() -> Weight {
-		201_000_000_u64
-			.saturating_add(RocksDbWeight::get().reads(5_u64))
-			.saturating_add(RocksDbWeight::get().writes(3_u64))
+		(201_000_000 as Weight)
+			.saturating_add(RocksDbWeight::get().reads(5 as Weight))
+			.saturating_add(RocksDbWeight::get().writes(3 as Weight))
 	}
 }