use crate::{mock::*, Error};
use frame_support::{assert_noop, assert_ok, traits::Currency};
use orml_tokens::AccountData;
<<<<<<< HEAD
use primitives::currency::{CurrencyId, TokenSymbol};
=======
use primitives::currency::CurrencyId;
>>>>>>> ecf7ca67
use sp_runtime::traits::BadOrigin;

#[test]
fn initiate() {
	new_test_ext().execute_with(|| {
		assert_ok!(LiquidCrowdloan::initialize());
		let balance = AccountData { free: 200, reserved: 0, frozen: 0 };
<<<<<<< HEAD
		assert_eq!(
			Tokens::accounts(Sudo::key(), CurrencyId::Token(TokenSymbol::Crowdloan)),
			balance
		);
=======
		assert_eq!(Tokens::accounts(Sudo::key(), CurrencyId::CROWD_LOAN), balance);
>>>>>>> ecf7ca67
	});
}

#[test]
fn make_claimable() {
	new_test_ext().execute_with(|| {
		assert_ok!(LiquidCrowdloan::make_claimable(Origin::signed(2)));
		assert_eq!(LiquidCrowdloan::is_claimable(), Some(true));
		assert_noop!(LiquidCrowdloan::make_claimable(Origin::signed(1)), BadOrigin);
	});
}

#[test]
fn claim() {
	new_test_ext().execute_with(|| {
		let owner = Sudo::key();
		assert_ok!(LiquidCrowdloan::initialize());
		assert_noop!(LiquidCrowdloan::claim(Origin::signed(1), 100), Error::<Test>::NotClaimable);
		assert_ok!(LiquidCrowdloan::make_claimable(Origin::signed(2)));
		NativeBalances::make_free_balance_be(&LiquidCrowdloan::account_id(), 100);
		assert_eq!(NativeBalances::free_balance(LiquidCrowdloan::account_id()), 100);

		assert_noop!(
			LiquidCrowdloan::claim(Origin::signed(1), 300),
			Error::<Test>::InsufficientTokens
		);

		assert_ok!(LiquidCrowdloan::claim(Origin::signed(owner), 100));

		// owner claims half there stash twice
		let balance = AccountData { free: 100, reserved: 0, frozen: 0 };
		let token_id = CurrencyId::CROWD_LOAN;

		assert_eq!(Tokens::accounts(owner, token_id), balance);

		assert_eq!(NativeBalances::free_balance(LiquidCrowdloan::account_id()), 50);
		assert_eq!(NativeBalances::free_balance(owner), 50);

		assert_ok!(LiquidCrowdloan::claim(Origin::signed(owner), 100));

		let balance = AccountData { free: 0, reserved: 0, frozen: 0 };
		let token_id = CurrencyId::CROWD_LOAN;

		assert_eq!(Tokens::accounts(1, token_id), balance);

		assert_eq!(NativeBalances::free_balance(LiquidCrowdloan::account_id()), 0);
		assert_eq!(NativeBalances::free_balance(owner), 100);

		assert_noop!(LiquidCrowdloan::claim(Origin::signed(1), 100), Error::<Test>::EmptyPot);
	});
}<|MERGE_RESOLUTION|>--- conflicted
+++ resolved
@@ -1,11 +1,7 @@
 use crate::{mock::*, Error};
 use frame_support::{assert_noop, assert_ok, traits::Currency};
 use orml_tokens::AccountData;
-<<<<<<< HEAD
-use primitives::currency::{CurrencyId, TokenSymbol};
-=======
 use primitives::currency::CurrencyId;
->>>>>>> ecf7ca67
 use sp_runtime::traits::BadOrigin;
 
 #[test]
@@ -13,14 +9,7 @@
 	new_test_ext().execute_with(|| {
 		assert_ok!(LiquidCrowdloan::initialize());
 		let balance = AccountData { free: 200, reserved: 0, frozen: 0 };
-<<<<<<< HEAD
-		assert_eq!(
-			Tokens::accounts(Sudo::key(), CurrencyId::Token(TokenSymbol::Crowdloan)),
-			balance
-		);
-=======
 		assert_eq!(Tokens::accounts(Sudo::key(), CurrencyId::CROWD_LOAN), balance);
->>>>>>> ecf7ca67
 	});
 }
 
