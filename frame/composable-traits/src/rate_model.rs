--- conflicted
+++ resolved
@@ -47,31 +47,6 @@
 /// accounts to length of year)
 pub const SECONDS_PER_YEAR: DurationSeconds = 365 * 24 * ONE_HOUR;
 
-<<<<<<< HEAD
-/// utilization_ratio = total_borrows / (total_cash + total_borrows)
-pub fn calc_utilization_ratio(
-	cash: LiftedFixedBalance,
-	borrows: LiftedFixedBalance,
-) -> Result<Percent, ArithmeticError> {
-	if borrows.is_zero() {
-		return Ok(Percent::zero());
-	}
-
-	let total = cash.safe_add(&borrows)?;
-	// also max value is 1.00000000000000000, it still fails with u8, so mul by u16 and cast to u8
-	// safely
-	let utilization_ratio = borrows
-		.checked_div(&total)
-		.expect("above checks prove it cannot error")
-		.checked_mul_int(100_u16)
-		.ok_or(ArithmeticError::Overflow)?
-		.try_into()
-		.map_err(|_| ArithmeticError::Overflow)?;
-	Ok(Percent::from_percent(utilization_ratio))
-}
-
-=======
->>>>>>> 0f32e3ee
 pub trait InterestRate {
 	fn get_borrow_rate(&mut self, utilization: Percent) -> Option<Rate>;
 }
