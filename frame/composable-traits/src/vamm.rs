--- conflicted
+++ resolved
@@ -15,8 +15,7 @@
 pub trait Vamm {
 	/// The balance type for an account.
 	type Balance;
-<<<<<<< HEAD
-
+  
 	/// Signed fixed point number implementation
 	type Decimal: FixedPointNumber;
 
@@ -24,13 +23,6 @@
 	/// signatures
 	type VammConfig: FullCodec + MaxEncodedLen + TypeInfo + Debug + Clone + PartialEq;
 
-=======
-	/// Signed fixed point number implementation
-	type Decimal: FixedPointNumber;
-	/// Configuration for creating and initializing a new vAMM instance. May be used in extrinsic
-	/// signatures
-	type VammConfig: FullCodec + MaxEncodedLen + TypeInfo + Debug + Clone + PartialEq;
->>>>>>> bce409f1
 	/// The identifier type for each virtual automated market maker.
 	type VammId: FullCodec + MaxEncodedLen + TypeInfo;
 
@@ -38,19 +30,11 @@
 	///
 	/// ## Returns
 	/// The identifier of the newly created vamm.
-<<<<<<< HEAD
 	fn create(config: &Self::VammConfig) -> Result<Self::VammId, DispatchError>;
 
 	/// Compute the time-weighted average price of a virtual AMM
 	#[allow(unused_variables)]
 	fn get_twap(vamm_id: &Self::VammId) -> Result<Self::Decimal, DispatchError>;
-=======
-	fn create(config: Self::VammConfig) -> Result<Self::VammId, DispatchError>;
-
-	/// Compute the time-weighted average price of a virtual AMM
-	#[allow(unused_variables)]
-	fn get_twap(vamm: &Self::VammId) -> Result<Self::Decimal, DispatchError>;
->>>>>>> bce409f1
 }
 
 /// Specify a common encapsulation layer for the [`create`](Vamm::create) function.
