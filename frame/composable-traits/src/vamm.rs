//! # Virtual Automated Market Maker
//!
//! Common traits and data structures for vamm implementation.
use frame_support::pallet_prelude::DispatchError;
use num_integer::Integer;
<<<<<<< HEAD
=======
use scale_info::TypeInfo;
>>>>>>> 973ba2ff
use sp_arithmetic::traits::Unsigned;
use sp_runtime::FixedPointNumber;

/// Exposes functionality for creation and management of virtual automated market makers.
///
/// Provides functionality for:
/// - creating and closing vamms
/// - updating vamm's parameters
pub trait Vamm {
	/// The balance type for an account.
	type Balance;

	/// The __signed__ balance-like type.
	type Integer: Integer;

	/// Signed fixed point number implementation
	type Decimal: FixedPointNumber;

	/// Configuration for creating and initializing a new vAMM instance. May be
	/// used in extrinsic signatures
	type VammConfig;

	/// Configuration for swap assets in a vamm.
	type SwapConfig;

	/// Configuration for simulation of asset swap in a vamm.
	type SwapSimulationConfig;

	/// The identifier type for each virtual automated market maker.
	type VammId: Unsigned;

	/// Create a new virtual automated market maker.
	///
	/// ## Returns
	/// The identifier of the newly created vamm.
	fn create(config: &Self::VammConfig) -> Result<Self::VammId, DispatchError>;

	/// Performs swap of assets.
	fn swap(config: &Self::SwapConfig) -> Result<Self::Integer, DispatchError>;

	/// Performs swap simulation.
	fn swap_simulation(config: &Self::SwapSimulationConfig)
		-> Result<Self::Integer, DispatchError>;

	/// Get the quote asset mark price for the specified vamm.
<<<<<<< HEAD
	fn get_price(vamm_id: Self::VammId) -> Result<Self::Balance, DispatchError>;
=======
	fn get_price(
		vamm_id: Self::VammId,
		asset_type: AssetType,
	) -> Result<Self::Balance, DispatchError>;
>>>>>>> 973ba2ff

	/// Compute the time-weighted average price of a virtual AMM.
	#[allow(unused_variables)]
	fn get_twap(vamm_id: &Self::VammId) -> Result<Self::Decimal, DispatchError>;
}

/// Specify a common encapsulation layer for the [`create`](Vamm::create) function.
pub struct VammConfig<Balance> {
	/// The total amount of base assets to be set in vamm's creation.
	pub base_asset_reserves: Balance,
	/// The total amount of quote assets to be set in vamm's creation.
	pub quote_asset_reserves: Balance,
	/// The magnitude of the quote asset reserve.
	pub peg_multiplier: Balance,
}

/// Specify a common encapsulation layer for the swap functions.
<<<<<<< HEAD
#[derive(Clone, Debug)]
=======
>>>>>>> 973ba2ff
pub struct SwapConfig<VammId, Balance> {
	pub vamm_id: VammId,
	pub asset: AssetType,
	pub input_amount: Balance,
	pub direction: Direction,
	pub output_amount_limit: Balance,
}

/// Specify a common encapsulation layer for the swap simulation functions.
<<<<<<< HEAD
#[derive(Clone, Debug)]
=======
>>>>>>> 973ba2ff
pub struct SwapSimulationConfig<VammId, Balance> {
	pub vamm_id: VammId,
	pub asset: AssetType,
	pub input_amount: Balance,
	pub direction: Direction,
}

/// Distinguish between asset types present in the vamm.
<<<<<<< HEAD
#[derive(Clone, Debug)]
=======
>>>>>>> 973ba2ff
pub enum AssetType {
	Base,
	Quote,
}

/// The two possible directions to go when opening/closing a position in the vamm.
<<<<<<< HEAD
#[derive(Clone, Debug)]
=======
>>>>>>> 973ba2ff
pub enum Direction {
	Add,
	Remove,
}<|MERGE_RESOLUTION|>--- conflicted
+++ resolved
@@ -3,10 +3,6 @@
 //! Common traits and data structures for vamm implementation.
 use frame_support::pallet_prelude::DispatchError;
 use num_integer::Integer;
-<<<<<<< HEAD
-=======
-use scale_info::TypeInfo;
->>>>>>> 973ba2ff
 use sp_arithmetic::traits::Unsigned;
 use sp_runtime::FixedPointNumber;
 
@@ -52,14 +48,10 @@
 		-> Result<Self::Integer, DispatchError>;
 
 	/// Get the quote asset mark price for the specified vamm.
-<<<<<<< HEAD
-	fn get_price(vamm_id: Self::VammId) -> Result<Self::Balance, DispatchError>;
-=======
 	fn get_price(
 		vamm_id: Self::VammId,
 		asset_type: AssetType,
 	) -> Result<Self::Balance, DispatchError>;
->>>>>>> 973ba2ff
 
 	/// Compute the time-weighted average price of a virtual AMM.
 	#[allow(unused_variables)]
@@ -77,10 +69,7 @@
 }
 
 /// Specify a common encapsulation layer for the swap functions.
-<<<<<<< HEAD
 #[derive(Clone, Debug)]
-=======
->>>>>>> 973ba2ff
 pub struct SwapConfig<VammId, Balance> {
 	pub vamm_id: VammId,
 	pub asset: AssetType,
@@ -90,10 +79,7 @@
 }
 
 /// Specify a common encapsulation layer for the swap simulation functions.
-<<<<<<< HEAD
 #[derive(Clone, Debug)]
-=======
->>>>>>> 973ba2ff
 pub struct SwapSimulationConfig<VammId, Balance> {
 	pub vamm_id: VammId,
 	pub asset: AssetType,
@@ -102,20 +88,14 @@
 }
 
 /// Distinguish between asset types present in the vamm.
-<<<<<<< HEAD
 #[derive(Clone, Debug)]
-=======
->>>>>>> 973ba2ff
 pub enum AssetType {
 	Base,
 	Quote,
 }
 
 /// The two possible directions to go when opening/closing a position in the vamm.
-<<<<<<< HEAD
 #[derive(Clone, Debug)]
-=======
->>>>>>> 973ba2ff
 pub enum Direction {
 	Add,
 	Remove,
