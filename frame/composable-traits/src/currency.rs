use codec::FullCodec;
use frame_support::pallet_prelude::*;
use scale_info::TypeInfo;
use sp_runtime::traits::AtLeast32BitUnsigned;
use sp_std::fmt::Debug;

pub type Exponent = u32;

pub trait PriceableAsset
where
	Self: Copy,
{
	/// if currency has `decimals` of 3, than it will return
	fn unit<T: From<u64>>(&self) -> T {
<<<<<<< HEAD
		T::from(10_u64.pow(self.smallest_unit_exponent()))
=======
		T::from(10u64.pow(self.decimals() as u32))
>>>>>>> b46e4024
	}

	/// Return the decimals of an asset.
	fn decimals(self) -> Exponent;
}

impl PriceableAsset for u128 {
	fn decimals(self) -> Exponent {
		0
	}
}

/* NOTE(hussein-aitlahcen):
 I initially added a generic type to index into the generatable sub-range but realised it was
 overkill. Perhaps it will be required later if we want to differentiate multiple sub-ranges
 (possibly making a sub-range constant, e.g. using a constant currency id for a pallet expecting
 currency ids to be generated).
 The implementor should ensure that a new `DynamicCurrency` is created and collisions are
 avoided.
*/
/// A currency we can generate given that we have a previous currency.
pub trait DynamicCurrencyId
where
	Self: Sized,
{
	fn next(self) -> Result<Self, DispatchError>;
}

/// Creates a new asset, compatible with [`MultiCurrency`](https://docs.rs/orml-traits/0.4.0/orml_traits/currency/trait.MultiCurrency.html).
/// The implementor should ensure that a new `CurrencyId` is created and collisions are avoided.
pub trait CurrencyFactory<CurrencyId> {
	fn create() -> Result<CurrencyId, DispatchError>;
}

pub trait BalanceLike:
	AtLeast32BitUnsigned
	+ FullCodec
	+ Copy
	+ Default
	+ Debug
	+ MaybeSerializeDeserialize
	+ MaxEncodedLen
	+ TypeInfo
{
}
impl<
		T: AtLeast32BitUnsigned
			+ FullCodec
			+ Copy
			+ Default
			+ Debug
			+ MaybeSerializeDeserialize
			+ MaxEncodedLen
			+ TypeInfo,
	> BalanceLike for T
{
}

// hack to imitate type alias until it is in stable
// named with like implying it is`like` is is necessary to be `AssetId`, but may be not enough (if
// something is `AssetIdLike` than it is not always asset)
pub trait AssetIdLike: FullCodec + Copy + Eq + PartialEq + Debug + TypeInfo {}
impl<T: FullCodec + Copy + Eq + PartialEq + Debug + TypeInfo> AssetIdLike for T {}<|MERGE_RESOLUTION|>--- conflicted
+++ resolved
@@ -12,11 +12,7 @@
 {
 	/// if currency has `decimals` of 3, than it will return
 	fn unit<T: From<u64>>(&self) -> T {
-<<<<<<< HEAD
-		T::from(10_u64.pow(self.smallest_unit_exponent()))
-=======
-		T::from(10u64.pow(self.decimals() as u32))
->>>>>>> b46e4024
+		T::from(10_u64.pow(self.decimals() as u32))
 	}
 
 	/// Return the decimals of an asset.
