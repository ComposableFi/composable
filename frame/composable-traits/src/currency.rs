use codec::FullCodec;
use frame_support::{
	pallet_prelude::*,
	sp_runtime::traits::AtLeast32BitUnsigned,
	sp_std::fmt::Debug,
	traits::{
		fungibles::{Balanced, CreditOf, DebtOf, HandleImbalanceDrop, Mutate, Transfer},
		tokens::fungibles::{Imbalance, Inspect},
		ExistenceRequirement, SameOrOther,
	},
};

<<<<<<< HEAD
=======
use scale_info::TypeInfo;
>>>>>>> 6752dbd9
pub type Exponent = u32;

pub trait PriceableAsset
where
	Self: Copy,
{
	fn unit<T: From<u64>>(&self) -> T {
		T::from(10u64.pow(self.smallest_unit_exponent()))
	}
	fn smallest_unit_exponent(self) -> Exponent;
}
<<<<<<< HEAD
=======

impl PriceableAsset for u128 {
	fn smallest_unit_exponent(self) -> Exponent {
		0
	}
}
>>>>>>> 6752dbd9

/* NOTE(hussein-aitlahcen):
 I initially added a generic type to index into the generatable sub-range but realised it was
 overkill. Perhaps it will be required later if we want to differentiate multiple sub-ranges
 (possibly making a sub-range constant, e.g. using a constant currency id for a pallet expecting
 currency ids to be generated).
 The implementor should ensure that a new `DynamicCurrency` is created and collisions are
 avoided.
*/
/// A currency we can generate given that we have a previous currency.
pub trait DynamicCurrencyId
where
	Self: Sized,
{
	fn next(self) -> Result<Self, DispatchError>;
}

/// Creates a new asset, compatible with [`MultiCurrency`](https://docs.rs/orml-traits/0.4.0/orml_traits/currency/trait.MultiCurrency.html).
/// The implementor should ensure that a new `CurrencyId` is created and collisions are avoided.
pub trait CurrencyFactory<CurrencyId> {
	fn create() -> Result<CurrencyId, DispatchError>;
}

<<<<<<< HEAD
pub trait AssetId: FullCodec + Copy + Eq + PartialEq + Debug {}
impl<T: FullCodec + Copy + Eq + PartialEq + Debug> AssetId for T {}
=======
pub trait AssetId: FullCodec + Copy + Eq + PartialEq + Debug + TypeInfo {}
impl<T: FullCodec + Copy + Eq + PartialEq + Debug + TypeInfo> AssetId for T {}
>>>>>>> 6752dbd9
pub trait Balance:
	AtLeast32BitUnsigned
	+ FullCodec
	+ Copy
	+ Default
	+ Debug
	+ MaybeSerializeDeserialize
	+ MaxEncodedLen
<<<<<<< HEAD
=======
	+ TypeInfo
>>>>>>> 6752dbd9
{
}
impl<
		T: AtLeast32BitUnsigned
			+ FullCodec
			+ Copy
			+ Default
			+ Debug
			+ MaybeSerializeDeserialize
<<<<<<< HEAD
			+ MaxEncodedLen,
=======
			+ MaxEncodedLen
			+ TypeInfo,
>>>>>>> 6752dbd9
	> Balance for T
{
}

pub trait MultiImbalance<A: AssetId, B: Balance>: Sized {
	type Rev: MultiImbalance<A, B>;

	fn zero(asset: A) -> Self;
	fn drop_zero(self) -> Result<(), Self>;
	fn split(self, amount: B) -> (Self, Self);
	fn merge(self, other: Self) -> Result<Self, (Self, Self)>;
	fn subsume(&mut self, other: Self) -> Result<(), Self>;
	fn offset(self, other: Self::Rev) -> Result<SameOrOther<Self, Self::Rev>, (Self, Self::Rev)>;
	fn peek(&self) -> B;
	fn asset(&self) -> A;
}

impl<
		A: AssetId,
<<<<<<< HEAD
		B: Balance,
=======
		B: Balance + TypeInfo,
>>>>>>> 6752dbd9
		OppositeOnDrop: HandleImbalanceDrop<A, B>,
		OnDrop: HandleImbalanceDrop<A, B>,
	> MultiImbalance<A, B> for Imbalance<A, B, OnDrop, OppositeOnDrop>
{
	type Rev = Imbalance<A, B, OppositeOnDrop, OnDrop>;

	fn zero(asset: A) -> Self {
		Imbalance::zero(asset)
	}

	fn drop_zero(self) -> Result<(), Self> {
		Imbalance::drop_zero(self)
	}

	fn split(self, amount: B) -> (Self, Self) {
		Imbalance::split(self, amount)
	}

	fn merge(self, other: Self) -> Result<Self, (Self, Self)> {
		Imbalance::merge(self, other)
	}

	fn subsume(&mut self, other: Self) -> Result<(), Self> {
		Imbalance::subsume(self, other)
	}

	fn offset(self, other: Self::Rev) -> Result<SameOrOther<Self, Self::Rev>, (Self, Self::Rev)> {
		Imbalance::offset(self, other)
	}

	fn peek(&self) -> B {
		Imbalance::peek(self)
	}

	fn asset(&self) -> A {
		Imbalance::asset(self)
	}
}

pub trait MultiCurrency<AccountId> {
	type Balance: Balance + MaybeSerializeDeserialize + Debug + MaxEncodedLen;
	type PositiveImbalance: MultiImbalance<Self::AssetId, Self::Balance>;
	type NegativeImbalance: MultiImbalance<Self::AssetId, Self::Balance>;
	type AssetId: AssetId;

	fn total_balance(asset: Self::AssetId, who: &AccountId) -> Self::Balance;
	fn can_slash(asset: Self::AssetId, who: &AccountId, value: Self::Balance) -> bool;
	fn total_issuance(asset: Self::AssetId) -> Self::Balance;
	fn minimum_balance(asset: Self::AssetId) -> Self::Balance;
	fn burn(asset: Self::AssetId, amount: Self::Balance) -> Self::PositiveImbalance;
	fn issue(asset: Self::AssetId, amount: Self::Balance) -> Self::NegativeImbalance;
	fn free_balance(asset: Self::AssetId, who: &AccountId) -> Self::Balance;
	fn ensure_can_withdraw(
		asset: Self::AssetId,
		who: &AccountId,
		amount: Self::Balance,
	) -> DispatchResult;
	fn transfer(
		asset: Self::AssetId,
		source: &AccountId,
		dest: &AccountId,
		value: Self::Balance,
		existence_requirement: ExistenceRequirement,
	) -> DispatchResult;
	fn slash(
		asset: Self::AssetId,
		who: &AccountId,
		value: Self::Balance,
	) -> (Self::NegativeImbalance, Self::Balance);
	fn deposit(
		asset: Self::AssetId,
		who: &AccountId,
		value: Self::Balance,
	) -> Result<Self::PositiveImbalance, DispatchError>;
	fn withdraw(
		asset: Self::AssetId,
		who: &AccountId,
		value: Self::Balance,
	) -> Result<Self::NegativeImbalance, DispatchError>;
}

impl<AccountId, T> MultiCurrency<AccountId> for T
where
	T: Inspect<AccountId> + Balanced<AccountId> + Mutate<AccountId> + Transfer<AccountId>,
	T::Balance: Balance,
<<<<<<< HEAD
=======
	T::AssetId: TypeInfo,
>>>>>>> 6752dbd9
{
	type Balance = T::Balance;
	type PositiveImbalance = DebtOf<AccountId, Self>;
	type NegativeImbalance = CreditOf<AccountId, Self>;
	type AssetId = T::AssetId;

	fn total_balance(asset: Self::AssetId, who: &AccountId) -> Self::Balance {
		T::balance(asset, who)
	}

	fn can_slash(asset: Self::AssetId, who: &AccountId, value: Self::Balance) -> bool {
		T::reducible_balance(asset, who, false) >= value
	}

	fn total_issuance(asset: Self::AssetId) -> Self::Balance {
		<T as Inspect<AccountId>>::total_issuance(asset)
	}

	fn minimum_balance(asset: Self::AssetId) -> Self::Balance {
		<T as Inspect<AccountId>>::minimum_balance(asset)
	}

	fn burn(asset: Self::AssetId, amount: Self::Balance) -> Self::PositiveImbalance {
		<T as Balanced<AccountId>>::rescind(asset, amount)
	}

	fn issue(asset: Self::AssetId, amount: Self::Balance) -> Self::NegativeImbalance {
		<T as Balanced<AccountId>>::issue(asset, amount)
	}

	fn free_balance(asset: Self::AssetId, who: &AccountId) -> Self::Balance {
		<T as Inspect<AccountId>>::reducible_balance(asset, who, false)
	}

	fn ensure_can_withdraw(
		asset: Self::AssetId,
		who: &AccountId,
		amount: Self::Balance,
	) -> DispatchResult {
		<T as Inspect<AccountId>>::can_withdraw(asset, who, amount)
			.into_result()
			.map(|_| ())
	}

	fn transfer(
		asset: Self::AssetId,
		source: &AccountId,
		dest: &AccountId,
		value: Self::Balance,
		existence_requirement: ExistenceRequirement,
	) -> DispatchResult {
		<T as Transfer<AccountId>>::transfer(
			asset,
			source,
			dest,
			value,
			matches!(existence_requirement, ExistenceRequirement::KeepAlive),
		)
		.map(|_| ())
	}

	fn slash(
		asset: Self::AssetId,
		who: &AccountId,
		value: Self::Balance,
	) -> (Self::NegativeImbalance, Self::Balance) {
		<T as Balanced<AccountId>>::slash(asset, who, value)
	}

	fn deposit(
		asset: Self::AssetId,
		who: &AccountId,
		value: Self::Balance,
	) -> Result<Self::PositiveImbalance, DispatchError> {
		<T as Balanced<AccountId>>::deposit(asset, who, value)
	}

	fn withdraw(
		asset: Self::AssetId,
		who: &AccountId,
		value: Self::Balance,
	) -> Result<Self::NegativeImbalance, DispatchError> {
		<T as Balanced<AccountId>>::withdraw(asset, who, value)
	}
}<|MERGE_RESOLUTION|>--- conflicted
+++ resolved
@@ -10,10 +10,7 @@
 	},
 };
 
-<<<<<<< HEAD
-=======
 use scale_info::TypeInfo;
->>>>>>> 6752dbd9
 pub type Exponent = u32;
 
 pub trait PriceableAsset
@@ -25,15 +22,12 @@
 	}
 	fn smallest_unit_exponent(self) -> Exponent;
 }
-<<<<<<< HEAD
-=======
 
 impl PriceableAsset for u128 {
 	fn smallest_unit_exponent(self) -> Exponent {
 		0
 	}
 }
->>>>>>> 6752dbd9
 
 /* NOTE(hussein-aitlahcen):
  I initially added a generic type to index into the generatable sub-range but realised it was
@@ -57,13 +51,8 @@
 	fn create() -> Result<CurrencyId, DispatchError>;
 }
 
-<<<<<<< HEAD
-pub trait AssetId: FullCodec + Copy + Eq + PartialEq + Debug {}
-impl<T: FullCodec + Copy + Eq + PartialEq + Debug> AssetId for T {}
-=======
 pub trait AssetId: FullCodec + Copy + Eq + PartialEq + Debug + TypeInfo {}
 impl<T: FullCodec + Copy + Eq + PartialEq + Debug + TypeInfo> AssetId for T {}
->>>>>>> 6752dbd9
 pub trait Balance:
 	AtLeast32BitUnsigned
 	+ FullCodec
@@ -72,10 +61,7 @@
 	+ Debug
 	+ MaybeSerializeDeserialize
 	+ MaxEncodedLen
-<<<<<<< HEAD
-=======
 	+ TypeInfo
->>>>>>> 6752dbd9
 {
 }
 impl<
@@ -85,12 +71,8 @@
 			+ Default
 			+ Debug
 			+ MaybeSerializeDeserialize
-<<<<<<< HEAD
-			+ MaxEncodedLen,
-=======
 			+ MaxEncodedLen
 			+ TypeInfo,
->>>>>>> 6752dbd9
 	> Balance for T
 {
 }
@@ -110,11 +92,7 @@
 
 impl<
 		A: AssetId,
-<<<<<<< HEAD
-		B: Balance,
-=======
 		B: Balance + TypeInfo,
->>>>>>> 6752dbd9
 		OppositeOnDrop: HandleImbalanceDrop<A, B>,
 		OnDrop: HandleImbalanceDrop<A, B>,
 	> MultiImbalance<A, B> for Imbalance<A, B, OnDrop, OppositeOnDrop>
@@ -200,10 +178,7 @@
 where
 	T: Inspect<AccountId> + Balanced<AccountId> + Mutate<AccountId> + Transfer<AccountId>,
 	T::Balance: Balance,
-<<<<<<< HEAD
-=======
 	T::AssetId: TypeInfo,
->>>>>>> 6752dbd9
 {
 	type Balance = T::Balance;
 	type PositiveImbalance = DebtOf<AccountId, Self>;
