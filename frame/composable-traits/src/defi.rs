--- conflicted
+++ resolved
@@ -75,17 +75,11 @@
 pub struct CurrencyPair<AssetId> {
 	/// See [Base Currency](https://www.investopedia.com/terms/b/basecurrency.asp).
 	/// Also can be named `native`(to the market) currency.
-<<<<<<< HEAD
 	/// Usually less stable, can be used as collateral.
 	pub base: AssetId,
 	/// Counter currency.
 	/// Also can be named `price` currency.
 	/// Usually more stable, may be `borrowable` asset.
-=======
-	pub base: AssetId,
-	/// Counter currency.
-	/// Also can be named `price` currency.
->>>>>>> 0f32e3ee
 	pub quote: AssetId,
 }
 
@@ -103,9 +97,10 @@
 	/// assert_eq!(slice[0], pair.base);
 	/// assert_eq!(slice[1], pair.quote);
 	/// ```
-	/// ```compile_fail
+	/// ```rust
 	/// # let pair = composable_traits::defi::CurrencyPair::<u128>::new(13, 42);
 	/// # let slice =  pair.as_slice();
+	/// // it is copy
 	/// drop(pair);
 	/// let _ = slice[0];
 	/// ```
@@ -239,8 +234,6 @@
 
 #[cfg(test)]
 mod tests {
-	use crate::defi::LiftedFixedBalance;
-
 	use super::{Ratio, Take};
 	use sp_runtime::FixedPointNumber;
 
