--- conflicted
+++ resolved
@@ -30,12 +30,8 @@
 /// oracle that only works with single asset to some normalized asset at latest block in local
 /// consensus usually normalized asset is stable coin or native currency
 /// fallback in `Oracle` or `Market`(DEXes) lacks trusted prices
-<<<<<<< HEAD
 /// (or initial values before there is market)
-=======
-/// (or initial values before threre is market)
 //TODO: integrate with BalanceConversion
->>>>>>> df92d94a
 pub trait MinimalOracle {
 	type AssetId: Copy;
 	type Balance: From<u64>;
