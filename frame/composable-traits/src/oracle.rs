--- conflicted
+++ resolved
@@ -1,16 +1,6 @@
+use crate::currency::PriceableAsset;
 use frame_support::{dispatch::DispatchError, pallet_prelude::*};
-<<<<<<< HEAD
-=======
 use sp_std::vec::Vec;
-
-#[derive(Encode, Decode, Default, Debug, PartialEq)]
-pub struct Price<PriceValue, BlockNumber> {
-	pub price: PriceValue,
-	pub block: BlockNumber,
-}
->>>>>>> 29cd704a
-
-use crate::currency::PriceableAsset;
 
 #[derive(Encode, Decode, Default, Debug, PartialEq)]
 pub struct Price<PriceValue, BlockNumber> {
@@ -47,24 +37,19 @@
 	/// price (Base BTC) = 5000000
 	/// price (Vaulted base stock_dilution_rate) = price base * stock_dilution_rate
 	/// ```
-<<<<<<< HEAD
 	fn get_price(
 		asset: Self::AssetId,
 		amount: Self::Balance,
 	) -> Result<Price<Self::Balance, Self::Timestamp>, DispatchError>;
+
+	fn get_twap(
+		of: Self::AssetId,
+		weighting: Vec<Self::Balance>,
+	) -> Result<Self::Balance, DispatchError>;
 
 	/// Check whether the provided `asset` is supported (a.k.a. a price can be computed) by the
 	/// oracle.
 	fn is_supported(asset: Self::AssetId) -> Result<bool, DispatchError> {
 		Self::get_price(asset, asset.unit()).map(|_| true)
 	}
-=======
-	fn get_price(of: Self::AssetId)
-		-> Result<Price<Self::Balance, Self::Timestamp>, DispatchError>;
-
-	fn get_twap(
-		of: Self::AssetId,
-		weighting: Vec<Self::Balance>,
-	) -> Result<Self::Balance, DispatchError>;
->>>>>>> 29cd704a
 }