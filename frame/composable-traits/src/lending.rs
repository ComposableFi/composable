--- conflicted
+++ resolved
@@ -64,13 +64,8 @@
 	/// In practice if used has borrow user will not withdraw v because it would probably result in
 	/// quick liquidation, if he has any borrows. ```python
 	/// withdrawable = total_collateral - total_borrows
-<<<<<<< HEAD
 	/// withdrawable = collateral_balance * collateral_price - borrower_balance_with_interest *
 	/// borrow_price * collateral_factor ```
-=======
-	/// withdrawable = collateral_balance * collateral_price - borrower_balance_with_interest * borrow_price * collateral_factor
-	/// ```
->>>>>>> ecf7ca67
 	fn withdraw_collateral(
 		market_id: &Self::MarketId,
 		account: &Self::AccountId,
@@ -80,7 +75,6 @@
 	/// get all existing markets for current deposit
 	fn get_markets_for_borrow(vault: Self::VaultId) -> Vec<Self::MarketId>;
 
-	#[allow(clippy::type_complexity)]
 	fn get_all_markets(
 	) -> Vec<(Self::MarketId, MarketConfig<Self::VaultId, Self::AssetId, Self::AccountId>)>;
 
