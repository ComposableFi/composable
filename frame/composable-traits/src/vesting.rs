--- conflicted
+++ resolved
@@ -95,9 +95,6 @@
 /// Benefits would be granted gradually, `per_period` amount every `window.period`
 /// of blocks after `window.start`.
 #[derive(Clone, Encode, Decode, PartialEq, Eq, RuntimeDebug, MaxEncodedLen, TypeInfo)]
-<<<<<<< HEAD
-pub struct VestingSchedule<BlockNumber, Moment, Balance> {
-=======
 #[cfg_attr(feature = "std", derive(Serialize, Deserialize))]
 pub struct VestingSchedule<VestingScheduleId, BlockNumber, Moment, Balance: HasCompact> {
 	/// Vesting schedule id
@@ -118,11 +115,11 @@
 #[derive(Clone, Encode, Decode, PartialEq, Eq, RuntimeDebug, MaxEncodedLen, TypeInfo)]
 #[cfg_attr(feature = "std", derive(Serialize, Deserialize))]
 pub struct VestingScheduleInfo<BlockNumber, Moment, Balance: HasCompact> {
->>>>>>> d735de95
 	pub window: VestingWindow<BlockNumber, Moment>,
 	/// Number of vest
 	pub period_count: u32,
 	/// Amount of tokens to release per vest
+	#[codec(compact)]
 	pub per_period: Balance,
 }
 
