--- conflicted
+++ resolved
@@ -1,7 +1,3 @@
-<<<<<<< HEAD
-use codec::{Decode, Encode};
-use frame_support::sp_runtime::Perbill;
-=======
 #![allow(dead_code)]
 #![allow(clippy::many_single_char_names)]
 use frame_support::{
@@ -9,7 +5,6 @@
 	sp_runtime::Perbill,
 };
 use scale_info::TypeInfo;
->>>>>>> 29cd704a
 use sp_runtime::{DispatchError, Permill};
 
 use sp_std::vec::Vec;
@@ -109,12 +104,7 @@
 		account: &Self::AccountId,
 		orders: impl Iterator<Item = Self::OrderId>,
 		up_to: Self::Balance,
-<<<<<<< HEAD
-	) -> Result<(), DispatchError>;
-=======
-	) -> Result<TakeResult<Self::Balance>, DispatchError>;
-
-	fn is_order_executed(order_id: &Self::OrderId) -> bool;
+	) -> Result<(), DispatchError>;
 }
 
 /// Implement AMM curve from "StableSwap - efficient mechanism for Stablecoin liquidity by Micheal
@@ -212,5 +202,4 @@
 	pub balances: Vec<Balance>,
 	/// Current balances including admin_fee
 	pub total_balances: Vec<Balance>,
->>>>>>> 29cd704a
 }