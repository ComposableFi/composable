//! Interfaces to managed assets
use codec::{Decode, Encode, MaxEncodedLen};
use composable_support::collections::vec::bounded::BiBoundedVec;
use frame_support::dispatch::DispatchResult;
use scale_info::TypeInfo;
#[cfg(feature = "std")]
use serde::{Deserialize, Serialize};
#[cfg(feature = "std")]
use sp_std::vec::Vec;
use xcm::latest::MultiLocation;

<<<<<<< HEAD
// TODO: move into xcm stuff  into subfolder in pr for modifying assets-registry

/// works only with concrete assets
#[derive(Debug, Encode, Decode, Clone, PartialEq, Eq, TypeInfo)]
#[cfg_attr(feature = "std", derive(Serialize, Deserialize))]
pub struct XcmAssetLocation(
	#[cfg_attr(feature = "std", serde(with = "MultiLocationDef"))] pub xcm::latest::MultiLocation,
);

impl XcmAssetLocation {
	/// relay native asset
	pub const RELAY_NATIVE: XcmAssetLocation = XcmAssetLocation(MultiLocation::parent());
=======
>>>>>>> a6ed6e56

#[derive(Debug, Encode, Decode, Clone, PartialEq, Eq, TypeInfo, MaxEncodedLen)]
#[cfg_attr(feature = "std", derive(Serialize, Deserialize))]
pub struct BasicAssetMetadata {
	pub symbol: BiBoundedVec<u8, 1, 8>,
	pub name: BiBoundedVec<u8, 1, 32>,
}

impl BasicAssetMetadata {
	pub fn try_from(symbol: &[u8], name: &[u8]) -> Option<Self> {
		Some(Self {
			symbol: BiBoundedVec::try_from(symbol.to_vec()).ok()?,
			name: BiBoundedVec::try_from(name.to_vec()).ok()?,
		})
	}
<<<<<<< HEAD
}

pub trait RemoteAssetRegistry {
	/// Local asset id.
	/// Each implemented of this trait must hedge common id space for well known local assets
	/// initialized via genesis config.
	type AssetId;

	/// Pointer to asset location relative to here.
	/// Imagine imagine path NativeAsset<->UNI<->ETH<->Relayer<->Picasso<->Self, it will look like
	/// for local asset id  as (1 level up to runtime, relayer id, down to ETH consensus, down to
	/// UNI contract, Native Asset of UNI). So final interpreting consensus will work with asset ids
	/// as it is local for itself. So from any local asset of runtime, can find any known asset on
	/// any connected network. Other schemas like XCM with only one parent or libp2p multiadress OR
	/// IBC like address each pallet working with foreign remote assets should specific proper impl
	/// for this
	type AssetNativeLocation;

	/// Set asset native location.
	///
	/// Adds mapping between native location and local asset id and vice versa.
	///
	/// Emits `LocationSet` event when successful.
	/// `asset_id` - local id
	/// `location` - remote location relative to this chain
	fn set_location(asset_id: Self::AssetId, location: Self::AssetNativeLocation)
		-> DispatchResult;

	/// Return location for given asset.
	fn asset_to_location(asset_id: Self::AssetId) -> Option<Self::AssetNativeLocation>;

	/// Return asset for given location.
	fn location_to_asset(location: Self::AssetNativeLocation) -> Option<Self::AssetId>;
}

#[cfg(feature = "std")]
#[derive(Clone, Eq, PartialEq, Ord, PartialOrd, Debug, Deserialize, Serialize)]
#[serde(remote = "xcm::latest::MultiLocation")]
pub struct MultiLocationDef {
	/// The number of parent junctions at the beginning of this `MultiLocation`.
	pub parents: u8,
	/// The interior (i.e. non-parent) junctions that this `MultiLocation` contains.
	#[serde(with = "JunctionsDef")]
	pub interior: xcm::latest::Junctions,
}

/// Non-parent junctions that can be constructed, up to the length of 8. This specific `Junctions`
/// implementation uses a Rust `enum` in order to make pattern matching easier.
///
/// Parent junctions cannot be constructed with this type. Refer to `MultiLocation` for
/// instructions on constructing parent junctions.
#[cfg(feature = "std")]
#[derive(Clone, Eq, PartialEq, Ord, PartialOrd, Debug, Deserialize, Serialize)]
#[serde(remote = "xcm::latest::Junctions")]
pub enum JunctionsDef {
	/// The interpreting consensus system.
	Here,
	/// A relative path comprising 1 junction.
	X1(#[serde(with = "JunctionDef")] xcm::latest::Junction),
	/// A relative path comprising 2 junctions.
	X2(
		#[serde(with = "JunctionDef")] xcm::latest::Junction,
		#[serde(with = "JunctionDef")] xcm::latest::Junction,
	),
	/// A relative path comprising 3 junctions.
	X3(
		#[serde(with = "JunctionDef")] xcm::latest::Junction,
		#[serde(with = "JunctionDef")] xcm::latest::Junction,
		#[serde(with = "JunctionDef")] xcm::latest::Junction,
	),
	/// A relative path comprising 4 junctions.
	X4(
		#[serde(with = "JunctionDef")] xcm::latest::Junction,
		#[serde(with = "JunctionDef")] xcm::latest::Junction,
		#[serde(with = "JunctionDef")] xcm::latest::Junction,
		#[serde(with = "JunctionDef")] xcm::latest::Junction,
	),
	/// A relative path comprising 5 junctions.
	X5(
		#[serde(with = "JunctionDef")] xcm::latest::Junction,
		#[serde(with = "JunctionDef")] xcm::latest::Junction,
		#[serde(with = "JunctionDef")] xcm::latest::Junction,
		#[serde(with = "JunctionDef")] xcm::latest::Junction,
		#[serde(with = "JunctionDef")] xcm::latest::Junction,
	),
	/// A relative path comprising 6 junctions.
	X6(
		#[serde(with = "JunctionDef")] xcm::latest::Junction,
		#[serde(with = "JunctionDef")] xcm::latest::Junction,
		#[serde(with = "JunctionDef")] xcm::latest::Junction,
		#[serde(with = "JunctionDef")] xcm::latest::Junction,
		#[serde(with = "JunctionDef")] xcm::latest::Junction,
		#[serde(with = "JunctionDef")] xcm::latest::Junction,
	),
	/// A relative path comprising 7 junctions.
	X7(
		#[serde(with = "JunctionDef")] xcm::latest::Junction,
		#[serde(with = "JunctionDef")] xcm::latest::Junction,
		#[serde(with = "JunctionDef")] xcm::latest::Junction,
		#[serde(with = "JunctionDef")] xcm::latest::Junction,
		#[serde(with = "JunctionDef")] xcm::latest::Junction,
		#[serde(with = "JunctionDef")] xcm::latest::Junction,
		#[serde(with = "JunctionDef")] xcm::latest::Junction,
	),
	/// A relative path comprising 8 junctions.
	X8(
		#[serde(with = "JunctionDef")] xcm::latest::Junction,
		#[serde(with = "JunctionDef")] xcm::latest::Junction,
		#[serde(with = "JunctionDef")] xcm::latest::Junction,
		#[serde(with = "JunctionDef")] xcm::latest::Junction,
		#[serde(with = "JunctionDef")] xcm::latest::Junction,
		#[serde(with = "JunctionDef")] xcm::latest::Junction,
		#[serde(with = "JunctionDef")] xcm::latest::Junction,
		#[serde(with = "JunctionDef")] xcm::latest::Junction,
	),
}

/// A single item in a path to describe the relative location of a consensus system.
///
/// Each item assumes a pre-existing location as its context and is defined in terms of it.
#[cfg(feature = "std")]
#[derive(Clone, Eq, PartialEq, Ord, PartialOrd, Debug, Deserialize, Serialize)]
#[serde(remote = "xcm::latest::Junction")]
pub enum JunctionDef {
	/// An indexed parachain belonging to and operated by the context.
	///
	/// Generally used when the context is a Polkadot Relay-chain.
	Parachain(u32),
	/// A 32-byte identifier for an account of a specific network that is respected as a sovereign
	/// endpoint within the context.
	///
	/// Generally used when the context is a Substrate-based chain.
	AccountId32 {
		#[serde(with = "NetworkIdDef")]
		network: xcm::latest::NetworkId,
		id: [u8; 32],
	},
	/// An 8-byte index for an account of a specific network that is respected as a sovereign
	/// endpoint within the context.
	///
	/// May be used when the context is a Frame-based chain and includes e.g. an indices pallet.
	AccountIndex64 {
		#[serde(with = "NetworkIdDef")]
		network: xcm::latest::NetworkId,
		index: u64,
	},
	/// A 20-byte identifier for an account of a specific network that is respected as a sovereign
	/// endpoint within the context.
	///
	/// May be used when the context is an Ethereum or Bitcoin chain or smart-contract.
	AccountKey20 {
		#[serde(with = "NetworkIdDef")]
		network: xcm::latest::NetworkId,
		key: [u8; 20],
	},
	/// An instanced, indexed pallet that forms a constituent part of the context.
	///
	/// Generally used when the context is a Frame-based chain.
	PalletInstance(u8),
	/// A non-descript index within the context location.
	///
	/// Usage will vary widely owing to its generality.
	///
	/// NOTE: Try to avoid using this and instead use a more specific item.
	GeneralIndex(u128),
	/// A nondescript datum acting as a key within the context location.
	///
	/// Usage will vary widely owing to its generality.
	///
	/// NOTE: Try to avoid using this and instead use a more specific item.
	GeneralKey(Vec<u8>),
	/// The unambiguous child.
	///
	/// Not currently used except as a fallback when deriving ancestry.
	OnlyChild,
	/// A pluralistic body existing within consensus.
	///
	/// Typical to be used to represent a governance origin of a chain, but could in principle be
	/// used to represent things such as multisigs also.
	Plurality {
		#[serde(with = "BodyIdDef")]
		id: xcm::latest::BodyId,
		#[serde(with = "BodyPartDef")]
		part: xcm::latest::BodyPart,
	},
}

/// A global identifier of an account-bearing consensus system.
#[cfg(feature = "std")]
#[derive(Clone, Eq, PartialEq, Ord, PartialOrd, Debug, Deserialize, Serialize)]
#[serde(remote = "xcm::latest::NetworkId")]
pub enum NetworkIdDef {
	/// Unidentified/any.
	Any,
	/// Some named network.
	Named(Vec<u8>),
	/// The Polkadot Relay chain
	Polkadot,
	/// Kusama.
	Kusama,
}

/// An identifier of a pluralistic body.
#[cfg(feature = "std")]
#[derive(Clone, Eq, PartialEq, Ord, PartialOrd, Debug, Deserialize, Serialize)]
#[serde(remote = "xcm::latest::BodyId")]
pub enum BodyIdDef {
	/// The only body in its context.
	Unit,
	/// A named body.
	Named(Vec<u8>),
	/// An indexed body.
	Index(u32),
	/// The unambiguous executive body (for Polkadot, this would be the Polkadot council).
	Executive,
	/// The unambiguous technical body (for Polkadot, this would be the Technical Committee).
	Technical,
	/// The unambiguous legislative body (for Polkadot, this could be considered the opinion of a
	/// majority of lock-voters).
	Legislative,
	/// The unambiguous judicial body (this doesn't exist on Polkadot, but if it were to get a
	/// "grand oracle", it may be considered as that).
	Judicial,
}

/// A part of a pluralistic body.
#[cfg(feature = "std")]
#[derive(Clone, Eq, PartialEq, Ord, PartialOrd, Debug, Deserialize, Serialize)]
#[serde(remote = "xcm::latest::BodyPart")]
pub enum BodyPartDef {
	/// The body's declaration, under whatever means it decides.
	Voice,
	/// A given number of members of the body.
	Members { count: u32 },
	/// A given number of members of the body, out of some larger caucus.
	Fraction { nom: u32, denom: u32 },
	/// No less than the given proportion of members of the body.
	AtLeastProportion { nom: u32, denom: u32 },
	/// More than than the given proportion of members of the body.
	MoreThanProportion { nom: u32, denom: u32 },
}
#[derive(Debug, Encode, Decode, Clone, PartialEq, Eq, TypeInfo, MaxEncodedLen)]
#[cfg_attr(feature = "std", derive(Serialize, Deserialize))]
pub struct BasicAssetMetadata {
	pub symbol: BiBoundedVec<u8, 1, 8>,
	pub name: BiBoundedVec<u8, 1, 32>,
}

impl BasicAssetMetadata {
	pub fn try_from(symbol: &[u8], name: &[u8]) -> Option<Self> {
		Some(Self {
			symbol: BiBoundedVec::try_from(symbol.to_vec()).ok()?,
			name: BiBoundedVec::try_from(name.to_vec()).ok()?,
		})
	}
=======
>>>>>>> a6ed6e56
}<|MERGE_RESOLUTION|>--- conflicted
+++ resolved
@@ -1,30 +1,9 @@
 //! Interfaces to managed assets
 use codec::{Decode, Encode, MaxEncodedLen};
 use composable_support::collections::vec::bounded::BiBoundedVec;
-use frame_support::dispatch::DispatchResult;
 use scale_info::TypeInfo;
 #[cfg(feature = "std")]
 use serde::{Deserialize, Serialize};
-#[cfg(feature = "std")]
-use sp_std::vec::Vec;
-use xcm::latest::MultiLocation;
-
-<<<<<<< HEAD
-// TODO: move into xcm stuff  into subfolder in pr for modifying assets-registry
-
-/// works only with concrete assets
-#[derive(Debug, Encode, Decode, Clone, PartialEq, Eq, TypeInfo)]
-#[cfg_attr(feature = "std", derive(Serialize, Deserialize))]
-pub struct XcmAssetLocation(
-	#[cfg_attr(feature = "std", serde(with = "MultiLocationDef"))] pub xcm::latest::MultiLocation,
-);
-
-impl XcmAssetLocation {
-	/// relay native asset
-	pub const RELAY_NATIVE: XcmAssetLocation = XcmAssetLocation(MultiLocation::parent());
-=======
->>>>>>> a6ed6e56
-
 #[derive(Debug, Encode, Decode, Clone, PartialEq, Eq, TypeInfo, MaxEncodedLen)]
 #[cfg_attr(feature = "std", derive(Serialize, Deserialize))]
 pub struct BasicAssetMetadata {
@@ -39,262 +18,4 @@
 			name: BiBoundedVec::try_from(name.to_vec()).ok()?,
 		})
 	}
-<<<<<<< HEAD
-}
-
-pub trait RemoteAssetRegistry {
-	/// Local asset id.
-	/// Each implemented of this trait must hedge common id space for well known local assets
-	/// initialized via genesis config.
-	type AssetId;
-
-	/// Pointer to asset location relative to here.
-	/// Imagine imagine path NativeAsset<->UNI<->ETH<->Relayer<->Picasso<->Self, it will look like
-	/// for local asset id  as (1 level up to runtime, relayer id, down to ETH consensus, down to
-	/// UNI contract, Native Asset of UNI). So final interpreting consensus will work with asset ids
-	/// as it is local for itself. So from any local asset of runtime, can find any known asset on
-	/// any connected network. Other schemas like XCM with only one parent or libp2p multiadress OR
-	/// IBC like address each pallet working with foreign remote assets should specific proper impl
-	/// for this
-	type AssetNativeLocation;
-
-	/// Set asset native location.
-	///
-	/// Adds mapping between native location and local asset id and vice versa.
-	///
-	/// Emits `LocationSet` event when successful.
-	/// `asset_id` - local id
-	/// `location` - remote location relative to this chain
-	fn set_location(asset_id: Self::AssetId, location: Self::AssetNativeLocation)
-		-> DispatchResult;
-
-	/// Return location for given asset.
-	fn asset_to_location(asset_id: Self::AssetId) -> Option<Self::AssetNativeLocation>;
-
-	/// Return asset for given location.
-	fn location_to_asset(location: Self::AssetNativeLocation) -> Option<Self::AssetId>;
-}
-
-#[cfg(feature = "std")]
-#[derive(Clone, Eq, PartialEq, Ord, PartialOrd, Debug, Deserialize, Serialize)]
-#[serde(remote = "xcm::latest::MultiLocation")]
-pub struct MultiLocationDef {
-	/// The number of parent junctions at the beginning of this `MultiLocation`.
-	pub parents: u8,
-	/// The interior (i.e. non-parent) junctions that this `MultiLocation` contains.
-	#[serde(with = "JunctionsDef")]
-	pub interior: xcm::latest::Junctions,
-}
-
-/// Non-parent junctions that can be constructed, up to the length of 8. This specific `Junctions`
-/// implementation uses a Rust `enum` in order to make pattern matching easier.
-///
-/// Parent junctions cannot be constructed with this type. Refer to `MultiLocation` for
-/// instructions on constructing parent junctions.
-#[cfg(feature = "std")]
-#[derive(Clone, Eq, PartialEq, Ord, PartialOrd, Debug, Deserialize, Serialize)]
-#[serde(remote = "xcm::latest::Junctions")]
-pub enum JunctionsDef {
-	/// The interpreting consensus system.
-	Here,
-	/// A relative path comprising 1 junction.
-	X1(#[serde(with = "JunctionDef")] xcm::latest::Junction),
-	/// A relative path comprising 2 junctions.
-	X2(
-		#[serde(with = "JunctionDef")] xcm::latest::Junction,
-		#[serde(with = "JunctionDef")] xcm::latest::Junction,
-	),
-	/// A relative path comprising 3 junctions.
-	X3(
-		#[serde(with = "JunctionDef")] xcm::latest::Junction,
-		#[serde(with = "JunctionDef")] xcm::latest::Junction,
-		#[serde(with = "JunctionDef")] xcm::latest::Junction,
-	),
-	/// A relative path comprising 4 junctions.
-	X4(
-		#[serde(with = "JunctionDef")] xcm::latest::Junction,
-		#[serde(with = "JunctionDef")] xcm::latest::Junction,
-		#[serde(with = "JunctionDef")] xcm::latest::Junction,
-		#[serde(with = "JunctionDef")] xcm::latest::Junction,
-	),
-	/// A relative path comprising 5 junctions.
-	X5(
-		#[serde(with = "JunctionDef")] xcm::latest::Junction,
-		#[serde(with = "JunctionDef")] xcm::latest::Junction,
-		#[serde(with = "JunctionDef")] xcm::latest::Junction,
-		#[serde(with = "JunctionDef")] xcm::latest::Junction,
-		#[serde(with = "JunctionDef")] xcm::latest::Junction,
-	),
-	/// A relative path comprising 6 junctions.
-	X6(
-		#[serde(with = "JunctionDef")] xcm::latest::Junction,
-		#[serde(with = "JunctionDef")] xcm::latest::Junction,
-		#[serde(with = "JunctionDef")] xcm::latest::Junction,
-		#[serde(with = "JunctionDef")] xcm::latest::Junction,
-		#[serde(with = "JunctionDef")] xcm::latest::Junction,
-		#[serde(with = "JunctionDef")] xcm::latest::Junction,
-	),
-	/// A relative path comprising 7 junctions.
-	X7(
-		#[serde(with = "JunctionDef")] xcm::latest::Junction,
-		#[serde(with = "JunctionDef")] xcm::latest::Junction,
-		#[serde(with = "JunctionDef")] xcm::latest::Junction,
-		#[serde(with = "JunctionDef")] xcm::latest::Junction,
-		#[serde(with = "JunctionDef")] xcm::latest::Junction,
-		#[serde(with = "JunctionDef")] xcm::latest::Junction,
-		#[serde(with = "JunctionDef")] xcm::latest::Junction,
-	),
-	/// A relative path comprising 8 junctions.
-	X8(
-		#[serde(with = "JunctionDef")] xcm::latest::Junction,
-		#[serde(with = "JunctionDef")] xcm::latest::Junction,
-		#[serde(with = "JunctionDef")] xcm::latest::Junction,
-		#[serde(with = "JunctionDef")] xcm::latest::Junction,
-		#[serde(with = "JunctionDef")] xcm::latest::Junction,
-		#[serde(with = "JunctionDef")] xcm::latest::Junction,
-		#[serde(with = "JunctionDef")] xcm::latest::Junction,
-		#[serde(with = "JunctionDef")] xcm::latest::Junction,
-	),
-}
-
-/// A single item in a path to describe the relative location of a consensus system.
-///
-/// Each item assumes a pre-existing location as its context and is defined in terms of it.
-#[cfg(feature = "std")]
-#[derive(Clone, Eq, PartialEq, Ord, PartialOrd, Debug, Deserialize, Serialize)]
-#[serde(remote = "xcm::latest::Junction")]
-pub enum JunctionDef {
-	/// An indexed parachain belonging to and operated by the context.
-	///
-	/// Generally used when the context is a Polkadot Relay-chain.
-	Parachain(u32),
-	/// A 32-byte identifier for an account of a specific network that is respected as a sovereign
-	/// endpoint within the context.
-	///
-	/// Generally used when the context is a Substrate-based chain.
-	AccountId32 {
-		#[serde(with = "NetworkIdDef")]
-		network: xcm::latest::NetworkId,
-		id: [u8; 32],
-	},
-	/// An 8-byte index for an account of a specific network that is respected as a sovereign
-	/// endpoint within the context.
-	///
-	/// May be used when the context is a Frame-based chain and includes e.g. an indices pallet.
-	AccountIndex64 {
-		#[serde(with = "NetworkIdDef")]
-		network: xcm::latest::NetworkId,
-		index: u64,
-	},
-	/// A 20-byte identifier for an account of a specific network that is respected as a sovereign
-	/// endpoint within the context.
-	///
-	/// May be used when the context is an Ethereum or Bitcoin chain or smart-contract.
-	AccountKey20 {
-		#[serde(with = "NetworkIdDef")]
-		network: xcm::latest::NetworkId,
-		key: [u8; 20],
-	},
-	/// An instanced, indexed pallet that forms a constituent part of the context.
-	///
-	/// Generally used when the context is a Frame-based chain.
-	PalletInstance(u8),
-	/// A non-descript index within the context location.
-	///
-	/// Usage will vary widely owing to its generality.
-	///
-	/// NOTE: Try to avoid using this and instead use a more specific item.
-	GeneralIndex(u128),
-	/// A nondescript datum acting as a key within the context location.
-	///
-	/// Usage will vary widely owing to its generality.
-	///
-	/// NOTE: Try to avoid using this and instead use a more specific item.
-	GeneralKey(Vec<u8>),
-	/// The unambiguous child.
-	///
-	/// Not currently used except as a fallback when deriving ancestry.
-	OnlyChild,
-	/// A pluralistic body existing within consensus.
-	///
-	/// Typical to be used to represent a governance origin of a chain, but could in principle be
-	/// used to represent things such as multisigs also.
-	Plurality {
-		#[serde(with = "BodyIdDef")]
-		id: xcm::latest::BodyId,
-		#[serde(with = "BodyPartDef")]
-		part: xcm::latest::BodyPart,
-	},
-}
-
-/// A global identifier of an account-bearing consensus system.
-#[cfg(feature = "std")]
-#[derive(Clone, Eq, PartialEq, Ord, PartialOrd, Debug, Deserialize, Serialize)]
-#[serde(remote = "xcm::latest::NetworkId")]
-pub enum NetworkIdDef {
-	/// Unidentified/any.
-	Any,
-	/// Some named network.
-	Named(Vec<u8>),
-	/// The Polkadot Relay chain
-	Polkadot,
-	/// Kusama.
-	Kusama,
-}
-
-/// An identifier of a pluralistic body.
-#[cfg(feature = "std")]
-#[derive(Clone, Eq, PartialEq, Ord, PartialOrd, Debug, Deserialize, Serialize)]
-#[serde(remote = "xcm::latest::BodyId")]
-pub enum BodyIdDef {
-	/// The only body in its context.
-	Unit,
-	/// A named body.
-	Named(Vec<u8>),
-	/// An indexed body.
-	Index(u32),
-	/// The unambiguous executive body (for Polkadot, this would be the Polkadot council).
-	Executive,
-	/// The unambiguous technical body (for Polkadot, this would be the Technical Committee).
-	Technical,
-	/// The unambiguous legislative body (for Polkadot, this could be considered the opinion of a
-	/// majority of lock-voters).
-	Legislative,
-	/// The unambiguous judicial body (this doesn't exist on Polkadot, but if it were to get a
-	/// "grand oracle", it may be considered as that).
-	Judicial,
-}
-
-/// A part of a pluralistic body.
-#[cfg(feature = "std")]
-#[derive(Clone, Eq, PartialEq, Ord, PartialOrd, Debug, Deserialize, Serialize)]
-#[serde(remote = "xcm::latest::BodyPart")]
-pub enum BodyPartDef {
-	/// The body's declaration, under whatever means it decides.
-	Voice,
-	/// A given number of members of the body.
-	Members { count: u32 },
-	/// A given number of members of the body, out of some larger caucus.
-	Fraction { nom: u32, denom: u32 },
-	/// No less than the given proportion of members of the body.
-	AtLeastProportion { nom: u32, denom: u32 },
-	/// More than than the given proportion of members of the body.
-	MoreThanProportion { nom: u32, denom: u32 },
-}
-#[derive(Debug, Encode, Decode, Clone, PartialEq, Eq, TypeInfo, MaxEncodedLen)]
-#[cfg_attr(feature = "std", derive(Serialize, Deserialize))]
-pub struct BasicAssetMetadata {
-	pub symbol: BiBoundedVec<u8, 1, 8>,
-	pub name: BiBoundedVec<u8, 1, 32>,
-}
-
-impl BasicAssetMetadata {
-	pub fn try_from(symbol: &[u8], name: &[u8]) -> Option<Self> {
-		Some(Self {
-			symbol: BiBoundedVec::try_from(symbol.to_vec()).ok()?,
-			name: BiBoundedVec::try_from(name.to_vec()).ok()?,
-		})
-	}
-=======
->>>>>>> a6ed6e56
 }