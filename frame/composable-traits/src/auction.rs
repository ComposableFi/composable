--- conflicted
+++ resolved
@@ -82,11 +82,7 @@
 	///
 	/// Description.
 	///
-<<<<<<< HEAD
-	/// * `account_id`: the order owner.
-=======
 	/// * `owner_account_id`: the order owner.
->>>>>>> 6752dbd9
 	/// * `source_account`: the account from which we extract the `amount` of `source_asset_id`
 	///   from.
 	/// * `source_asset_id`: the asset we are interested to trade for `target_asset_id`.
