[package]
name = "composable-traits"
version = "0.0.1"
authors = ["Composable Developers"]
homepage = "https://composable.finance"
edition = "2018"

[package.metadata.docs.rs]
targets = ["x86_64-unknown-linux-gnu"]

[dependencies]
<<<<<<< HEAD
frame-system = { default-features = false, git = "https://github.com/paritytech/substrate", branch = "polkadot-v0.9.10" }
frame-support = { default-features = false, git = "https://github.com/paritytech/substrate", branch = "polkadot-v0.9.10"  }
=======
frame-support = { default-features = false, git = "https://github.com/paritytech/substrate", branch = "polkadot-v0.9.11"  }
>>>>>>> 50a8459a

sp-arithmetic = { default-features = false, git = "https://github.com/paritytech/substrate", branch = "polkadot-v0.9.11" }
sp-runtime = { default-features = false, git = "https://github.com/paritytech/substrate", branch = "polkadot-v0.9.11" }
sp-std = { default-features = false,  git = "https://github.com/paritytech/substrate", branch = "polkadot-v0.9.11" }

scale-info = { version = "1.0", default-features = false, features = ["derive"] }
serde = { version = '1', optional = true }
plotters =  {version = "0.3.1", optional = true}
bitflags = "1.3.2"

[dependencies.codec]
default-features = false
features = ["derive"]
package = "parity-scale-codec"
version = "2.0.0"

[dev-dependencies]
proptest = "0.9.6"

[features]
default = ["std"]
std = [
    "serde",
    "codec/std",
    "frame-support/std",
    "sp-runtime/std",
    "scale-info/std",
]
visualization = ["plotters"]<|MERGE_RESOLUTION|>--- conflicted
+++ resolved
@@ -9,12 +9,9 @@
 targets = ["x86_64-unknown-linux-gnu"]
 
 [dependencies]
-<<<<<<< HEAD
-frame-system = { default-features = false, git = "https://github.com/paritytech/substrate", branch = "polkadot-v0.9.10" }
-frame-support = { default-features = false, git = "https://github.com/paritytech/substrate", branch = "polkadot-v0.9.10"  }
-=======
+
+frame-system = { default-features = false, git = "https://github.com/paritytech/substrate", branch = "polkadot-v0.9.11" }
 frame-support = { default-features = false, git = "https://github.com/paritytech/substrate", branch = "polkadot-v0.9.11"  }
->>>>>>> 50a8459a
 
 sp-arithmetic = { default-features = false, git = "https://github.com/paritytech/substrate", branch = "polkadot-v0.9.11" }
 sp-runtime = { default-features = false, git = "https://github.com/paritytech/substrate", branch = "polkadot-v0.9.11" }
