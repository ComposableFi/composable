--- conflicted
+++ resolved
@@ -10,23 +10,13 @@
 targets = ["x86_64-unknown-linux-gnu"]
 
 [dependencies]
-<<<<<<< HEAD
-
-frame-system = { default-features = false, git = "https://github.com/paritytech/substrate", branch = "polkadot-v0.9.11" }
-frame-support = { default-features = false, git = "https://github.com/paritytech/substrate", branch = "polkadot-v0.9.11"  }
-
-sp-arithmetic = { default-features = false, git = "https://github.com/paritytech/substrate", branch = "polkadot-v0.9.11" }
-sp-runtime = { default-features = false, git = "https://github.com/paritytech/substrate", branch = "polkadot-v0.9.11" }
-sp-std = { default-features = false,  git = "https://github.com/paritytech/substrate", branch = "polkadot-v0.9.11" }
-
-=======
+frame-system = { default-features = false, git = "https://github.com/paritytech/substrate", branch = "polkadot-v0.9.12" }
 frame-support = { default-features = false, git = "https://github.com/paritytech/substrate", branch = "polkadot-v0.9.12"  }
 xcm = { package = "xcm", git = "https://github.com/paritytech/polkadot", branch = "release-v0.9.12", default-features = false }
 sp-arithmetic = { default-features = false, git = "https://github.com/paritytech/substrate", branch = "polkadot-v0.9.12" }
 sp-runtime = { default-features = false, git = "https://github.com/paritytech/substrate", branch = "polkadot-v0.9.12" }
 sp-std = { default-features = false,  git = "https://github.com/paritytech/substrate", branch = "polkadot-v0.9.12" }
 
->>>>>>> 29cd704a
 scale-info = { version = "1.0", default-features = false, features = ["derive"] }
 serde = { version = '1', optional = true }
 plotters =  {version = "0.3.1", optional = true}
@@ -47,11 +37,9 @@
     "serde",
     "codec/std",
     "frame-support/std",
+    "frame-system/std",
     "sp-runtime/std",
     "scale-info/std",
-<<<<<<< HEAD
-=======
     "xcm/std",
->>>>>>> 29cd704a
 ]
 visualization = ["plotters"]