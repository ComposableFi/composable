//! # Clearing House Pallet
//!
//! ## Overview
//!
//! The Clearing House pallet provides functionality for creating and managing perpetual futures
//! markets. To use it in your runtime, you must provide compatible implementations of virtual AMMs
//! and price oracles.
//!
//! - [`Config`]
//! - [`Call`]
//! - [`Pallet`]
//!
//! ### Terminology
//!
//! * **Trader**: Primary user of the public extrinsics of the pallet
//! * **Derivative**: A financial instrument which derives its value from another asset, a.k.a. the
//!   _underlying_.
//! * **Perpetual contract**: A derivative product that allows a trader to have exposure to the underlying's price without owning it. See [The Cartoon Guide to Perps](https://www.paradigm.xyz/2021/03/the-cartoon-guide-to-perps) for intuitions.
//! * **Market**: Perpetual contracts market, where users trade virtual tokens mirroring the
//!   base-quote asset pair of spot markets. A.k.a. a virtual market.
//! * **VAMM**: Virtual automated market maker allowing price discovery in virtual markets based on
//!   the supply of virtual base/quote assets.
//! * **Position**: Amount of a particular virtual asset owned by a trader. Implies debt (positive
//!   or negative) to the Clearing House.
//! * **Collateral**: 'Real' asset(s) backing the trader's position(s), ensuring he/she can pay back
//!   the Clearing House.
//! * **IMR**: acronym for 'Initial Margin Ratio'
//!
//! ### Goals
//!
//! ### Implementations
//!
//! The Clearing House pallet provides implementations for the following traits:
//!
//! - [`ClearingHouse`](composable_traits::clearing_house::ClearingHouse): Exposes functionality for
//!   trading of perpetual contracts
//! - [`Instruments`](composable_traits::clearing_house::Instruments): Exposes functionality for
//!   querying funding-related quantities of synthetic instruments
//!
//! ## Interface
//!
//! ### Extrinsics
//!
//! - [`add_margin`](Call::add_margin)
//! - [`create_market`](Call::create_market)
//! - [`open_position`](Call::open_position)
//!
//! ### Implemented Functions
//!
//! - [`add_margin`](pallet/struct.Pallet.html#method.add_margin-1)
//! - [`create_market`](pallet/struct.Pallet.html#method.create_market-1)
//! - [`open_position`](pallet/struct.Pallet.html#method.open_position-1)
//! - [`funding_rate`](Pallet::funding_rate)
//! - [`unrealized_funding`](Pallet::unrealized_funding)
//!
//! ## Usage
//!
//! ### Example
//!
//! ## Related Modules
//!
//! - [`pallet-vamm`](../vamm/index.html)
//! - [`pallet-oracle`](../oracle/index.html)
//!
//! <!-- Original author: @0xangelo -->
#![cfg_attr(not(feature = "std"), no_std)]
// Allow some linters
#![cfg_attr(
	not(test),
	warn(
		clippy::disallowed_methods,
		clippy::disallowed_types,
		clippy::indexing_slicing,
		clippy::todo,
		clippy::unwrap_used,
		clippy::panic,
		clippy::doc_markdown
	)
)]
// Specify linters to Clearing House Pallet.
#![warn(clippy::unseparated_literal_suffix)]
#![deny(
	dead_code,
	bad_style,
	bare_trait_objects,
	const_err,
	improper_ctypes,
	non_shorthand_field_patterns,
	no_mangle_generic_items,
	overflowing_literals,
	path_statements,
	patterns_in_fns_without_body,
	private_in_public,
	unconditional_recursion,
	unused_allocation,
	unused_comparisons,
	unused_parens,
	while_true,
	trivial_casts,
	trivial_numeric_casts,
	unused_extern_crates
)]

pub use pallet::*;
// Bring to scope so that 'Implemented Functions' hyperlinks work
#[allow(unused_imports)]
use composable_traits::clearing_house::Instruments;

#[cfg(test)]
mod mock;

#[cfg(test)]
mod tests;

mod math;

mod weights;

#[cfg(feature = "runtime-benchmarks")]
mod benchmarking;

#[frame_support::pallet]
pub mod pallet {
	// ----------------------------------------------------------------------------------------------------
	//                                       Imports and Dependencies
	// ----------------------------------------------------------------------------------------------------

	use crate::{
		math::{FromBalance, IntoBalance, IntoDecimal, IntoSigned, TryMath},
		weights::WeightInfo,
	};
	use codec::FullCodec;
	use composable_traits::{
		clearing_house::{ClearingHouse, Instruments},
		defi::DeFiComposableConfig,
		oracle::Oracle,
		time::DurationSeconds,
		vamm::{AssetType, Direction as VammDirection, SwapConfig, SwapSimulationConfig, Vamm},
	};
	use frame_support::{
		pallet_prelude::*,
		storage::bounded_vec::BoundedVec,
		traits::{tokens::fungibles::Transfer, GenesisBuild, UnixTime},
		transactional, Blake2_128Concat, PalletId, Twox64Concat,
	};
	use frame_system::{ensure_signed, pallet_prelude::OriginFor};
	use num_integer::Integer;
	use num_traits::Signed;
	use sp_runtime::{
		traits::{AccountIdConversion, CheckedAdd, CheckedDiv, CheckedMul, One, Saturating, Zero},
		ArithmeticError, FixedPointNumber, FixedPointOperand,
	};
	use sp_std::{cmp::Ordering, fmt::Debug, ops::Neg};

	// ----------------------------------------------------------------------------------------------------
	//                                       Declaration Of The Pallet Type
	// ----------------------------------------------------------------------------------------------------

	#[pallet::pallet]
	pub struct Pallet<T>(_);

	// ----------------------------------------------------------------------------------------------------
	//                                             Config Trait
	// ----------------------------------------------------------------------------------------------------

	// Configure the pallet by specifying the parameters and types on which it depends.
	#[pallet::config]
	pub trait Config: DeFiComposableConfig + frame_system::Config {
		/// Pallet implementation of asset transfers.
		type Assets: Transfer<
			Self::AccountId,
			AssetId = Self::MayBeAssetId,
			Balance = Self::Balance,
		>;

		/// Signed decimal fixed point number.
		type Decimal: FixedPointNumber<Inner = Self::Integer>
			+ FullCodec
			+ MaxEncodedLen
			+ Neg<Output = Self::Decimal>
			+ TypeInfo;

		/// Event type emitted by this pallet. Depends on the runtime's definition of an event.
		type Event: From<Event<Self>> + IsType<<Self as frame_system::Config>::Event>;

		/// Integer type underlying fixed point decimal implementation. Must be convertible to/from
		/// the balance type
		type Integer: CheckedDiv
			+ CheckedMul
			+ Debug
			+ FixedPointOperand
			+ Integer
			+ One
			+ Signed
			+ TryFrom<Self::Balance>
			+ TryInto<Self::Balance>;

		/// The market ID type for this pallet.
		type MarketId: CheckedAdd
			+ Clone
			+ Debug
			+ Default
			+ FullCodec
			+ MaxEncodedLen
			+ One
			+ PartialEq
			+ TypeInfo;

		/// The maximum number of open positions (one for each market) for a trader
		type MaxPositions: Get<u32>;

		/// Price feed (in USDT) Oracle pallet implementation
		type Oracle: Oracle<AssetId = Self::MayBeAssetId, Balance = Self::Balance>;

		/// The id used as the `AccountId` of the clearing house. This should be unique across all
		/// pallets to avoid name collisions with other pallets and clearing houses.
		#[pallet::constant]
		type PalletId: Get<PalletId>;

		/// Implementation for querying the current Unix timestamp
		type UnixTime: UnixTime;

		/// Virtual Automated Market Maker pallet implementation
		type Vamm: Vamm<
			Balance = Self::Balance,
			SwapConfig = SwapConfig<Self::VammId, Self::Balance>,
			SwapSimulationConfig = SwapSimulationConfig<Self::VammId, Self::Balance>,
			VammConfig = Self::VammConfig,
			VammId = Self::VammId,
		>;

		/// Configuration for creating and initializing a new vAMM instance. To be used as an
		/// extrinsic input
		type VammConfig: Clone + Debug + FullCodec + MaxEncodedLen + PartialEq + TypeInfo;

		/// Virtual automated market maker identifier; usually an integer
		type VammId: Clone + Copy + FullCodec + MaxEncodedLen + TypeInfo;

		/// Weight information for this pallet's extrinsics
		type WeightInfo: WeightInfo;
	}

	// ----------------------------------------------------------------------------------------------------
	//                                           Pallet Types
	// ----------------------------------------------------------------------------------------------------

	#[derive(Encode, Decode, TypeInfo, Debug, Clone, Copy, PartialEq)]
	pub enum Direction {
		Long,
		Short,
	}

	/// Stores the user's position in a particular market
	#[derive(Encode, Decode, MaxEncodedLen, TypeInfo, Debug)]
	#[scale_info(skip_type_params(T))]
	#[codec(mel_bound())]
	pub struct Position<T: Config> {
		/// The Id of the virtual market
		pub market_id: T::MarketId,
		/// Virtual base asset amount. Positive implies long position and negative, short.
		pub base_asset_amount: T::Decimal,
		/// Virtual quote asset notional amount (margin * leverage * direction) used to open the
		/// position
		pub quote_asset_notional_amount: T::Decimal,
		/// Last cumulative funding rate used to update this position. The market's latest
		/// cumulative funding rate minus this gives the funding rate this position must pay. This
		/// rate multiplied by this position's size (base asset amount * amm price) gives the total
		/// funding owed, which is deducted from the trader account's margin. This debt is
		/// accounted for in margin ratio calculations, which may lead to liquidation.
		pub last_cum_funding: T::Decimal,
	}

	/// Data relating to a perpetual contracts market
	#[derive(Encode, Decode, MaxEncodedLen, TypeInfo, Debug)]
	#[scale_info(skip_type_params(T))]
	#[codec(mel_bound())]
	pub struct Market<T: Config> {
		/// The Id of the vAMM used for price discovery in the virtual market
		pub vamm_id: T::VammId,
		/// The Id of the underlying asset (base-quote pair). A price feed from one or more oracles
		/// must be available for this symbol
		pub asset_id: AssetIdOf<T>,
		/// Minimum margin ratio for opening a new position
		pub margin_ratio_initial: T::Decimal,
		/// Margin ratio below which liquidations can occur
		pub margin_ratio_maintenance: T::Decimal,
		/// Minimum amount of quote asset to exchange when opening a position. Also serves to round
		/// a trade if it results in closing an existing position
		pub minimum_trade_size: T::Decimal,
		/// The latest cumulative funding rate of this market. Must be updated periodically.
		pub cum_funding_rate: T::Decimal,
		/// The timestamp for the latest funding rate update.
		pub funding_rate_ts: DurationSeconds,
		/// The time span between each funding rate update.
		pub funding_frequency: DurationSeconds,
		/// Period of time over which funding (the difference between mark and index prices) gets
		/// paid.
		///
		/// Setting the funding period too long may cause the perpetual to start trading at a
		/// very dislocated price to the index because there’s less of an incentive for basis
		/// arbitrageurs to push the prices back in line since they would have to carry the basis
		/// risk for a longer period of time.
		///
		/// Setting the funding period too short may cause nobody to trade the perpetual because
		/// there’s too punitive of a price to pay in the case the funding rate flips sign.
		pub funding_period: DurationSeconds,
	}

	/// Specifications for market creation
	#[derive(Encode, Decode, PartialEq, Clone, Debug, TypeInfo)]
	pub struct MarketConfig<AssetId, Decimal, VammConfig> {
		/// Asset id of the underlying for the derivatives market
		pub asset: AssetId,
		/// Configuration for creating and initializing the vAMM for price discovery
		pub vamm_config: VammConfig,
		/// Minimum margin ratio for opening a new position
		pub margin_ratio_initial: Decimal,
		/// Margin ratio below which liquidations can occur
		pub margin_ratio_maintenance: Decimal,
		/// Minimum amount of quote asset to exchange when opening a position. Also serves to round
		/// a trade if it results in closing an existing position
		pub minimum_trade_size: Decimal,
		/// Time span between each funding rate update
		pub funding_frequency: DurationSeconds,
		/// Period of time over which funding (the difference between mark and index prices) gets
		/// paid.
		pub funding_period: DurationSeconds,
	}

	type AssetIdOf<T> = <T as DeFiComposableConfig>::MayBeAssetId;
	type BalanceOf<T> = <T as DeFiComposableConfig>::Balance;
	type DecimalOf<T> = <T as Config>::Decimal;
	type VammConfigOf<T> = <T as Config>::VammConfig;
	type VammIdOf<T> = <T as Config>::VammId;
	type SwapConfigOf<T> = SwapConfig<VammIdOf<T>, BalanceOf<T>>;
	type SwapSimulationConfigOf<T> = SwapSimulationConfig<VammIdOf<T>, BalanceOf<T>>;
	type MarketConfigOf<T> = MarketConfig<AssetIdOf<T>, DecimalOf<T>, VammConfigOf<T>>;

	// ----------------------------------------------------------------------------------------------------
	//                                           Runtime Storage
	// ----------------------------------------------------------------------------------------------------

	/// Supported collateral asset ids
	#[pallet::storage]
	pub type CollateralTypes<T: Config> = StorageMap<_, Twox64Concat, AssetIdOf<T>, ()>;

	/// Maps [AccountId](frame_system::Config::AccountId) to its collateral
	/// [Balance](DeFiComposableConfig::Balance), if set.
	#[pallet::storage]
	#[pallet::getter(fn get_margin)]
	pub type AccountsMargin<T: Config> = StorageMap<_, Blake2_128Concat, T::AccountId, T::Balance>;

	/// Maps [AccountId](frame_system::Config::AccountId) to its respective [Positions](Position),
	/// as a vector.
	#[pallet::storage]
	#[pallet::getter(fn get_positions)]
	#[allow(clippy::disallowed_types)]
	pub type Positions<T: Config> = StorageMap<
		_,
		Blake2_128Concat,
		T::AccountId,
		BoundedVec<Position<T>, T::MaxPositions>,
		ValueQuery,
	>;

	/// The number of markets, also used to generate the next market identifier.
	///
	/// # Note
	///
	/// Frozen markets do not decrement the counter.
	#[pallet::storage]
	#[pallet::getter(fn market_count)]
	#[allow(clippy::disallowed_types)]
	pub type MarketCount<T: Config> = StorageValue<_, T::MarketId, ValueQuery>;

	/// Maps [MarketId](Config::MarketId) to the corresponding virtual [Market] specs
	#[pallet::storage]
	#[pallet::getter(fn get_market)]
	pub type Markets<T: Config> = StorageMap<_, Blake2_128Concat, T::MarketId, Market<T>>;

	// ----------------------------------------------------------------------------------------------------
	//                                         Genesis Configuration
	// ----------------------------------------------------------------------------------------------------

	#[pallet::genesis_config]
	pub struct GenesisConfig<T: Config> {
		/// Genesis accepted collateral asset types
		pub collateral_types: Vec<AssetIdOf<T>>,
	}

	#[cfg(feature = "std")]
	impl<T: Config> Default for GenesisConfig<T> {
		fn default() -> Self {
			Self { collateral_types: vec![] }
		}
	}

	#[pallet::genesis_build]
	impl<T: Config> GenesisBuild<T> for GenesisConfig<T> {
		fn build(&self) {
			self.collateral_types.iter().for_each(|asset| {
				CollateralTypes::<T>::insert(asset, ());
			})
		}
	}

	// ----------------------------------------------------------------------------------------------------
	//                                             Runtime Events
	// ----------------------------------------------------------------------------------------------------

	// Pallets use events to inform users when important changes are made.
	#[pallet::event]
	#[pallet::generate_deposit(pub(super) fn deposit_event)]
	pub enum Event<T: Config> {
		/// Margin successfully added to account
		MarginAdded {
			/// Account id that received the deposit
			account: T::AccountId,
			/// Asset type deposited
			asset: AssetIdOf<T>,
			/// Amount of asset deposited
			amount: T::Balance,
		},
		/// New virtual market successfully created
		MarketCreated {
			/// Id for the newly created market
			market: T::MarketId,
			/// Id of the underlying asset
			asset: AssetIdOf<T>,
		},
		/// New trade successfully executed
		TradeExecuted {
			/// Id of the market
			market: T::MarketId,
			/// Direction of the trade (long/short)
			direction: Direction,
			/// Notional amount of quote asset exchanged
			quote: T::Balance,
			/// Amount of base asset exchanged
			base: T::Balance,
		},
	}

	// ----------------------------------------------------------------------------------------------------
	//                                             Runtime Errors
	// ----------------------------------------------------------------------------------------------------

	// Errors inform users that something went wrong.
	#[pallet::error]
	pub enum Error<T> {
		/// User attempted to deposit unsupported asset type as collateral in its margin account
		UnsupportedCollateralType,
		/// Attempted to create a new market but the underlying asset is not supported by the
		/// oracle
		NoPriceFeedForAsset,
		/// Attempted to create a new market but the funding period is not a multiple of the
		/// funding frequency
		FundingPeriodNotMultipleOfFrequency,
		/// Attempted to create a new market but the funding period or frequency is 0 seconds long
		ZeroLengthFundingPeriodOrFrequency,
		/// Attempted to create a new market but either initial or maintenance margin ratios are
		/// outside the interval (0, 1)
		InvalidMarginRatioRequirement,
		/// Attempted to create a new market but the initial margin ratio is less than or equal to
		/// the maintenance one
		InitialMarginRatioLessThanMaintenance,
		/// Attempted to create a new market but the minimum trade size is negative
		NegativeMinimumTradeSize,
		/// Raised when querying a market with an invalid or nonexistent market Id
		MarketIdNotFound,
		/// Raised when opening a risk-increasing position that takes the account below the IMR
		InsufficientCollateral,
		/// Raised when creating a new position but exceeding the maximum number of positions for
		/// an account
		MaxPositionsExceeded,
		/// Raised when creating a new position with quote asset amount less than the market's
		/// minimum trade size
		TradeSizeTooSmall,
	}

	// ----------------------------------------------------------------------------------------------------
	//                                             Extrinsics
	// ----------------------------------------------------------------------------------------------------

	#[pallet::call]
	impl<T: Config> Pallet<T> {
		/// Adds margin to a trader's account.
		///
		/// # Overview
		/// A user has to have enough margin to open new positions
		/// and can be liquidated if its margin ratio falls bellow maintenance. Deposited collateral
		/// backs all the positions of an account across multiple markets (cross-margining).
		///
		/// ![](http://www.plantuml.com/plantuml/svg/FSrD2W8n343XlQVG0ynaxsf0y1wPDhQ592tvmUihBbmztkexFD0YXI-teOMpKXfVUyJoEu3XUsyZUfxfP6LgaCPUfi1ZofgE9zDpGFaFa9TE1Yz38IXCQ4FRrcSwGHtO3CK1Qzq4hGtT5wF--8EqVli1)
		///
		/// ## Parameters:
		/// - `asset_id`: The identifier of the asset type being deposited
		/// - `amount`: The balance of `asset` to be transferred from the caller to the Clearing
		///   House
		///
		/// ## Assumptions or Requirements
		/// The collateral type must be supported, i.e., contained in [`CollateralTypes`].
		///
		/// ## Emits
		/// * [`MarginAdded`](Event::<T>::MarginAdded)
		///
		/// ## State Changes
		/// Updates the [`AccountsMargin`] storage map. If an account does not exist in
		/// [`AccountsMargin`], it is created and initialized with 0 margin.
		///
		/// ## Errors
		/// * [`UnsupportedCollateralType`](Error::<T>::UnsupportedCollateralType)
		///
		/// # Weight/Runtime
		/// `O(1)`
		#[pallet::weight(<T as Config>::WeightInfo::add_margin())]
		pub fn add_margin(
			origin: OriginFor<T>,
			asset_id: AssetIdOf<T>,
			amount: T::Balance,
		) -> DispatchResult {
			let account_id = ensure_signed(origin)?;
			<Self as ClearingHouse>::add_margin(&account_id, asset_id, amount)?;
			Ok(())
		}

		/// Creates a new perpetuals market with the desired parameters.
		///
		/// # Overview
		///
		/// ![](http://www.plantuml.com/plantuml/svg/FOux3i8m40LxJW47IBQdYeJ4FJQRHsnXhwFzYEiJKL2DPgfPFDWYUxlSgahB3MdjMY8ElnCPV-QzHiar7IP30ngpZ4wFqO_Xl3OyAybV22u5HY_Z3f86jghxL4OwQAkydzr931oOEjiRCH-DzNUmGBUJNm00)
		///
		/// ## Parameters
		/// - `config`: specification for market creation
		///
		/// ## Assumptions or Requirements
		/// * The underlying must have a stable price feed via another pallet
		/// * The funding period must be a multiple of its frequency
		/// * Both funding period and frequency must be nonzero
		/// * Initial and Maintenance margin ratios must be in the (0, 1) open interval
		/// * Initial margin ratio must be greater than maintenance
		///
		/// ## Emits
		/// * [`MarketCreated`](Event::<T>::MarketCreated)
		///
		/// ## State Changes
		/// Adds an entry to the [`Markets`] storage map.
		///
		/// ## Errors
		/// - [`NoPriceFeedForAsset`](Error::<T>::NoPriceFeedForAsset)
		/// - [`FundingPeriodNotMultipleOfFrequency`](
		///   Error::<T>::FundingPeriodNotMultipleOfFrequency)
		/// - [`ZeroLengthFundingPeriodOrFrequency`](Error::<T>::ZeroLengthFundingPeriodOrFrequency)
		/// - [`InvalidMarginRatioRequirement`](Error::<T>::InvalidMarginRatioRequirement)
		/// - [`InitialMarginRatioLessThanMaintenance`](
		///   Error::<T>::InitialMarginRatioLessThanMaintenance)
		///
		/// # Weight/Runtime
		/// `O(1)`
		#[pallet::weight(<T as Config>::WeightInfo::create_market())]
		pub fn create_market(origin: OriginFor<T>, config: MarketConfigOf<T>) -> DispatchResult {
			ensure_signed(origin)?;
			let _ = <Self as ClearingHouse>::create_market(&config)?;
			Ok(())
		}

		/// Opens a position in a market
		///
		/// # Overview
		///
		/// This may result in the following outcomes:
		/// * Creation of a whole new position in the market, if one didn't already exist
		/// * An increase in the size of an existing position, if the trade's direction matches the
		///   existing position's one
		/// * A decrease in the size of an existing position, if the trade's direction is counter to
		///   the existing position's one and its magnitude is smaller than the existing postion's
		///   size
		/// * Closing of the existing position, if the trade's direction is counter to the existion
		///   position's one and its magnitude is approximately the existing postion's size
		/// * Reversing of the existing position, if the trade's direction is counter to the
		///   existion position's one and its magnitude is greater than the existing postion's size
		///
		/// ![](http://www.plantuml.com/plantuml/svg/FOuzgiD030RxTugN0zZgKna2kOUyLhm2hRJeXrm_9aMgZszWOBP8zAmXVpVM9dLGkVptp1bt0CVtUdBssYl8cscIvjfimCF6jC1TwCdGVWSeMYU7b-CWQ4BehEVIhOBWO3ml7c2JTBaCJZPTfw1-2pRIuzeF)
		///
		/// ## Parameters
		///
		/// - `market_id`: the perpetuals market Id to open a position in
		/// - `direction`: whether to long or short the base asset
		/// - `quote_asset_amount`: the amount of exposure to the base asset in quote asset value
		/// - `base_asset_amount_limit`: the minimum absolute amount of base asset to add to the
		///   position. Prevents slippage
		///
		/// ## Assumptions or Requirements
		///
		/// There's a maximum number of positions ([`Config::MaxPositions`]) than can be open for
		/// each account id at any given time. If opening a position in a new market exceeds this
		/// number, the transactions fails.
		///
		/// ## Emits
		///
		/// - [`TradeExecuted`](Event::<T>::TradeExecuted)
		///
		/// ## State Changes
		///
		/// The following storage items may be modified:
		/// - [`AccountsMargin`]: if trade decreases, closes, or reverses a position, it's PnL is
		///   realized
		/// - [`Positions`]: either a new entry is added or an existing one is updated
		///
		/// ## Erros
		///
		/// - [`MarketIdNotFound`](Error::<T>::MarketIdNotFound)
		/// - [`MaxPositionsExceeded`](Error::<T>::MaxPositionsExceeded)
		///
		/// # Weight/Runtime
		/// TODO(0xangelo)
		#[pallet::weight(<T as Config>::WeightInfo::open_position())]
		pub fn open_position(
			origin: OriginFor<T>,
			market_id: T::MarketId,
			direction: Direction,
			quote_asset_amount: T::Balance,
			base_asset_amount_limit: T::Balance,
		) -> DispatchResult {
			let account_id = ensure_signed(origin)?;
			let _ = <Self as ClearingHouse>::open_position(
				&account_id,
				&market_id,
				direction,
				quote_asset_amount,
				base_asset_amount_limit,
			)?;
			Ok(())
		}
	}

	// ----------------------------------------------------------------------------------------------------
	//                                           Trait Implementations
	// ----------------------------------------------------------------------------------------------------

	impl<T: Config> ClearingHouse for Pallet<T> {
		type AccountId = T::AccountId;
		type AssetId = AssetIdOf<T>;
		type Balance = T::Balance;
		type Direction = Direction;
		type MarketId = T::MarketId;
		type MarketConfig = MarketConfigOf<T>;

		fn add_margin(
			account_id: &Self::AccountId,
			asset_id: Self::AssetId,
			amount: Self::Balance,
		) -> Result<(), DispatchError> {
			ensure!(
				CollateralTypes::<T>::contains_key(asset_id),
				Error::<T>::UnsupportedCollateralType
			);

			// Assuming stablecoin collateral and all markets quoted in dollars
			T::Assets::transfer(
				asset_id,
				account_id,
				&T::PalletId::get().into_account(),
				amount,
				true,
			)?;

			let old_margin = Self::get_margin(&account_id).unwrap_or_else(T::Balance::zero);
			let new_margin = old_margin.checked_add(&amount).ok_or(ArithmeticError::Overflow)?;
			AccountsMargin::<T>::insert(&account_id, new_margin);

			Self::deposit_event(Event::MarginAdded {
				account: account_id.clone(),
				asset: asset_id,
				amount,
			});
			Ok(())
		}

		fn create_market(config: &Self::MarketConfig) -> Result<Self::MarketId, DispatchError> {
			ensure!(T::Oracle::is_supported(config.asset)?, Error::<T>::NoPriceFeedForAsset);
			ensure!(
				config.funding_period > 0 && config.funding_frequency > 0,
				Error::<T>::ZeroLengthFundingPeriodOrFrequency
			);
			ensure!(
				config.funding_period.rem_euclid(config.funding_frequency) == 0,
				Error::<T>::FundingPeriodNotMultipleOfFrequency
			);
			ensure!(
				config.margin_ratio_initial > T::Decimal::zero() &&
					config.margin_ratio_initial < T::Decimal::one() &&
					config.margin_ratio_maintenance > T::Decimal::zero() &&
					config.margin_ratio_maintenance < T::Decimal::one(),
				Error::<T>::InvalidMarginRatioRequirement
			);
			ensure!(
				config.margin_ratio_initial > config.margin_ratio_maintenance,
				Error::<T>::InitialMarginRatioLessThanMaintenance
			);
			ensure!(
				config.minimum_trade_size >= T::Decimal::zero(),
				Error::<T>::NegativeMinimumTradeSize
			);

			MarketCount::<T>::try_mutate(|id| {
				let market_id = id.clone();
				let market = Market {
					asset_id: config.asset,
					vamm_id: T::Vamm::create(&config.vamm_config)?,
					margin_ratio_initial: config.margin_ratio_initial,
					margin_ratio_maintenance: config.margin_ratio_maintenance,
					minimum_trade_size: config.minimum_trade_size,
					funding_frequency: config.funding_frequency,
					funding_period: config.funding_period,
					cum_funding_rate: Default::default(),
					funding_rate_ts: T::UnixTime::now().as_secs(),
				};
				Markets::<T>::insert(&market_id, market);

				// Change the market count at the end
				*id = id.checked_add(&One::one()).ok_or(ArithmeticError::Overflow)?;

				Self::deposit_event(Event::MarketCreated {
					market: market_id.clone(),
					asset: config.asset,
				});
				Ok(market_id)
			})
		}

		#[transactional]
		fn open_position(
			account_id: &Self::AccountId,
			market_id: &Self::MarketId,
			direction: Self::Direction,
			quote_asset_amount: Self::Balance,
			base_asset_amount_limit: Self::Balance,
		) -> Result<Self::Balance, DispatchError> {
			let market = Self::get_market(&market_id).ok_or(Error::<T>::MarketIdNotFound)?;
			let mut positions = Self::get_positions(&account_id);
			let (position, position_index) =
				Self::get_or_create_position(&mut positions, market_id, &market)?;

			let mut quote_abs_amount_decimal = T::Decimal::from_balance(quote_asset_amount)?;
			ensure!(
				quote_abs_amount_decimal >= market.minimum_trade_size,
				Error::<T>::TradeSizeTooSmall
			);

			let position_direction = Self::position_direction(position).unwrap_or(direction);

			let base_swapped: T::Balance;
			if direction == position_direction {
<<<<<<< HEAD
				base_swapped = Self::increase_position(
					position,
					&market,
					direction,
					&quote_abs_amount_decimal,
					base_asset_amount_limit,
				)?;
=======
				// increase position
				base_swapped = T::Vamm::swap(&SwapConfigOf::<T> {
					vamm_id: market.vamm_id,
					asset: AssetType::Quote,
					input_amount: quote_asset_amount,
					direction: match direction {
						Direction::Long => VammDirection::Add,
						Direction::Short => VammDirection::Remove,
					},
					output_amount_limit: base_asset_amount_limit,
				})?;

				position
					.base_asset_amount
					.try_add_mut(&Self::decimal_from_swapped(base_swapped, direction)?)?;
				position.quote_asset_notional_amount.try_add_mut(&match direction {
					Direction::Long => quote_abs_amount_decimal,
					Direction::Short => quote_abs_amount_decimal.neg(),
				})?;
>>>>>>> fa126bb7
			} else {
				let abs_base_asset_value =
					Self::base_asset_value(&market, position, position_direction)?.saturating_abs();

				// Round trade if it nearly closes the position
				Self::round_trade_if_necessary(
					&market,
					&mut quote_abs_amount_decimal,
					&abs_base_asset_value,
				)?;

				let entry_value: T::Decimal;
				let exit_value: T::Decimal;
				match quote_abs_amount_decimal.cmp(&abs_base_asset_value) {
					Ordering::Less => {
<<<<<<< HEAD
						(base_swapped, entry_value, exit_value) = Self::decrease_position(
							position,
							&market,
							direction,
							&quote_abs_amount_decimal,
							base_asset_amount_limit,
=======
						// decrease position
						base_swapped = T::Vamm::swap(&SwapConfigOf::<T> {
							vamm_id: market.vamm_id,
							asset: AssetType::Quote,
							input_amount: quote_abs_amount_decimal.into_balance()?,
							direction: match direction {
								Direction::Long => VammDirection::Add,
								Direction::Short => VammDirection::Remove,
							},
							output_amount_limit: base_asset_amount_limit,
						})?;
						let base_delta_decimal =
							Self::decimal_from_swapped(base_swapped, direction)?;

						// Compute proportion of quote asset notional amount closed
						entry_value = position.quote_asset_notional_amount.try_mul(
							&base_delta_decimal
								.saturating_abs()
								.try_div(&position.base_asset_amount.saturating_abs())?,
>>>>>>> fa126bb7
						)?;
					},
					Ordering::Equal => {
						// close position
						base_swapped = position.base_asset_amount.into_balance()?;
						let _ = T::Vamm::swap(&SwapConfigOf::<T> {
							vamm_id: market.vamm_id,
							asset: AssetType::Base,
							input_amount: base_swapped,
							direction: match position_direction {
								Direction::Long => VammDirection::Add,
								Direction::Short => VammDirection::Remove,
							},
							output_amount_limit: quote_abs_amount_decimal.into_balance()?,
						})?;

						entry_value = position.quote_asset_notional_amount;
						exit_value = match position_direction {
							Direction::Long => quote_abs_amount_decimal,
							Direction::Short => quote_abs_amount_decimal.neg(),
						};

						positions.swap_remove(position_index);
					},
					Ordering::Greater => {
						// reverse position
						base_swapped = T::Vamm::swap(&SwapConfigOf::<T> {
							vamm_id: market.vamm_id,
							asset: AssetType::Quote,
							input_amount: quote_abs_amount_decimal.into_balance()?,
							direction: match direction {
								Direction::Long => VammDirection::Add,
								Direction::Short => VammDirection::Remove,
							},
							output_amount_limit: base_asset_amount_limit,
						})?;

						// Since reversing is equivalent to closing a position and then opening a
						// new one in the opposite direction, all of the current position's PnL is
						// realized
						entry_value = position.quote_asset_notional_amount;
						exit_value = match position_direction {
							Direction::Long => abs_base_asset_value,
							Direction::Short => abs_base_asset_value.neg(),
						};

						position
							.base_asset_amount
							.try_add_mut(&Self::decimal_from_swapped(base_swapped, direction)?)?;
						position.quote_asset_notional_amount =
							exit_value.try_add(&match direction {
								Direction::Long => quote_abs_amount_decimal,
								Direction::Short => quote_abs_amount_decimal.neg(),
							})?;
					},
				};

				let pnl = exit_value.try_sub(&entry_value)?;
				// Realize PnL
				let margin = Self::get_margin(account_id).unwrap_or_else(T::Balance::zero);
				// TODO(0xangelo): properly handle bad debt incurred by large negative PnL
				AccountsMargin::<T>::insert(
					account_id,
					Self::update_margin_with_pnl(&margin, &pnl)?,
				);
			}

			Positions::<T>::insert(account_id, positions);

			Self::deposit_event(Event::TradeExecuted {
				market: market_id.clone(),
				direction,
				quote: quote_asset_amount,
				base: base_swapped,
			});

			Ok(base_swapped)
		}
	}

	impl<T: Config> Instruments for Pallet<T> {
		type Market = Market<T>;
		type Position = Position<T>;
		type Decimal = T::Decimal;

		fn funding_rate(market: &Self::Market) -> Result<Self::Decimal, DispatchError> {
			// Oracle returns prices in USDT cents
			let nonnormalized_oracle_twap = T::Oracle::get_twap(market.asset_id, vec![])?;
			let oracle_twap = Self::Decimal::checked_from_rational(nonnormalized_oracle_twap, 100)
				.ok_or(ArithmeticError::Overflow)?;

			let vamm_twap: Self::Decimal = T::Vamm::get_twap(&market.vamm_id)
				.and_then(|p| p.into_signed().map_err(|e| e.into()))?;

			let price_spread = vamm_twap.try_sub(&oracle_twap)?;
			let period_adjustment = Self::Decimal::checked_from_rational(
				market.funding_frequency,
				market.funding_period,
			)
			.ok_or(ArithmeticError::Underflow)?;
			Ok(price_spread.try_mul(&period_adjustment)?)
		}

		fn unrealized_funding(
			market: &Self::Market,
			position: &Self::Position,
		) -> Result<Self::Decimal, DispatchError> {
			let cum_funding_delta = market.cum_funding_rate.try_sub(&position.last_cum_funding)?;
			Ok(cum_funding_delta.try_mul(&position.base_asset_amount)?)
		}
	}

	// ----------------------------------------------------------------------------------------------------
	//                                           Helper Functions
	// ----------------------------------------------------------------------------------------------------

	// Helper functions - core functionality
	impl<T: Config> Pallet<T> {
		fn increase_position(
			position: &mut Position<T>,
			market: &Market<T>,
			direction: Direction,
			quote_abs_amount_decimal: &T::Decimal,
			base_asset_amount_limit: T::Balance,
		) -> Result<T::Balance, DispatchError> {
			let swapped = T::Vamm::swap(&SwapConfigOf::<T> {
				vamm_id: market.vamm_id,
				asset: AssetType::Quote,
				input_amount: quote_abs_amount_decimal.into_balance()?,
				direction: match direction {
					Direction::Long => VammDirection::Add,
					Direction::Short => VammDirection::Remove,
				},
				output_amount_limit: base_asset_amount_limit,
			})?;

			position.base_asset_amount.try_add_mut(&T::Decimal::from_inner(swapped))?;
			position.quote_asset_notional_amount.try_add_mut(&match direction {
				Direction::Long => *quote_abs_amount_decimal,
				Direction::Short => quote_abs_amount_decimal.neg(),
			})?;

			Ok(swapped.into_balance()?)
		}

		fn decrease_position(
			position: &mut Position<T>,
			market: &Market<T>,
			direction: Direction,
			quote_abs_amount_decimal: &T::Decimal,
			base_asset_amount_limit: T::Balance,
		) -> Result<(T::Balance, T::Decimal, T::Decimal), DispatchError> {
			let swapped = T::Vamm::swap(&SwapConfigOf::<T> {
				vamm_id: market.vamm_id,
				asset: AssetType::Quote,
				input_amount: quote_abs_amount_decimal.into_balance()?,
				direction: match direction {
					Direction::Long => VammDirection::Add,
					Direction::Short => VammDirection::Remove,
				},
				output_amount_limit: base_asset_amount_limit,
			})?;
			let base_delta_decimal = T::Decimal::from_inner(swapped);

			// Compute proportion of quote asset notional amount closed
			let entry_value = position.quote_asset_notional_amount.try_mul(
				&base_delta_decimal
					.saturating_abs()
					.try_div(&position.base_asset_amount.saturating_abs())?,
			)?;
			let exit_value = match direction {
				Direction::Long => quote_abs_amount_decimal.neg(),
				Direction::Short => *quote_abs_amount_decimal,
			};

			position.base_asset_amount.try_add_mut(&base_delta_decimal)?;
			position.quote_asset_notional_amount.try_sub_mut(&entry_value)?;

			Ok((swapped.into_balance()?, entry_value, exit_value))
		}
	}

	// Helper functions - validity checks
	impl<T: Config> Pallet<T> {}

	// Helper functions - low-level functionality
	impl<T: Config> Pallet<T> {
		fn decimal_from_swapped(
			swapped: T::Balance,
			direction: Direction,
		) -> Result<T::Decimal, DispatchError> {
			let abs: T::Decimal = swapped.into_decimal()?;
			Ok(match direction {
				Direction::Long => abs,
				Direction::Short => abs.neg(),
			})
		}

		fn get_or_create_position<'a>(
			positions: &'a mut BoundedVec<Position<T>, T::MaxPositions>,
			market_id: &T::MarketId,
			market: &Market<T>,
		) -> Result<(&'a mut Position<T>, usize), DispatchError> {
			Ok(match positions.iter().position(|p| p.market_id == *market_id) {
				Some(index) =>
					(positions.get_mut(index).expect("Item succesfully found above"), index),
				None => {
					positions
						.try_push(Position::<T> {
							market_id: market_id.clone(),
							base_asset_amount: Zero::zero(),
							quote_asset_notional_amount: Zero::zero(),
							last_cum_funding: market.cum_funding_rate,
						})
						.map_err(|_| Error::<T>::MaxPositionsExceeded)?;
					let index = positions.len() - 1;
					let position = positions
						.get_mut(index)
						.expect("Will always succeed if the above push does");
					(position, index)
				},
			})
		}

		fn position_direction(position: &Position<T>) -> Option<Direction> {
			if position.base_asset_amount.is_zero() {
				None
			} else if position.base_asset_amount.is_positive() {
				Some(Direction::Long)
			} else {
				Some(Direction::Short)
			}
		}

		fn base_asset_value(
			market: &Market<T>,
			position: &Position<T>,
			position_direction: Direction,
		) -> Result<T::Decimal, DispatchError> {
			let sim_swapped = T::Vamm::swap_simulation(&SwapSimulationConfigOf::<T> {
				vamm_id: market.vamm_id,
				asset: AssetType::Base,
				input_amount: position.base_asset_amount.into_balance()?,
				direction: match position_direction {
					Direction::Long => VammDirection::Add,
					Direction::Short => VammDirection::Remove,
				},
			})?;

			Self::decimal_from_swapped(sim_swapped, position_direction)
		}

		fn round_trade_if_necessary(
			market: &Market<T>,
			quote_abs_amount: &mut T::Decimal,
			base_abs_value: &T::Decimal,
		) -> Result<(), DispatchError> {
			let diff = base_abs_value.try_sub(quote_abs_amount)?;
			if diff.saturating_abs() < market.minimum_trade_size {
				// round trade to close off position
				*quote_abs_amount = *base_abs_value;
			}
			Ok(())
		}

		fn update_margin_with_pnl(
			margin: &T::Balance,
			pnl: &T::Decimal,
		) -> Result<T::Balance, DispatchError> {
			let abs_pnl = pnl.into_balance()?;

			Ok(match pnl.is_positive() {
				true => margin.checked_add(&abs_pnl).ok_or(ArithmeticError::Overflow)?,
				false => margin.saturating_sub(abs_pnl),
			})
		}
	}
}<|MERGE_RESOLUTION|>--- conflicted
+++ resolved
@@ -752,7 +752,6 @@
 
 			let base_swapped: T::Balance;
 			if direction == position_direction {
-<<<<<<< HEAD
 				base_swapped = Self::increase_position(
 					position,
 					&market,
@@ -760,27 +759,6 @@
 					&quote_abs_amount_decimal,
 					base_asset_amount_limit,
 				)?;
-=======
-				// increase position
-				base_swapped = T::Vamm::swap(&SwapConfigOf::<T> {
-					vamm_id: market.vamm_id,
-					asset: AssetType::Quote,
-					input_amount: quote_asset_amount,
-					direction: match direction {
-						Direction::Long => VammDirection::Add,
-						Direction::Short => VammDirection::Remove,
-					},
-					output_amount_limit: base_asset_amount_limit,
-				})?;
-
-				position
-					.base_asset_amount
-					.try_add_mut(&Self::decimal_from_swapped(base_swapped, direction)?)?;
-				position.quote_asset_notional_amount.try_add_mut(&match direction {
-					Direction::Long => quote_abs_amount_decimal,
-					Direction::Short => quote_abs_amount_decimal.neg(),
-				})?;
->>>>>>> fa126bb7
 			} else {
 				let abs_base_asset_value =
 					Self::base_asset_value(&market, position, position_direction)?.saturating_abs();
@@ -796,34 +774,12 @@
 				let exit_value: T::Decimal;
 				match quote_abs_amount_decimal.cmp(&abs_base_asset_value) {
 					Ordering::Less => {
-<<<<<<< HEAD
 						(base_swapped, entry_value, exit_value) = Self::decrease_position(
 							position,
 							&market,
 							direction,
 							&quote_abs_amount_decimal,
 							base_asset_amount_limit,
-=======
-						// decrease position
-						base_swapped = T::Vamm::swap(&SwapConfigOf::<T> {
-							vamm_id: market.vamm_id,
-							asset: AssetType::Quote,
-							input_amount: quote_abs_amount_decimal.into_balance()?,
-							direction: match direction {
-								Direction::Long => VammDirection::Add,
-								Direction::Short => VammDirection::Remove,
-							},
-							output_amount_limit: base_asset_amount_limit,
-						})?;
-						let base_delta_decimal =
-							Self::decimal_from_swapped(base_swapped, direction)?;
-
-						// Compute proportion of quote asset notional amount closed
-						entry_value = position.quote_asset_notional_amount.try_mul(
-							&base_delta_decimal
-								.saturating_abs()
-								.try_div(&position.base_asset_amount.saturating_abs())?,
->>>>>>> fa126bb7
 						)?;
 					},
 					Ordering::Equal => {
@@ -949,7 +905,8 @@
 			quote_abs_amount_decimal: &T::Decimal,
 			base_asset_amount_limit: T::Balance,
 		) -> Result<T::Balance, DispatchError> {
-			let swapped = T::Vamm::swap(&SwapConfigOf::<T> {
+			// increase position
+			let base_swapped = T::Vamm::swap(&SwapConfigOf::<T> {
 				vamm_id: market.vamm_id,
 				asset: AssetType::Quote,
 				input_amount: quote_abs_amount_decimal.into_balance()?,
@@ -960,13 +917,15 @@
 				output_amount_limit: base_asset_amount_limit,
 			})?;
 
-			position.base_asset_amount.try_add_mut(&T::Decimal::from_inner(swapped))?;
+			position
+				.base_asset_amount
+				.try_add_mut(&Self::decimal_from_swapped(base_swapped, direction)?)?;
 			position.quote_asset_notional_amount.try_add_mut(&match direction {
 				Direction::Long => *quote_abs_amount_decimal,
 				Direction::Short => quote_abs_amount_decimal.neg(),
 			})?;
 
-			Ok(swapped.into_balance()?)
+			Ok(base_swapped)
 		}
 
 		fn decrease_position(
@@ -976,7 +935,8 @@
 			quote_abs_amount_decimal: &T::Decimal,
 			base_asset_amount_limit: T::Balance,
 		) -> Result<(T::Balance, T::Decimal, T::Decimal), DispatchError> {
-			let swapped = T::Vamm::swap(&SwapConfigOf::<T> {
+			// decrease position
+			let base_swapped = T::Vamm::swap(&SwapConfigOf::<T> {
 				vamm_id: market.vamm_id,
 				asset: AssetType::Quote,
 				input_amount: quote_abs_amount_decimal.into_balance()?,
@@ -986,7 +946,7 @@
 				},
 				output_amount_limit: base_asset_amount_limit,
 			})?;
-			let base_delta_decimal = T::Decimal::from_inner(swapped);
+			let base_delta_decimal = Self::decimal_from_swapped(base_swapped, direction)?;
 
 			// Compute proportion of quote asset notional amount closed
 			let entry_value = position.quote_asset_notional_amount.try_mul(
@@ -1002,7 +962,7 @@
 			position.base_asset_amount.try_add_mut(&base_delta_decimal)?;
 			position.quote_asset_notional_amount.try_sub_mut(&entry_value)?;
 
-			Ok((swapped.into_balance()?, entry_value, exit_value))
+			Ok((base_swapped, entry_value, exit_value))
 		}
 	}
 
