use crate::{
	mock::{
		accounts::ALICE,
		assets::USDC,
		runtime::{
			Balance, ExtBuilder, MarketId, Oracle as OraclePallet, Origin, Runtime,
			System as SystemPallet, TestPallet, Vamm as VammPallet,
		},
	},
	pallet::{
		Config,
		Direction::{Long, Short},
		Error, Event,
	},
	tests::{
		any_direction, any_price, as_balance, get_collateral, get_market, get_market_fee_pool,
		get_outstanding_gains, get_position, run_for_seconds, run_to_time, set_fee_pool_depth,
<<<<<<< HEAD
		set_maximum_oracle_mark_divergence, set_oracle_twap, with_markets_context,
		with_trading_context, Market, MarketConfig,
=======
		set_maximum_oracle_mark_divergence, set_oracle_price, set_oracle_twap,
		with_markets_context, with_trading_context, Market, MarketConfig,
>>>>>>> cfd73599
	},
};
use composable_maths::labs::numbers::{IntoBalance, IntoSigned};
use composable_traits::{clearing_house::ClearingHouse, time::ONE_HOUR};
use frame_support::{assert_noop, assert_ok};
use proptest::prelude::*;
use sp_runtime::{FixedI128, FixedPointNumber, FixedU128};

// -------------------------------------------------------------------------------------------------
//                                      Execution Contexts
// -------------------------------------------------------------------------------------------------

fn cross_margin_context<R>(
	configs: Vec<MarketConfig>,
	margin: Balance,
	execute: impl FnOnce(Vec<MarketId>) -> R,
) -> R {
	let ext_builder = ExtBuilder { balances: vec![(ALICE, USDC, margin)], ..Default::default() };

	with_markets_context(ext_builder, configs, |market_ids| {
		TestPallet::deposit_collateral(Origin::signed(ALICE), USDC, margin);

		execute(market_ids)
	})
}

// -------------------------------------------------------------------------------------------------
//                                         Prop Compose
// -------------------------------------------------------------------------------------------------

prop_compose! {
	fn decimal_a_lt_decimal_b(b: FixedU128)(
		a_inner in 0..b.into_inner(),
		b in Just(b),
	) -> (FixedI128, FixedI128) {
		(FixedU128::from_inner(a_inner).into_signed().unwrap(), b.into_signed().unwrap())
	}
}

prop_compose! {
	fn min_trade_size_and_eps(min_size: u128)(
		eps in -(min_size as i128)..=(min_size as i128)
	) -> (FixedI128, i128) {
		// Couldn't find a better way to ensure that min_size is positive, so this will trigger a
		// test error otherwise
		assert!(min_size > 0);
		(FixedI128::from_inner(min_size as i128), eps)
	}
}

prop_compose! {
	fn percentage_fraction()(percent in 1..100_u128) -> FixedU128 {
		FixedU128::from((percent, 100))
	}
}

// -------------------------------------------------------------------------------------------------
//                                          Unit Tests
// -------------------------------------------------------------------------------------------------

#[test]
fn fails_to_open_position_if_market_id_invalid() {
	let quote_amount = as_balance(100);
	let base_amount_limit = as_balance(10);

	with_trading_context(MarketConfig::default(), quote_amount, |market_id| {
		// Current price = quote_amount / base_amount_limit
		VammPallet::set_price(Some((quote_amount, base_amount_limit).into()));

		assert_noop!(
			TestPallet::open_position(
				Origin::signed(ALICE),
				market_id + 1,
				Long,
				quote_amount,
				base_amount_limit
			),
			Error::<Runtime>::MarketIdNotFound,
		);
	});
}

#[test]
fn fails_to_create_new_position_if_violates_maximum_positions_num() {
	let max_positions = <Runtime as Config>::MaxPositions::get() as usize;
	let orders = max_positions + 1;
	let configs = vec![MarketConfig::default(); orders];
	let margin = as_balance(100);

	cross_margin_context(configs, margin, |market_ids| {
		let quote_amount: Balance = margin / (orders as u128);
		let base_amount_limit: Balance = as_balance(10) / (orders as u128);

		// Current price = quote_amount / base_amount_limit
		VammPallet::set_price(Some((quote_amount, base_amount_limit).into()));

		for market_id in market_ids.iter().take(max_positions) {
			assert_ok!(TestPallet::open_position(
				Origin::signed(ALICE),
				*market_id,
				Long,
				quote_amount,
				base_amount_limit,
			));
		}

		assert_noop!(
			TestPallet::open_position(
				Origin::signed(ALICE),
				market_ids[max_positions],
				Long,
				quote_amount,
				base_amount_limit,
			),
			Error::<Runtime>::MaxPositionsExceeded
		);
	});
}

#[test]
fn should_block_risk_decreasing_trade_if_it_pushes_index_mark_divergence_above_threshold() {
	let config = MarketConfig::default();

	with_trading_context(config, as_balance(1_000_000), |market_id| {
		// Set maximum divergence to 10%
		set_maximum_oracle_mark_divergence((10, 100).into());

		let vamm_id = &get_market(&market_id).vamm_id;
<<<<<<< HEAD
		OraclePallet::set_price(Some(100)); // 1 in cents
=======
		OraclePallet::set_price(Some(100 /* 1 in cents */));
		// HACK: set previous oracle price and TWAP equal to current one to avoid an invalid oracle
		// status
		set_oracle_twap(&market_id, 1.into());
>>>>>>> cfd73599
		VammPallet::set_price_of(vamm_id, Some(1.into()));

		// Alice opens a position (no price impact)
		assert_ok!(TestPallet::open_position(
			Origin::signed(ALICE),
			market_id,
			Long,
			as_balance(1_000_000),
			as_balance(1_000_000),
		));

		// Alice tries to close her position, but it fails because it pushes the mark price too
<<<<<<< HEAD
		// below the index. Closing tanks the mark price to 89% of previous one.
=======
		// below the index. Closing tanks the mark price to 89% of the previous one.
>>>>>>> cfd73599
		// Relative index-mark spread:
		// (mark - index) / index = (0.89 - 1.00) / 1.00 = -0.11
		VammPallet::set_price_impact_of(vamm_id, Some((89, 100).into()));
		assert_noop!(
			TestPallet::open_position(
				Origin::signed(ALICE),
				market_id,
				Short,
				as_balance(1_000_000),
				as_balance(0)
			),
			Error::<Runtime>::OracleMarkTooDivergent
		);
	});
}

#[test]
fn should_not_block_risk_decreasing_trade_if_index_mark_divergence_was_already_above_threshold() {
	let config = MarketConfig::default();

	with_trading_context(config, as_balance(1_000_000), |market_id| {
		// Set maximum divergence to 10%
		set_maximum_oracle_mark_divergence((10, 100).into());

		let vamm_id = &get_market(&market_id).vamm_id;
		OraclePallet::set_price(Some(100)); // 1 in cents
		VammPallet::set_price_of(vamm_id, Some(1.into()));

		// Alice opens a position (no price impact)
		assert_ok!(TestPallet::open_position(
			Origin::signed(ALICE),
			market_id,
			Long,
			as_balance(1_000_000),
			as_balance(1_000_000),
		));

		// Due to external market conditions, index-mark spread rises to >10%
		// Relative index-mark spread:
		// (mark - index) / index = (1.00 - 1.12) / 1.12 = -0.1071428571
		OraclePallet::set_price(Some(112));

		// Alice closes her position causing mark price to drop by 1%
		VammPallet::set_price_impact_of(vamm_id, Some((99, 100).into()));
		assert_ok!(TestPallet::open_position(
			Origin::signed(ALICE),
			market_id,
			Short,
			as_balance(1_000_000),
			as_balance(0)
		));
	});
}

#[test]
fn should_block_risk_increasing_trade_if_it_pushes_index_mark_divergence_above_threshold() {
	let config = MarketConfig::default();

	with_trading_context(config, as_balance(1_000_000), |market_id| {
		// Set maximum divergence to 10%
		set_maximum_oracle_mark_divergence((10, 100).into());

		let vamm_id = &get_market(&market_id).vamm_id;
<<<<<<< HEAD
		OraclePallet::set_price(Some(100)); // 1 in cents
=======
		OraclePallet::set_price(Some(100 /* 1 in cents */));
		// HACK: set previous oracle price and TWAP equal to current one to avoid an invalid oracle
		// status
		set_oracle_twap(&market_id, 1.into());
>>>>>>> cfd73599
		VammPallet::set_price_of(vamm_id, Some(1.into()));

		// Alice tries to open a new long, but it fails because it pushes the mark price too
		// above the index. Opening pumps the mark price to 111% of previous one.
		// Relative index-mark spread:
		// (mark - index) / index = (1.11 - 1.00) / 1.00 = 0.11
		VammPallet::set_price_impact_of(vamm_id, Some((111, 100).into()));
		assert_noop!(
			TestPallet::open_position(
				Origin::signed(ALICE),
				market_id,
				Long,
				as_balance(1_000_000),
				as_balance(1_000_000),
			),
			Error::<Runtime>::OracleMarkTooDivergent
		);
	});
}

// -------------------------------------------------------------------------------------------------
//                                        Property Tests
// -------------------------------------------------------------------------------------------------

proptest! {
	#[test]
	fn open_position_in_new_market_succeeds(direction in any_direction()) {
		let config = MarketConfig { taker_fee: 10 /* 0.1% */, ..Default::default() };
		let quote_amount = as_balance(100);
		let fees = (quote_amount * config.taker_fee) / 10_000;

		// Have enough margin to pay for fees
		with_trading_context(config, quote_amount + fees, |market_id| {
			let positions_before = TestPallet::get_positions(&ALICE).len();

			let base_amount = as_balance(10);
			// Current price = quote_amount / base_amount
			VammPallet::set_price(Some((quote_amount, base_amount).into()));
			assert_ok!(TestPallet::open_position(
				Origin::signed(ALICE),
				market_id,
				direction,
				quote_amount,
				base_amount,
			));

			// Ensure a new position is created
			assert_eq!(TestPallet::get_positions(&ALICE).len(), positions_before + 1);
			let position = get_position(&ALICE, &market_id).unwrap();
			assert!(match direction {
				Long => position.base_asset_amount.is_positive(),
				Short => position.base_asset_amount.is_negative()
			});
			assert!(match direction {
				Long => position.quote_asset_notional_amount.is_positive(),
				Short => position.quote_asset_notional_amount.is_negative()
			});

			// Ensure cumulative funding is initialized to market's current
			let market = get_market(&market_id);
			assert_eq!(position.last_cum_funding, market.cum_funding_rate(direction));

			// Ensure fees are deducted from margin
			assert_eq!(TestPallet::get_collateral(&ALICE), Some(quote_amount));

			// Ensure market state is updated:
			// - net position
			// - fees collected
			assert_eq!(market.base_asset_amount(direction), position.base_asset_amount);
			assert_eq!(get_market_fee_pool(&market_id), fees);

			SystemPallet::assert_last_event(
				Event::TradeExecuted {
					market: market_id,
					direction,
					quote: quote_amount,
					base: base_amount,
				}.into()
			);
		});
	}

	#[test]
	fn fails_to_open_position_if_trade_size_too_small(
		(minimum_trade_size, eps) in min_trade_size_and_eps(as_balance((1, 100)))
	) {
		let market_config = MarketConfig { minimum_trade_size, ..Default::default() };
		let quote_amount = eps.unsigned_abs();

		with_trading_context(market_config, quote_amount, |market_id| {
			VammPallet::set_price(Some(1.into()));

			assert_noop!(
				TestPallet::open_position(
					Origin::signed(ALICE),
					market_id,
					match eps.is_positive() {
						true => Long,
						false => Short,
					},
					quote_amount,
					quote_amount, // price = 1
				),
				Error::<Runtime>::TradeSizeTooSmall
			);
		});
	}

	#[test]
	fn trade_can_close_position_within_tolerance(
		direction in any_direction(),
		(minimum_trade_size, eps) in min_trade_size_and_eps(as_balance((1, 100)))
	) {
		let config = MarketConfig { minimum_trade_size, ..Default::default() };
		let quote_amount = as_balance(100);

		with_trading_context(config, quote_amount, |market_id| {
			let positions_before = TestPallet::get_positions(&ALICE).len();

			let base_amount_limit = as_balance(10);
			// price * base_amount_limit = quote_amount
			VammPallet::set_price(Some((quote_amount, base_amount_limit).into()));
			assert_ok!(TestPallet::open_position(
				Origin::signed(ALICE),
				market_id,
				direction,
				quote_amount,
				base_amount_limit,
			));

			// price' * base_amount_limit = (quote_amount + eps)
			VammPallet::set_price(Some(
				((quote_amount as i128 + eps).unsigned_abs(), base_amount_limit).into()
			));
			assert_ok!(TestPallet::open_position(
				Origin::signed(ALICE),
				market_id,
				direction.opposite(),
				quote_amount,
				base_amount_limit,
			));

			assert_eq!(TestPallet::get_positions(&ALICE).len(), positions_before);

			assert_eq!(get_market(&market_id).base_asset_amount(direction), 0.into());
		});
	}

	#[test]
	fn should_update_oracle_twap(direction in any_direction()) {
		let config = MarketConfig { twap_period: 60, ..Default::default() };
		let collateral = as_balance(100);

<<<<<<< HEAD
		with_trading_context(config.clone(), collateral, |market_id| {
			// Ensure last_oracle_ts is 0 (market creation timestamp)
			let Market { last_oracle_ts, last_oracle_price, last_oracle_twap, .. } = get_market(&market_id);
			assert_eq!(last_oracle_ts, 0);

			// Time passes and ALICE opens a position
			let now = config.twap_period / 2;
			run_to_time(now);
			VammPallet::set_price(Some(5.into()));
=======
		ExtBuilder {
			oracle_price: Some(500), // 5 in cents
			..Default::default()
		}.trading_context(config.clone(), collateral, |market_id| {
			// Ensure market initializes as expected
			let Market { last_oracle_ts, last_oracle_price, last_oracle_twap, .. } = get_market(&market_id);
			assert_eq!(last_oracle_ts, 0);
			assert_eq!(last_oracle_price, 5.into());
			assert_eq!(last_oracle_twap, 5.into());

			// Time passes
			let now = config.twap_period / 2;
			run_to_time(now);

			VammPallet::set_price(Some(5.into()));
			// Index price moved
			set_oracle_price(&market_id, 6.into());

			// Alice opens a position
>>>>>>> cfd73599
			assert_ok!(TestPallet::open_position(
				Origin::signed(ALICE),
				market_id,
				direction,
				collateral,
				collateral / 5,
			));

			let market = get_market(&market_id);
			// The last oracle TWAP update timestamp equals the one of the position closing
			assert_eq!(market.last_oracle_ts, now);
			assert_ne!(market.last_oracle_price, last_oracle_price);
			assert_ne!(market.last_oracle_twap, last_oracle_twap);
		});
	}

	#[test]
	fn trading_realizes_position_funding_payments(
		direction in any_direction(),
		rate in -100..=100_i128, // -1% to 1% in basis points
	) {
		let config = MarketConfig {
			funding_frequency: ONE_HOUR,
			funding_period: ONE_HOUR,
			margin_ratio_initial: (1, 10).into(), // allow 10x leverage, more than enough
			taker_fee: 100, // 1%
			..Default::default()
		};
		let quote_amount = as_balance(10_000);
		let fee = (quote_amount * config.taker_fee) / 10_000;

		with_trading_context(config, quote_amount + fee * 2, |market_id| {
			VammPallet::set_price(Some(1.into()));
			let base_amount = quote_amount;
			// Open an initial position, pay fees
			assert_ok!(
				<TestPallet as ClearingHouse>::open_position(
					&ALICE,
					&market_id,
					direction,
					quote_amount,
					base_amount,
				),
				base_amount
			);

			// Update market funding rate
			run_for_seconds(ONE_HOUR);
			set_oracle_twap(&market_id, 1.into());
			// price in basis points
			VammPallet::set_twap(Some(((10_000 + rate) as u128, 10_000).into()));
			// Hack: set Fee Pool depth so as not to worry about capped funding rates
			set_fee_pool_depth(&market_id, quote_amount);
			assert_ok!(<TestPallet as ClearingHouse>::update_funding(&market_id));

			// Increase position, pay fees, and expect funding settlement
			assert_ok!(
				<TestPallet as ClearingHouse>::open_position(
					&ALICE,
					&market_id,
					direction,
					quote_amount,
					base_amount,
				),
				base_amount
			);
			let sign = match direction { Long => -1, _ => 1 };
			let payment = sign * (rate * quote_amount as i128) / 10_000;
			let margin = quote_amount as i128  + payment; // Initial margin minus fees + funding
			assert_eq!(TestPallet::get_collateral(&ALICE), Some(margin as u128));
		});
	}

	#[test]
	fn closing_position_with_trade_realizes_pnl(
		direction in any_direction(),
		new_price in any_price()
	) {
		let quote_amount = as_balance(100);

		with_trading_context(MarketConfig::default(), quote_amount, |market_id| {
			let positions_before = TestPallet::get_positions(&ALICE).len();

			VammPallet::set_price(Some(10.into()));
			let base_amount_limit = quote_amount / 10;
			assert_ok!(
				<TestPallet as ClearingHouse>::open_position(
					&ALICE,
					&market_id,
					direction,
					quote_amount,
					base_amount_limit,
				),
				base_amount_limit,
			);

			VammPallet::set_price(Some(new_price));
			let new_base_value = new_price.saturating_mul_int(base_amount_limit);
			assert_ok!(
				<TestPallet as ClearingHouse>::open_position(
					&ALICE,
					&market_id,
					direction.opposite(),
					new_base_value,
					base_amount_limit,
				),
				base_amount_limit
			);

			assert_eq!(TestPallet::get_positions(&ALICE).len(), positions_before);
			let sign = match direction { Long => 1, _ => -1 };
			let margin = quote_amount as i128;
			let pnl = sign * (new_base_value as i128) - sign * margin;
			// Profits are outstanding since no one realized losses in the market
			if pnl >= 0 {
				assert_eq!(get_collateral(ALICE), margin as u128);
				assert_eq!(get_outstanding_gains(ALICE, &market_id), pnl as u128);
			} else {
				assert_eq!(get_collateral(ALICE), (margin + pnl).max(0) as u128);
			}
		});
	}

	#[test]
	fn reducing_position_partially_realizes_pnl(
		direction in any_direction(),
		new_price in any_price(),
		fraction in percentage_fraction()
	) {
		let market_config = MarketConfig { minimum_trade_size: 0.into(), ..Default::default() };
		let quote_amount = as_balance(100);

		with_trading_context(market_config, quote_amount, |market_id| {
			VammPallet::set_price(Some(10.into()));
			let base_amount = quote_amount / 10;
			assert_ok!(
				<TestPallet as ClearingHouse>::open_position(
					&ALICE,
					&market_id,
					direction,
					quote_amount,
					base_amount,
				),
				base_amount
			);

			let positions_before = TestPallet::get_positions(&ALICE).len();

			VammPallet::set_price(Some(new_price));
			// Reduce (close) position by desired percentage
			let base_amount_to_close = fraction.saturating_mul_int(base_amount);
			let base_value_to_close = new_price.saturating_mul_int(base_amount_to_close);
			assert_ok!(
				<TestPallet as ClearingHouse>::open_position(
					&ALICE,
					&market_id,
					direction.opposite(),
					base_value_to_close,
					base_amount_to_close,
				),
				base_amount_to_close,
			);

			// Position remains open
			assert_eq!(TestPallet::get_positions(&ALICE).len(), positions_before);
			// Fraction of the PnL is realized
			let sign = match direction { Long => 1, _ => -1 };
			let entry_value = fraction.saturating_mul_int(quote_amount);
			let pnl = sign * (base_value_to_close as i128) - sign * (entry_value as i128);
			if pnl >= 0 {
				assert_eq!(get_collateral(ALICE), quote_amount);
				assert_eq!(get_outstanding_gains(ALICE, &market_id), pnl as u128);
			} else {
				assert_eq!(get_collateral(ALICE), (quote_amount as i128 + pnl).max(0) as u128);
			}

			let position = get_position(&ALICE, &market_id).unwrap();
			// Position base asset and quote asset notional are cut by percentage
			assert_eq!(
				position.base_asset_amount.into_inner(),
				sign * ((base_amount - base_amount_to_close) as i128)
			);
			assert_eq!(
				position.quote_asset_notional_amount.into_inner(),
				sign * ((quote_amount - entry_value) as i128)
			);

			assert_eq!(get_market(&market_id).base_asset_amount(direction), position.base_asset_amount);
		});
	}

	#[test]
	fn reversing_position_realizes_pnl(
		direction in any_direction(),
		new_price in any_price()
	) {
		let market_config = MarketConfig { minimum_trade_size: 0.into(), ..Default::default() };
		let quote_amount = as_balance(100);

		with_trading_context(market_config, quote_amount, |market_id| {
			VammPallet::set_price(Some(10.into()));
			let base_amount = quote_amount / 10;
			assert_ok!(
				<TestPallet as ClearingHouse>::open_position(
					&ALICE,
					&market_id,
					direction,
					quote_amount,
					base_amount,
				),
				base_amount
			);

			let positions_before = TestPallet::get_positions(&ALICE).len();

			VammPallet::set_price(Some(new_price));
			let new_base_value = new_price.saturating_mul_int(base_amount);
			// We want to end up with the reverse of the position (in base tokens)
			// Now:
			// base = new_base_value
			// Goal:
			// -base = -new_base_value
			// Delta:
			// base * 2 = new_base_value * 2
			let base_delta = base_amount * 2;
			let quote_delta = new_base_value * 2;
			assert_ok!(
				<TestPallet as ClearingHouse>::open_position(
					&ALICE,
					&market_id,
					direction.opposite(),
					quote_delta,
					base_delta,
				),
				base_delta
			);

			let sign = match direction { Long => 1, _ => -1 };
			// Full PnL is realized
			let margin = quote_amount as i128;
			let pnl = sign * (new_base_value as i128) - sign * margin;
			if pnl >= 0 {
				assert_eq!(get_collateral(ALICE), margin as u128);
				assert_eq!(get_outstanding_gains(ALICE, &market_id), pnl as u128);
			} else {
				assert_eq!(get_collateral(ALICE), (margin + pnl).max(0) as u128);
			}

			// Position remains open
			assert_eq!(TestPallet::get_positions(&ALICE).len(), positions_before);

			let position = get_position(&ALICE, &market_id).unwrap();
			assert_eq!(
				position.base_asset_amount,
				FixedI128::from_inner(- sign * base_amount as i128)
			);
			assert_eq!(
				position.quote_asset_notional_amount,
				FixedI128::from_inner(- sign * new_base_value as i128)
			);

			let market = get_market(&market_id);
			assert_eq!(market.base_asset_amount(direction), 0.into());
			assert_eq!(market.base_asset_amount(direction.opposite()), position.base_asset_amount);
		});
	}

	#[test]
	fn fails_to_create_new_position_without_enough_margin(
		direction in any_direction(),
		excess in 1..as_balance(1_000_000),
	) {
		let market_config = MarketConfig {
			margin_ratio_initial: (1, 10).into(),
			..Default::default()
		};
		let margin = as_balance(10);

		with_trading_context(market_config, margin, |market_id| {
			VammPallet::set_price(Some(10.into()));
			let quote_amount = margin * 10 + excess; // Over 10x margin
			let base_amount_limit = quote_amount / 10;
			assert_noop!(
				TestPallet::open_position(
					Origin::signed(ALICE),
					market_id,
					direction,
					quote_amount,
					base_amount_limit,
				),
				Error::<Runtime>::InsufficientCollateral,
			);
		});
	}

	#[test]
	fn succeeds_in_creating_new_position_with_enough_margin(
		direction in any_direction(),
		max_leverage_percent in 100..2_000_u128,  // Anywhere from 1x to 20x margin
		percentf in percentage_fraction()
	) {
		let market_config = MarketConfig {
			margin_ratio_initial: (100, max_leverage_percent).into(),
			..Default::default()
		};
		let margin = as_balance(10);
		let quote_amount_max = market_config
			.margin_ratio_initial
			.reciprocal()
			.unwrap()
			.saturating_mul_int(margin);
		let quote_amount = percentf.saturating_mul_int(quote_amount_max);

		with_trading_context(market_config, margin, |market_id| {
			VammPallet::set_price(Some(10.into()));
			let base_amount_limit = quote_amount / 10;
			assert_ok!(
				<TestPallet as ClearingHouse>::open_position(
					&ALICE,
					&market_id,
					direction,
					quote_amount,
					base_amount_limit
				),
				base_amount_limit,
			);
		});
	}

	#[test]
	fn can_decrease_position_even_if_below_imr(direction in any_direction()) {
		let market_config = MarketConfig {
			margin_ratio_initial: (1, 10).into(),  // 1/10 IMR, or 10x leverage
			..Default::default()
		};
		let margin = as_balance(10);

		with_trading_context(market_config, margin, |market_id| {
			VammPallet::set_price(Some(10.into()));
			let quote_amount = as_balance(100); // 10x margin => max leverage
			let base_amount_limit = quote_amount / 10;
			assert_ok!(
				<TestPallet as ClearingHouse>::open_position(
					&ALICE,
					&market_id,
					direction,
					quote_amount,
					base_amount_limit
				),
				base_amount_limit,
			);

			let new_price: FixedU128 = match direction {
				Long => 8, // decrease price => negative PnL
				Short => 12, // increase price => negative PnL
			}.into();
			VammPallet::set_price(Some(new_price));
			let new_base_value = new_price.saturating_mul_int(base_amount_limit);
			assert_ok!(
				<TestPallet as ClearingHouse>::open_position(
					&ALICE,
					&market_id,
					direction.opposite(),
					new_base_value / 2,
					base_amount_limit / 2,
				),
				base_amount_limit / 2,
			);
		});
	}

	#[test]
	fn cannot_reverse_position_while_exceeding_max_leverage(
		direction in any_direction()
	) {
		let market_config = MarketConfig {
			margin_ratio_initial: (1, 10).into(),  // 1/10 IMR, or 10x leverage
			..Default::default()
		};
		let margin = as_balance(10);

		with_trading_context(market_config, margin, |market_id| {
			let price = 10;
			VammPallet::set_price(Some(price.into()));
			let quote_amount = 10 * margin; // 10x margin => max leverage
			let base_amount_limit = quote_amount / price;
			assert_ok!(
				<TestPallet as ClearingHouse>::open_position(
					&ALICE,
					&market_id,
					direction,
					quote_amount,
					base_amount_limit
				),
				base_amount_limit,
			);

			// Open trade in the opposite direction while increasing risk
			// This would leaves us with a position with greater size than the current one,
			// but the trade should be blocked because we're already at max leverage
			let quote_amount_delta = 2 * quote_amount + 100;
			let base_amount_delta = quote_amount_delta / price;
			assert_noop!(
				<TestPallet as ClearingHouse>::open_position(
					&ALICE,
					&market_id,
					direction.opposite(),
					quote_amount_delta,
					base_amount_delta,
				),
				Error::<Runtime>::InsufficientCollateral
			);
		});
	}

	#[test]
	fn cannot_reverse_into_dust_position(
		direction in any_direction(),
		(eps, minimum_trade_size) in decimal_a_lt_decimal_b((1, 100).into())
	) {
		let config = MarketConfig { minimum_trade_size, ..Default::default() };
		let quote_amount = as_balance(100);

		with_trading_context(config, quote_amount, |market_id| {
			let positions_before = TestPallet::get_positions(&ALICE).len();

			let base_amount_limit = as_balance(10);
			// price * base_amount_limit = quote_amount
			VammPallet::set_price(Some((quote_amount, base_amount_limit).into()));
			assert_ok!(TestPallet::open_position(
				Origin::signed(ALICE),
				market_id,
				direction,
				quote_amount,
				base_amount_limit,
			));

			// Try reversing while leaving a small resulting position in the opposite direction
			let eps_balance: Balance = eps.into_balance().unwrap();
			assert_ok!(TestPallet::open_position(
				Origin::signed(ALICE),
				market_id,
				direction.opposite(),
				quote_amount + eps_balance,
				base_amount_limit,
			));
			// The position should be closed, rather than leaving a dust position behind
			assert_eq!(TestPallet::get_positions(&ALICE).len(), positions_before);
			assert_eq!(get_market(&market_id).base_asset_amount(direction), 0.into());
		});
	}


	#[test]
	fn margin_ratio_takes_unrealized_funding_into_account(direction in any_direction()) {
		let config = MarketConfig {
			funding_frequency: ONE_HOUR,
			funding_period: ONE_HOUR,
			margin_ratio_initial: 1.into(), // 1x leverage
			..Default::default()
		};
		let margin = as_balance(100);

		cross_margin_context(vec![config.clone(), config], margin, |market_ids| {
			let price_cents = 100;  // price = 1.0
			VammPallet::set_price(Some((price_cents, 100).into()));
			let quote_amount = margin / 2;
			assert_ok!(
				<TestPallet as ClearingHouse>::open_position(
					&ALICE,
					&market_ids[0],
					direction,
					quote_amount,
					quote_amount,
				),
				quote_amount
			);

			// Update funding rate for 1st market
			run_for_seconds(ONE_HOUR);
			set_oracle_twap(&market_ids[0], (price_cents, 100).into());
			VammPallet::set_twap(Some((
				match direction { Long => price_cents + 1, _ => price_cents - 1 },
				100
			).into())); // funding rate = 1%
			assert_ok!(<TestPallet as ClearingHouse>::update_funding(&market_ids[0]));

			// Should fail since 1st market position is more than 0.5x leveraged due to unrealized
			// funding
			assert_noop!(
				<TestPallet as ClearingHouse>::open_position(
					&ALICE,
					&market_ids[1],
					direction,
					quote_amount,
					quote_amount,
				),
				Error::<Runtime>::InsufficientCollateral,
			);

		});
	}

	#[test]
	fn imr_is_combination_of_market_imrs_with_open_positions(direction in any_direction()) {
		let mut configs = Vec::<_>::new();
		let mut market_config = MarketConfig {
			margin_ratio_initial: (1, 10).into(),  // 10x leverage
			..Default::default()
		};
		configs.push(market_config.clone());
		market_config.margin_ratio_initial = (1, 20).into(); // 20x leverage
		configs.push(market_config);
		let margin = as_balance(60);

		cross_margin_context(configs, margin, |market_ids| {
			let price = 10;
			VammPallet::set_price(Some(price.into()));

			// Since the two markets have 10x and 20x max leverage respectively, the first has
			// two times more margin requirement than the second. Thus, it has double the weight
			// in calculating the account's max leverage. By splitting one third of our total
			// exposure in the first market and the rest in the second, we can have 15x max
			// leverage for our account.
			let quote_amount = as_balance(300); // (15 x 60 = 900)
			let base_amount = quote_amount / price;
			assert_ok!(
				<TestPallet as ClearingHouse>::open_position(
					&ALICE,
					&market_ids[0],
					direction,
					quote_amount,
					base_amount,
				),
				base_amount,
			);

			// For second market
			let quote_amount = as_balance(600);
			let base_amount = quote_amount / price;
			// This should exceed the max leverage and fail
			let quote_amount_fail = quote_amount + 100;
			let base_amount_fail = quote_amount_fail / price;
			assert_noop!(
				<TestPallet as ClearingHouse>::open_position(
					&ALICE,
					&market_ids[1],
					direction,
					quote_amount_fail,
					base_amount_fail,
				),
				Error::<Runtime>::InsufficientCollateral
			);

			// This should succeed (max leverage)
			assert_ok!(
				<TestPallet as ClearingHouse>::open_position(
					&ALICE,
					&market_ids[1],
					direction,
					quote_amount,
					base_amount,
				),
				base_amount
			);
		});
	}

	#[test]
	fn should_update_market_funding_if_possible(direction in any_direction()) {
		let config = MarketConfig {
			funding_frequency: 60,
			funding_period: 60,
			..Default::default()
		};
		let size = as_balance(100);

		with_trading_context(config.clone(), size, |market_id| {
			// Ensure last funding update is at time 0
			assert_eq!(get_market(&market_id).funding_rate_ts, 0);

			VammPallet::set_price(Some(10.into()));

			// Not enough time passes for a funding update to be possible
			run_for_seconds(config.funding_frequency / 2);
			assert_ok!(TestPallet::open_position(
				Origin::signed(ALICE),
				market_id,
				direction,
				size / 2,
				size / 20,
			));
			// Last funding update should be at time 0
			assert_eq!(get_market(&market_id).funding_rate_ts, 0);

			// Enough time passes for a funding update to be possible
			run_to_time(config.funding_frequency);
			assert_ok!(TestPallet::open_position(
				Origin::signed(ALICE),
				market_id,
				direction,
				size / 2,
				size / 20,
			));
			// Last funding update should be at time 60
			assert_eq!(get_market(&market_id).funding_rate_ts, config.funding_frequency);
		});
	}
}<|MERGE_RESOLUTION|>--- conflicted
+++ resolved
@@ -15,13 +15,8 @@
 	tests::{
 		any_direction, any_price, as_balance, get_collateral, get_market, get_market_fee_pool,
 		get_outstanding_gains, get_position, run_for_seconds, run_to_time, set_fee_pool_depth,
-<<<<<<< HEAD
-		set_maximum_oracle_mark_divergence, set_oracle_twap, with_markets_context,
-		with_trading_context, Market, MarketConfig,
-=======
 		set_maximum_oracle_mark_divergence, set_oracle_price, set_oracle_twap,
 		with_markets_context, with_trading_context, Market, MarketConfig,
->>>>>>> cfd73599
 	},
 };
 use composable_maths::labs::numbers::{IntoBalance, IntoSigned};
@@ -150,14 +145,10 @@
 		set_maximum_oracle_mark_divergence((10, 100).into());
 
 		let vamm_id = &get_market(&market_id).vamm_id;
-<<<<<<< HEAD
-		OraclePallet::set_price(Some(100)); // 1 in cents
-=======
 		OraclePallet::set_price(Some(100 /* 1 in cents */));
 		// HACK: set previous oracle price and TWAP equal to current one to avoid an invalid oracle
 		// status
 		set_oracle_twap(&market_id, 1.into());
->>>>>>> cfd73599
 		VammPallet::set_price_of(vamm_id, Some(1.into()));
 
 		// Alice opens a position (no price impact)
@@ -170,11 +161,7 @@
 		));
 
 		// Alice tries to close her position, but it fails because it pushes the mark price too
-<<<<<<< HEAD
-		// below the index. Closing tanks the mark price to 89% of previous one.
-=======
 		// below the index. Closing tanks the mark price to 89% of the previous one.
->>>>>>> cfd73599
 		// Relative index-mark spread:
 		// (mark - index) / index = (0.89 - 1.00) / 1.00 = -0.11
 		VammPallet::set_price_impact_of(vamm_id, Some((89, 100).into()));
@@ -238,14 +225,10 @@
 		set_maximum_oracle_mark_divergence((10, 100).into());
 
 		let vamm_id = &get_market(&market_id).vamm_id;
-<<<<<<< HEAD
-		OraclePallet::set_price(Some(100)); // 1 in cents
-=======
 		OraclePallet::set_price(Some(100 /* 1 in cents */));
 		// HACK: set previous oracle price and TWAP equal to current one to avoid an invalid oracle
 		// status
 		set_oracle_twap(&market_id, 1.into());
->>>>>>> cfd73599
 		VammPallet::set_price_of(vamm_id, Some(1.into()));
 
 		// Alice tries to open a new long, but it fails because it pushes the mark price too
@@ -399,17 +382,6 @@
 		let config = MarketConfig { twap_period: 60, ..Default::default() };
 		let collateral = as_balance(100);
 
-<<<<<<< HEAD
-		with_trading_context(config.clone(), collateral, |market_id| {
-			// Ensure last_oracle_ts is 0 (market creation timestamp)
-			let Market { last_oracle_ts, last_oracle_price, last_oracle_twap, .. } = get_market(&market_id);
-			assert_eq!(last_oracle_ts, 0);
-
-			// Time passes and ALICE opens a position
-			let now = config.twap_period / 2;
-			run_to_time(now);
-			VammPallet::set_price(Some(5.into()));
-=======
 		ExtBuilder {
 			oracle_price: Some(500), // 5 in cents
 			..Default::default()
@@ -429,7 +401,6 @@
 			set_oracle_price(&market_id, 6.into());
 
 			// Alice opens a position
->>>>>>> cfd73599
 			assert_ok!(TestPallet::open_position(
 				Origin::signed(ALICE),
 				market_id,
