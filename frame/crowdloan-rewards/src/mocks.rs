use crate::{self as pallet_crowdloan_rewards};
use frame_support::{construct_runtime, parameter_types, traits::Everything};
use frame_system as system;
<<<<<<< HEAD
use sp_core::H256;
use sp_runtime::{
	traits::{BlakeTwo256, ConvertInto, IdentityLookup},
	AccountId32, Perbill,
};
use system::EnsureRoot;

pub type BlockNumber = u32;
pub type AccountId = AccountId32;
=======

use sp_core::H256;

use sp_runtime::{
	testing::Header,
	traits::{ConvertInto, IdentityLookup},
	Perbill,
};
use system::EnsureRoot;

// REVIEW: Are these unused type aliases and constants needed? Or can they be removed?
pub type CurrencyId = u64;
pub type BlockNumber = u64;
pub type AccountId = u64;
>>>>>>> fd5ea0f8
pub type RelayChainAccountId = [u8; 32];
pub type Balance = u128;

pub const MILLISECS_PER_BLOCK: u32 = 6000;
pub const MINUTES: BlockNumber = 60_000 / (MILLISECS_PER_BLOCK as BlockNumber);
pub const HOURS: BlockNumber = MINUTES * 60;
pub const DAYS: BlockNumber = HOURS * 24;
pub const WEEKS: BlockNumber = DAYS * 7;

pub const VESTING_STEP: BlockNumber = 1 * WEEKS;
pub const INITIAL_PAYMENT: Perbill = Perbill::from_percent(50);

pub const ALICE: AccountId = AccountId32::new([0u8; 32]);

// picasso-{account_id}
pub const PROOF_PREFIX: &[u8] = b"picasso-";

parameter_types! {
	pub const BlockHashCount: u32 = 250;
}

impl system::Config for Test {
	type Origin = Origin;
	type Index = u64;
	type BlockNumber = BlockNumber;
	type Call = Call;
	type Hash = H256;
	type Hashing = ::sp_runtime::traits::BlakeTwo256;
	type AccountId = AccountId;
	type Lookup = IdentityLookup<Self::AccountId>;
	type Header = sp_runtime::generic::Header<u32, BlakeTwo256>;
	type Event = Event;
	type BlockHashCount = BlockHashCount;
	type BlockWeights = ();
	type BlockLength = ();
	type Version = ();
	type PalletInfo = PalletInfo;
	type AccountData = balances::AccountData<Balance>;
	type OnNewAccount = ();
	type OnKilledAccount = ();
	type DbWeight = ();
	type BaseCallFilter = Everything;
	type SystemWeightInfo = ();
	type SS58Prefix = ();
	type OnSetCode = ();
}

impl balances::Config for Test {
	type Balance = Balance;
	type Event = Event;
	type DustRemoval = ();
	type ExistentialDeposit = ();
	type AccountStore = System;
	type MaxLocks = ();
	type ReserveIdentifier = [u8; 8];
	type MaxReserves = ();
	type WeightInfo = ();
}

parameter_types! {
	pub const InitialPayment: Perbill = INITIAL_PAYMENT;
	pub const VestingStep: BlockNumber = VESTING_STEP;
	pub const Prefix: &'static [u8] = PROOF_PREFIX;
}

impl pallet_crowdloan_rewards::Config for Test {
	type Event = Event;
	type Currency = Balances;
	type Balance = Balance;
	type Convert = ConvertInto;
	type RelayChainAccountId = RelayChainAccountId;
	type InitialPayment = InitialPayment;
	type VestingStep = VestingStep;
	type Prefix = Prefix;
	type AdminOrigin = EnsureRoot<AccountId>;
	type AssociationOrigin = EnsureRoot<AccountId>;
	type WeightInfo = ();
}

type UncheckedExtrinsic = frame_system::mocking::MockUncheckedExtrinsic<Test>;
type Block = frame_system::mocking::MockBlock<Test>;

construct_runtime!(
	pub enum Test where
		Block = Block,
		NodeBlock = Block,
		UncheckedExtrinsic = UncheckedExtrinsic,
	{
		System: frame_system::{Pallet, Call, Storage, Config, Event<T>},
		Balances: balances::{Pallet, Storage, Event<T>, Config<T>},
	  CrowdloanRewards: pallet_crowdloan_rewards::{Pallet, Storage, Call, Event<T>},
	}
);

pub struct ExtBuilder {
	pub(crate) balances: Vec<(AccountId, Balance)>,
}

impl Default for ExtBuilder {
	fn default() -> Self {
		Self { balances: Default::default() }
	}
}

impl ExtBuilder {
	pub fn build(self) -> sp_io::TestExternalities {
		let mut t = frame_system::GenesisConfig::default().build_storage::<Test>().unwrap();
		balances::GenesisConfig::<Test> { balances: self.balances }
			.assimilate_storage(&mut t)
			.unwrap();
		t.into()
	}
}<|MERGE_RESOLUTION|>--- conflicted
+++ resolved
@@ -1,7 +1,7 @@
 use crate::{self as pallet_crowdloan_rewards};
 use frame_support::{construct_runtime, parameter_types, traits::Everything};
 use frame_system as system;
-<<<<<<< HEAD
+
 use sp_core::H256;
 use sp_runtime::{
 	traits::{BlakeTwo256, ConvertInto, IdentityLookup},
@@ -11,22 +11,6 @@
 
 pub type BlockNumber = u32;
 pub type AccountId = AccountId32;
-=======
-
-use sp_core::H256;
-
-use sp_runtime::{
-	testing::Header,
-	traits::{ConvertInto, IdentityLookup},
-	Perbill,
-};
-use system::EnsureRoot;
-
-// REVIEW: Are these unused type aliases and constants needed? Or can they be removed?
-pub type CurrencyId = u64;
-pub type BlockNumber = u64;
-pub type AccountId = u64;
->>>>>>> fd5ea0f8
 pub type RelayChainAccountId = [u8; 32];
 pub type Balance = u128;
 
@@ -39,7 +23,7 @@
 pub const VESTING_STEP: BlockNumber = 1 * WEEKS;
 pub const INITIAL_PAYMENT: Perbill = Perbill::from_percent(50);
 
-pub const ALICE: AccountId = AccountId32::new([0u8; 32]);
+pub const ALICE: AccountId = AccountId32::new([0; 32]);
 
 // picasso-{account_id}
 pub const PROOF_PREFIX: &[u8] = b"picasso-";
