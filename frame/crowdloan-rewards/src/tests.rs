use crate::{
	ethereum_recover, ethereum_signable_message,
	mocks::{
		AccountId, Balance, Balances, BlockNumber, CrowdloanRewards, ExtBuilder, Origin,
<<<<<<< HEAD
		RelayChainAccountId, System, Test, ALICE, INITIAL_PAYMENT, PROOF_PREFIX, VESTING_STEP,
		WEEKS,
=======
		RelayChainAccountId, System, Test, ACCOUNT_FREE_START, ALICE, INITIAL_PAYMENT,
		PROOF_PREFIX, VESTING_STEP, WEEKS,
>>>>>>> fd5ea0f8
	},
	models::{EcdsaSignature, EthereumAddress, Proof, RemoteAccount},
	Error, RemoteAccountOf, RewardAmountOf, VestingPeriodOf,
};
use codec::Encode;
use frame_support::{
	assert_noop, assert_ok, dispatch::DispatchResultWithPostInfo, traits::Currency,
};
use hex_literal::hex;
use sp_core::{ed25519, keccak_256, Pair};

type RelayKey = ed25519::Pair;
type EthKey = libsecp256k1::SecretKey;

#[derive(Clone)]
enum ClaimKey {
	Relay(RelayKey),
	Eth(EthKey),
}

impl ClaimKey {
	fn as_remote_public(&self) -> RemoteAccount<RelayChainAccountId> {
		match self {
			ClaimKey::Relay(relay_account) =>
				RemoteAccount::RelayChain(relay_account.public().into()),
			ClaimKey::Eth(ethereum_account) =>
				RemoteAccount::Ethereum(ethereum_address(ethereum_account)),
		}
	}
	fn claim(&self, reward_account: AccountId) -> DispatchResultWithPostInfo {
		CrowdloanRewards::claim(Origin::signed(reward_account))
	}
	fn associate(&self, reward_account: AccountId) -> DispatchResultWithPostInfo {
		let proof = match self {
			ClaimKey::Relay(relay_account) => relay_proof(relay_account, reward_account.clone()),
			ClaimKey::Eth(ethereum_account) =>
				ethereum_proof(ethereum_account, reward_account.clone()),
		};
		CrowdloanRewards::associate(Origin::root(), reward_account, proof)
	}
}

fn relay_proof(relay_account: &RelayKey, reward_account: AccountId) -> Proof<RelayChainAccountId> {
	let mut msg = b"<Bytes>".to_vec();
	msg.append(&mut PROOF_PREFIX.to_vec());
	msg.append(&mut reward_account.using_encoded(|x| hex::encode(x).as_bytes().to_vec()));
	msg.append(&mut b"</Bytes>".to_vec());
	Proof::RelayChain(relay_account.public().into(), relay_account.sign(&msg).into())
}

fn ethereum_proof(
	ethereum_account: &EthKey,
	reward_account: AccountId,
) -> Proof<RelayChainAccountId> {
	let msg = keccak_256(
		&ethereum_signable_message(
			PROOF_PREFIX,
			&reward_account.using_encoded(|x| hex::encode(x).as_bytes().to_vec()),
		)[..],
	);
	let (sig, recovery_id) =
		libsecp256k1::sign(&libsecp256k1::Message::parse(&msg), ethereum_account);
	let mut r = [0_u8; 65];
	r[0..64].copy_from_slice(&sig.serialize()[..]);
	r[64] = recovery_id.serialize();
	Proof::Ethereum(EcdsaSignature(r))
}

fn ethereum_public(secret: &EthKey) -> libsecp256k1::PublicKey {
	libsecp256k1::PublicKey::from_secret_key(secret)
}

fn ethereum_address(secret: &EthKey) -> EthereumAddress {
	let mut res = EthereumAddress::default();
	res.0
		.copy_from_slice(&keccak_256(&ethereum_public(secret).serialize()[1..65])[12..]);
	res
}

fn relay_generate(count: u64) -> Vec<(AccountId, ClaimKey)> {
	let seed: u128 = 12345678901234567890123456789012;
	(0..count)
		.map(|i| {
			let account_id =
				[[0u8; 16], (&(i as u128 + 1)).to_le_bytes()].concat().try_into().unwrap();
			(
				AccountId::new(account_id),
				ClaimKey::Relay(ed25519::Pair::from_seed(&keccak_256(
					&[(&(seed + i as u128)).to_le_bytes(), (&(seed + i as u128)).to_le_bytes()]
						.concat(),
				))),
			)
		})
		.collect()
}

fn ethereum_generate(count: u64) -> Vec<(AccountId, ClaimKey)> {
	(0..count)
		.map(|i| {
			let account_id =
				[(&(i as u128 + 1)).to_le_bytes(), [0u8; 16]].concat().try_into().unwrap();
			(
				AccountId::new(account_id),
				ClaimKey::Eth(EthKey::parse(&keccak_256(&i.to_le_bytes())).unwrap()),
			)
		})
		.collect()
}

fn generate_accounts(count: u64) -> Vec<(AccountId, ClaimKey)> {
	let mut x = relay_generate(count / 2);
	let mut y = ethereum_generate(count / 2);
	x.append(&mut y);
	x
}

fn with_rewards<R>(
	count: u128,
	reward: Balance,
	vesting_period: BlockNumber,
	execute: impl FnOnce(&dyn Fn(BlockNumber), Vec<(AccountId, ClaimKey)>) -> R,
) -> R {
	let accounts = generate_accounts(count as _);
	let rewards = accounts
		.iter()
		.map(|(_, account)| (account.as_remote_public(), reward, vesting_period))
		.collect();
	ExtBuilder::default().build().execute_with(|| {
		let random_block_start = 0xCAF * WEEKS;
		let set_block = |x: BlockNumber| System::set_block_number(random_block_start + x);
		set_block(0);
		assert_ok!(CrowdloanRewards::populate(Origin::root(), rewards));
		execute(&set_block, accounts)
	})
}

const DEFAULT_NB_OF_CONTRIBUTORS: u128 = 100;
const DEFAULT_VESTING_PERIOD: BlockNumber = 10 * WEEKS;
const DEFAULT_REWARD: Balance = 10_000;

fn with_rewards_default<R>(
	execute: impl FnOnce(&dyn Fn(BlockNumber), Vec<(AccountId, ClaimKey)>) -> R,
) -> R {
	with_rewards(DEFAULT_NB_OF_CONTRIBUTORS, DEFAULT_REWARD, DEFAULT_VESTING_PERIOD, execute)
}

#[test]
fn test_populate_ok() {
	let gen = |c, r| -> Vec<(RemoteAccountOf<Test>, RewardAmountOf<Test>, VestingPeriodOf<Test>)> {
		generate_accounts(c)
			.into_iter()
			.map(|(_, account)| (account.as_remote_public(), r, DEFAULT_VESTING_PERIOD))
			.collect()
	};
	ExtBuilder::default().build().execute_with(|| {
		assert_ok!(CrowdloanRewards::populate(Origin::root(), gen(0, DEFAULT_REWARD)));
		assert_eq!(CrowdloanRewards::total_rewards(), 0);
		assert_eq!(CrowdloanRewards::claimed_rewards(), 0);
		assert_ok!(CrowdloanRewards::populate(Origin::root(), gen(100, DEFAULT_REWARD)));
		assert_eq!(CrowdloanRewards::total_rewards(), 100 * DEFAULT_REWARD);
		assert_eq!(CrowdloanRewards::claimed_rewards(), 0);

		// Try to repopulate using the same generated accounts
		// In this case, the total shouldn't change as its duplicate
		// No error will be yield but the process should be = identity
		let s = frame_support::storage_root();
		assert_ok!(CrowdloanRewards::populate(Origin::root(), gen(100, DEFAULT_REWARD)));
		assert_eq!(s, frame_support::storage_root());
		assert_eq!(CrowdloanRewards::total_rewards(), 100 * DEFAULT_REWARD);
		assert_eq!(CrowdloanRewards::claimed_rewards(), 0);

		// Overwrite rewards + 100 new contributors
		assert_ok!(CrowdloanRewards::populate(Origin::root(), gen(200, DEFAULT_REWARD + 1)));
		assert_eq!(CrowdloanRewards::total_rewards(), 200 * (DEFAULT_REWARD + 1));
		assert_eq!(CrowdloanRewards::claimed_rewards(), 0);
	});
}

#[test]
fn test_populate_after_initialize_ko() {
	ExtBuilder::default().build().execute_with(|| {
		assert_ok!(CrowdloanRewards::initialize(Origin::root()));
		assert_noop!(
			CrowdloanRewards::populate(Origin::root(), vec![]),
			Error::<Test>::AlreadyInitialized
		);
	});
}

#[test]
fn test_initialize_ok() {
	ExtBuilder::default().build().execute_with(|| {
		assert_ok!(CrowdloanRewards::initialize(Origin::root()));
		assert_eq!(CrowdloanRewards::total_rewards(), 0);
		assert_eq!(CrowdloanRewards::claimed_rewards(), 0);
	});
}

#[test]
fn test_initialize_once() {
	ExtBuilder::default().build().execute_with(|| {
		assert_ok!(CrowdloanRewards::initialize(Origin::root()));
		assert_noop!(
			CrowdloanRewards::initialize(Origin::root()),
			Error::<Test>::AlreadyInitialized
		);
	});
}

#[test]
fn test_not_initialized() {
	with_rewards_default(|_, accounts| {
		for (picasso_account, remote_account) in accounts.into_iter() {
			assert_noop!(remote_account.associate(picasso_account), Error::<Test>::NotInitialized);
		}
	});
}

#[test]
fn test_initialize_totals() {
	with_rewards_default(|_, _| {
		assert_ok!(CrowdloanRewards::initialize(Origin::root()));
		assert_eq!(CrowdloanRewards::total_rewards(), DEFAULT_REWARD * DEFAULT_NB_OF_CONTRIBUTORS);
		assert_eq!(CrowdloanRewards::total_contributors() as u128, DEFAULT_NB_OF_CONTRIBUTORS);
		assert_eq!(CrowdloanRewards::claimed_rewards(), 0);
	});
}

#[test]
fn test_initial_payment() {
	with_rewards_default(|_, accounts| {
		assert_ok!(CrowdloanRewards::initialize(Origin::root()));
		for (picasso_account, remote_account) in accounts.into_iter() {
			assert_ok!(remote_account.associate(picasso_account.clone()));
			assert_eq!(Balances::total_balance(&picasso_account), INITIAL_PAYMENT * DEFAULT_REWARD);
		}
		assert_eq!(
			CrowdloanRewards::claimed_rewards(),
			INITIAL_PAYMENT * DEFAULT_REWARD * DEFAULT_NB_OF_CONTRIBUTORS
		);
	});
}

#[test]
fn test_invalid_early_claim() {
	with_rewards_default(|_, accounts| {
		assert_ok!(CrowdloanRewards::initialize(Origin::root()));
		for (picasso_account, remote_account) in accounts.into_iter() {
			assert_ok!(remote_account.associate(picasso_account.clone()));
			assert_noop!(remote_account.claim(picasso_account), Error::<Test>::NothingToClaim);
		}
	});
}

#[test]
fn test_not_a_contributor() {
	with_rewards_default(|_, _| {
		assert_ok!(CrowdloanRewards::initialize(Origin::root()));
		for account in 0..100 {
			assert_noop!(
				ClaimKey::Relay(ed25519::Pair::from_seed(&[account as u8; 32]))
					.associate(AccountId::new([account as u8; 32])),
				Error::<Test>::InvalidProof
			);
		}
	});
}

#[test]
fn test_association_ok() {
	with_rewards_default(|_, accounts| {
		assert_ok!(CrowdloanRewards::initialize(Origin::root()));
		for (picasso_account, remote_account) in accounts.into_iter() {
			assert_ok!(remote_account.associate(picasso_account));
		}
	});
}

#[test]
fn test_association_ko() {
	with_rewards_default(|_, accounts| {
		assert_ok!(CrowdloanRewards::initialize(Origin::root()));
		for (picasso_account, remote_account) in accounts.into_iter() {
			assert_noop!(remote_account.claim(picasso_account), Error::<Test>::NotAssociated);
		}
	});
}

#[test]
fn test_invalid_less_than_a_week() {
	with_rewards_default(|set_block, accounts| {
		assert_ok!(CrowdloanRewards::initialize(Origin::root()));
		for (picasso_account, remote_account) in accounts.clone().into_iter() {
			assert_ok!(remote_account.associate(picasso_account));
		}
		set_block(VESTING_STEP - 1);
		for (picasso_account, remote_account) in accounts.clone().into_iter() {
			assert_noop!(remote_account.claim(picasso_account), Error::<Test>::NothingToClaim);
		}
		set_block(VESTING_STEP);
		for (picasso_account, remote_account) in accounts.into_iter() {
			assert_ok!(remote_account.claim(picasso_account));
		}
	});
}

#[test]
fn test_valid_claim_full() {
	let total_initial_reward = INITIAL_PAYMENT * DEFAULT_NB_OF_CONTRIBUTORS * DEFAULT_REWARD;
	let total_vested_reward = DEFAULT_NB_OF_CONTRIBUTORS * DEFAULT_REWARD - total_initial_reward;
	let nb_of_vesting_step = DEFAULT_VESTING_PERIOD / VESTING_STEP;
	with_rewards_default(|set_block, accounts| {
		assert_ok!(CrowdloanRewards::initialize(Origin::root()));
		// Initial payment
		for (picasso_account, remote_account) in accounts.clone().into_iter() {
			assert_ok!(remote_account.associate(picasso_account));
		}
		assert_eq!(CrowdloanRewards::claimed_rewards(), total_initial_reward);
		for i in 1..(nb_of_vesting_step + 1) {
			set_block(i * VESTING_STEP);
			for (picasso_account, remote_account) in accounts.clone().into_iter() {
				assert_ok!(remote_account.claim(picasso_account));
			}
			assert_eq!(
				CrowdloanRewards::claimed_rewards(),
				total_initial_reward + total_vested_reward * i as u128 / nb_of_vesting_step as u128,
			);
		}
		for (picasso_account, remote_account) in accounts.into_iter() {
			assert_noop!(remote_account.claim(picasso_account), Error::<Test>::NothingToClaim);
		}
		assert_eq!(CrowdloanRewards::claimed_rewards(), CrowdloanRewards::total_rewards());
	});
}

#[test]
fn test_valid_claim_no_vesting() {
	with_rewards(DEFAULT_NB_OF_CONTRIBUTORS, DEFAULT_REWARD, 0, |_, accounts| {
		assert_ok!(CrowdloanRewards::initialize(Origin::root()));
		// Initial payment = full reward
		for (picasso_account, remote_account) in accounts.into_iter() {
			assert_ok!(remote_account.associate(picasso_account));
		}
		assert_eq!(CrowdloanRewards::claimed_rewards(), CrowdloanRewards::total_rewards());
	});
}

#[test]
fn test_valid_eth_hardcoded() {
	let eth_address = EthereumAddress(hex!("176FD6F90730E02D2AF55681c65a115C174bA2C7"));
	let eth_account =
		EthKey::parse(&hex!("29134835563739bae90483ee3d80945edf2c87a9b55c9193a694291cfdf23a05"))
			.unwrap();

	assert_eq!(ethereum_address(&eth_account), eth_address);

	// Signed for alice
	// sign(concat("picasso-"), ALICE) = sign(concat("picasso-", [0u8; 32]))
	let eth_proof = EcdsaSignature(hex!("42f2fa6a3db41e6654891e4408ce56ba31fc2b4dea18e82db1c78e33a3f65a55119a23fa7b3fe7a5088197a74a0102266836bb721461b9eaef128bec120db0401c"));

	// Make sure we are able to recover the address
	let recovered_address = ethereum_recover(
		PROOF_PREFIX,
		&ALICE.using_encoded(|x| hex::encode(x).as_bytes().to_vec()),
		&eth_proof,
	);

	assert_eq!(Some(eth_address), recovered_address);

	let rewards =
		vec![(RemoteAccount::Ethereum(eth_address), DEFAULT_REWARD, DEFAULT_VESTING_PERIOD)];

	let proof = Proof::Ethereum(eth_proof);
	ExtBuilder::default().build().execute_with(|| {
		assert_ok!(CrowdloanRewards::populate(Origin::root(), rewards));
		assert_ok!(CrowdloanRewards::initialize(Origin::root()));
		assert_ok!(CrowdloanRewards::associate(Origin::root(), ALICE, proof));
		System::set_block_number(VESTING_STEP);
		assert_ok!(CrowdloanRewards::claim(Origin::signed(ALICE)));
		System::set_block_number(DEFAULT_VESTING_PERIOD);
		assert_ok!(CrowdloanRewards::claim(Origin::signed(ALICE)));
		assert_eq!(CrowdloanRewards::claimed_rewards(), CrowdloanRewards::total_rewards());
	});
}<|MERGE_RESOLUTION|>--- conflicted
+++ resolved
@@ -2,13 +2,8 @@
 	ethereum_recover, ethereum_signable_message,
 	mocks::{
 		AccountId, Balance, Balances, BlockNumber, CrowdloanRewards, ExtBuilder, Origin,
-<<<<<<< HEAD
 		RelayChainAccountId, System, Test, ALICE, INITIAL_PAYMENT, PROOF_PREFIX, VESTING_STEP,
 		WEEKS,
-=======
-		RelayChainAccountId, System, Test, ACCOUNT_FREE_START, ALICE, INITIAL_PAYMENT,
-		PROOF_PREFIX, VESTING_STEP, WEEKS,
->>>>>>> fd5ea0f8
 	},
 	models::{EcdsaSignature, EthereumAddress, Proof, RemoteAccount},
 	Error, RemoteAccountOf, RewardAmountOf, VestingPeriodOf,
