[package]
authors = ["Composable Developers"]
edition = "2021"
homepage = "https://composable.finance"
name = "pallet-transaction-fee"
version = "0.1.0"


[package.metadata.docs.rs]
targets = ["x86_64-unknown-linux-gnu"]

[dependencies]
codec = { package = "parity-scale-codec", version = "2.0.0", default-features = false }
<<<<<<< HEAD
sp-runtime = { git = "https://github.com/paritytech/substrate", branch = "polkadot-v0.9.17", default-features = false }
support = { package =  "frame-support", git = "https://github.com/paritytech/substrate", branch = "polkadot-v0.9.17", default-features = false }
system = { package = "frame-system", git = "https://github.com/paritytech/substrate", branch = "polkadot-v0.9.17", default-features = false }
sp-std = { git = "https://github.com/paritytech/substrate", branch = "polkadot-v0.9.17", default-features = false }
sp-io = { git = "https://github.com/paritytech/substrate", branch = "polkadot-v0.9.17", default-features = false }
pallet-transaction-payment-rpc-runtime-api = { git = "https://github.com/paritytech/substrate", branch = "polkadot-v0.9.17", default-features = false }
primitives = { path =  "../../runtime/primitives", default-features = false }
composable-traits = { path = "../composable-traits", default-features = false }
scale-info = { version = "1.0", default-features = false, features = ["derive"] }

[dev-dependencies]
sp-core = { git = "https://github.com/paritytech/substrate", branch = "polkadot-v0.9.17" }
smallvec = "1.6.1"
orml-tokens = { git = "https://github.com/open-web3-stack/open-runtime-module-library", rev = "aac79b3b31953381669a2ffa9b3e9bfe48e87f38", default-features = false }
orml-traits = { git = "https://github.com/open-web3-stack/open-runtime-module-library", rev = "aac79b3b31953381669a2ffa9b3e9bfe48e87f38", default-features = false }
=======
composable-traits = { path = "../composable-traits", default-features = false }
pallet-transaction-payment-rpc-runtime-api = { git = "https://github.com/paritytech/substrate", branch = "polkadot-v0.9.16", default-features = false }
primitives = { path = "../../runtime/primitives", default-features = false }
scale-info = { version = "1.0", default-features = false, features = [
  "derive",
] }
sp-io = { git = "https://github.com/paritytech/substrate", branch = "polkadot-v0.9.16", default-features = false }
sp-runtime = { git = "https://github.com/paritytech/substrate", branch = "polkadot-v0.9.16", default-features = false }
sp-std = { git = "https://github.com/paritytech/substrate", branch = "polkadot-v0.9.16", default-features = false }
support = { package = "frame-support", git = "https://github.com/paritytech/substrate", branch = "polkadot-v0.9.16", default-features = false }
system = { package = "frame-system", git = "https://github.com/paritytech/substrate", branch = "polkadot-v0.9.16", default-features = false }

[dev-dependencies]
orml-tokens = { git = "https://github.com/open-web3-stack/open-runtime-module-library", rev = "2b1c9fb367ccb8e13601b2da43d1c5d9737b93c6" }
orml-traits = { git = "https://github.com/open-web3-stack/open-runtime-module-library", rev = "2b1c9fb367ccb8e13601b2da43d1c5d9737b93c6" }
smallvec = "1.6.1"
sp-core = { git = "https://github.com/paritytech/substrate", branch = "polkadot-v0.9.16" }
>>>>>>> 3ddc73de

[features]
default = ["std"]
std = [
  "codec/std",
  "support/std",
  "system/std",
  "sp-runtime/std",
  "sp-io/std",
  "composable-traits/std",
  "primitives/std",
  "pallet-transaction-payment-rpc-runtime-api/std",
  "sp-std/std",
  "scale-info/std",
]<|MERGE_RESOLUTION|>--- conflicted
+++ resolved
@@ -11,41 +11,23 @@
 
 [dependencies]
 codec = { package = "parity-scale-codec", version = "2.0.0", default-features = false }
-<<<<<<< HEAD
-sp-runtime = { git = "https://github.com/paritytech/substrate", branch = "polkadot-v0.9.17", default-features = false }
-support = { package =  "frame-support", git = "https://github.com/paritytech/substrate", branch = "polkadot-v0.9.17", default-features = false }
-system = { package = "frame-system", git = "https://github.com/paritytech/substrate", branch = "polkadot-v0.9.17", default-features = false }
-sp-std = { git = "https://github.com/paritytech/substrate", branch = "polkadot-v0.9.17", default-features = false }
-sp-io = { git = "https://github.com/paritytech/substrate", branch = "polkadot-v0.9.17", default-features = false }
+composable-traits = { path = "../composable-traits", default-features = false }
 pallet-transaction-payment-rpc-runtime-api = { git = "https://github.com/paritytech/substrate", branch = "polkadot-v0.9.17", default-features = false }
-primitives = { path =  "../../runtime/primitives", default-features = false }
-composable-traits = { path = "../composable-traits", default-features = false }
-scale-info = { version = "1.0", default-features = false, features = ["derive"] }
-
-[dev-dependencies]
-sp-core = { git = "https://github.com/paritytech/substrate", branch = "polkadot-v0.9.17" }
-smallvec = "1.6.1"
-orml-tokens = { git = "https://github.com/open-web3-stack/open-runtime-module-library", rev = "aac79b3b31953381669a2ffa9b3e9bfe48e87f38", default-features = false }
-orml-traits = { git = "https://github.com/open-web3-stack/open-runtime-module-library", rev = "aac79b3b31953381669a2ffa9b3e9bfe48e87f38", default-features = false }
-=======
-composable-traits = { path = "../composable-traits", default-features = false }
-pallet-transaction-payment-rpc-runtime-api = { git = "https://github.com/paritytech/substrate", branch = "polkadot-v0.9.16", default-features = false }
 primitives = { path = "../../runtime/primitives", default-features = false }
 scale-info = { version = "1.0", default-features = false, features = [
   "derive",
 ] }
-sp-io = { git = "https://github.com/paritytech/substrate", branch = "polkadot-v0.9.16", default-features = false }
-sp-runtime = { git = "https://github.com/paritytech/substrate", branch = "polkadot-v0.9.16", default-features = false }
-sp-std = { git = "https://github.com/paritytech/substrate", branch = "polkadot-v0.9.16", default-features = false }
-support = { package = "frame-support", git = "https://github.com/paritytech/substrate", branch = "polkadot-v0.9.16", default-features = false }
-system = { package = "frame-system", git = "https://github.com/paritytech/substrate", branch = "polkadot-v0.9.16", default-features = false }
+sp-io = { git = "https://github.com/paritytech/substrate", branch = "polkadot-v0.9.17", default-features = false }
+sp-runtime = { git = "https://github.com/paritytech/substrate", branch = "polkadot-v0.9.17", default-features = false }
+sp-std = { git = "https://github.com/paritytech/substrate", branch = "polkadot-v0.9.17", default-features = false }
+support = { package = "frame-support", git = "https://github.com/paritytech/substrate", branch = "polkadot-v0.9.17", default-features = false }
+system = { package = "frame-system", git = "https://github.com/paritytech/substrate", branch = "polkadot-v0.9.17", default-features = false }
 
 [dev-dependencies]
-orml-tokens = { git = "https://github.com/open-web3-stack/open-runtime-module-library", rev = "2b1c9fb367ccb8e13601b2da43d1c5d9737b93c6" }
-orml-traits = { git = "https://github.com/open-web3-stack/open-runtime-module-library", rev = "2b1c9fb367ccb8e13601b2da43d1c5d9737b93c6" }
+orml-tokens = { git = "https://github.com/open-web3-stack/open-runtime-module-library", rev = "9e041dc9d213f843b18b3008f32f3acabb287dcb" }
+orml-traits = { git = "https://github.com/open-web3-stack/open-runtime-module-library", rev = "9e041dc9d213f843b18b3008f32f3acabb287dcb" }
 smallvec = "1.6.1"
-sp-core = { git = "https://github.com/paritytech/substrate", branch = "polkadot-v0.9.16" }
->>>>>>> 3ddc73de
+sp-core = { git = "https://github.com/paritytech/substrate", branch = "polkadot-v0.9.17" }
 
 [features]
 default = ["std"]
