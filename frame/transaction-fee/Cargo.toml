[package]
name = "pallet-transaction-fee"
version = "0.1.0"
authors = ["Composable Developers"]
homepage = "https://composable.finance"
edition = "2021"
rust-version = "1.56"

[package.metadata.docs.rs]
targets = ["x86_64-unknown-linux-gnu"]

[dependencies]
codec = { package = "parity-scale-codec", version = "2.0.0", default-features = false }
<<<<<<< HEAD
sp-runtime = { git = "https://github.com/paritytech/substrate", branch = "polkadot-v0.9.11", default-features = false }
support = { package =  "frame-support", git = "https://github.com/paritytech/substrate", branch = "polkadot-v0.9.11", default-features = false }
system = { package = "frame-system", git = "https://github.com/paritytech/substrate", branch = "polkadot-v0.9.11", default-features = false }
sp-std = { git = "https://github.com/paritytech/substrate", branch = "polkadot-v0.9.11", default-features = false }
sp-io = { git = "https://github.com/paritytech/substrate", branch = "polkadot-v0.9.11", default-features = false }
pallet-transaction-payment-rpc-runtime-api = { git = "https://github.com/paritytech/substrate", branch = "polkadot-v0.9.11", default-features = false }
=======
sp-runtime = { git = "https://github.com/paritytech/substrate", branch = "polkadot-v0.9.12", default-features = false }
support = { package =  "frame-support", git = "https://github.com/paritytech/substrate", branch = "polkadot-v0.9.12", default-features = false }
system = { package = "frame-system", git = "https://github.com/paritytech/substrate", branch = "polkadot-v0.9.12", default-features = false }
sp-std = { git = "https://github.com/paritytech/substrate", branch = "polkadot-v0.9.12", default-features = false }
sp-io = { git = "https://github.com/paritytech/substrate", branch = "polkadot-v0.9.12", default-features = false }
pallet-transaction-payment-rpc-runtime-api = { git = "https://github.com/paritytech/substrate", branch = "polkadot-v0.9.12", default-features = false }
>>>>>>> 29cd704a
primitives = { path =  "../../runtime/primitives", default-features = false }
composable-traits = { path = "../composable-traits", default-features = false }
scale-info = { version = "1.0", default-features = false, features = ["derive"] }

[dev-dependencies]
<<<<<<< HEAD
sp-core = { git = "https://github.com/paritytech/substrate", branch = "polkadot-v0.9.11" }
smallvec = "1.6.1"
orml-tokens = { git = "https://github.com/open-web3-stack/open-runtime-module-library", rev = "b89b1f98fcf0f5c341fbef1d12bfd869a2f2a9fe" }
orml-traits = { git = "https://github.com/open-web3-stack/open-runtime-module-library", rev = "b89b1f98fcf0f5c341fbef1d12bfd869a2f2a9fe" }
=======
sp-core = { git = "https://github.com/paritytech/substrate", branch = "polkadot-v0.9.12" }
smallvec = "1.6.1"
orml-tokens = { git = "https://github.com/open-web3-stack/open-runtime-module-library", rev = "ee37b76a7a8cf159e6c41851942758746318bb84" }
orml-traits = { git = "https://github.com/open-web3-stack/open-runtime-module-library", rev = "ee37b76a7a8cf159e6c41851942758746318bb84" }
>>>>>>> 29cd704a

[features]
default = ["std"]
std = [
	"codec/std",
	"support/std",
	"system/std",
	"sp-runtime/std",
	"sp-io/std",
	"composable-traits/std",
	"primitives/std",
	"pallet-transaction-payment-rpc-runtime-api/std",
	"sp-std/std",
    "scale-info/std",
]<|MERGE_RESOLUTION|>--- conflicted
+++ resolved
@@ -11,37 +11,21 @@
 
 [dependencies]
 codec = { package = "parity-scale-codec", version = "2.0.0", default-features = false }
-<<<<<<< HEAD
-sp-runtime = { git = "https://github.com/paritytech/substrate", branch = "polkadot-v0.9.11", default-features = false }
-support = { package =  "frame-support", git = "https://github.com/paritytech/substrate", branch = "polkadot-v0.9.11", default-features = false }
-system = { package = "frame-system", git = "https://github.com/paritytech/substrate", branch = "polkadot-v0.9.11", default-features = false }
-sp-std = { git = "https://github.com/paritytech/substrate", branch = "polkadot-v0.9.11", default-features = false }
-sp-io = { git = "https://github.com/paritytech/substrate", branch = "polkadot-v0.9.11", default-features = false }
-pallet-transaction-payment-rpc-runtime-api = { git = "https://github.com/paritytech/substrate", branch = "polkadot-v0.9.11", default-features = false }
-=======
 sp-runtime = { git = "https://github.com/paritytech/substrate", branch = "polkadot-v0.9.12", default-features = false }
 support = { package =  "frame-support", git = "https://github.com/paritytech/substrate", branch = "polkadot-v0.9.12", default-features = false }
 system = { package = "frame-system", git = "https://github.com/paritytech/substrate", branch = "polkadot-v0.9.12", default-features = false }
 sp-std = { git = "https://github.com/paritytech/substrate", branch = "polkadot-v0.9.12", default-features = false }
 sp-io = { git = "https://github.com/paritytech/substrate", branch = "polkadot-v0.9.12", default-features = false }
 pallet-transaction-payment-rpc-runtime-api = { git = "https://github.com/paritytech/substrate", branch = "polkadot-v0.9.12", default-features = false }
->>>>>>> 29cd704a
 primitives = { path =  "../../runtime/primitives", default-features = false }
 composable-traits = { path = "../composable-traits", default-features = false }
 scale-info = { version = "1.0", default-features = false, features = ["derive"] }
 
 [dev-dependencies]
-<<<<<<< HEAD
-sp-core = { git = "https://github.com/paritytech/substrate", branch = "polkadot-v0.9.11" }
-smallvec = "1.6.1"
-orml-tokens = { git = "https://github.com/open-web3-stack/open-runtime-module-library", rev = "b89b1f98fcf0f5c341fbef1d12bfd869a2f2a9fe" }
-orml-traits = { git = "https://github.com/open-web3-stack/open-runtime-module-library", rev = "b89b1f98fcf0f5c341fbef1d12bfd869a2f2a9fe" }
-=======
 sp-core = { git = "https://github.com/paritytech/substrate", branch = "polkadot-v0.9.12" }
 smallvec = "1.6.1"
 orml-tokens = { git = "https://github.com/open-web3-stack/open-runtime-module-library", rev = "ee37b76a7a8cf159e6c41851942758746318bb84" }
 orml-traits = { git = "https://github.com/open-web3-stack/open-runtime-module-library", rev = "ee37b76a7a8cf159e6c41851942758746318bb84" }
->>>>>>> 29cd704a
 
 [features]
 default = ["std"]
