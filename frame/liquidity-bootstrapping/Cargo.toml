--- conflicted
+++ resolved
@@ -16,29 +16,17 @@
 version = "2.0.0"
 
 [dependencies]
-<<<<<<< HEAD
 frame-benchmarking = { default-features = false, optional = true, git = "https://github.com/paritytech/substrate", branch = "polkadot-v0.9.17" }
-frame-support = { default-features = false, git = "https://github.com/paritytech/substrate", branch = "polkadot-v0.9.17"  }
+frame-support = { default-features = false, git = "https://github.com/paritytech/substrate", branch = "polkadot-v0.9.17" }
 frame-system = { default-features = false, git = "https://github.com/paritytech/substrate", branch = "polkadot-v0.9.17" }
-sp-runtime = { default-features = false, git = "https://github.com/paritytech/substrate", branch = "polkadot-v0.9.17" }
-sp-arithmetic = { default-features = false, git = "https://github.com/paritytech/substrate", branch = "polkadot-v0.9.17" }
-sp-io = { default-features = false, git = "https://github.com/paritytech/substrate", branch = "polkadot-v0.9.17" }
-sp-core = { default-features = false, git = "https://github.com/paritytech/substrate", branch = "polkadot-v0.9.17" }
-sp-std = { default-features = false, git = "https://github.com/paritytech/substrate", branch = "polkadot-v0.9.17" }
-scale-info = { version = "1.0", default-features = false, features = ["derive"] }
-=======
-frame-benchmarking = { default-features = false, optional = true, git = "https://github.com/paritytech/substrate", branch = "polkadot-v0.9.16" }
-frame-support = { default-features = false, git = "https://github.com/paritytech/substrate", branch = "polkadot-v0.9.16" }
-frame-system = { default-features = false, git = "https://github.com/paritytech/substrate", branch = "polkadot-v0.9.16" }
 scale-info = { version = "1.0", default-features = false, features = [
   "derive",
 ] }
-sp-arithmetic = { default-features = false, git = "https://github.com/paritytech/substrate", branch = "polkadot-v0.9.16" }
-sp-core = { default-features = false, git = "https://github.com/paritytech/substrate", branch = "polkadot-v0.9.16" }
-sp-io = { default-features = false, git = "https://github.com/paritytech/substrate", branch = "polkadot-v0.9.16" }
-sp-runtime = { default-features = false, git = "https://github.com/paritytech/substrate", branch = "polkadot-v0.9.16" }
-sp-std = { default-features = false, git = "https://github.com/paritytech/substrate", branch = "polkadot-v0.9.16" }
->>>>>>> 3ddc73de
+sp-arithmetic = { default-features = false, git = "https://github.com/paritytech/substrate", branch = "polkadot-v0.9.17" }
+sp-core = { default-features = false, git = "https://github.com/paritytech/substrate", branch = "polkadot-v0.9.17" }
+sp-io = { default-features = false, git = "https://github.com/paritytech/substrate", branch = "polkadot-v0.9.17" }
+sp-runtime = { default-features = false, git = "https://github.com/paritytech/substrate", branch = "polkadot-v0.9.17" }
+sp-std = { default-features = false, git = "https://github.com/paritytech/substrate", branch = "polkadot-v0.9.17" }
 
 rust_decimal = { version = "1", default-features = false, features = ["maths"] }
 
@@ -49,17 +37,10 @@
 plotters = { version = "0.3", optional = true }
 
 [dev-dependencies]
-<<<<<<< HEAD
-composable-tests-helpers = { path = "../composable-tests-helpers", default-features = false }
+composable-tests-helpers = { path = "../composable-tests-helpers" }
+orml-tokens = { git = "https://github.com/open-web3-stack/open-runtime-module-library", rev = "9e041dc9d213f843b18b3008f32f3acabb287dcb" }
+orml-traits = { git = "https://github.com/open-web3-stack/open-runtime-module-library", rev = "9e041dc9d213f843b18b3008f32f3acabb287dcb" }
 pallet-currency-factory = { path = "../currency-factory" }
-orml-tokens = { git = "https://github.com/open-web3-stack/open-runtime-module-library", rev = "aac79b3b31953381669a2ffa9b3e9bfe48e87f38" }
-orml-traits = { git = "https://github.com/open-web3-stack/open-runtime-module-library", rev = "aac79b3b31953381669a2ffa9b3e9bfe48e87f38" }
-=======
-composable-tests-helpers = { path = "../composable-tests-helpers" }
-orml-tokens = { git = "https://github.com/open-web3-stack/open-runtime-module-library", rev = "2b1c9fb367ccb8e13601b2da43d1c5d9737b93c6" }
-orml-traits = { git = "https://github.com/open-web3-stack/open-runtime-module-library", rev = "2b1c9fb367ccb8e13601b2da43d1c5d9737b93c6" }
-pallet-currency-factory = { path = "../currency-factory" }
->>>>>>> 3ddc73de
 proptest = { version = "1.0" }
 
 [features]
