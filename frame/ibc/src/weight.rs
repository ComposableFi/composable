use super::*;
use core::marker::PhantomData;
use frame_support::pallet_prelude::Weight;
use ibc::core::{
	ics02_client::{client_type::ClientType, msgs::ClientMsg},
	ics03_connection::{context::ConnectionReader, msgs::ConnectionMsg},
	ics04_channel::msgs::{ChannelMsg, PacketMsg},
	ics24_host::identifier::ClientId,
	ics26_routing::msgs::Ics26Envelope,
};
use ibc_trait::{client_id_from_bytes, CallbackWeight};
use scale_info::prelude::string::ToString;

pub trait WeightInfo {
	fn create_tendermint_client() -> Weight;
	fn update_tendermint_client() -> Weight;
	fn connection_open_init() -> Weight;
	fn conn_try_open_tendermint() -> Weight;
	fn conn_open_ack_tendermint() -> Weight;
	fn conn_open_confirm_tendermint() -> Weight;
	fn channel_open_init() -> Weight;
	fn channel_open_try_tendermint() -> Weight;
	fn channel_open_ack_tendermint() -> Weight;
	fn channel_open_confirm_tendermint() -> Weight;
	fn channel_close_init() -> Weight;
	fn channel_close_confirm_tendermint() -> Weight;
	fn recv_packet_tendermint(i: u32) -> Weight;
	fn ack_packet_tendermint(i: u32, j: u32) -> Weight;
	fn timeout_packet_tendermint(i: u32) -> Weight;
	/// on_finalize benchmarks
	/// a => number of light clients
	/// b => number of connections
	/// c => number of channels
	/// d => number of packet commitments
	/// e => number of packet acknowledgements
	/// f => number of packet receipts
	fn on_finalize(a: u32, b: u32, c: u32, d: u32, e: u32, f: u32) -> Weight;
}

impl WeightInfo for () {
	fn create_tendermint_client() -> Weight {
		0
	}

	fn update_tendermint_client() -> Weight {
		0
	}

	fn connection_open_init() -> Weight {
		0
	}

	fn conn_try_open_tendermint() -> Weight {
		0
	}

	fn conn_open_ack_tendermint() -> Weight {
		0
	}

	fn conn_open_confirm_tendermint() -> Weight {
		0
	}

	fn channel_open_init() -> Weight {
		0
	}

	fn channel_open_try_tendermint() -> Weight {
		0
	}

	fn channel_open_ack_tendermint() -> Weight {
		0
	}

	fn channel_open_confirm_tendermint() -> Weight {
		0
	}

	fn channel_close_init() -> Weight {
		0
	}

	fn channel_close_confirm_tendermint() -> Weight {
		0
	}

	fn recv_packet_tendermint(_i: u32) -> Weight {
		0
	}

	fn ack_packet_tendermint(_i: u32, _j: u32) -> Weight {
		0
	}

	fn timeout_packet_tendermint(_i: u32) -> Weight {
		0
	}

	fn on_finalize(_a: u32, _b: u32, _c: u32, _d: u32, _e: u32, _f: u32) -> Weight {
		0
	}
}

pub struct WeightRouter<T: Config>(PhantomData<T>);

impl<T: Config> WeightRouter<T> {
	pub fn get_weight(port_id: &str) -> Option<Box<dyn CallbackWeight>> {
		match port_id {
			pallet_ibc_ping::PORT_ID =>
				Some(Box::new(pallet_ibc_ping::WeightHandler::<T>::default())),
			_ => None,
		}
	}
}

/// Get client id for a port and channel combination
pub fn channel_client<T: Config>(channel_id: &[u8], port_id: &[u8]) -> Result<ClientId, Error<T>> {
	for (connection_id, channels) in ChannelsConnection::<T>::iter() {
		if channels.contains(&(port_id.to_vec(), channel_id.to_vec())) {
			if let Some((client_id, ..)) = ConnectionClient::<T>::iter()
				.find(|(.., connection_ids)| connection_ids.contains(&connection_id))
			{
<<<<<<< HEAD
				return Ok(client_id_from_bytes(client_id).map_err(|_| Error::<T>::Other)?);
=======
				return client_id_from_bytes(client_id).map_err(|_| Error::<T>::Other)
>>>>>>> 1e611f24
			}
		}
	}
	Err(Error::<T>::Other)
}

pub(crate) fn deliver<T: Config + Send + Sync>(msgs: &[Any]) -> Weight
where
	u32: From<<T as frame_system::Config>::BlockNumber>,
{
	msgs.iter()
		.filter_map(|msg| {
			let type_url = String::from_utf8(msg.type_url.clone()).unwrap_or_default();
			let msg = ibc_proto::google::protobuf::Any { type_url, value: msg.value.clone() };
			let msg: Option<Ics26Envelope> = msg.try_into().ok();
			msg
		})
		.fold(Weight::default(), |acc, msg| {
			// Add benchmarked weight for that message type
			// Add benchmarked weight for module callback
			let temp = match msg {
				Ics26Envelope::Ics2Msg(msgs) => match msgs {
					ClientMsg::CreateClient(msg) => {
						let client_type = msg.client_state.client_type();
						match client_type {
							ClientType::Tendermint => {
								<T as Config>::WeightInfo::create_tendermint_client()
							},
							_ => Weight::default(),
						}
					},
					ClientMsg::UpdateClient(msg) => {
						let client_type = msg.client_id.as_str().rsplit_once('-').and_then(
							|(client_type_str, ..)| ClientType::from_str(client_type_str).ok(),
						);
						match client_type {
							Some(ClientType::Tendermint) => {
								<T as Config>::WeightInfo::update_tendermint_client()
							},
							_ => Weight::default(),
						}
					},
					ClientMsg::Misbehaviour(_) => Weight::default(),
					ClientMsg::UpgradeClient(_) => Weight::default(),
				},
				Ics26Envelope::Ics3Msg(msgs) => match msgs {
					ConnectionMsg::ConnectionOpenInit(msg) => {
						let client_type = msg.client_id.as_str().rsplit_once('-').and_then(
							|(client_type_str, ..)| ClientType::from_str(client_type_str).ok(),
						);
						match client_type {
							Some(ClientType::Tendermint) => {
								<T as Config>::WeightInfo::connection_open_init()
							},
							_ => Weight::default(),
						}
					},
					ConnectionMsg::ConnectionOpenTry(msg) => {
						let client_type = msg.client_id.as_str().rsplit_once('-').and_then(
							|(client_type_str, ..)| ClientType::from_str(client_type_str).ok(),
						);
						match client_type {
							Some(ClientType::Tendermint) => {
								<T as Config>::WeightInfo::conn_try_open_tendermint()
							},
							_ => Weight::default(),
						}
					},
					ConnectionMsg::ConnectionOpenAck(msg) => {
						let connection_id = msg.connection_id;
						let ctx = routing::Context::<T>::new();
						let connection_end = ctx.connection_end(&connection_id).unwrap_or_default();
						let client_type =
							connection_end.client_id().as_str().rsplit_once('-').and_then(
								|(client_type_str, ..)| ClientType::from_str(client_type_str).ok(),
							);
						match client_type {
							Some(ClientType::Tendermint) => {
								<T as Config>::WeightInfo::conn_open_ack_tendermint()
							},
							_ => Weight::default(),
						}
					},
					ConnectionMsg::ConnectionOpenConfirm(msg) => {
						let connection_id = msg.connection_id;
						let ctx = routing::Context::<T>::new();
						let connection_end = ctx.connection_end(&connection_id).unwrap_or_default();
						let client_type =
							connection_end.client_id().as_str().rsplit_once('-').and_then(
								|(client_type_str, ..)| ClientType::from_str(client_type_str).ok(),
							);
						match client_type {
							Some(ClientType::Tendermint) => {
								<T as Config>::WeightInfo::conn_open_confirm_tendermint()
							},
							_ => Weight::default(),
						}
					},
				},
				Ics26Envelope::Ics4ChannelMsg(msgs) => match msgs {
					ChannelMsg::ChannelOpenInit(channel_msg) => {
						let cb = WeightRouter::<T>::get_weight(channel_msg.port_id.as_str())
							.unwrap_or_else(|| Box::new(()));
						let cb_weight = cb.on_chan_open_init();
						let lc_verification_weight =
							match channel_msg.channel.connection_hops.get(0) {
								Some(connection_id) => {
									let ctx = routing::Context::<T>::new();
									let connection_end =
										ctx.connection_end(connection_id).unwrap_or_default();
									let client_type = connection_end
										.client_id()
										.as_str()
										.rsplit_once('-')
										.and_then(|(client_type_str, ..)| {
											ClientType::from_str(client_type_str).ok()
										});
									match client_type {
										Some(ClientType::Tendermint) => {
											<T as Config>::WeightInfo::channel_open_init()
										},
										_ => Weight::default(),
									}
								},
								None => Weight::default(),
							};
						cb_weight.saturating_add(lc_verification_weight)
					},
					ChannelMsg::ChannelOpenTry(channel_msg) => {
						let cb = WeightRouter::<T>::get_weight(channel_msg.port_id.as_str())
							.unwrap_or_else(|| Box::new(()));
						let cb_weight = cb.on_chan_open_try();
						let lc_verification_weight =
							match channel_msg.channel.connection_hops.get(0) {
								Some(connection_id) => {
									let ctx = routing::Context::<T>::new();
									let connection_end =
										ctx.connection_end(connection_id).unwrap_or_default();
									let client_type = connection_end
										.client_id()
										.as_str()
										.rsplit_once('-')
										.and_then(|(client_type_str, ..)| {
											ClientType::from_str(client_type_str).ok()
										});
									match client_type {
										Some(ClientType::Tendermint) => {
											<T as Config>::WeightInfo::channel_open_try_tendermint()
										},
										_ => Weight::default(),
									}
								},
								None => Weight::default(),
							};
						cb_weight.saturating_add(lc_verification_weight)
					},
					ChannelMsg::ChannelOpenAck(channel_msg) => {
						let cb = WeightRouter::<T>::get_weight(channel_msg.port_id.as_str())
							.unwrap_or_else(|| Box::new(()));
						let cb_weight =
							cb.on_chan_open_ack(&channel_msg.port_id, &channel_msg.channel_id);
						let lc_verification_weight = match channel_client::<T>(
							channel_msg.port_id.as_bytes(),
							channel_msg.channel_id.to_string().as_bytes(),
						) {
							Ok(client_id) => {
								let client_type = client_id.as_str().rsplit_once('-').and_then(
									|(client_type_str, ..)| {
										ClientType::from_str(client_type_str).ok()
									},
								);
								match client_type {
									Some(ClientType::Tendermint) => {
										<T as Config>::WeightInfo::channel_open_ack_tendermint()
									},
									_ => Weight::default(),
								}
							},
							Err(_) => Weight::default(),
						};
						cb_weight.saturating_add(lc_verification_weight)
					},
					ChannelMsg::ChannelOpenConfirm(channel_msg) => {
						let cb = WeightRouter::<T>::get_weight(channel_msg.port_id.as_str())
							.unwrap_or_else(|| Box::new(()));
						let cb_weight =
							cb.on_chan_open_confirm(&channel_msg.port_id, &channel_msg.channel_id);
						let lc_verification_weight = match channel_client::<T>(
							channel_msg.port_id.as_bytes(),
							channel_msg.channel_id.to_string().as_bytes(),
						) {
							Ok(client_id) => {
								let client_type = client_id.as_str().rsplit_once('-').and_then(
									|(client_type_str, ..)| {
										ClientType::from_str(client_type_str).ok()
									},
								);
								match client_type {
									Some(ClientType::Tendermint) => {
										<T as Config>::WeightInfo::channel_open_confirm_tendermint()
									},
									_ => Weight::default(),
								}
							},
							Err(_) => Weight::default(),
						};
						cb_weight.saturating_add(lc_verification_weight)
					},
					ChannelMsg::ChannelCloseInit(channel_msg) => {
						let cb = WeightRouter::<T>::get_weight(channel_msg.port_id.as_str())
							.unwrap_or_else(|| Box::new(()));
						let cb_weight =
							cb.on_chan_close_init(&channel_msg.port_id, &channel_msg.channel_id);
						let lc_verification_weight = match channel_client::<T>(
							channel_msg.port_id.as_bytes(),
							channel_msg.channel_id.to_string().as_bytes(),
						) {
							Ok(client_id) => {
								let client_type = client_id.as_str().rsplit_once('-').and_then(
									|(client_type_str, ..)| {
										ClientType::from_str(client_type_str).ok()
									},
								);
								match client_type {
									Some(ClientType::Tendermint) => {
										<T as Config>::WeightInfo::channel_close_init()
									},
									_ => Weight::default(),
								}
							},
							Err(_) => Weight::default(),
						};
						cb_weight.saturating_add(lc_verification_weight)
					},
					ChannelMsg::ChannelCloseConfirm(channel_msg) => {
						let cb = WeightRouter::<T>::get_weight(channel_msg.port_id.as_str())
							.unwrap_or_else(|| Box::new(()));
						let cb_weight =
							cb.on_chan_close_confirm(&channel_msg.port_id, &channel_msg.channel_id);
						let lc_verification_weight =
							match channel_client::<T>(
								channel_msg.port_id.as_bytes(),
								channel_msg.channel_id.to_string().as_bytes(),
							) {
								Ok(client_id) => {
									let client_type = client_id.as_str().rsplit_once('-').and_then(
										|(client_type_str, ..)| {
											ClientType::from_str(client_type_str).ok()
										},
									);
									match client_type {
									Some(ClientType::Tendermint) => <T as Config>::WeightInfo::channel_close_confirm_tendermint(),
									_ => Weight::default()
								}
								},
								Err(_) => Weight::default(),
							};
						cb_weight.saturating_add(lc_verification_weight)
					},
				},
				Ics26Envelope::Ics4PacketMsg(msgs) => match msgs {
					PacketMsg::RecvPacket(packet_msg) => {
						let cb = WeightRouter::<T>::get_weight(
							packet_msg.packet.destination_port.as_str(),
						)
						.unwrap_or_else(|| Box::new(()));
						let cb_weight = cb.on_recv_packet(&packet_msg.packet);
						let lc_verification_weight = match channel_client::<T>(
							packet_msg.packet.destination_port.as_bytes(),
							packet_msg.packet.destination_channel.to_string().as_bytes(),
						) {
							Ok(client_id) => {
								let client_type = client_id.as_str().rsplit_once('-').and_then(
									|(client_type_str, ..)| {
										ClientType::from_str(client_type_str).ok()
									},
								);
								match client_type {
									Some(ClientType::Tendermint) => {
										<T as Config>::WeightInfo::recv_packet_tendermint(
											packet_msg.packet.data.len() as u32,
										)
									},
									_ => Weight::default(),
								}
							},
							Err(_) => Weight::default(),
						};
						cb_weight.saturating_add(lc_verification_weight)
					},
					PacketMsg::AckPacket(packet_msg) => {
						let cb = WeightRouter::<T>::get_weight(
							packet_msg.packet.destination_port.as_str(),
						)
						.unwrap_or_else(|| Box::new(()));
						let cb_weight = cb.on_acknowledgement_packet(
							&packet_msg.packet,
							&packet_msg.acknowledgement,
						);
						let lc_verification_weight = match channel_client::<T>(
							packet_msg.packet.destination_port.as_bytes(),
							packet_msg.packet.destination_channel.to_string().as_bytes(),
						) {
							Ok(client_id) => {
								let client_type = client_id.as_str().rsplit_once('-').and_then(
									|(client_type_str, ..)| {
										ClientType::from_str(client_type_str).ok()
									},
								);
								match client_type {
									Some(ClientType::Tendermint) => {
										<T as Config>::WeightInfo::ack_packet_tendermint(
											packet_msg.packet.data.len() as u32,
											packet_msg.acknowledgement.into_bytes().len() as u32,
										)
									},
									_ => Weight::default(),
								}
							},
							Err(_) => Weight::default(),
						};
						cb_weight.saturating_add(lc_verification_weight)
					},
					PacketMsg::ToPacket(packet_msg) => {
						let cb = WeightRouter::<T>::get_weight(
							packet_msg.packet.destination_port.as_str(),
						)
						.unwrap_or_else(|| Box::new(()));
						let cb_weight = cb.on_timeout_packet(&packet_msg.packet);
						let lc_verification_weight = match channel_client::<T>(
							packet_msg.packet.destination_port.as_bytes(),
							packet_msg.packet.destination_channel.to_string().as_bytes(),
						) {
							Ok(client_id) => {
								let client_type = client_id.as_str().rsplit_once('-').and_then(
									|(client_type_str, ..)| {
										ClientType::from_str(client_type_str).ok()
									},
								);
								match client_type {
									Some(ClientType::Tendermint) => {
										<T as Config>::WeightInfo::timeout_packet_tendermint(
											packet_msg.packet.data.len() as u32,
										)
									},
									_ => Weight::default(),
								}
							},
							Err(_) => Weight::default(),
						};
						cb_weight.saturating_add(lc_verification_weight)
					},
					PacketMsg::ToClosePacket(packet_msg) => {
						let cb = WeightRouter::<T>::get_weight(
							packet_msg.packet.destination_port.as_str(),
						)
						.unwrap_or_else(|| Box::new(()));
						let cb_weight = cb.on_timeout_packet(&packet_msg.packet);
						let lc_verification_weight = match channel_client::<T>(
							packet_msg.packet.destination_port.as_bytes(),
							packet_msg.packet.destination_channel.to_string().as_bytes(),
						) {
							Ok(client_id) => {
								let client_type = client_id.as_str().rsplit_once('-').and_then(
									|(client_type_str, ..)| {
										ClientType::from_str(client_type_str).ok()
									},
								);
								match client_type {
									Some(ClientType::Tendermint) => {
										<T as Config>::WeightInfo::timeout_packet_tendermint(
											packet_msg.packet.data.len() as u32,
										)
									},
									_ => Weight::default(),
								}
							},
							Err(_) => Weight::default(),
						};
						cb_weight.saturating_add(lc_verification_weight)
					},
				},
				_ => Weight::default(),
			};
			acc.saturating_add(temp)
		})
}<|MERGE_RESOLUTION|>--- conflicted
+++ resolved
@@ -122,11 +122,7 @@
 			if let Some((client_id, ..)) = ConnectionClient::<T>::iter()
 				.find(|(.., connection_ids)| connection_ids.contains(&connection_id))
 			{
-<<<<<<< HEAD
-				return Ok(client_id_from_bytes(client_id).map_err(|_| Error::<T>::Other)?);
-=======
 				return client_id_from_bytes(client_id).map_err(|_| Error::<T>::Other)
->>>>>>> 1e611f24
 			}
 		}
 	}
