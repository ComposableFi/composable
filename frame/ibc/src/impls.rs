--- conflicted
+++ resolved
@@ -628,18 +628,7 @@
 	}
 }
 
-<<<<<<< HEAD
 impl<T: Config> Pallet<T> {
-	#[cfg(any(test, feature = "runtime-benchmarks"))]
-	pub fn insert_default_consensus_state(height: u64) {
-		let state = IbcConsensusState::default();
-		HostConsensusStates::<T>::try_mutate::<_, (), _>(|val| {
-			val.try_insert(height, state).unwrap();
-			Ok(())
-		})
-		.unwrap();
-	}
-
 	pub fn is_send_enabled() -> bool {
 		Params::<T>::get().send_enabled
 	}
@@ -753,8 +742,6 @@
 	}
 }
 
-=======
->>>>>>> f75a4ab5
 impl<T: Config + Send + Sync> IbcTrait for Pallet<T>
 where
 	u32: From<<T as frame_system::Config>::BlockNumber>,
