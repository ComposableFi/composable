--- conflicted
+++ resolved
@@ -18,7 +18,6 @@
 ] }
 serde_json = { version = "1.0.45", default-features = false }
 
-<<<<<<< HEAD
 balances = { package = "pallet-balances", git = "https://github.com/paritytech/substrate", branch = "polkadot-v0.9.24", default-features = false }
 frame-benchmarking = { git = "https://github.com/paritytech/substrate", branch = "polkadot-v0.9.24", default-features = false, optional = true }
 pallet-timestamp = { git = "https://github.com/paritytech/substrate", branch = "polkadot-v0.9.24", default-features = false, optional = true }
@@ -35,38 +34,14 @@
 sp-trie = { git = "https://github.com/paritytech/substrate", branch = "polkadot-v0.9.24", default-features = false }
 xcm = { default-features = false, git = "https://github.com/paritytech/polkadot", branch = "release-v0.9.24" }
 
-ibc = { git = "https://github.com/ComposableFi/ibc-rs", rev = "2d652ef6f379451d24b744ce9c5447fd39423f5b", default-features = false, features = ["ics11_beefy"] }
-ibc-proto = { git = "https://github.com/ComposableFi/ibc-rs", rev = "2d652ef6f379451d24b744ce9c5447fd39423f5b", default-features = false }
-tendermint-proto = { git = "https://github.com/composableFi/tendermint-rs", rev = "5a74e0f8da4d3dab83cc04b5f1363b018cf3d9e8", default-features = false }
-tendermint = { git = "https://github.com/composableFi/tendermint-rs", rev = "5a74e0f8da4d3dab83cc04b5f1363b018cf3d9e8", optional = true, default-features = false }
 hex-literal = { version = "0.3.4", optional = true }
-ics23 = { git = "https://github.com/composablefi/ics23", rev = "b500a5c6068eb53c83c4c6c13bd9d8c25e0bf927", default-features = false, optional = true }
-=======
-balances = { package = "pallet-balances", git = "https://github.com/paritytech/substrate", branch = "polkadot-v0.9.22", default-features = false }
-frame-benchmarking = { git = "https://github.com/paritytech/substrate", branch = "polkadot-v0.9.22", default-features = false, optional = true }
-frame-support = { git = "https://github.com/paritytech/substrate", branch = "polkadot-v0.9.22", default-features = false }
-frame-system = { git = "https://github.com/paritytech/substrate", branch = "polkadot-v0.9.22", default-features = false }
-pallet-timestamp = { git = "https://github.com/paritytech/substrate", branch = "polkadot-v0.9.22", default-features = false, optional = true }
-parachain-info = { git = "https://github.com/paritytech/cumulus", default-features = false, branch = "polkadot-v0.9.22" }
-prost = { version = "0.10", default-features = false, optional = true }
-simple-iavl = { git = "https://github.com/ComposableFi/simple-avl", rev = "a725ecd9386b017a3470bb0b5f1f821fbad3de9b", default-features = false, optional = true }
-sp-core = { git = "https://github.com/paritytech/substrate", branch = "polkadot-v0.9.22", default-features = false }
-sp-io = { git = "https://github.com/paritytech/substrate", branch = "polkadot-v0.9.22", default-features = false }
-sp-runtime = { git = "https://github.com/paritytech/substrate", branch = "polkadot-v0.9.22", default-features = false }
-sp-runtime-interface = { git = "https://github.com/paritytech/substrate", branch = "polkadot-v0.9.22", default-features = false }
-sp-std = { git = "https://github.com/paritytech/substrate", branch = "polkadot-v0.9.22", default-features = false }
-sp-trie = { git = "https://github.com/paritytech/substrate", branch = "polkadot-v0.9.22", default-features = false }
-xcm = { default-features = false, git = "https://github.com/paritytech/polkadot", branch = "release-v0.9.22" }
-
-hex-literal = { version = "0.3.4", optional = true }
-ibc = { git = "https://github.com/ComposableFi/ibc-rs", rev = "b3ab319018b1bb8917bca3aad977455aa2c9b179", default-features = false, features = [
+ibc = { git = "https://github.com/ComposableFi/ibc-rs", rev = "2d652ef6f379451d24b744ce9c5447fd39423f5b", default-features = false, features = [
   "ics11_beefy",
 ] }
-ibc-proto = { git = "https://github.com/ComposableFi/ibc-rs", rev = "b3ab319018b1bb8917bca3aad977455aa2c9b179", default-features = false }
+ibc-proto = { git = "https://github.com/ComposableFi/ibc-rs", rev = "2d652ef6f379451d24b744ce9c5447fd39423f5b", default-features = false }
 ics23 = { git = "https://github.com/composablefi/ics23", rev = "86e970a4f22973946a0faf472b56951691d40874", default-features = false, optional = true }
 tendermint = { git = "https://github.com/composableFi/tendermint-rs", rev = "5a74e0f8da4d3dab83cc04b5f1363b018cf3d9e8", optional = true, default-features = false }
 tendermint-proto = { git = "https://github.com/composableFi/tendermint-rs", rev = "5a74e0f8da4d3dab83cc04b5f1363b018cf3d9e8", default-features = false }
->>>>>>> be2aebf2
 
 # local deps
 assets = { package = "pallet-assets", path = "../assets", default-features = false }
@@ -82,7 +57,6 @@
 [dev-dependencies]
 assets-registry = { package = "pallet-assets-registry", path = "../assets-registry" }
 chrono = "0.4.19"
-<<<<<<< HEAD
 serde = { version = "1.0" }
 sp-keyring = { git = "https://github.com/paritytech/substrate", branch = "polkadot-v0.9.24" }
 ibc = { git = "https://github.com/ComposableFi/ibc-rs", rev = "2d652ef6f379451d24b744ce9c5447fd39423f5b", features = ["mocks"] }
@@ -95,23 +69,7 @@
 orml-tokens = { git = "https://github.com/open-web3-stack/open-runtime-module-library", rev = "b57f88b39cd547e2fb51727d8bb9bcc64fddf8b5" }
 orml-traits = { git = "https://github.com/open-web3-stack/open-runtime-module-library", rev = "b57f88b39cd547e2fb51727d8bb9bcc64fddf8b5" }
 currency-factory = { package = "pallet-currency-factory", path = "../currency-factory" }
-assets-registry = { package = "pallet-assets-registry", path = "../assets-registry" }
-=======
-currency-factory = { package = "pallet-currency-factory", path = "../currency-factory" }
-governance-registry = { package = "pallet-governance-registry", path = "../governance-registry" }
-hex-literal = { version = "0.3.4" }
-ibc = { git = "https://github.com/ComposableFi/ibc-rs", rev = "b3ab319018b1bb8917bca3aad977455aa2c9b179", features = [
-  "mocks",
-] }
-orml-tokens = { git = "https://github.com/open-web3-stack/open-runtime-module-library", rev = "f709ed62262435b3ad80482d309e3575625d1e5b" }
-orml-traits = { git = "https://github.com/open-web3-stack/open-runtime-module-library", rev = "f709ed62262435b3ad80482d309e3575625d1e5b" }
-pallet-timestamp = { git = "https://github.com/paritytech/substrate", branch = "polkadot-v0.9.22" }
-prost = { version = "0.10" }
-serde = { version = "1.0" }
-simple-iavl = { git = "https://github.com/ComposableFi/simple-avl", rev = "a725ecd9386b017a3470bb0b5f1f821fbad3de9b" }
-sp-keyring = { git = "https://github.com/paritytech/substrate", branch = "polkadot-v0.9.22" }
-tendermint = { git = "https://github.com/composableFi/tendermint-rs", rev = "5a74e0f8da4d3dab83cc04b5f1363b018cf3d9e8" }
->>>>>>> be2aebf2
+
 
 [features]
 default = ['std']
