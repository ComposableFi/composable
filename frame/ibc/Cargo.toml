[package]
authors = ["Composable Developers"]
edition = "2021"
homepage = "https://composable.finance"
name = "pallet-ibc"
version = "0.0.1"

[package.metadata.docs.rs]
targets = ["x86_64-unknown-linux-gnu"]

[dependencies]
codec = { package = "parity-scale-codec", version = "3.0.0", default-features = false, features = [
  "derive",
] }
log = { version = "0.4.0", default-features = false }
scale-info = { version = "2.1.1", default-features = false, features = [
  "derive",
] }
serde_json = { version = "1.0.45", default-features = false }

balances = { package = "pallet-balances", git = "https://github.com/paritytech/substrate", branch = "polkadot-v0.9.24", default-features = false }
frame-benchmarking = { git = "https://github.com/paritytech/substrate", branch = "polkadot-v0.9.24", default-features = false, optional = true }
frame-support = { git = "https://github.com/paritytech/substrate", branch = "polkadot-v0.9.24", default-features = false }
frame-system = { git = "https://github.com/paritytech/substrate", branch = "polkadot-v0.9.24", default-features = false }
pallet-timestamp = { git = "https://github.com/paritytech/substrate", branch = "polkadot-v0.9.24", default-features = false, optional = true }
parachain-info = { git = "https://github.com/paritytech/cumulus", default-features = false, branch = "polkadot-v0.9.24" }
prost = { version = "0.10", default-features = false, optional = true }
<<<<<<< HEAD
simple-iavl = { git = "https://github.com/ComposableFi/simple-avl", rev = "a725ecd9386b017a3470bb0b5f1f821fbad3de9b", default-features = false, optional = true }
sp-core = { git = "https://github.com/paritytech/substrate", branch = "polkadot-v0.9.24", default-features = false }
sp-io = { git = "https://github.com/paritytech/substrate", branch = "polkadot-v0.9.24", default-features = false }
sp-runtime = { git = "https://github.com/paritytech/substrate", branch = "polkadot-v0.9.24", default-features = false }
sp-runtime-interface = { git = "https://github.com/paritytech/substrate", branch = "polkadot-v0.9.24", default-features = false }
sp-std = { git = "https://github.com/paritytech/substrate", branch = "polkadot-v0.9.24", default-features = false }
sp-trie = { git = "https://github.com/paritytech/substrate", branch = "polkadot-v0.9.24", default-features = false }
xcm = { default-features = false, git = "https://github.com/paritytech/polkadot", branch = "release-v0.9.24" }
=======
simple-iavl = { git = "https://github.com/ComposableFi/simple-avl", rev = "452a1126bfb8a861354b413755ac3c8fda3da4ec", default-features = false, optional = true }
sp-core = { git = "https://github.com/paritytech/substrate", branch = "polkadot-v0.9.22", default-features = false }
sp-io = { git = "https://github.com/paritytech/substrate", branch = "polkadot-v0.9.22", default-features = false }
sp-runtime = { git = "https://github.com/paritytech/substrate", branch = "polkadot-v0.9.22", default-features = false }
sp-runtime-interface = { git = "https://github.com/paritytech/substrate", branch = "polkadot-v0.9.22", default-features = false }
sp-std = { git = "https://github.com/paritytech/substrate", branch = "polkadot-v0.9.22", default-features = false }
sp-trie = { git = "https://github.com/paritytech/substrate", branch = "polkadot-v0.9.22", default-features = false }
xcm = { default-features = false, git = "https://github.com/paritytech/polkadot", branch = "release-v0.9.22" }
>>>>>>> ee5f3b95

hex-literal = { version = "0.3.4", optional = true }
ibc = { git = "https://github.com/ComposableFi/ibc-rs", rev = "ec349b3043a6e9ab84d2208d9901314cdfdddd69", default-features = false, features = [
  "ics11_beefy",
] }
ibc-proto = { git = "https://github.com/ComposableFi/ibc-rs", rev = "ec349b3043a6e9ab84d2208d9901314cdfdddd69", default-features = false }

ics23 = { git = "https://github.com/composablefi/ics23", rev = "b500a5c6068eb53c83c4c6c13bd9d8c25e0bf927", default-features = false, optional = true }
tendermint = { git = "https://github.com/composableFi/tendermint-rs", rev = "5a74e0f8da4d3dab83cc04b5f1363b018cf3d9e8", optional = true, default-features = false }
tendermint-proto = { git = "https://github.com/composableFi/tendermint-rs", rev = "5a74e0f8da4d3dab83cc04b5f1363b018cf3d9e8", default-features = false }

# local deps
assets = { package = "pallet-assets", path = "../assets", default-features = false }
composable-traits = { default-features = false, path = "../composable-traits" }
ibc-primitives = { path = "ibc-primitives", default-features = false }
ibc-trait = { path = "ibc-trait", default-features = false }
pallet-ibc-ping = { path = "../ibc-ping", default-features = false }
primitives = { path = "../../runtime/primitives", default-features = false }
transfer = { package = "ibc-transfer", path = "../ibc-transfer", default-features = false }

sha2 = { version = "0.10.2", default-features = false }

[dev-dependencies]
assets-registry = { package = "pallet-assets-registry", path = "../assets-registry" }
chrono = "0.4.19"
currency-factory = { package = "pallet-currency-factory", path = "../currency-factory" }
governance-registry = { package = "pallet-governance-registry", path = "../governance-registry" }
hex-literal = { version = "0.3.4" }
<<<<<<< HEAD
ibc = { git = "https://github.com/ComposableFi/ibc-rs", branch = "feat/revert-tracing-version/andor0", features = [
  "ics11_beefy",
  "mocks",
=======
ibc = { git = "https://github.com/ComposableFi/ibc-rs", rev = "ec349b3043a6e9ab84d2208d9901314cdfdddd69", features = [
  "mocks"
>>>>>>> ee5f3b95
] }
orml-tokens = { git = "https://github.com/open-web3-stack/open-runtime-module-library", rev = "b57f88b39cd547e2fb51727d8bb9bcc64fddf8b5" }
orml-traits = { git = "https://github.com/open-web3-stack/open-runtime-module-library", rev = "b57f88b39cd547e2fb51727d8bb9bcc64fddf8b5" }
pallet-timestamp = { git = "https://github.com/paritytech/substrate", branch = "polkadot-v0.9.24" }

prost = { version = "0.10" }
serde = { version = "1.0" }
<<<<<<< HEAD
simple-iavl = { git = "https://github.com/ComposableFi/simple-avl", rev = "a725ecd9386b017a3470bb0b5f1f821fbad3de9b" }
sp-keyring = { git = "https://github.com/paritytech/substrate", branch = "polkadot-v0.9.24" }
=======
simple-iavl = { git = "https://github.com/ComposableFi/simple-avl", rev = "452a1126bfb8a861354b413755ac3c8fda3da4ec" }
sp-keyring = { git = "https://github.com/paritytech/substrate", branch = "polkadot-v0.9.22" }
>>>>>>> ee5f3b95
tendermint = { git = "https://github.com/composableFi/tendermint-rs", rev = "5a74e0f8da4d3dab83cc04b5f1363b018cf3d9e8" }


[features]
default = ['std']
std = [
  'codec/std',
  'log/std',
  "scale-info/std",
  "frame-benchmarking/std",
  'frame-support/std',
  'frame-system/std',
  'sp-runtime/std',
  'sp-core/std',
  'sp-std/std',
  'sp-io/std',
  'ibc/std',
  'ibc-proto/std',
  'ibc-primitives/std',
  'balances/std',
  "pallet-ibc-ping/std",
  "transfer/std",
  "ibc-trait/std",
  "parachain-info/std",
  "sha2/std",
  "xcm/std",
  "assets/std",
  "primitives/std",
  "serde_json/std",
]

runtime-benchmarks = [
  "frame-benchmarking",
  "frame-system/runtime-benchmarks",
  "ibc-trait/runtime-benchmarks",
  "tendermint",
  "hex-literal",
  "pallet-timestamp",
  "pallet-ibc-ping/runtime-benchmarks",
  "simple-iavl",
  "ics23",
  "prost",
]

try-runtime = ["frame-support/try-runtime"]<|MERGE_RESOLUTION|>--- conflicted
+++ resolved
@@ -25,8 +25,7 @@
 pallet-timestamp = { git = "https://github.com/paritytech/substrate", branch = "polkadot-v0.9.24", default-features = false, optional = true }
 parachain-info = { git = "https://github.com/paritytech/cumulus", default-features = false, branch = "polkadot-v0.9.24" }
 prost = { version = "0.10", default-features = false, optional = true }
-<<<<<<< HEAD
-simple-iavl = { git = "https://github.com/ComposableFi/simple-avl", rev = "a725ecd9386b017a3470bb0b5f1f821fbad3de9b", default-features = false, optional = true }
+simple-iavl = { git = "https://github.com/ComposableFi/simple-avl", rev = "452a1126bfb8a861354b413755ac3c8fda3da4ec", default-features = false, optional = true }
 sp-core = { git = "https://github.com/paritytech/substrate", branch = "polkadot-v0.9.24", default-features = false }
 sp-io = { git = "https://github.com/paritytech/substrate", branch = "polkadot-v0.9.24", default-features = false }
 sp-runtime = { git = "https://github.com/paritytech/substrate", branch = "polkadot-v0.9.24", default-features = false }
@@ -34,16 +33,6 @@
 sp-std = { git = "https://github.com/paritytech/substrate", branch = "polkadot-v0.9.24", default-features = false }
 sp-trie = { git = "https://github.com/paritytech/substrate", branch = "polkadot-v0.9.24", default-features = false }
 xcm = { default-features = false, git = "https://github.com/paritytech/polkadot", branch = "release-v0.9.24" }
-=======
-simple-iavl = { git = "https://github.com/ComposableFi/simple-avl", rev = "452a1126bfb8a861354b413755ac3c8fda3da4ec", default-features = false, optional = true }
-sp-core = { git = "https://github.com/paritytech/substrate", branch = "polkadot-v0.9.22", default-features = false }
-sp-io = { git = "https://github.com/paritytech/substrate", branch = "polkadot-v0.9.22", default-features = false }
-sp-runtime = { git = "https://github.com/paritytech/substrate", branch = "polkadot-v0.9.22", default-features = false }
-sp-runtime-interface = { git = "https://github.com/paritytech/substrate", branch = "polkadot-v0.9.22", default-features = false }
-sp-std = { git = "https://github.com/paritytech/substrate", branch = "polkadot-v0.9.22", default-features = false }
-sp-trie = { git = "https://github.com/paritytech/substrate", branch = "polkadot-v0.9.22", default-features = false }
-xcm = { default-features = false, git = "https://github.com/paritytech/polkadot", branch = "release-v0.9.22" }
->>>>>>> ee5f3b95
 
 hex-literal = { version = "0.3.4", optional = true }
 ibc = { git = "https://github.com/ComposableFi/ibc-rs", rev = "ec349b3043a6e9ab84d2208d9901314cdfdddd69", default-features = false, features = [
@@ -72,14 +61,8 @@
 currency-factory = { package = "pallet-currency-factory", path = "../currency-factory" }
 governance-registry = { package = "pallet-governance-registry", path = "../governance-registry" }
 hex-literal = { version = "0.3.4" }
-<<<<<<< HEAD
-ibc = { git = "https://github.com/ComposableFi/ibc-rs", branch = "feat/revert-tracing-version/andor0", features = [
-  "ics11_beefy",
-  "mocks",
-=======
 ibc = { git = "https://github.com/ComposableFi/ibc-rs", rev = "ec349b3043a6e9ab84d2208d9901314cdfdddd69", features = [
   "mocks"
->>>>>>> ee5f3b95
 ] }
 orml-tokens = { git = "https://github.com/open-web3-stack/open-runtime-module-library", rev = "b57f88b39cd547e2fb51727d8bb9bcc64fddf8b5" }
 orml-traits = { git = "https://github.com/open-web3-stack/open-runtime-module-library", rev = "b57f88b39cd547e2fb51727d8bb9bcc64fddf8b5" }
@@ -87,13 +70,8 @@
 
 prost = { version = "0.10" }
 serde = { version = "1.0" }
-<<<<<<< HEAD
-simple-iavl = { git = "https://github.com/ComposableFi/simple-avl", rev = "a725ecd9386b017a3470bb0b5f1f821fbad3de9b" }
+simple-iavl = { git = "https://github.com/ComposableFi/simple-avl", rev = "452a1126bfb8a861354b413755ac3c8fda3da4ec" }
 sp-keyring = { git = "https://github.com/paritytech/substrate", branch = "polkadot-v0.9.24" }
-=======
-simple-iavl = { git = "https://github.com/ComposableFi/simple-avl", rev = "452a1126bfb8a861354b413755ac3c8fda3da4ec" }
-sp-keyring = { git = "https://github.com/paritytech/substrate", branch = "polkadot-v0.9.22" }
->>>>>>> ee5f3b95
 tendermint = { git = "https://github.com/composableFi/tendermint-rs", rev = "5a74e0f8da4d3dab83cc04b5f1363b018cf3d9e8" }
 
 
