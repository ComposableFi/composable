--- conflicted
+++ resolved
@@ -15,12 +15,8 @@
 sp-core = { git = "https://github.com/paritytech/substrate", branch = "polkadot-v0.9.24", default-features = false }
 sp-runtime = { git = "https://github.com/paritytech/substrate", branch = "polkadot-v0.9.24", default-features = false }
 sp-std = { git = "https://github.com/paritytech/substrate", branch = "polkadot-v0.9.24", default-features = false }
-<<<<<<< HEAD
-ibc = { git = "https://github.com/ComposableFi/ibc-rs", rev = "6da3fa79f6475637a2ca0c27c3c91a53452cea36", default-features = false }
-=======
+ibc = { git = "https://github.com/ComposableFi/ibc-rs", rev = "a189a3b796cbb84807061180a4ad67c4a1ded8d0", default-features = false }
 
-ibc = { git = "https://github.com/ComposableFi/ibc-rs", rev = "288a2717031fc0b21c526f05377f000ea5da97c5", default-features = false }
->>>>>>> 7e4f3636
 ibc-primitives = { path = "../primitives", default-features = false }
 
 [dependencies.codec]
@@ -29,21 +25,6 @@
 features = ["derive"]
 default-features = false
 
-<<<<<<< HEAD
-=======
-[dev-dependencies]
-balances = { package = "pallet-balances", git = "https://github.com/paritytech/substrate", branch = "polkadot-v0.9.24" }
-pallet-ibc = { path = ".." }
-sp-io = { git = "https://github.com/paritytech/substrate", branch = "polkadot-v0.9.24" }
-tendermint-proto = { git = "https://github.com/composableFi/tendermint-rs", rev = "5a74e0f8da4d3dab83cc04b5f1363b018cf3d9e8" }
-
-[dev-dependencies.ibc]
-git = "https://github.com/ComposableFi/ibc-rs"
-rev = "288a2717031fc0b21c526f05377f000ea5da97c5"
-default-features = false
-features = ["ics11_beefy"]
-
->>>>>>> 7e4f3636
 [features]
 default = ['std']
 std = [
