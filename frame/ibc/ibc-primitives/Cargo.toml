--- conflicted
+++ resolved
@@ -7,7 +7,6 @@
 targets = ["x86_64-unknown-linux-gnu"]
 
 [dependencies]
-<<<<<<< HEAD
 serde = { version = "1.0.136", features = ["derive"], optional = true }
 codec = { package = "parity-scale-codec", version = "3.0.0", features = ["derive"], default-features = false}
 ibc = { git = "https://github.com/ComposableFi/ibc-rs", rev = "2d652ef6f379451d24b744ce9c5447fd39423f5b", default-features = false, features = ["ics11_beefy"] }
@@ -21,25 +20,6 @@
 sha2 = { version = "0.10.2", default-features = false }
 sha3 = { version = "0.10.1", default-features = false }
 ripemd = { version = "0.1.1", default-features = false }
-=======
-codec = { package = "parity-scale-codec", version = "3.0.0", features = [
-  "derive",
-], default-features = false }
-ibc = { git = "https://github.com/ComposableFi/ibc-rs", rev = "b3ab319018b1bb8917bca3aad977455aa2c9b179", default-features = false, features = [
-  "ics11_beefy",
-] }
-ripemd = { version = "0.1.1", default-features = false }
-scale-info = { version = '2.1.1', default-features = false }
-serde = { version = "1.0.136", features = ["derive"], optional = true }
-sha2 = { version = "0.10.2", default-features = false }
-sha3 = { version = "0.10.1", default-features = false }
-sp-core = { git = "https://github.com/paritytech/substrate", branch = "polkadot-v0.9.22", default-features = false }
-sp-io = { git = "https://github.com/paritytech/substrate", branch = "polkadot-v0.9.22", default-features = false }
-sp-runtime = { git = "https://github.com/paritytech/substrate", branch = "polkadot-v0.9.22", default-features = false }
-sp-runtime-interface = { git = "https://github.com/paritytech/substrate", branch = "polkadot-v0.9.22", default-features = false }
-sp-std = { git = "https://github.com/paritytech/substrate", branch = "polkadot-v0.9.22", default-features = false }
-sp-trie = { git = "https://github.com/paritytech/substrate", branch = "polkadot-v0.9.22", default-features = false }
->>>>>>> be2aebf2
 
 [features]
 default = ['std']
