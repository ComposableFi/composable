--- conflicted
+++ resolved
@@ -22,19 +22,11 @@
 serde = { version = "1.0.136", features = ["derive"] }
 serde_json = "1.0.45"
 
-<<<<<<< HEAD
 frame-system = { git = "https://github.com/paritytech/substrate", branch = "polkadot-v0.9.24" }
-ibc = { git = "https://github.com/ComposableFi/ibc-rs", rev = "2d652ef6f379451d24b744ce9c5447fd39423f5b", default-features = false, features = [
-  "ics11_beefy",
-] }
-ibc-proto = { git = "https://github.com/ComposableFi/ibc-rs", rev = "2d652ef6f379451d24b744ce9c5447fd39423f5b", default-features = false }
-=======
-frame-system = { git = "https://github.com/paritytech/substrate", branch = "polkadot-v0.9.22" }
 ibc = { git = "https://github.com/ComposableFi/ibc-rs", branch = "feat/revert-tracing-version/andor0", default-features = false, features = [
   "ics11_beefy",
 ] }
 ibc-proto = { git = "https://github.com/ComposableFi/ibc-rs", branch = "feat/revert-tracing-version/andor0", default-features = false }
->>>>>>> aea283ee
 ibc-runtime-api = { path = "../ibc-runtime-api" }
 sc-chain-spec = { git = "https://github.com/paritytech/substrate", branch = "polkadot-v0.9.24" }
 sc-client-api = { git = "https://github.com/paritytech/substrate", branch = "polkadot-v0.9.24" }
