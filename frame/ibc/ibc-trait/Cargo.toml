--- conflicted
+++ resolved
@@ -13,11 +13,7 @@
 composable-traits = { default-features = false, path = "../../composable-traits" }
 frame-support = { git = "https://github.com/paritytech/substrate", branch = "polkadot-v0.9.24", default-features = false }
 hex = { version = "0.4.3", default-features = false }
-<<<<<<< HEAD
-ibc = { git = "https://github.com/ComposableFi/ibc-rs", rev = "2d652ef6f379451d24b744ce9c5447fd39423f5b", default-features = false, features = [
-=======
 ibc = { git = "https://github.com/ComposableFi/ibc-rs", branch = "feat/revert-tracing-version/andor0", default-features = false, features = [
->>>>>>> aea283ee
   "ics11_beefy",
 ] }
 ibc-primitives = { path = "../ibc-primitives", default-features = false }
