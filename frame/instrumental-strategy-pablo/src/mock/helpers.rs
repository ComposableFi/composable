--- conflicted
+++ resolved
@@ -1,30 +1,19 @@
-<<<<<<< HEAD
-use crate::mock::{
-	account_id::{AccountId, ALICE, BOB},
-	runtime::{Balance, BlockNumber, MockRuntime, Pablo, PoolId, Tokens},
-};
-use composable_traits::{defi::CurrencyPair, dex::Amm, instrumental::AccessRights};
-=======
 use composable_traits::{
 	defi::CurrencyPair,
 	dex::Amm,
 	instrumental::{Instrumental as InstrumentalTrait, InstrumentalVaultConfig},
 };
->>>>>>> 3c5edb08
+
 use frame_support::{assert_ok, traits::fungibles::Mutate};
 use pallet_pablo::PoolInitConfiguration;
 use primitives::currency::CurrencyId;
 use sp_runtime::{Permill, Perquintill};
 
-<<<<<<< HEAD
-use crate::pallet;
-=======
 use super::runtime::{Instrumental, VaultId};
 use crate::mock::{
 	account_id::{AccountId, ALICE, BOB},
 	runtime::{Balance, BlockNumber, Pablo, PoolId, Tokens},
 };
->>>>>>> 3c5edb08
 
 pub fn create_pool<BAS, BAM, QAS, QAM, F, BW>(
 	base_asset: BAS,
@@ -83,11 +72,11 @@
 	pool_id
 }
 
-<<<<<<< HEAD
+
 pub fn set_admin_account_access(account_id: AccountId, access: AccessRights) -> Result<(), ()> {
 	pallet::AdminAccountIds::<MockRuntime>::insert(account_id, access);
 	Ok(())
-=======
+
 pub fn create_vault<A, P>(asset_id: A, percent_deployable: P) -> VaultId
 where
 	A: Into<Option<CurrencyId>>,
@@ -99,5 +88,4 @@
 	let vault_id = <Instrumental as InstrumentalTrait>::create(config);
 	assert_ok!(vault_id);
 	vault_id.unwrap()
->>>>>>> 3c5edb08
 }