--- conflicted
+++ resolved
@@ -38,12 +38,8 @@
 pallet-governance-registry = { path = "../governance-registry", default-features = false }
 pallet-instrumental = { version = "0.1.0", path = "../instrumental", default-features = false }
 pallet-pablo = { path = "../pablo", default-features = false }
-<<<<<<< HEAD
 pallet-timestamp = { git = "https://github.com/paritytech/substrate", branch = "polkadot-v0.9.22", default-features = false }
 pallet-collective = { git = "https://github.com/paritytech/substrate", branch = "polkadot-v0.9.22", default-features = false }
-=======
-pallet-timestamp = { git = "https://github.com/paritytech/substrate", branch = "polkadot-v0.9.24", default-features = false }
->>>>>>> f9be1088
 pallet-vault = { path = "../vault", default-features = false }
 primitives = { path = "../../runtime/primitives", default-features = false }
 proptest = "1.0.0"
