--- conflicted
+++ resolved
@@ -16,17 +16,6 @@
 version = "2.0.0"
 
 [dependencies]
-<<<<<<< HEAD
-frame-benchmarking = { default-features = false, optional = true, git = 'https://github.com/paritytech/substrate.git', branch = 'polkadot-v0.9.11' }
-frame-support = { default-features = false, git = "https://github.com/paritytech/substrate", branch = "polkadot-v0.9.11"  }
-frame-system = { default-features = false, git = "https://github.com/paritytech/substrate", branch = "polkadot-v0.9.11" }
-
-sp-runtime = { default-features = false, git = "https://github.com/paritytech/substrate", branch = "polkadot-v0.9.11" }
-sp-arithmetic = { default-features = false, git = "https://github.com/paritytech/substrate", branch = "polkadot-v0.9.11" }
-sp-io = { default-features = false,  git = "https://github.com/paritytech/substrate", branch = "polkadot-v0.9.11" }
-sp-core = { default-features = false,  git = "https://github.com/paritytech/substrate", branch = "polkadot-v0.9.11" }
-sp-std = { default-features = false,  git = "https://github.com/paritytech/substrate", branch = "polkadot-v0.9.11" }
-=======
 frame-support = { default-features = false, git = "https://github.com/paritytech/substrate", branch = "polkadot-v0.9.12"  }
 frame-system = { default-features = false, git = "https://github.com/paritytech/substrate", branch = "polkadot-v0.9.12" }
 
@@ -35,7 +24,6 @@
 sp-io = { default-features = false,  git = "https://github.com/paritytech/substrate", branch = "polkadot-v0.9.12" }
 sp-core = { default-features = false,  git = "https://github.com/paritytech/substrate", branch = "polkadot-v0.9.12" }
 sp-std = { default-features = false,  git = "https://github.com/paritytech/substrate", branch = "polkadot-v0.9.12" }
->>>>>>> 29cd704a
 
 composable-traits = { version = "0.0.1", path = "../composable-traits", default-features = false }
 
@@ -44,28 +32,22 @@
 bitflags = "1.3.2"
 scale-info = { version = "1.0", default-features = false, features = ["derive"] }
 
+frame-benchmarking = { default-features = false, optional = true, git = 'https://github.com/paritytech/substrate.git', branch = 'polkadot-v0.9.12' }
+
 [dev-dependencies]
-hex-literal = "0.3.3"
 once_cell = "1.8.0"
 proptest = "0.9.6"
 serde = "1.0.119"
-<<<<<<< HEAD
-composable-tests-helpers = { version = "0.0.1", path = "../composable-tests-helpers", default-features = false }
-
-orml-tokens = { git = "https://github.com/open-web3-stack/open-runtime-module-library", rev = "b89b1f98fcf0f5c341fbef1d12bfd869a2f2a9fe" }
-orml-traits = { git = "https://github.com/open-web3-stack/open-runtime-module-library", rev = "b89b1f98fcf0f5c341fbef1d12bfd869a2f2a9fe", default-features = false }
-pallet-balances = { git = "https://github.com/paritytech/substrate", branch = "polkadot-v0.9.11" }
-=======
 orml-tokens = { git = "https://github.com/open-web3-stack/open-runtime-module-library", rev = "ee37b76a7a8cf159e6c41851942758746318bb84" }
 orml-traits = { git = "https://github.com/open-web3-stack/open-runtime-module-library", rev = "ee37b76a7a8cf159e6c41851942758746318bb84", default-features = false }
->>>>>>> 29cd704a
+composable-tests-helpers = { version = "0.0.1", path = "../composable-tests-helpers", default-features = false }
+pallet-balances = { git = "https://github.com/paritytech/substrate", branch = "polkadot-v0.9.12" }
 
 [features]
 default = ["std"]
 std = [
     "codec/std",
     "log/std",
-    "frame-benchmarking/std",
     "frame-support/std",
     "frame-system/std",
     "sp-runtime/std",
@@ -73,8 +55,8 @@
     "sp-core/std",
     "sp-std/std",
     "sp-arithmetic/std",
-	"composable-traits/std",
     "scale-info/std",
+    "composable-traits/std",
 ]
 
 runtime-benchmarks = [
