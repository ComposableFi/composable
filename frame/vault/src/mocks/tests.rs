--- conflicted
+++ resolved
@@ -83,11 +83,8 @@
 	type NativeAssetId = NativeAssetId;
 	type MinimumDeposit = MinimumDeposit;
 	type MinimumWithdrawal = MinimumWithdrawal;
-<<<<<<< HEAD
 	type TombstoneDuration = TombstoneDuration;
-=======
 	type VaultId = u64;
->>>>>>> 65602c61
 }
 
 parameter_type_with_key! {
