[package]
authors = ["Composable Developers"]
edition = "2021"
homepage = "https://composable.finance"
name = "pallet-mosaic"
version = "0.1.0"

[[bin]]
name = "plot"
path = "src/plots.rs"

[package.metadata.docs.rs]
targets = ["x86_64-unknown-linux-gnu"]

[package.metadata.cargo-udeps.ignore]
development = ["pallet-balances"]

# alias "parity-scale-code" to "codec"
[dependencies.codec]
default-features = false
features = ["derive"]
package = "parity-scale-codec"
version = "2.0.0"

[dependencies]
composable-traits = { path = "../composable-traits", default-features = false }
<<<<<<< HEAD
frame-benchmarking = { default-features = false, optional = true, git = "https://github.com/paritytech/substrate.git", branch = "polkadot-v0.9.17" }
frame-support = { default-features = false, git = "https://github.com/paritytech/substrate", branch = "polkadot-v0.9.17"  }
frame-system = { default-features = false, git = "https://github.com/paritytech/substrate", branch = "polkadot-v0.9.17" }

sp-core = { default-features = false,  git = "https://github.com/paritytech/substrate", branch = "polkadot-v0.9.17" }
sp-io = { default-features = false,  git = "https://github.com/paritytech/substrate", branch = "polkadot-v0.9.17" }
sp-runtime = { default-features = false, git = "https://github.com/paritytech/substrate", branch = "polkadot-v0.9.17" }
sp-std = { default-features = false,  git = "https://github.com/paritytech/substrate", branch = "polkadot-v0.9.17" }
xcm = { git = "https://github.com/paritytech/polkadot", branch = "release-v0.9.17", default-features = false }
=======
frame-benchmarking = { default-features = false, optional = true, git = "https://github.com/paritytech/substrate", branch = "polkadot-v0.9.16" }
frame-support = { default-features = false, git = "https://github.com/paritytech/substrate", branch = "polkadot-v0.9.16" }
frame-system = { default-features = false, git = "https://github.com/paritytech/substrate", branch = "polkadot-v0.9.16" }

sp-core = { default-features = false, git = "https://github.com/paritytech/substrate", branch = "polkadot-v0.9.16" }
sp-io = { default-features = false, git = "https://github.com/paritytech/substrate", branch = "polkadot-v0.9.16" }
sp-runtime = { default-features = false, git = "https://github.com/paritytech/substrate", branch = "polkadot-v0.9.16" }
sp-std = { default-features = false, git = "https://github.com/paritytech/substrate", branch = "polkadot-v0.9.16" }
xcm = { git = "https://github.com/paritytech/polkadot", branch = "release-v0.9.16", default-features = false }
>>>>>>> 3ddc73de

composable-support = { path = "../composable-support", default-features = false }
log = { version = "0.4.14", default-features = false }
num-traits = { version = "0.2.14", default-features = false }
plotters = { version = "0.3.1", optional = true }
scale-info = { version = "1.0", default-features = false, features = [
  "derive",
] }

[dev-dependencies]
composable-tests-helpers = { path = "../composable-tests-helpers" }
orml-tokens = { git = "https://github.com/open-web3-stack/open-runtime-module-library", rev = "2b1c9fb367ccb8e13601b2da43d1c5d9737b93c6" }
orml-traits = { git = "https://github.com/open-web3-stack/open-runtime-module-library", rev = "2b1c9fb367ccb8e13601b2da43d1c5d9737b93c6" }
proptest = "1.0"
<<<<<<< HEAD
orml-tokens = { git = "https://github.com/open-web3-stack/open-runtime-module-library", rev = "aac79b3b31953381669a2ffa9b3e9bfe48e87f38", default-features = false}
orml-traits = { git = "https://github.com/open-web3-stack/open-runtime-module-library", rev = "aac79b3b31953381669a2ffa9b3e9bfe48e87f38", default-features = false }
composable-tests-helpers = { path = "../composable-tests-helpers", default-features = false }
=======
>>>>>>> 3ddc73de

[features]
default = ["std"]
std = [
  "codec/std",
  "log/std",
  "composable-traits/std",
  "scale-info/std",
  "frame-support/std",
  "frame-system/std",
  "sp-runtime/std",
  "sp-io/std",
  "sp-core/std",
  "sp-std/std",
  "xcm/std",
  "num-traits/std",
]

runtime-benchmarks = [
  "frame-benchmarking",
  "frame-support/runtime-benchmarks",
  "frame-system/runtime-benchmarks",
]

visualization = ["plotters"]<|MERGE_RESOLUTION|>--- conflicted
+++ resolved
@@ -24,27 +24,15 @@
 
 [dependencies]
 composable-traits = { path = "../composable-traits", default-features = false }
-<<<<<<< HEAD
-frame-benchmarking = { default-features = false, optional = true, git = "https://github.com/paritytech/substrate.git", branch = "polkadot-v0.9.17" }
-frame-support = { default-features = false, git = "https://github.com/paritytech/substrate", branch = "polkadot-v0.9.17"  }
+frame-benchmarking = { default-features = false, optional = true, git = "https://github.com/paritytech/substrate", branch = "polkadot-v0.9.17" }
+frame-support = { default-features = false, git = "https://github.com/paritytech/substrate", branch = "polkadot-v0.9.17" }
 frame-system = { default-features = false, git = "https://github.com/paritytech/substrate", branch = "polkadot-v0.9.17" }
 
-sp-core = { default-features = false,  git = "https://github.com/paritytech/substrate", branch = "polkadot-v0.9.17" }
-sp-io = { default-features = false,  git = "https://github.com/paritytech/substrate", branch = "polkadot-v0.9.17" }
+sp-core = { default-features = false, git = "https://github.com/paritytech/substrate", branch = "polkadot-v0.9.17" }
+sp-io = { default-features = false, git = "https://github.com/paritytech/substrate", branch = "polkadot-v0.9.17" }
 sp-runtime = { default-features = false, git = "https://github.com/paritytech/substrate", branch = "polkadot-v0.9.17" }
-sp-std = { default-features = false,  git = "https://github.com/paritytech/substrate", branch = "polkadot-v0.9.17" }
+sp-std = { default-features = false, git = "https://github.com/paritytech/substrate", branch = "polkadot-v0.9.17" }
 xcm = { git = "https://github.com/paritytech/polkadot", branch = "release-v0.9.17", default-features = false }
-=======
-frame-benchmarking = { default-features = false, optional = true, git = "https://github.com/paritytech/substrate", branch = "polkadot-v0.9.16" }
-frame-support = { default-features = false, git = "https://github.com/paritytech/substrate", branch = "polkadot-v0.9.16" }
-frame-system = { default-features = false, git = "https://github.com/paritytech/substrate", branch = "polkadot-v0.9.16" }
-
-sp-core = { default-features = false, git = "https://github.com/paritytech/substrate", branch = "polkadot-v0.9.16" }
-sp-io = { default-features = false, git = "https://github.com/paritytech/substrate", branch = "polkadot-v0.9.16" }
-sp-runtime = { default-features = false, git = "https://github.com/paritytech/substrate", branch = "polkadot-v0.9.16" }
-sp-std = { default-features = false, git = "https://github.com/paritytech/substrate", branch = "polkadot-v0.9.16" }
-xcm = { git = "https://github.com/paritytech/polkadot", branch = "release-v0.9.16", default-features = false }
->>>>>>> 3ddc73de
 
 composable-support = { path = "../composable-support", default-features = false }
 log = { version = "0.4.14", default-features = false }
@@ -56,15 +44,9 @@
 
 [dev-dependencies]
 composable-tests-helpers = { path = "../composable-tests-helpers" }
-orml-tokens = { git = "https://github.com/open-web3-stack/open-runtime-module-library", rev = "2b1c9fb367ccb8e13601b2da43d1c5d9737b93c6" }
-orml-traits = { git = "https://github.com/open-web3-stack/open-runtime-module-library", rev = "2b1c9fb367ccb8e13601b2da43d1c5d9737b93c6" }
+orml-tokens = { git = "https://github.com/open-web3-stack/open-runtime-module-library", rev = "9e041dc9d213f843b18b3008f32f3acabb287dcb" }
+orml-traits = { git = "https://github.com/open-web3-stack/open-runtime-module-library", rev = "9e041dc9d213f843b18b3008f32f3acabb287dcb" }
 proptest = "1.0"
-<<<<<<< HEAD
-orml-tokens = { git = "https://github.com/open-web3-stack/open-runtime-module-library", rev = "aac79b3b31953381669a2ffa9b3e9bfe48e87f38", default-features = false}
-orml-traits = { git = "https://github.com/open-web3-stack/open-runtime-module-library", rev = "aac79b3b31953381669a2ffa9b3e9bfe48e87f38", default-features = false }
-composable-tests-helpers = { path = "../composable-tests-helpers", default-features = false }
-=======
->>>>>>> 3ddc73de
 
 [features]
 default = ["std"]
