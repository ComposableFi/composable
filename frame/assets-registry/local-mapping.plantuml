@startuml "Assets Mapping"

box Composable #LightYellow
  actor "Root or Collective" as composable_authority
  actor "Alice" as alice
  actor "Bob" as bob
  participant "Assets Registy" as assets_registry_pallet
end box

note across: Alice and Bob cannot approve an asset mapping candidate

...

composable_authority -> assets_registry_pallet: Set Alice as a local admin
note across: Alice can approve an asset mapping candidate

...

composable_authority -> assets_registry_pallet: Set Bob as a foreign admin
note across: Bob can approve an asset mapping candidate

...

alice -> assets_registry_pallet: Approve an asset mapping candidate with local_asset_id = x, foreign_asset_id = y, location = l and decimals = d

...

bob -> assets_registry_pallet: Approve an asset mapping candidate with local_asset_id = x, foreign_asset_id = y, location = l and decimals = d
note over assets_registry_pallet
<<<<<<< HEAD
asset mapping for local_asset_id = x,
foreign_asset_id = y, location = l and decimals = d
stored
=======
  asset mapping for local_asset_id = x,
  foreign_asset_id = y and decimals = z
  stored
>>>>>>> a6ed6e56
end note

note across: Alice and Bob can set metadata of asset mapping for local_asset_id = x and foreign_asset_id = y

alt
  alice -> assets_registry_pallet: Set metadata of asset mapping for local_asset_id = x and foreign asset = y
else
  bob -> assets_registry_pallet: Set metadata of asset mapping for local_asset_id = x and foreign asset = y
end

@enduml<|MERGE_RESOLUTION|>--- conflicted
+++ resolved
@@ -27,15 +27,9 @@
 
 bob -> assets_registry_pallet: Approve an asset mapping candidate with local_asset_id = x, foreign_asset_id = y, location = l and decimals = d
 note over assets_registry_pallet
-<<<<<<< HEAD
 asset mapping for local_asset_id = x,
 foreign_asset_id = y, location = l and decimals = d
 stored
-=======
-  asset mapping for local_asset_id = x,
-  foreign_asset_id = y and decimals = z
-  stored
->>>>>>> a6ed6e56
 end note
 
 note across: Alice and Bob can set metadata of asset mapping for local_asset_id = x and foreign_asset_id = y
