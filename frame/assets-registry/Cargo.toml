[package]
authors = ["Composable Developers"]
edition = "2021"
homepage = "https://composable.finance"
name = "pallet-assets-registry"
version = "0.1.0"


[package.metadata.docs.rs]
targets = ["x86_64-unknown-linux-gnu"]

[package.metadata.cargo-udeps.ignore]
development = ["pallet-balances"]

# alias "parity-scale-code" to "codec"
[dependencies.codec]
default-features = false
features = ["derive"]
package = "parity-scale-codec"
version = "2.0.0"

[dependencies]
composable-traits = { path = "../composable-traits", default-features = false }
<<<<<<< HEAD
frame-benchmarking = { default-features = false, optional = true, git = "https://github.com/paritytech/substrate.git", branch = "polkadot-v0.9.17" }
frame-support = { default-features = false, git = "https://github.com/paritytech/substrate", branch = "polkadot-v0.9.17"  }
frame-system = { default-features = false, git = "https://github.com/paritytech/substrate", branch = "polkadot-v0.9.17" }

sp-core = { default-features = false,  git = "https://github.com/paritytech/substrate", branch = "polkadot-v0.9.17" }
sp-io = { default-features = false,  git = "https://github.com/paritytech/substrate", branch = "polkadot-v0.9.17" }
sp-runtime = { default-features = false, git = "https://github.com/paritytech/substrate", branch = "polkadot-v0.9.17" }
sp-std = { default-features = false,  git = "https://github.com/paritytech/substrate", branch = "polkadot-v0.9.17" }
xcm = { default-features = false, git = "https://github.com/paritytech/polkadot", branch = "release-v0.9.17" }
=======
frame-benchmarking = { default-features = false, optional = true, git = "https://github.com/paritytech/substrate", branch = "polkadot-v0.9.16" }
frame-support = { default-features = false, git = "https://github.com/paritytech/substrate", branch = "polkadot-v0.9.16" }
frame-system = { default-features = false, git = "https://github.com/paritytech/substrate", branch = "polkadot-v0.9.16" }

sp-core = { default-features = false, git = "https://github.com/paritytech/substrate", branch = "polkadot-v0.9.16" }
sp-io = { default-features = false, git = "https://github.com/paritytech/substrate", branch = "polkadot-v0.9.16" }
sp-runtime = { default-features = false, git = "https://github.com/paritytech/substrate", branch = "polkadot-v0.9.16" }
sp-std = { default-features = false, git = "https://github.com/paritytech/substrate", branch = "polkadot-v0.9.16" }
xcm = { default-features = false, git = "https://github.com/paritytech/polkadot", branch = "release-v0.9.16" }
>>>>>>> 3ddc73de

log = { version = "0.4.14", default-features = false }
scale-info = { version = "1.0", default-features = false, features = [
  "derive",
] }

[dev-dependencies]
pallet-balances = { git = "https://github.com/paritytech/substrate", branch = "polkadot-v0.9.17" }

[features]
default = ["std"]
std = [
  "codec/std",
  "log/std",
  "composable-traits/std",
  "scale-info/std",
  "frame-support/std",
  "frame-system/std",
  "sp-runtime/std",
  "sp-io/std",
  "sp-core/std",
  "sp-std/std",
  "xcm/std",
]

runtime-benchmarks = [
  'frame-benchmarking',
  'frame-support/runtime-benchmarks',
  'frame-system/runtime-benchmarks',
]<|MERGE_RESOLUTION|>--- conflicted
+++ resolved
@@ -21,27 +21,15 @@
 
 [dependencies]
 composable-traits = { path = "../composable-traits", default-features = false }
-<<<<<<< HEAD
-frame-benchmarking = { default-features = false, optional = true, git = "https://github.com/paritytech/substrate.git", branch = "polkadot-v0.9.17" }
-frame-support = { default-features = false, git = "https://github.com/paritytech/substrate", branch = "polkadot-v0.9.17"  }
+frame-benchmarking = { default-features = false, optional = true, git = "https://github.com/paritytech/substrate", branch = "polkadot-v0.9.17" }
+frame-support = { default-features = false, git = "https://github.com/paritytech/substrate", branch = "polkadot-v0.9.17" }
 frame-system = { default-features = false, git = "https://github.com/paritytech/substrate", branch = "polkadot-v0.9.17" }
 
-sp-core = { default-features = false,  git = "https://github.com/paritytech/substrate", branch = "polkadot-v0.9.17" }
-sp-io = { default-features = false,  git = "https://github.com/paritytech/substrate", branch = "polkadot-v0.9.17" }
+sp-core = { default-features = false, git = "https://github.com/paritytech/substrate", branch = "polkadot-v0.9.17" }
+sp-io = { default-features = false, git = "https://github.com/paritytech/substrate", branch = "polkadot-v0.9.17" }
 sp-runtime = { default-features = false, git = "https://github.com/paritytech/substrate", branch = "polkadot-v0.9.17" }
-sp-std = { default-features = false,  git = "https://github.com/paritytech/substrate", branch = "polkadot-v0.9.17" }
+sp-std = { default-features = false, git = "https://github.com/paritytech/substrate", branch = "polkadot-v0.9.17" }
 xcm = { default-features = false, git = "https://github.com/paritytech/polkadot", branch = "release-v0.9.17" }
-=======
-frame-benchmarking = { default-features = false, optional = true, git = "https://github.com/paritytech/substrate", branch = "polkadot-v0.9.16" }
-frame-support = { default-features = false, git = "https://github.com/paritytech/substrate", branch = "polkadot-v0.9.16" }
-frame-system = { default-features = false, git = "https://github.com/paritytech/substrate", branch = "polkadot-v0.9.16" }
-
-sp-core = { default-features = false, git = "https://github.com/paritytech/substrate", branch = "polkadot-v0.9.16" }
-sp-io = { default-features = false, git = "https://github.com/paritytech/substrate", branch = "polkadot-v0.9.16" }
-sp-runtime = { default-features = false, git = "https://github.com/paritytech/substrate", branch = "polkadot-v0.9.16" }
-sp-std = { default-features = false, git = "https://github.com/paritytech/substrate", branch = "polkadot-v0.9.16" }
-xcm = { default-features = false, git = "https://github.com/paritytech/polkadot", branch = "release-v0.9.16" }
->>>>>>> 3ddc73de
 
 log = { version = "0.4.14", default-features = false }
 scale-info = { version = "1.0", default-features = false, features = [
