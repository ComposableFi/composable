// This file is part of Substrate.

// Copyright (C) 2017-2022 Parity Technologies (UK) Ltd.
// SPDX-License-Identifier: Apache-2.0

// Licensed under the Apache License, Version 2.0 (the "License");
// you may not use this file except in compliance with the License.
// You may obtain a copy of the License at
//
// 	http://www.apache.org/licenses/LICENSE-2.0
//
// Unless required by applicable law or agreed to in writing, software
// distributed under the License is distributed on an "AS IS" BASIS,
// WITHOUT WARRANTIES OR CONDITIONS OF ANY KIND, either express or implied.
// See the License for the specific language governing permissions and
// limitations under the License.

//! The crate's tests.

use super::*;
use crate as pallet_democracy;
use codec::Encode;
use frame_support::{
	assert_noop, assert_ok, ord_parameter_types, parameter_types,
	traits::{
		ConstU32, ConstU64, Contains, EqualPrivilegeOnly, Everything, GenesisBuild, OnInitialize,
		SortedMembers,
	},
	weights::Weight,
};
use frame_system::{EnsureRoot, EnsureSignedBy};
use orml_traits::parameter_type_with_key;
use pallet_balances::{BalanceLock, Error as BalancesError};
use proptest::prelude::*;
use sp_core::H256;
use sp_runtime::{
	testing::Header,
	traits::{BadOrigin, BlakeTwo256, IdentityLookup},
	Perbill,
};

use crate::mocks::test::{
	AccountId, AssetId, Balance, ALICE, BOB, CHARLIE, DARWIN, JEREMY, MINIMUM_BALANCE,
};

mod cancellation;
mod decoders;
mod delegation;
mod external_proposing;
mod fast_tracking;
mod lock_voting;
mod preimage;
mod public_proposals;
mod scheduling;
mod voting;

const AYE: Vote = Vote { aye: true, conviction: Conviction::None };
const NAY: Vote = Vote { aye: false, conviction: Conviction::None };
const BIG_AYE: Vote = Vote { aye: true, conviction: Conviction::Locked1x };
const BIG_NAY: Vote = Vote { aye: false, conviction: Conviction::Locked1x };

// Multi Currency Assets
const DEFAULT_ASSET: AssetId = 1;
const DOT_ASSET: AssetId = 2;
const X_ASSET: AssetId = 3;
const Y_ASSET: AssetId = 4;

const MAX_PROPOSALS: u32 = 100;

type UncheckedExtrinsic = frame_system::mocking::MockUncheckedExtrinsic<Test>;
type Block = frame_system::mocking::MockBlock<Test>;

pub struct AlwaysRootOrigin;

impl types::OriginMap<AssetId, Origin> for AlwaysRootOrigin {
	fn try_origin_for(_asset_id: AssetId) -> Result<Origin, DispatchError> {
		Ok(Origin::root())
	}
}

frame_support::construct_runtime!(
	pub enum Test where
		Block = Block,
		NodeBlock = Block,
		UncheckedExtrinsic = UncheckedExtrinsic,
	{
		System: frame_system::{Pallet, Call, Config, Storage, Event<T>},
		Balances: pallet_balances::{Pallet, Call, Storage, Config<T>, Event<T>},
		Tokens: orml_tokens::{Pallet, Storage, Event<T>, Config<T>},
		Preimage: pallet_preimage::{Pallet, Call, Storage, Event<T>},
		Scheduler: pallet_scheduler::{Pallet, Call, Storage, Event<T>},
		Democracy: pallet_democracy::{Pallet, Call, Storage, Config<T>, Event<T>},
	}
);

// Test that a fitlered call can be dispatched.
pub struct BaseFilter;
impl Contains<Call> for BaseFilter {
	fn contains(call: &Call) -> bool {
		!matches!(call, &Call::Balances(pallet_balances::Call::set_balance { .. }))
	}
}

parameter_type_with_key! {
	pub ExistentialDeposits: |_currency_id: u128| -> Balance {
		Zero::zero()
	};
}

impl orml_tokens::Config for Test {
	type Event = Event;
	type Balance = Balance;
	type Amount = i128;
	type CurrencyId = u128;
	type WeightInfo = ();
	type ExistentialDeposits = ExistentialDeposits;
	type OnDust = ();
	type MaxLocks = MaxLocks;
	type DustRemovalWhitelist = Everything;
}

parameter_types! {
	pub const BlockHashCount: u64 = 250;
	pub BlockWeights: frame_system::limits::BlockWeights =
		frame_system::limits::BlockWeights::simple_max(1_000_000);
}
impl frame_system::Config for Test {
	type BaseCallFilter = BaseFilter;
	type BlockWeights = ();
	type BlockLength = ();
	type DbWeight = ();
	type Origin = Origin;
	type Index = u64;
	type BlockNumber = u64;
	type Call = Call;
	type Hash = H256;
	type Hashing = BlakeTwo256;
	type AccountId = u64;
	type Lookup = IdentityLookup<Self::AccountId>;
	type Header = Header;
	type Event = Event;
	type BlockHashCount = BlockHashCount;
	type Version = ();
	type PalletInfo = PalletInfo;
	type AccountData = pallet_balances::AccountData<u64>;
	type OnNewAccount = ();
	type OnKilledAccount = ();
	type SystemWeightInfo = ();
	type SS58Prefix = ();
	type OnSetCode = ();
	type MaxConsumers = frame_support::traits::ConstU32<16>;
}
parameter_types! {
	pub MaximumSchedulerWeight: Weight = Perbill::from_percent(80) * BlockWeights::get().max_block;
	pub const MaxScheduledPerBlock: u32 = 50;
	pub const NoPreimagePostponement: Option<u64> = Some(10);
}

impl pallet_scheduler::Config for Test {
	type Event = Event;
	type Origin = Origin;
	type PalletsOrigin = OriginCaller;
	type Call = Call;
	type MaximumWeight = MaximumSchedulerWeight;
	type ScheduleOrigin = EnsureRoot<u64>;
	type MaxScheduledPerBlock = ();
	type WeightInfo = ();
	type OriginPrivilegeCmp = EqualPrivilegeOnly;
	type PreimageProvider = ();
	type NoPreimagePostponement = NoPreimagePostponement;
}

parameter_types! {
<<<<<<< HEAD
=======
	pub const PreimageMaxSize: u32 = 4096 * 1024;
	pub PreimageBaseDeposit: Balance = 1;
}

impl pallet_preimage::Config for Test {
	type Event = Event;
	type Currency = Balances;
	type ManagerOrigin = EnsureRoot<AccountId>;
	type MaxSize = PreimageMaxSize;
	type BaseDeposit = PreimageBaseDeposit;
	type ByteDeposit = PreimageByteDeposit;
	type WeightInfo = ();
}

parameter_type_with_key! {
	pub ExistentialDeposits: |_currency_id: u128| -> Balance {
		Zero::zero()
	};
}

impl orml_tokens::Config for Test {
	type Event = Event;
	type Balance = Balance;
	type Amount = i128;
	type CurrencyId = u128;
	type WeightInfo = ();
	type ExistentialDeposits = ExistentialDeposits;
	type OnDust = ();
	type MaxLocks = MaxLocks;
	type DustRemovalWhitelist = Everything;
}

parameter_types! {
>>>>>>> 6d3d0e55
	pub const ExistentialDeposit: Balance = 1;
	pub const MaxLocks: u32 = 50;
}

impl pallet_balances::Config for Test {
	type MaxReserves = ();
	type ReserveIdentifier = [u8; 8];
	type MaxLocks = MaxLocks;
	type Balance = Balance;
	type Event = Event;
	type DustRemoval = ();
	type ExistentialDeposit = ExistentialDeposit;
	type AccountStore = System;
	type WeightInfo = ();
}
parameter_types! {
	pub static PreimageByteDeposit: u64 = 0;
	pub static InstantAllowed: bool = false;
}
ord_parameter_types! {
	pub const One: u64 = 1;
	pub const Two: u64 = 2;
	pub const Three: u64 = 3;
	pub const Four: u64 = 4;
	pub const Five: u64 = 5;
	pub const Six: u64 = 6;
}
pub struct OneToFive;
impl SortedMembers<u64> for OneToFive {
	fn sorted_members() -> Vec<u64> {
		vec![1, 2, 3, 4, 5]
	}
	#[cfg(feature = "runtime-benchmarks")]
	fn add(_m: &u64) {}
}

impl Config for Test {
	type Balance = u64;
	type AssetId = u128;
	type Proposal = Call;
	type Event = Event;
	type NativeCurrency = Balances;
	type Currency = Tokens;
	type EnactmentPeriod = ConstU64<2>;
	type LaunchPeriod = ConstU64<2>;
	type VotingPeriod = ConstU64<2>;
	type VoteLockingPeriod = ConstU64<3>;
	type FastTrackVotingPeriod = ConstU64<2>;
	type MinimumDeposit = ConstU64<1>;
	type ExternalOrigin = EnsureSignedBy<Two, u64>;
	type ExternalMajorityOrigin = EnsureSignedBy<Three, u64>;
	type ExternalDefaultOrigin = EnsureSignedBy<One, u64>;
	type FastTrackOrigin = EnsureSignedBy<Five, u64>;
	type CancellationOrigin = EnsureSignedBy<Four, u64>;
	type BlacklistOrigin = EnsureRoot<u64>;
	type CancelProposalOrigin = EnsureRoot<u64>;
	type VetoOrigin = EnsureSignedBy<OneToFive, u64>;
	type CooloffPeriod = ConstU64<2>;
	type PreimageByteDeposit = PreimageByteDeposit;
	type Slash = ();
	type InstantOrigin = EnsureSignedBy<Six, u64>;
	type InstantAllowed = InstantAllowed;
	type Scheduler = Scheduler;
	type MaxVotes = ConstU32<100>;
	type OperationalPreimageOrigin = EnsureSignedBy<Six, u64>;
	type PalletsOrigin = OriginCaller;
	type Slash = ();
	type WeightInfo = ();
<<<<<<< HEAD
	type MaxProposals = ConstU32<100>;
}

parameter_types! {
	pub const PreimageMaxSize: u32 = 4096 * 1024;
	pub PreimageBaseDeposit: Balance = 1;
}

impl pallet_preimage::Config for Test {
	type Event = Event;
	type Currency = Balances;
	type ManagerOrigin = EnsureRoot<AccountId>;
	type MaxSize = PreimageMaxSize;
	type BaseDeposit = PreimageBaseDeposit;
	type ByteDeposit = PreimageByteDeposit;
	type WeightInfo = ();
=======
	type MaxProposals = MaxProposals;
>>>>>>> 6d3d0e55
}

pub fn new_test_ext() -> sp_io::TestExternalities {
	let mut t = frame_system::GenesisConfig::default().build_storage::<Test>().unwrap();
	pallet_balances::GenesisConfig::<Test> {
		balances: vec![(0, 100), (1, 10), (2, 20), (3, 30), (4, 40), (5, 50), (6, 60)],
	}
	.assimilate_storage(&mut t)
	.unwrap();
	pallet_democracy::GenesisConfig::<Test>::default()
		.assimilate_storage(&mut t)
		.unwrap();

	orml_tokens::GenesisConfig::<Test> {
		balances: vec![
			(1, DEFAULT_ASSET, 10),
			(2, DEFAULT_ASSET, 20),
			(3, DEFAULT_ASSET, 30),
			(4, DEFAULT_ASSET, 40),
			(5, DEFAULT_ASSET, 50),
			(6, DEFAULT_ASSET, 60),
			(1, DOT_ASSET, 10),
			(2, DOT_ASSET, 20),
			(3, DOT_ASSET, 30),
			(4, DOT_ASSET, 40),
			(5, DOT_ASSET, 50),
			(6, DOT_ASSET, 60),
			(1, X_ASSET, 100),
			(2, X_ASSET, 200),
			(3, X_ASSET, 300),
			(4, X_ASSET, 400),
			(5, X_ASSET, 500),
			(6, X_ASSET, 600),
		],
	}
	.assimilate_storage(&mut t)
	.unwrap();

	let mut ext = sp_io::TestExternalities::new(t);
	ext.execute_with(|| System::set_block_number(1));
	ext
}

/// Execute the function two times, with `true` and with `false`.
pub fn new_test_ext_execute_with_cond(execute: impl FnOnce(bool) -> () + Clone) {
	new_test_ext().execute_with(|| (execute.clone())(false));
	new_test_ext().execute_with(|| execute(true));
}

#[test]
fn params_should_work() {
	new_test_ext().execute_with(|| {
		assert_eq!(Democracy::referendum_count(), 0);
		assert_eq!(Balances::free_balance(42), 0);
		assert_eq!(Balances::total_issuance(), 310);
	});
}

fn set_balance_proposal(value: u64) -> Vec<u8> {
	Call::Balances(pallet_balances::Call::set_balance { who: 42, new_free: value, new_reserved: 0 })
		.encode()
}

#[test]
fn set_balance_proposal_is_correctly_filtered_out() {
	for i in 0..10 {
		let call = Call::decode(&mut &set_balance_proposal(i)[..]).unwrap();
		assert!(!<Test as frame_system::Config>::BaseCallFilter::contains(&call));
	}
}

fn set_balance_proposal_hash(value: u64) -> H256 {
	BlakeTwo256::hash(&set_balance_proposal(value)[..])
}

fn set_balance_proposal_id(value: u64) -> ProposalId<H256, AssetId> {
	let p = set_balance_proposal(value);
	let h = BlakeTwo256::hash(&p[..]);
	ProposalId { hash: h, asset_id: DEFAULT_ASSET }
}

fn set_balance_proposal_id_2(asset_id: AssetId, value: u64) -> ProposalId<H256, AssetId> {
	let p = set_balance_proposal(value);
	let h = BlakeTwo256::hash(&p[..]);
	ProposalId { hash: h, asset_id }
}

fn set_balance_proposal_hash_and_note(value: u64) -> ProposalId<H256, AssetId> {
	set_balance_proposal_hash_and_note_2(value, DEFAULT_ASSET)
}

fn set_balance_proposal_hash_and_note_2(
	value: u64,
	asset_id: AssetId,
) -> ProposalId<H256, AssetId> {
	let p = set_balance_proposal(value);
	set_balance_proposal_hash_and_note_3(value, asset_id, p)
}

fn set_balance_proposal_hash_and_note_3(
	value: u64,
	asset_id: AssetId,
	encoded_proposal: Vec<u8>,
) -> ProposalId<H256, AssetId> {
	let h = BlakeTwo256::hash(&encoded_proposal[..]);
	match Democracy::note_preimage(Origin::signed(6), encoded_proposal, asset_id) {
		Ok(_) => (),
		Err(x) if x == Error::<Test>::DuplicatePreimage.into() => (),
		Err(x) => panic!("{:?}", x),
	}
	ProposalId { hash: h, asset_id }
}

fn set_balance_proposal_hash_and_note_and_asset(
	value: u64,
	asset_id: AssetId,
) -> ProposalId<H256, AssetId> {
	let p = set_balance_proposal(value);
	let h = BlakeTwo256::hash(&p[..]);
	match Democracy::note_preimage(Origin::signed(6), p, asset_id) {
		Ok(_) => (),
		Err(x) if x == Error::<Test>::DuplicatePreimage.into() => (),
		Err(x) => panic!("{:?}", x),
	}
	ProposalId { hash: h, asset_id }
}

fn propose_set_balance(who: u64, asset_id: AssetId, value: u64, delay: u64) -> DispatchResult {
	Democracy::propose(Origin::signed(who), set_balance_proposal_hash(value), asset_id, delay)
}

fn propose_set_balance_and_note(who: u64, value: u64, delay: u64) -> DispatchResult {
	let id = set_balance_proposal_hash_and_note(value);
	Democracy::propose(Origin::signed(who), id.hash, id.asset_id, delay)
}

fn propose_set_balance_and_note_2(
	who: u64,
	asset_id: AssetId,
	value: u64,
	delay: u64,
) -> DispatchResult {
	let id = set_balance_proposal_hash_and_note_2(value, asset_id);
	Democracy::propose(Origin::signed(who), id.hash, id.asset_id, delay)
}

fn propose_set_balance_and_note_and_asset(
	who: u64,
	value: u64,
	asset_id: AssetId,
	delay: u64,
) -> DispatchResult {
	let id = set_balance_proposal_hash_and_note_and_asset(value, asset_id);
	Democracy::propose(Origin::signed(who), id.hash, id.asset_id, delay)
}

fn next_block() {
	System::set_block_number(System::block_number() + 1);
	Scheduler::on_initialize(System::block_number());
	Democracy::begin_block(System::block_number());
}

fn fast_forward_to(n: u64) {
	while System::block_number() < n {
		next_block();
	}
}

fn begin_referendum() -> ReferendumIndex {
	System::set_block_number(0);
	assert_ok!(propose_set_balance_and_note(1, 2, 1));
	fast_forward_to(2);
	0
}

fn aye(who: u64) -> AccountVote<u64> {
	AccountVote::Standard { vote: AYE, balance: Balances::free_balance(&who) }
}

fn nay(who: u64) -> AccountVote<u64> {
	AccountVote::Standard { vote: NAY, balance: Balances::free_balance(&who) }
}

fn big_aye(who: u64) -> AccountVote<u64> {
	AccountVote::Standard { vote: BIG_AYE, balance: Balances::free_balance(&who) }
}

fn big_nay(who: u64) -> AccountVote<u64> {
	AccountVote::Standard { vote: BIG_NAY, balance: Balances::free_balance(&who) }
}

fn tally(r: ReferendumIndex) -> Tally<u64> {
	Democracy::referendum_status(r).unwrap().tally
}

prop_compose! {
	fn valid_asset_id()
	(x in DEFAULT_ASSET..AssetId::MAX) -> AssetId {
		x
	}
}

prop_compose! {
	fn valid_amounts_without_overflow_1()
		(x in MINIMUM_BALANCE..Balance::MAX) -> Balance {
		x
	}
}

prop_compose! {
	fn valid_amounts_without_overflow_2()
		(x in MINIMUM_BALANCE..Balance::MAX / 2,
		 y in MINIMUM_BALANCE..Balance::MAX / 2) -> (Balance, Balance) {
			(x, y)
	}
}

prop_compose! {
	fn valid_amounts_without_overflow_3()
		(x in MINIMUM_BALANCE..Balance::MAX / 2,
		 y in MINIMUM_BALANCE..Balance::MAX / 2,
		 z in MINIMUM_BALANCE..Balance::MAX / 2) -> (Balance, Balance, Balance) {
			(x, y, z)
	}
}<|MERGE_RESOLUTION|>--- conflicted
+++ resolved
@@ -1,6 +1,6 @@
 // This file is part of Substrate.
 
-// Copyright (C) 2017-2022 Parity Technologies (UK) Ltd.
+// Copyright (C) 2017-2021 Parity Technologies (UK) Ltd.
 // SPDX-License-Identifier: Apache-2.0
 
 // Licensed under the Apache License, Version 2.0 (the "License");
@@ -58,7 +58,6 @@
 const NAY: Vote = Vote { aye: false, conviction: Conviction::None };
 const BIG_AYE: Vote = Vote { aye: true, conviction: Conviction::Locked1x };
 const BIG_NAY: Vote = Vote { aye: false, conviction: Conviction::Locked1x };
-
 // Multi Currency Assets
 const DEFAULT_ASSET: AssetId = 1;
 const DOT_ASSET: AssetId = 2;
@@ -99,24 +98,6 @@
 	fn contains(call: &Call) -> bool {
 		!matches!(call, &Call::Balances(pallet_balances::Call::set_balance { .. }))
 	}
-}
-
-parameter_type_with_key! {
-	pub ExistentialDeposits: |_currency_id: u128| -> Balance {
-		Zero::zero()
-	};
-}
-
-impl orml_tokens::Config for Test {
-	type Event = Event;
-	type Balance = Balance;
-	type Amount = i128;
-	type CurrencyId = u128;
-	type WeightInfo = ();
-	type ExistentialDeposits = ExistentialDeposits;
-	type OnDust = ();
-	type MaxLocks = MaxLocks;
-	type DustRemovalWhitelist = Everything;
 }
 
 parameter_types! {
@@ -153,7 +134,7 @@
 parameter_types! {
 	pub MaximumSchedulerWeight: Weight = Perbill::from_percent(80) * BlockWeights::get().max_block;
 	pub const MaxScheduledPerBlock: u32 = 50;
-	pub const NoPreimagePostponement: Option<u64> = Some(10);
+  pub const NoPreimagePostponement: Option<u64> = Some(10);
 }
 
 impl pallet_scheduler::Config for Test {
@@ -162,17 +143,15 @@
 	type PalletsOrigin = OriginCaller;
 	type Call = Call;
 	type MaximumWeight = MaximumSchedulerWeight;
+	type OriginPrivilegeCmp = EqualPrivilegeOnly;
 	type ScheduleOrigin = EnsureRoot<u64>;
 	type MaxScheduledPerBlock = ();
 	type WeightInfo = ();
-	type OriginPrivilegeCmp = EqualPrivilegeOnly;
-	type PreimageProvider = ();
+	type PreimageProvider = Preimage;
 	type NoPreimagePostponement = NoPreimagePostponement;
 }
 
 parameter_types! {
-<<<<<<< HEAD
-=======
 	pub const PreimageMaxSize: u32 = 4096 * 1024;
 	pub PreimageBaseDeposit: Balance = 1;
 }
@@ -206,11 +185,9 @@
 }
 
 parameter_types! {
->>>>>>> 6d3d0e55
 	pub const ExistentialDeposit: Balance = 1;
 	pub const MaxLocks: u32 = 50;
 }
-
 impl pallet_balances::Config for Test {
 	type MaxReserves = ();
 	type ReserveIdentifier = [u8; 8];
@@ -223,8 +200,18 @@
 	type WeightInfo = ();
 }
 parameter_types! {
+	pub const LaunchPeriod: u64 = 2;
+	pub const VotingPeriod: u64 = 2;
+	pub const FastTrackVotingPeriod: u64 = 2;
+	pub const MinimumDeposit: u64 = 1;
+	pub const EnactmentPeriod: u64 = 2;
+	pub const VoteLockingPeriod: u64 = 3;
+	pub const CooloffPeriod: u64 = 2;
+	pub const MaxVotes: u32 = 100;
+	pub const MaxProposals: u32 = MAX_PROPOSALS;
 	pub static PreimageByteDeposit: u64 = 0;
 	pub static InstantAllowed: bool = false;
+	pub const TreasuryAccount: AccountId = 0;
 }
 ord_parameter_types! {
 	pub const One: u64 = 1;
@@ -250,12 +237,12 @@
 	type Event = Event;
 	type NativeCurrency = Balances;
 	type Currency = Tokens;
-	type EnactmentPeriod = ConstU64<2>;
-	type LaunchPeriod = ConstU64<2>;
-	type VotingPeriod = ConstU64<2>;
-	type VoteLockingPeriod = ConstU64<3>;
-	type FastTrackVotingPeriod = ConstU64<2>;
-	type MinimumDeposit = ConstU64<1>;
+	type EnactmentPeriod = EnactmentPeriod;
+	type LaunchPeriod = LaunchPeriod;
+	type VotingPeriod = VotingPeriod;
+	type VoteLockingPeriod = VoteLockingPeriod;
+	type FastTrackVotingPeriod = FastTrackVotingPeriod;
+	type MinimumDeposit = MinimumDeposit;
 	type ExternalOrigin = EnsureSignedBy<Two, u64>;
 	type ExternalMajorityOrigin = EnsureSignedBy<Three, u64>;
 	type ExternalDefaultOrigin = EnsureSignedBy<One, u64>;
@@ -264,37 +251,17 @@
 	type BlacklistOrigin = EnsureRoot<u64>;
 	type CancelProposalOrigin = EnsureRoot<u64>;
 	type VetoOrigin = EnsureSignedBy<OneToFive, u64>;
-	type CooloffPeriod = ConstU64<2>;
+	type CooloffPeriod = CooloffPeriod;
 	type PreimageByteDeposit = PreimageByteDeposit;
-	type Slash = ();
 	type InstantOrigin = EnsureSignedBy<Six, u64>;
 	type InstantAllowed = InstantAllowed;
 	type Scheduler = Scheduler;
-	type MaxVotes = ConstU32<100>;
+	type MaxVotes = MaxVotes;
 	type OperationalPreimageOrigin = EnsureSignedBy<Six, u64>;
 	type PalletsOrigin = OriginCaller;
 	type Slash = ();
 	type WeightInfo = ();
-<<<<<<< HEAD
-	type MaxProposals = ConstU32<100>;
-}
-
-parameter_types! {
-	pub const PreimageMaxSize: u32 = 4096 * 1024;
-	pub PreimageBaseDeposit: Balance = 1;
-}
-
-impl pallet_preimage::Config for Test {
-	type Event = Event;
-	type Currency = Balances;
-	type ManagerOrigin = EnsureRoot<AccountId>;
-	type MaxSize = PreimageMaxSize;
-	type BaseDeposit = PreimageBaseDeposit;
-	type ByteDeposit = PreimageByteDeposit;
-	type WeightInfo = ();
-=======
 	type MaxProposals = MaxProposals;
->>>>>>> 6d3d0e55
 }
 
 pub fn new_test_ext() -> sp_io::TestExternalities {
