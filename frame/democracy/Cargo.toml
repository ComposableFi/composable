[package]
authors = ["Composable Developers"]
description = "FRAME pallet for democracy with multi currency support"
edition = "2018"
homepage = "https://composable.finance"
license = "Apache-2.0"
name = "pallet-democracy"
readme = "README.md"
version = "0.0.1"

[package.metadata.docs.rs]
targets = ["x86_64-unknown-linux-gnu"]

[dependencies]
codec = { package = "parity-scale-codec", version = "2.0.0", default-features = false, features = [
  "derive",
] }
composable-traits = { default-features = false, path = "../composable-traits" }
<<<<<<< HEAD
serde = { version = "1.0.130", optional = true, features = ["derive"] }
codec = { package = "parity-scale-codec", version = "2.0.0", default-features = false, features = ["derive" ] }
scale-info = { version = "1.0", default-features = false, features = ["derive"] }
sp-std = { default-features = false, git = "https://github.com/paritytech/substrate", branch = "polkadot-v0.9.17" }
sp-io = { default-features = false, git = "https://github.com/paritytech/substrate", branch = "polkadot-v0.9.17" }
sp-runtime = { default-features = false, git = "https://github.com/paritytech/substrate", branch = "polkadot-v0.9.17" }
frame-benchmarking = { default-features = false, optional = true, git = 'https://github.com/paritytech/substrate', branch = 'polkadot-v0.9.17' }
frame-support = { default-features = false, git = "https://github.com/paritytech/substrate", branch = "polkadot-v0.9.17" }
frame-system = { default-features = false, git = "https://github.com/paritytech/substrate", branch = "polkadot-v0.9.17" }
orml-tokens = { git = "https://github.com/open-web3-stack/open-runtime-module-library", rev = "aac79b3b31953381669a2ffa9b3e9bfe48e87f38", default-features = false }
orml-traits = { git = "https://github.com/open-web3-stack/open-runtime-module-library", rev = "aac79b3b31953381669a2ffa9b3e9bfe48e87f38", default-features = false }

[dev-dependencies]
sp-core = { git = "https://github.com/paritytech/substrate", branch = "polkadot-v0.9.17" }
pallet-balances = { git = "https://github.com/paritytech/substrate", branch = "polkadot-v0.9.17" }
pallet-governance-registry = { path = "../governance-registry" }
pallet-scheduler = { git = "https://github.com/paritytech/substrate", branch = "polkadot-v0.9.17" }
pallet-preimage = { package = "pallet-preimage", git = "https://github.com/paritytech/substrate", branch = "polkadot-v0.9.17" }
=======
frame-benchmarking = { default-features = false, optional = true, git = "https://github.com/paritytech/substrate", branch = "polkadot-v0.9.16" }
frame-support = { default-features = false, git = "https://github.com/paritytech/substrate", branch = "polkadot-v0.9.16" }
frame-system = { default-features = false, git = "https://github.com/paritytech/substrate", branch = "polkadot-v0.9.16" }
orml-tokens = { git = "https://github.com/open-web3-stack/open-runtime-module-library", rev = "2b1c9fb367ccb8e13601b2da43d1c5d9737b93c6", default-features = false }
orml-traits = { git = "https://github.com/open-web3-stack/open-runtime-module-library", rev = "2b1c9fb367ccb8e13601b2da43d1c5d9737b93c6", default-features = false }
scale-info = { version = "1.0", default-features = false, features = [
  "derive",
] }
serde = { version = "1.0.130", optional = true, features = ["derive"] }
sp-io = { default-features = false, git = "https://github.com/paritytech/substrate", branch = "polkadot-v0.9.16" }
sp-runtime = { default-features = false, git = "https://github.com/paritytech/substrate", branch = "polkadot-v0.9.16" }
sp-std = { default-features = false, git = "https://github.com/paritytech/substrate", branch = "polkadot-v0.9.16" }

[dev-dependencies]
pallet-balances = { git = "https://github.com/paritytech/substrate", branch = "polkadot-v0.9.16" }
pallet-governance-registry = { path = "../governance-registry" }
pallet-preimage = { package = "pallet-preimage", git = "https://github.com/paritytech/substrate", branch = "polkadot-v0.9.16" }
pallet-scheduler = { git = "https://github.com/paritytech/substrate", branch = "polkadot-v0.9.16" }
sp-core = { git = "https://github.com/paritytech/substrate", branch = "polkadot-v0.9.16" }
>>>>>>> 3ddc73de

[features]
default = ["std"]
runtime-benchmarks = [
  "frame-benchmarking",
  "frame-system/runtime-benchmarks",
  "frame-support/runtime-benchmarks",
  "sp-runtime/runtime-benchmarks",
]
std = [
  "composable-traits/std",
  "serde",
  "codec/std",
  "scale-info/std",
  "sp-std/std",
  "sp-io/std",
  "frame-support/std",
  "sp-runtime/std",
  "frame-system/std",
  "orml-tokens/std",
  "orml-traits/std",
]
try-runtime = ["frame-support/try-runtime"]<|MERGE_RESOLUTION|>--- conflicted
+++ resolved
@@ -16,46 +16,25 @@
   "derive",
 ] }
 composable-traits = { default-features = false, path = "../composable-traits" }
-<<<<<<< HEAD
-serde = { version = "1.0.130", optional = true, features = ["derive"] }
-codec = { package = "parity-scale-codec", version = "2.0.0", default-features = false, features = ["derive" ] }
-scale-info = { version = "1.0", default-features = false, features = ["derive"] }
-sp-std = { default-features = false, git = "https://github.com/paritytech/substrate", branch = "polkadot-v0.9.17" }
-sp-io = { default-features = false, git = "https://github.com/paritytech/substrate", branch = "polkadot-v0.9.17" }
-sp-runtime = { default-features = false, git = "https://github.com/paritytech/substrate", branch = "polkadot-v0.9.17" }
-frame-benchmarking = { default-features = false, optional = true, git = 'https://github.com/paritytech/substrate', branch = 'polkadot-v0.9.17' }
+frame-benchmarking = { default-features = false, optional = true, git = "https://github.com/paritytech/substrate", branch = "polkadot-v0.9.17" }
 frame-support = { default-features = false, git = "https://github.com/paritytech/substrate", branch = "polkadot-v0.9.17" }
 frame-system = { default-features = false, git = "https://github.com/paritytech/substrate", branch = "polkadot-v0.9.17" }
-orml-tokens = { git = "https://github.com/open-web3-stack/open-runtime-module-library", rev = "aac79b3b31953381669a2ffa9b3e9bfe48e87f38", default-features = false }
-orml-traits = { git = "https://github.com/open-web3-stack/open-runtime-module-library", rev = "aac79b3b31953381669a2ffa9b3e9bfe48e87f38", default-features = false }
-
-[dev-dependencies]
-sp-core = { git = "https://github.com/paritytech/substrate", branch = "polkadot-v0.9.17" }
-pallet-balances = { git = "https://github.com/paritytech/substrate", branch = "polkadot-v0.9.17" }
-pallet-governance-registry = { path = "../governance-registry" }
-pallet-scheduler = { git = "https://github.com/paritytech/substrate", branch = "polkadot-v0.9.17" }
-pallet-preimage = { package = "pallet-preimage", git = "https://github.com/paritytech/substrate", branch = "polkadot-v0.9.17" }
-=======
-frame-benchmarking = { default-features = false, optional = true, git = "https://github.com/paritytech/substrate", branch = "polkadot-v0.9.16" }
-frame-support = { default-features = false, git = "https://github.com/paritytech/substrate", branch = "polkadot-v0.9.16" }
-frame-system = { default-features = false, git = "https://github.com/paritytech/substrate", branch = "polkadot-v0.9.16" }
-orml-tokens = { git = "https://github.com/open-web3-stack/open-runtime-module-library", rev = "2b1c9fb367ccb8e13601b2da43d1c5d9737b93c6", default-features = false }
-orml-traits = { git = "https://github.com/open-web3-stack/open-runtime-module-library", rev = "2b1c9fb367ccb8e13601b2da43d1c5d9737b93c6", default-features = false }
+orml-tokens = { git = "https://github.com/open-web3-stack/open-runtime-module-library", rev = "9e041dc9d213f843b18b3008f32f3acabb287dcb", default-features = false }
+orml-traits = { git = "https://github.com/open-web3-stack/open-runtime-module-library", rev = "9e041dc9d213f843b18b3008f32f3acabb287dcb", default-features = false }
 scale-info = { version = "1.0", default-features = false, features = [
   "derive",
 ] }
 serde = { version = "1.0.130", optional = true, features = ["derive"] }
-sp-io = { default-features = false, git = "https://github.com/paritytech/substrate", branch = "polkadot-v0.9.16" }
-sp-runtime = { default-features = false, git = "https://github.com/paritytech/substrate", branch = "polkadot-v0.9.16" }
-sp-std = { default-features = false, git = "https://github.com/paritytech/substrate", branch = "polkadot-v0.9.16" }
+sp-io = { default-features = false, git = "https://github.com/paritytech/substrate", branch = "polkadot-v0.9.17" }
+sp-runtime = { default-features = false, git = "https://github.com/paritytech/substrate", branch = "polkadot-v0.9.17" }
+sp-std = { default-features = false, git = "https://github.com/paritytech/substrate", branch = "polkadot-v0.9.17" }
 
 [dev-dependencies]
-pallet-balances = { git = "https://github.com/paritytech/substrate", branch = "polkadot-v0.9.16" }
+pallet-balances = { git = "https://github.com/paritytech/substrate", branch = "polkadot-v0.9.17" }
 pallet-governance-registry = { path = "../governance-registry" }
-pallet-preimage = { package = "pallet-preimage", git = "https://github.com/paritytech/substrate", branch = "polkadot-v0.9.16" }
-pallet-scheduler = { git = "https://github.com/paritytech/substrate", branch = "polkadot-v0.9.16" }
-sp-core = { git = "https://github.com/paritytech/substrate", branch = "polkadot-v0.9.16" }
->>>>>>> 3ddc73de
+pallet-preimage = { package = "pallet-preimage", git = "https://github.com/paritytech/substrate", branch = "polkadot-v0.9.17" }
+pallet-scheduler = { git = "https://github.com/paritytech/substrate", branch = "polkadot-v0.9.17" }
+sp-core = { git = "https://github.com/paritytech/substrate", branch = "polkadot-v0.9.17" }
 
 [features]
 default = ["std"]
