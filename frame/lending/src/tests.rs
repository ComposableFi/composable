#![allow(unused_imports)]

//! Test for Lending. Runtime is almost real.
//! TODO: cover testing events - so make sure that each even is handled at least once
//! (events can be obtained from System pallet as in banchmarking.rs before this commit)
//! TODO: OCW of liquidations (like in Oracle)
//! TODO: test on small numbers via proptests - detect edge case what is minimal amounts it starts
//! to accure(and miminal block delta), and maximal amounts when it overflows

use composable_traits::lending::{Lending as LendingTrait, RepayStrategy, TotalDebtWithInterest};
use frame_benchmarking::Zero;
use std::ops::{Div, Mul};

use crate::{
	self as pallet_lending, accrue_interest_internal, currency::*, mocks::*,
	models::borrower_data::BorrowerData, setup::assert_last_event, AccruedInterest, Error,
	MarketIndex,
};
use codec::{Decode, Encode};
use composable_support::validation::{TryIntoValidated, Validated};
use composable_tests_helpers::{prop_assert_acceptable_computation_error, prop_assert_ok};
use composable_traits::{
	defi::{CurrencyPair, LiftedFixedBalance, MoreThanOneFixedU128, Rate, ZeroToOneFixedU128},
	lending::{self, math::*, CreateInput, UpdateInput},
	oracle,
	time::SECONDS_PER_YEAR_NAIVE,
	vault::{self, Deposit, VaultConfig},
};
use frame_support::{
	assert_err, assert_noop, assert_ok,
	dispatch::{DispatchErrorWithPostInfo, DispatchResultWithPostInfo, PostDispatchInfo},
	traits::fungibles::{Inspect, Mutate},
	weights::Pays,
};
use frame_system::{EventRecord, Phase};
use pallet_vault::models::VaultInfo;
use proptest::{prelude::*, test_runner::TestRunner};
use sp_arithmetic::assert_eq_error_rate;
use sp_core::{H256, U256};
use sp_runtime::{
	ArithmeticError, DispatchError, FixedPointNumber, FixedU128, ModuleError, Percent, Perquintill,
};

const DEFAULT_MARKET_VAULT_RESERVE: Perquintill = Perquintill::from_percent(10);
const DEFAULT_MARKET_VAULT_STRATEGY_SHARE: Perquintill = Perquintill::from_percent(90);
const DEFAULT_COLLATERAL_FACTOR: u128 = 2;

#[test]
fn accrue_interest_base_cases() {
	let (optimal, ref mut interest_rate_model) = new_jump_model();
	let stable_rate = interest_rate_model.get_borrow_rate(optimal).unwrap();
	assert_eq!(stable_rate, ZeroToOneFixedU128::saturating_from_rational(10_u128, 100_u128));
	let borrow_index = Rate::saturating_from_integer(1_u128);
	let delta_time = SECONDS_PER_YEAR_NAIVE;
	let total_issued = 100_000_000_000_000_000_000;
	let accrued_debt = 0;
	let total_borrows = total_issued - accrued_debt;
	let AccruedInterest { accrued_increment: accrued_increase, .. } =
		accrue_interest_internal::<Runtime, InterestRateModel>(
			optimal,
			interest_rate_model,
			borrow_index,
			delta_time,
			total_borrows,
		)
		.unwrap();
	assert_eq!(accrued_increase, 10_000_000_000_000_000_000);

	let delta_time = MILLISECS_PER_BLOCK;
	let AccruedInterest { accrued_increment: accrued_increase, .. } =
		accrue_interest_internal::<Runtime, InterestRateModel>(
			optimal,
			interest_rate_model,
			borrow_index,
			delta_time,
			total_borrows,
		)
		.unwrap();
	// small increments instead one year lead to some loss by design (until we lift calculation to
	// 256 bit)
	let error = 25;
	assert_eq!(
		accrued_increase,
		10_000_000_000_000_000_000 * MILLISECS_PER_BLOCK as u128 / SECONDS_PER_YEAR_NAIVE as u128 +
			error
	);
}

#[test]
fn apr_for_zero() {
	let (_, ref mut interest_rate_model) = new_jump_model();
	let utilization = Percent::from_percent(100);
	let borrow_index = Rate::saturating_from_integer(1_u128);

	let AccruedInterest { accrued_increment: accrued_increase, .. } =
		accrue_interest_internal::<Runtime, InterestRateModel>(
			utilization,
			interest_rate_model,
			borrow_index,
			SECONDS_PER_YEAR_NAIVE,
			0,
		)
		.unwrap();
	assert_eq!(accrued_increase, 0);
}

#[test]
fn apr_for_year_for_max() {
	let (_, ref mut interest_rate_model) = new_jump_model();
	let utilization = Percent::from_percent(80);
	let borrow_index = Rate::saturating_from_integer(1_u128);
	let total_borrows = u128::MAX;
	let result = accrue_interest_internal::<Runtime, InterestRateModel>(
		utilization,
		interest_rate_model,
		borrow_index,
		SECONDS_PER_YEAR_NAIVE,
		total_borrows,
	);
	assert_err!(result, ArithmeticError::Overflow);
}

#[test]
fn accrue_interest_induction() {
	let borrow_index = Rate::saturating_from_integer(1_u128);
	let minimal: u128 = 100;
	let mut runner = TestRunner::default();
	let accrued_debt: u128 = 0;
	runner
		.run(
			&(
				0..=2 * SECONDS_PER_YEAR_NAIVE / MILLISECS_PER_BLOCK,
				(minimal..=minimal * 1_000_000_000),
			),
			|(slot, total_issued)| {
				let (optimal, ref mut interest_rate_model) = new_jump_model();

				let AccruedInterest {
					accrued_increment: accrued_increase_1,
					new_borrow_index: borrow_index_1,
				} = accrue_interest_internal::<Runtime, InterestRateModel>(
					optimal,
					interest_rate_model,
					borrow_index,
					slot * MILLISECS_PER_BLOCK,
					total_issued - accrued_debt,
				)
				.unwrap();

				let AccruedInterest {
					accrued_increment: accrued_increase_2,
					new_borrow_index: borrow_index_2,
				} = accrue_interest_internal::<Runtime, InterestRateModel>(
					optimal,
					interest_rate_model,
					borrow_index,
					(slot + 1) * MILLISECS_PER_BLOCK,
					total_issued - accrued_debt,
				)
				.unwrap();
				prop_assert!(accrued_increase_1 < accrued_increase_2);
				prop_assert!(borrow_index_1 < borrow_index_2);
				Ok(())
			},
		)
		.unwrap();
}

#[test]
fn accrue_interest_plotter() {
	let (optimal, ref mut interest_rate_model) = new_jump_model();
	let borrow_index = MoreThanOneFixedU128::checked_from_integer(1).unwrap();
	let total_issued = 10_000_000_000;
	let accrued_debt = 0;
	let total_borrows = total_issued - accrued_debt;
	// no sure how handle in rust previous + next (so map has access to previous result)
	let mut previous = 0;
	const TOTAL_BLOCKS: u64 = 1000;
	let _data: Vec<_> = (0..TOTAL_BLOCKS)
		.map(|x| {
			let AccruedInterest { accrued_increment, .. } =
				accrue_interest_internal::<Runtime, InterestRateModel>(
					optimal,
					interest_rate_model,
					borrow_index,
					MILLISECS_PER_BLOCK,
					total_borrows,
				)
				.unwrap();
			previous += accrued_increment;
			(x, previous)
		})
		.collect();

	let AccruedInterest { accrued_increment: total_accrued, .. } =
		accrue_interest_internal::<Runtime, InterestRateModel>(
			optimal,
			interest_rate_model,
			Rate::checked_from_integer(1).unwrap(),
			TOTAL_BLOCKS * MILLISECS_PER_BLOCK,
			total_borrows,
		)
		.unwrap();
	assert_eq_error_rate!(previous, total_accrued, 1_000);

	#[cfg(feature = "visualization")]
	{
		use plotters::prelude::*;
		let area =
			BitMapBackend::new("./accrue_interest_plotter.png", (1024, 768)).into_drawing_area();
		area.fill(&WHITE).unwrap();

		let mut chart = ChartBuilder::on(&area)
			.set_label_area_size(LabelAreaPosition::Left, 80)
			.set_label_area_size(LabelAreaPosition::Bottom, 80)
			.build_cartesian_2d(
				0.0..1100.0,
				total_issued as f64..(total_issued as f64 + 1.1 * total_accrued as f64),
			)
			.unwrap();

		chart.configure_mesh().draw().unwrap();
		chart
			.draw_series(LineSeries::new(
				_data.iter().map(|(x, y)| (*x as f64, total_issued as f64 + *y as f64)),
				&RED,
			))
			.unwrap();
	}
}

// Was implemented for MarketUpdated event emission testing
<<<<<<< HEAD
// This is only the test where MarketUpdated event is used.
=======
>>>>>>> a0734a80
#[test]
fn can_update_market() {
	new_test_ext().execute_with(|| {
		System::set_block_number(1);
		let manager = *ALICE;
		let origin = Origin::signed(manager);
		// Create a market
		let ((market_id, _), _) = create_simple_vaulted_market(BTC::instance(), manager);
		// Get the market from the storage via market id
		let market = crate::Markets::<Runtime>::get(market_id).unwrap();

		let update_input = UpdateInput {
			collateral_factor: market.collateral_factor,
			under_collateralized_warn_percent: market.under_collateralized_warn_percent,
			liquidators: market.liquidators,
			interest_rate_model: InterestRateModel::Curve(
				CurveModel::new(CurveModel::MAX_BASE_RATE).unwrap(),
			),
		};
		let input = update_input.clone();
		let updated = Lending::update_market(origin, market_id, update_input);
		// check if the market was successfully updated
		assert_ok!(updated);
		let market_updated_event: crate::Event<Runtime> =
			crate::Event::MarketUpdated { market_id, input };
		// check if the event was emitted
		System::assert_has_event(Event::Lending(market_updated_event));
	})
}
<<<<<<< HEAD
=======
// Was implemented for CollateralDeposited emission testing
#[test]
fn can_deposit_collateral() {
	new_test_ext().execute_with(|| {
		System::set_block_number(1);
		let sender = *ALICE;
		let origin = Origin::signed(sender);
		let amount = 100;
		// Create a market
		let ((market_id, _), _) = create_simple_vaulted_market(BTC::instance(), sender);
		// Deposit some collateral
		let deposited = Lending::deposit_collateral(origin, market_id.clone(), amount);
		// Check if everything is fine
		assert_ok!(deposited);
		let deposit_event: crate::Event<Runtime> =
			crate::Event::CollateralDeposited { sender, market_id, amount };
		// check if the event was emitted
		System::assert_has_event(Event::Lending(deposit_event));
	});
}

// Was implemented for CollateralWithdrawn event emission testing
#[test]
fn can_withdraw_collateral() {
	new_test_ext().execute_with(|| {
		System::set_block_number(1);
		let sender = *ALICE;
		let origin = Origin::signed(sender);
		let amount = 100;
		// Create a market
		let ((market_id, _), _) = create_simple_vaulted_market(BTC::instance(), sender);
		// Deposit some collateral
		let _deposited = Lending::deposit_collateral(origin.clone(), market_id.clone(), amount);
		let withdrawed = Lending::withdraw_collateral(origin, market_id.clone(), amount);
		assert_ok!(withdrawed);
		let withdraw_event = crate::Event::CollateralWithdrawn { sender, market_id, amount };
		// check if the event was emitted
		System::assert_has_event(Event::Lending(withdraw_event));
	});
}
>>>>>>> a0734a80

#[test]
/// Tests market creation and the associated event(s).
fn can_create_valid_market() {
	new_test_ext().execute_with(|| {
		System::set_block_number(1); // ensure block is non-zero

		/// The amount of the borrow asset to mint into ALICE.
		const INITIAL_BORROW_ASSET_AMOUNT: u128 = 10_u128.pow(30);

		const BORROW_ASSET_ID: u128 = BTC::ID;
		const COLLATERAL_ASSET_ID: u128 = USDT::ID;
		const EXPECTED_AMOUNT_OF_BORROW_ASSET: u128 = 50_000 * USDT::ONE;

		let config = default_create_input(CurrencyPair::new(COLLATERAL_ASSET_ID, BORROW_ASSET_ID));

		set_price(BORROW_ASSET_ID, EXPECTED_AMOUNT_OF_BORROW_ASSET);
		set_price(COLLATERAL_ASSET_ID, USDT::ONE);

		let price = <Oracle as oracle::Oracle>::get_price(BORROW_ASSET_ID, BTC::ONE)
			.expect("impossible")
			.price;

		assert_eq!(price, EXPECTED_AMOUNT_OF_BORROW_ASSET);

		let should_have_failed = Lending::create_market(
			Origin::signed(*ALICE),
			config.clone().try_into_validated().unwrap(),
		);

		assert!(
			matches!(
				should_have_failed,
				Err(DispatchErrorWithPostInfo {
					post_info: PostDispatchInfo { actual_weight: None, pays_fee: Pays::Yes },
					error: DispatchError::Module(ModuleError {
						index: _, // not important in mock runtime
						error: _, // not important in mock runtime
						message: Some(error)
					}),
				}) if Into::<&'static str>::into(orml_tokens::Error::<Runtime>::BalanceTooLow) == error
			),
			"Creating a market with insufficient funds should fail, with the error message being \"BalanceTooLow\".
			The other fields are also checked to make sure any changes are tested and accounted for, perhaps one of those fields changed?
			Market creation result was {:#?}",
			should_have_failed
		);

		Tokens::mint_into(BORROW_ASSET_ID, &*ALICE, INITIAL_BORROW_ASSET_AMOUNT).unwrap();
        let manager = *ALICE;
		let origin = Origin::signed(manager);
        let input = config.clone().try_into_validated().unwrap();

		let should_be_created = Lending::create_market(origin, input.clone());

		assert!(
			matches!(should_be_created, Ok(PostDispatchInfo { actual_weight: None, pays_fee: Pays::Yes },)),
			"Market creation should have succeeded, since ALICE now has BTC.
			Market creation result was {:#?}",
			should_be_created,
		);
<<<<<<< HEAD
        // Check if corresponded event was emitted
=======
        // Check if corresponded event was emitted 
>>>>>>> a0734a80
		let currency_pair = input.currency_pair;
        // Market id and vault id values are defined via previous logic.
        let market_id = pallet_lending::pallet::MarketIndex::new(1);
        let vault_id = 1;
	    let market_created_event = crate::Event::MarketCreated {market_id, vault_id, manager, currency_pair};
        System::assert_has_event(Event::Lending(market_created_event));

		let initial_pool_size = Lending::calculate_initial_pool_size(BORROW_ASSET_ID).unwrap();
		let alice_balance_after_market_creation = Tokens::balance(BORROW_ASSET_ID, &*ALICE);

		assert_eq!(
			alice_balance_after_market_creation,
			INITIAL_BORROW_ASSET_AMOUNT - initial_pool_size,
			"ALICE should have 'paid' the inital_pool_size into the market vault.
			alice_balance_after_market_creation: {alice_balance_after_market_creation}
			initial_pool_size: {initial_pool_size}",
			alice_balance_after_market_creation = alice_balance_after_market_creation,
			initial_pool_size = initial_pool_size,
		);

		let system_events = System::events();

		match &*system_events {
			[_, _, _, EventRecord {
				topics: event_topics,
				phase: Phase::Initialization,
				event:
					Event::Lending(crate::Event::MarketCreated {
						currency_pair:
							CurrencyPair { base: COLLATERAL_ASSET_ID, quote: BORROW_ASSET_ID },
						market_id: created_market_id @ MarketIndex(1),
						vault_id: created_vault_id @ 1,
						manager: event_manager,
					}),
			}] if event_manager == &*ALICE && event_topics.is_empty() => {
				assert_eq!(
					Lending::total_available_to_be_borrowed(&created_market_id).unwrap(),
					initial_pool_size,
					"The market should have {} in it.",
					initial_pool_size,
				);

				assert_eq!(
					<Vault as vault::Vault>::asset_id(&created_vault_id).unwrap(),
					BORROW_ASSET_ID,
					"The created market vault should be backed by the borrow asset"
				);

				// REVIEW: Review this test
				let alice_total_debt_with_interest = Tokens::balance(Lending::get_assets_for_market(&created_market_id).unwrap().debt_asset, &ALICE);
				assert_eq!(
					alice_total_debt_with_interest,
					0,
					"The borrowed balance of ALICE should be 0. Found {:#?}",
					alice_total_debt_with_interest
				);
			},
			_ => panic!(
				"Unexpected value for System::events(); found {:#?}",
				system_events
			),
		}
	});
}

#[test]
fn test_borrow_repay_in_same_block() {
	new_test_ext().execute_with(|| {
		let (market_id, vault) = create_simple_market();
		let initial_total_cash = Lending::total_available_to_be_borrowed(&market_id).unwrap();

		let collateral_amount = BTC::units(100);
		assert_ok!(Tokens::mint_into(BTC::ID, &ALICE, collateral_amount));

		assert_extrinsic_event::<Runtime>(
			Lending::deposit_collateral(Origin::signed(*ALICE), market_id, collateral_amount),
			Event::Lending(crate::Event::CollateralDeposited {
				sender: *ALICE,
				amount: collateral_amount,
				market_id,
			}),
		);

		let borrow_asset_deposit = USDT::units(1_000_000_000);
		assert_ok!(Tokens::mint_into(USDT::ID, &CHARLIE, borrow_asset_deposit));
		assert_ok!(Vault::deposit(Origin::signed(*CHARLIE), vault, borrow_asset_deposit));
		let mut total_cash =
			DEFAULT_MARKET_VAULT_STRATEGY_SHARE.mul(borrow_asset_deposit) + initial_total_cash;

		process_and_progress_blocks(1);

		let limit_normalized = Lending::get_borrow_limit(&market_id, &ALICE).unwrap();
		assert_eq!(Lending::total_available_to_be_borrowed(&market_id), Ok(total_cash));
		process_and_progress_blocks(1); // <- ???

		assert_extrinsic_event::<Runtime>(
			Lending::borrow(Origin::signed(*ALICE), market_id, limit_normalized / 4),
			Event::Lending(crate::Event::Borrowed {
				sender: *ALICE,
				amount: limit_normalized / 4,
				market_id,
			}),
		);

		total_cash -= limit_normalized / 4;
		let total_borrows = limit_normalized / 4;
		assert_eq!(Lending::total_available_to_be_borrowed(&market_id), Ok(total_cash));
		assert_eq!(
			Lending::total_borrowed_from_market_excluding_interest(&market_id),
			Ok(total_borrows)
		);
		let alice_repay_amount =
			Lending::total_debt_with_interest(&market_id, &ALICE).unwrap().unwrap_or_zero();
		// MINT required BTC so that ALICE and BOB can repay the borrow.
		assert_ok!(Tokens::mint_into(BTC::ID, &ALICE, alice_repay_amount - (limit_normalized / 4)));
		assert_noop!(
			Lending::repay_borrow(
				Origin::signed(*ALICE),
				market_id,
				*ALICE,
				RepayStrategy::PartialAmount(alice_repay_amount)
			),
			Error::<Runtime>::BorrowAndRepayInSameBlockIsNotSupported,
		);

		assert_no_event(Event::Lending(crate::Event::BorrowRepaid {
			sender: *ALICE,
			market_id,
			beneficiary: *ALICE,
			amount: alice_repay_amount,
		}));
	});
}

#[test]
fn test_calculate_utilization_ratio() {
	// 50% borrow
	assert_eq!(Lending::calculate_utilization_ratio(1, 1).unwrap(), Percent::from_percent(50));
	assert_eq!(Lending::calculate_utilization_ratio(100, 100).unwrap(), Percent::from_percent(50));
	// no borrow
	assert_eq!(Lending::calculate_utilization_ratio(1, 0).unwrap(), Percent::zero());
	// full borrow
	assert_eq!(Lending::calculate_utilization_ratio(0, 1).unwrap(), Percent::from_percent(100));
}

#[test]
fn test_borrow_math() {
	let borrower = BorrowerData::new(
		100_u128,
		0,
		MoreThanOneFixedU128::checked_from_rational(200_u8, 100_u8)
			.unwrap()
			.try_into_validated()
			.unwrap(),
		Percent::from_percent(10),
	);
	let borrow = borrower.get_borrow_limit().unwrap();
	assert_eq!(borrow, LiftedFixedBalance::from(50));
}

#[test]
fn borrow_flow() {
	new_test_ext().execute_with(|| {
		let (market, vault) = create_simple_market();
		let initial_total_cash = Lending::total_available_to_be_borrowed(&market).unwrap();

		let borrow_amount = USDT::units(1_000_000);
		let collateral_amount = get_price(USDT::ID, borrow_amount)
			.mul(BTC::ONE)
			.div(get_price(BTC::ID, BTC::ONE));

		assert_ok!(Tokens::mint_into(BTC::ID, &ALICE, collateral_amount));
        assert_ok!(Lending::deposit_collateral(Origin::signed(*ALICE), market, collateral_amount));
        let event =
		    Event::Lending(crate::Event::CollateralDeposited {
			    sender: *ALICE,
			    amount: collateral_amount,
			    market_id: market,
			});
		System::assert_last_event(event);


		let limit_normalized = Lending::get_borrow_limit(&market, &ALICE).unwrap();

		assert_eq!(
			limit_normalized,
			get_price(USDT::ID, borrow_amount) / DEFAULT_COLLATERAL_FACTOR
		);

		assert_ok!(Tokens::mint_into(USDT::ID, &CHARLIE, borrow_amount));
		assert_ok!(Vault::deposit(Origin::signed(*CHARLIE), vault, borrow_amount));

		process_and_progress_blocks(1);

		let expected_cash =
			DEFAULT_MARKET_VAULT_STRATEGY_SHARE.mul(borrow_amount) + initial_total_cash;
		assert_eq!(Lending::total_available_to_be_borrowed(&market), Ok(expected_cash));

		let alice_borrow = borrow_amount / DEFAULT_COLLATERAL_FACTOR / 10;

		assert_extrinsic_event::<Runtime>(
			Lending::borrow(Origin::signed(*ALICE), market, alice_borrow),
			Event::Lending(crate::Event::Borrowed {
				sender: *ALICE,
				amount: alice_borrow,
				market_id: market,
			}),
		);

		assert_eq!(
			Lending::total_available_to_be_borrowed(&market),
			Ok(expected_cash - alice_borrow)
		);
		assert_eq!(
			Lending::total_borrowed_from_market_excluding_interest(&market),
			Ok(alice_borrow)
		);
		assert_eq!(Lending::total_interest(&market), Ok(0));

		let limit_normalized = Lending::get_borrow_limit(&market, &ALICE).unwrap();
		let original_limit = limit_normalized * USDT::ONE / get_price(USDT::ID, USDT::ONE);

		assert_eq!(original_limit, borrow_amount / DEFAULT_COLLATERAL_FACTOR - alice_borrow);

		let borrow = Lending::total_debt_with_interest(&market, &ALICE).unwrap().unwrap_or_zero();
		assert_eq!(borrow, alice_borrow);
		let interest_before = Lending::total_interest(&market).unwrap();
		process_and_progress_blocks(49);
		let interest_after = Lending::total_interest(&market).unwrap();
		assert!(interest_before < interest_after);

		let limit_normalized = Lending::get_borrow_limit(&market, &ALICE).unwrap();
		let new_limit = limit_normalized * USDT::ONE / get_price(USDT::ID, USDT::ONE);

		assert!(new_limit < original_limit);

		let borrow = Lending::total_debt_with_interest(&market, &ALICE).unwrap().unwrap_or_zero();

		assert!(borrow > alice_borrow);
		assert_noop!(
			Lending::borrow(Origin::signed(*ALICE), market, original_limit),
			Error::<Runtime>::NotEnoughCollateralToBorrow
		);

		assert_no_event(Event::Lending(crate::Event::Borrowed {
			sender: *ALICE,
			amount: original_limit,
			market_id: market,
		}));

		assert_extrinsic_event::<Runtime>(
			Lending::borrow(Origin::signed(*ALICE), market, new_limit),
			Event::Lending(crate::Event::Borrowed {
				sender: *ALICE,
				amount: new_limit,
				market_id: market,
			}),
		);

		assert_noop!(
			Lending::borrow(Origin::signed(*ALICE), market, USDT::ONE),
			Error::<Runtime>::InvalidTimestampOnBorrowRequest
		);

		assert_no_event(Event::Lending(crate::Event::Borrowed {
			sender: *ALICE,
			amount: USDT::ONE,
			market_id: market,
		}));

		process_and_progress_blocks(10001);

		assert_ok!(Tokens::mint_into(USDT::ID, &ALICE, collateral_amount));

		assert_extrinsic_event::<Runtime>(
			Lending::deposit_collateral(Origin::signed(*ALICE), market, collateral_amount),
			Event::Lending(crate::Event::CollateralDeposited {
				sender: *ALICE,
				amount: collateral_amount,
				market_id: market,
			}),
		);

		let alice_limit = Lending::get_borrow_limit(&market, &ALICE).unwrap();
		assert!(get_price(BTC::ID, collateral_amount) > alice_limit);

		assert_noop!(
			Lending::borrow(Origin::signed(*ALICE), market, alice_limit * 100),
			Error::<Runtime>::NotEnoughCollateralToBorrow
		);

		assert_no_event(Event::Lending(crate::Event::Borrowed {
			sender: *ALICE,
			amount: alice_limit * 100,
			market_id: market,
		}));

		assert_extrinsic_event::<Runtime>(
			Lending::borrow(Origin::signed(*ALICE), market, 10),
			Event::Lending(crate::Event::Borrowed {
				sender: *ALICE,
				amount: 10,
				market_id: market,
			}),
		);
	});
}

#[test]
fn vault_takes_part_of_borrow_so_cannot_withdraw() {
	new_test_ext().execute_with(|| {
		let (market_id, vault_id) = create_simple_market();
		let initial_total_cash = Lending::total_available_to_be_borrowed(&market_id).unwrap();
		let deposit_usdt = 1_000_000_000;
		let deposit_btc = 10;
		assert_ok!(Tokens::mint_into(USDT::ID, &ALICE, deposit_usdt));
		assert_ok!(Tokens::mint_into(BTC::ID, &ALICE, deposit_btc));

		assert_ok!(Vault::deposit(Origin::signed(*ALICE), vault_id, deposit_btc));
		assert_extrinsic_event::<Runtime>(
			Lending::deposit_collateral(Origin::signed(*ALICE), market_id, deposit_usdt),
			Event::Lending(pallet_lending::Event::<Runtime>::CollateralDeposited {
				sender: *ALICE,
				market_id,
				amount: deposit_usdt,
			}),
		);
		assert_noop!(
			Lending::borrow(
				Origin::signed(*ALICE),
				market_id.clone(),
				deposit_btc + initial_total_cash
			),
			Error::<Runtime>::NotEnoughBorrowAsset
		);
		assert_no_event(Event::Lending(pallet_lending::Event::<Runtime>::Borrowed {
			sender: *ALICE,
			market_id,
			amount: deposit_btc + initial_total_cash,
		}));
	});
}

#[test]
fn test_vault_market_can_withdraw() {
	new_test_ext().execute_with(|| {
		let (market, vault_id) = create_simple_market();

		let collateral = 1_000_000_000_000;
		let borrow = 10;
		assert_ok!(Tokens::mint_into(USDT::ID, &ALICE, collateral));
		assert_ok!(Tokens::mint_into(BTC::ID, &ALICE, borrow));

		assert_ok!(Vault::deposit(Origin::signed(*ALICE), vault_id, borrow));

		assert_extrinsic_event::<Runtime>(
			Lending::deposit_collateral(Origin::signed(*ALICE), market, collateral),
			Event::Lending(crate::Event::CollateralDeposited {
				sender: *ALICE,
				amount: collateral,
				market_id: market,
			}),
		);

		process_and_progress_blocks(1);

		// We waited 1 block, the market should have withdraw the funds
		assert_extrinsic_event::<Runtime>(
			Lending::borrow(Origin::signed(*ALICE), market, borrow - 1),
			Event::Lending(crate::Event::Borrowed {
				sender: *ALICE,
				amount: borrow - 1, // DEFAULT_MARKET_VAULT_RESERVE
				market_id: market,
			}),
		);
	});
}

#[test]
fn test_liquidate_multiple() {
	new_test_ext().execute_with(|| {
		let (market, _vault) = create_simple_market();

		mint_and_deposit_collateral::<Runtime>(&*ALICE, BTC::units(100), market, BTC::ID);
		mint_and_deposit_collateral::<Runtime>(&*BOB, BTC::units(100), market, BTC::ID);
		mint_and_deposit_collateral::<Runtime>(&*CHARLIE, BTC::units(100), market, BTC::ID);
		match Lending::liquidate(Origin::signed(*ALICE), market, vec![*ALICE, *BOB, *CHARLIE]) {
			Ok(_) => {
				println!("ok!")
			},
			Err(why) => {
				panic!("{:#?}", why)
			},
		};
        let event =
	 	    Event::Lending(crate::Event::LiquidationInitiated {
		    	market_id: market,
                 borrowers: vec![*ALICE, *BOB, *CHARLIE],
			});
		System::assert_last_event(event);
		Lending::should_liquidate(&market, &*ALICE).unwrap();
	})
}

#[test]
fn test_repay_partial_amount() {
	new_test_ext().execute_with(|| {
		type COLLATERAL = BTC;
		type BORROW = USDT;

		// accounts have 1 unit of collateral
		let alice_balance = COLLATERAL::ONE;

		let (market_index, vault_id) = create_simple_market();

		mint_and_deposit_collateral::<Runtime>(
			&*ALICE,
			alice_balance,
			market_index,
			COLLATERAL::ID,
		);

		let borrow_asset_deposit = BORROW::units(1_000_000);
		assert_ok!(Tokens::mint_into(BORROW::ID, &CHARLIE, borrow_asset_deposit));
		assert_extrinsic_event::<Runtime>(
			Vault::deposit(Origin::signed(*CHARLIE), vault_id, borrow_asset_deposit),
			Event::Vault(pallet_vault::Event::<Runtime>::Deposited {
				account: *CHARLIE,
				asset_amount: borrow_asset_deposit,
				lp_amount: borrow_asset_deposit,
			}),
		);

		process_and_progress_blocks(1_000);

		let get_collateral_borrow_limit_for_account = |account| {
			// `limit_normalized` is the limit in USDT
			// `limit` is the limit in BTC
			// BTC is worth 50_000 times more than USDT (see `create_simple_market()`)

			// borrow_limit * COLLATERAL::ONE / price_of(COLLATERAL::ONE)
			// REVIEW: I'm still not sure if this makes sense
			let limit_normalized = Lending::get_borrow_limit(&market_index, &account).unwrap();
			let limit = limit_normalized
				.mul(COLLATERAL::ONE)
				.div(get_price(COLLATERAL::ID, COLLATERAL::ONE));
			limit
		};

		let alice_limit = get_collateral_borrow_limit_for_account(*ALICE);
		assert_extrinsic_event::<Runtime>(
			// partial borrow
			Lending::borrow(Origin::signed(*ALICE), market_index, alice_limit / 2),
			Event::Lending(crate::Event::<Runtime>::Borrowed {
				sender: *ALICE,
				market_id: market_index,
				amount: alice_limit / 2,
			}),
		);

		process_and_progress_blocks(1_000);

		// pay off a small amount
		assert_extrinsic_event::<Runtime>(
			Lending::repay_borrow(
				Origin::signed(*ALICE),
				market_index,
				*ALICE,
				RepayStrategy::PartialAmount(BORROW::units(1) / 10_000),
			),
			Event::Lending(crate::Event::<Runtime>::BorrowRepaid {
				sender: *ALICE,
				market_id: market_index,
				beneficiary: *ALICE,
				amount: BORROW::units(1) / 10_000,
			}),
		);

		// wait a few blocks
		process_and_progress_blocks(3);

		// pay off a small amount
		assert_extrinsic_event::<Runtime>(
			Lending::repay_borrow(
				Origin::signed(*ALICE),
				market_index,
				*ALICE,
				RepayStrategy::PartialAmount(BORROW::units(1) / 10_000),
			),
			Event::Lending(crate::Event::<Runtime>::BorrowRepaid {
				sender: *ALICE,
				market_id: market_index,
				beneficiary: *ALICE,
				amount: BORROW::units(1) / 10_000,
			}),
		);

		// wait a few blocks
		process_and_progress_blocks(10);

		let alice_total_debt_with_interest =
			Lending::total_debt_with_interest(&market_index, &ALICE)
				.unwrap()
				.unwrap_or_zero();

		dbg!(&alice_total_debt_with_interest);

		assert_ok!(Tokens::mint_into(BORROW::ID, &ALICE, alice_total_debt_with_interest));

		// can't repay more than is owed
		assert_err!(
			Lending::repay_borrow(
				Origin::signed(*ALICE),
				market_index,
				*ALICE,
				RepayStrategy::PartialAmount(alice_total_debt_with_interest + 1)
			),
			DispatchErrorWithPostInfo {
				post_info: PostDispatchInfo { actual_weight: None, pays_fee: Pays::Yes },
				error: DispatchError::Module(ModuleError {
					index: 8,
					error: 33,
					message: Some(Error::<Runtime>::CannotRepayMoreThanTotalDebt.into(),),
				}),
			},
		);

		assert_no_event(Event::Lending(crate::Event::BorrowRepaid {
			sender: *ALICE,
			market_id: market_index,
			beneficiary: *ALICE,
			amount: alice_total_debt_with_interest + 1,
		}));

		assert_extrinsic_event::<Runtime>(
			Lending::repay_borrow(
				Origin::signed(*ALICE),
				market_index,
				*ALICE,
				RepayStrategy::PartialAmount(alice_total_debt_with_interest),
			),
			Event::Lending(crate::Event::<Runtime>::BorrowRepaid {
				sender: *ALICE,
				market_id: market_index,
				beneficiary: *ALICE,
				amount: alice_total_debt_with_interest,
			}),
		);

		assert_eq!(Lending::collateral_of_account(&market_index, &*ALICE), Ok(alice_balance));
	});
}

#[test]
fn test_repay_total_debt() {
	new_test_ext().execute_with(|| {
		// accounts have 1 BTC of collateral
		let alice_original_btc_balance = BTC::ONE;
		let bob_original_btc_balance = BTC::ONE;

		let (market_index, vault_id) = create_simple_market();

		let deposit_collateral = |account, balance| {
			assert_ok!(Tokens::mint_into(BTC::ID, account, balance));
			assert_extrinsic_event::<Runtime>(
				Lending::deposit_collateral(Origin::signed(*account), market_index, balance),
				Event::Lending(crate::Event::<Runtime>::CollateralDeposited {
					market_id: market_index,
					amount: BTC::ONE,
					sender: *account,
				}),
			);
		};

		deposit_collateral(&*ALICE, alice_original_btc_balance);
		deposit_collateral(&*BOB, bob_original_btc_balance);

		// CHARLIE is the lender
		let borrow_asset_deposit = USDT::units(1_000_000);
		assert_ok!(Tokens::mint_into(USDT::ID, &CHARLIE, borrow_asset_deposit));
		assert_ok!(Vault::deposit(Origin::signed(*CHARLIE), vault_id, borrow_asset_deposit));

		// processes one block
		process_and_progress_blocks(1);

		let get_btc_borrow_limit_for_account = |account| {
			// `limit_normalized` is the limit in USDT
			// `limit` is the limit in BTC
			// BTC is worth 50_000 times more than USDT (see `create_simple_market()`)

			// REVIEW: I'm still not sure if this makes sense
			let limit_normalized = Lending::get_borrow_limit(&market_index, &account).unwrap();
			let limit = limit_normalized.mul(BTC::ONE).div(get_price(BTC::ID, BTC::ONE));
			limit
		};

		let alice_borrow_limit = get_btc_borrow_limit_for_account(*ALICE);
		assert_extrinsic_event::<Runtime>(
			Lending::borrow(Origin::signed(*ALICE), market_index, alice_borrow_limit),
			Event::Lending(crate::Event::<Runtime>::Borrowed {
				sender: *ALICE,
				market_id: market_index,
				amount: alice_borrow_limit,
			}),
		);

		process_and_progress_blocks(1000);

		let bob_limit_after_blocks = get_btc_borrow_limit_for_account(*BOB);
		assert_extrinsic_event::<Runtime>(
			Lending::borrow(Origin::signed(*BOB), market_index, bob_limit_after_blocks),
			Event::Lending(crate::Event::<Runtime>::Borrowed {
				sender: *BOB,
				market_id: market_index,
				amount: bob_limit_after_blocks,
			}),
		);

		process_and_progress_blocks(100);

		let alice_total_debt_with_interest =
			Lending::total_debt_with_interest(&market_index, &ALICE)
				.unwrap()
				.unwrap_amount();
		let bob_total_debt_with_interest =
			Lending::total_debt_with_interest(&market_index, &BOB).unwrap().unwrap_amount();

		assert_ok!(Tokens::mint_into(USDT::ID, &ALICE, alice_total_debt_with_interest));
		assert_ok!(Tokens::mint_into(USDT::ID, &BOB, bob_total_debt_with_interest));

		// repay ALICE and check state
		{
			assert_extrinsic_event::<Runtime>(
				Lending::repay_borrow(
					Origin::signed(*ALICE),
					market_index,
					*ALICE,
					RepayStrategy::TotalDebt,
				),
				Event::Lending(crate::Event::<Runtime>::BorrowRepaid {
					sender: *ALICE,
					market_id: market_index,
					beneficiary: *ALICE,
					amount: alice_total_debt_with_interest,
				}),
			);

			assert_eq!(
				Lending::total_debt_with_interest(&market_index, &ALICE).unwrap(),
				TotalDebtWithInterest::NoDebt
			);
		}

		// repay BOB and check state
		{
			assert_extrinsic_event::<Runtime>(
				Lending::repay_borrow(
					Origin::signed(*BOB),
					market_index,
					*BOB,
					RepayStrategy::TotalDebt,
				),
				Event::Lending(crate::Event::<Runtime>::BorrowRepaid {
					sender: *BOB,
					market_id: market_index,
					beneficiary: *BOB,
					amount: bob_total_debt_with_interest,
				}),
			);

			assert_eq!(
				Lending::total_debt_with_interest(&market_index, &BOB).unwrap(),
				TotalDebtWithInterest::NoDebt
			);
		}
	});
}

#[test]
fn liquidation() {
	new_test_ext().execute_with(|| {
		let (market_id, vault) = create_market::<50_000>(
			USDT::instance(),
			BTC::instance(),
			*ALICE,
			DEFAULT_MARKET_VAULT_RESERVE,
			MoreThanOneFixedU128::saturating_from_rational(2, 1),
		);

		let collateral = BTC::units(100);
		assert_ok!(Tokens::mint_into(BTC::ID, &ALICE, collateral));

		assert_extrinsic_event::<Runtime>(
			Lending::deposit_collateral(Origin::signed(*ALICE), market_id, collateral),
			Event::Lending(crate::Event::CollateralDeposited {
				sender: *ALICE,
				amount: collateral,
				market_id,
			}),
		);

		let usdt_amt = 2 * DEFAULT_COLLATERAL_FACTOR * USDT::ONE * get_price(BTC::ID, collateral) /
			get_price(NORMALIZED::ID, NORMALIZED::ONE);
		assert_ok!(Tokens::mint_into(USDT::ID, &CHARLIE, usdt_amt));
		assert_ok!(Vault::deposit(Origin::signed(*CHARLIE), vault, usdt_amt));

		// Allow the market to initialize it's account by withdrawing
		// from the vault
		process_and_progress_blocks(1);

		let borrow_limit = Lending::get_borrow_limit(&market_id, &ALICE).expect("impossible");
		assert!(borrow_limit > 0);

		assert_extrinsic_event::<Runtime>(
			Lending::borrow(Origin::signed(*ALICE), market_id, borrow_limit),
			Event::Lending(crate::Event::Borrowed {
				sender: *ALICE,
				amount: borrow_limit,
				market_id,
			}),
		);

		process_and_progress_blocks(10_000);

		assert_extrinsic_event::<Runtime>(
			Lending::liquidate(Origin::signed(*ALICE), market_id.clone(), vec![*ALICE]),
			Event::Lending(crate::Event::LiquidationInitiated {
				market_id,
				borrowers: vec![*ALICE],
			}),
		);
	});
}

#[test]
fn test_warn_soon_under_collateralized() {
	new_test_ext().execute_with(|| {
		const NORMALIZED_UNITS: u128 = 50_000;
		let (market, vault) = create_market::<NORMALIZED_UNITS>(
			USDT::instance(),
			BTC::instance(),
			*ALICE,
			DEFAULT_MARKET_VAULT_RESERVE,
			MoreThanOneFixedU128::saturating_from_rational(2, 1),
		);

		// dbg!(&Vault::vault_info(vault));
		let two_btc_amount = BTC::units(2);
		assert_ok!(Tokens::mint_into(BTC::ID, &ALICE, two_btc_amount));
		assert_ok!(Lending::deposit_collateral(Origin::signed(*ALICE), market, two_btc_amount));
        let event =
	    	Event::Lending(crate::Event::CollateralDeposited {
	    		sender: *ALICE,
	    		amount: two_btc_amount,
	    		market_id: market,
			});
		System::assert_last_event(event);

		let usdt_amt = USDT::units(100_000);
		assert_ok!(Tokens::mint_into(USDT::ID, &CHARLIE, usdt_amt));
		assert_ok!(Vault::deposit(Origin::signed(*CHARLIE), vault, usdt_amt));

		process_and_progress_blocks(1);

		assert_eq!(Lending::get_borrow_limit(&market, &ALICE), Ok(50_000_000_000_000_000));

		let borrow_amount = USDT::units(80);

		assert_extrinsic_event::<Runtime>(
			Lending::borrow(Origin::signed(*ALICE), market, borrow_amount),
			Event::Lending(crate::Event::Borrowed {
				sender: *ALICE,
				amount: borrow_amount,
				market_id: market,
			}),
		);

		process_and_progress_blocks(10000);

		assert_eq!(Lending::soon_under_collateralized(&market, &ALICE), Ok(false));
		set_price(BTC::ID, NORMALIZED::units(85));
		assert_eq!(Lending::soon_under_collateralized(&market, &ALICE), Ok(true));
		assert_eq!(Lending::should_liquidate(&market, &ALICE), Ok(false));
	});
}

prop_compose! {
	fn valid_amount_without_overflow()
		(x in MINIMUM_BALANCE..u64::MAX as Balance) -> Balance {
		x
	}
}

prop_compose! {
	fn valid_cash_borrow()(cash in 1..u32::MAX)(borrow in 0..cash, cash in Just(cash))
		-> (u32, u32) {
			(cash, borrow)
	}
}

prop_compose! {
	fn valid_amounts_without_overflow_2()
		(x in MINIMUM_BALANCE..u64::MAX as Balance / 2,
		y in MINIMUM_BALANCE..u64::MAX as Balance / 2) -> (Balance, Balance) {
			(x, y)
	}
}

prop_compose! {
	fn valid_amounts_without_overflow_3()
		(x in MINIMUM_BALANCE..u64::MAX as Balance / 3,
		y in MINIMUM_BALANCE..u64::MAX as Balance / 3,
		z in MINIMUM_BALANCE..u64::MAX as Balance / 3) -> (Balance, Balance, Balance) {
			(x, y, z)
		}
}

prop_compose! {
	fn valid_amounts_without_overflow_k
		(max_accounts: usize, limit: Balance)
		(balances in prop::collection::vec(MINIMUM_BALANCE..limit, 3..max_accounts))
		-> Vec<(AccountId, Balance)> {
			let mut result = Vec::with_capacity(balances.len());
			let mut account = U256::from_little_endian(UNRESERVED.as_ref());
			let mut buffer = [0; 32];
			for balance in balances {
				account += U256::one();
				account.to_little_endian(&mut buffer);
				result.push((AccountId::from_raw(buffer), balance))
			};
			result
		}
}

prop_compose! {
	fn valid_amounts_without_overflow_k_with_random_index(max_accounts: usize, limit: Balance)
		(accounts in valid_amounts_without_overflow_k(max_accounts, limit),
		index in 1..max_accounts) -> (usize, Vec<(AccountId, Balance)>) {
			(usize::max(1, index % usize::max(1, accounts.len())), accounts)
		}
}

prop_compose! {
	fn strategy_account()
		(x in u128::from(U256::from_little_endian(UNRESERVED.as_ref()).low_u64())..u128::MAX) -> AccountId {
			let mut account = U256::from_little_endian(UNRESERVED.as_ref());
			account += x.into();
			let mut buffer = [0; 32];
			account.to_little_endian(&mut buffer);
			AccountId::from_raw(buffer)
		}
}

proptest! {
	#![proptest_config(ProptestConfig::with_cases(10_000))]

	#[test]
	fn proptest_math_borrow(
		collateral_balance in 0..u32::MAX as Balance,
		collateral_price in 0..u32::MAX as Balance,
		borrower_balance_with_interest in 0..u32::MAX as Balance,
		borrow_price in 0..u32::MAX as Balance
	) {
		let borrower = BorrowerData::new(
			collateral_balance * collateral_price,
			borrower_balance_with_interest * borrow_price,
			MoreThanOneFixedU128::checked_from_rational(101_u8, 100_u8)
				.unwrap()
				.try_into_validated()
				.unwrap(),
			Percent::from_percent(10),
		);
		let borrow = borrower.get_borrow_limit();
		prop_assert_ok!(borrow);
	}

	#[test]
	fn market_collateral_deposit_withdraw_identity(amount in valid_amount_without_overflow()) {
		new_test_ext().execute_with(|| {
			let (market, _) = create_simple_market();
			let before = Tokens::balance( BTC::ID, &ALICE);
			prop_assert_ok!(Tokens::mint_into( BTC::ID, &ALICE, amount));
			prop_assert_ok!(Lending::deposit_collateral(Origin::signed(*ALICE), market, amount));
			let event =
				Event::Lending(crate::Event::CollateralDeposited {
					sender: *ALICE,
					amount,
					market_id: market,
				});
			System::assert_last_event(event);

			prop_assert_ok!(Lending::withdraw_collateral(Origin::signed(*ALICE), market, amount));
			let event =
				Event::Lending(crate::Event::CollateralWithdrawn {
					sender: *ALICE,
					amount,
					market_id: market,
				});
			System::assert_last_event(event);
			prop_assert_eq!(Tokens::balance( BTC::ID, &ALICE) - before, amount);

			Ok(())
		})?;
	}

	#[test]
	fn market_collateral_deposit_withdraw_higher_amount_fails(amount in valid_amount_without_overflow()) {
		new_test_ext().execute_with(|| {
			let (market, _vault) = create_simple_market();
			prop_assert_ok!(Tokens::mint_into(BTC::ID, &ALICE, amount));
			prop_assert_ok!(Lending::deposit_collateral(Origin::signed(*ALICE), market, amount));
			let event =
				Event::Lending(crate::Event::CollateralDeposited {
					sender: *ALICE,
					amount,
					market_id: market,
				});
			System::assert_last_event(event);

			prop_assert_eq!(
				Lending::withdraw_collateral(Origin::signed(*ALICE), market, amount + 1),
				Err(Error::<Runtime>::NotEnoughCollateralToWithdraw.into())
			);
			let event =
				Event::Lending(crate::Event::CollateralWithdrawn {
					sender: *ALICE,
					amount: amount + 1,
					market_id: market,
				});
			assert_no_event(event);

			Ok(())
		})?;
	}

	#[test]
	fn market_collateral_vaulted_deposit_withdraw_identity(amount in valid_amount_without_overflow()) {
		new_test_ext().execute_with(|| {
			let ((market, _), collateral_asset) = create_simple_vaulted_market(BTC::instance(), *ALICE);
			let before = Tokens::balance(collateral_asset, &ALICE);
			prop_assert_ok!(Tokens::mint_into(collateral_asset, &ALICE, amount));
			prop_assert_ok!(Lending::deposit_collateral(Origin::signed(*ALICE), market, amount));
			let event =
				Event::Lending(crate::Event::CollateralDeposited {
					sender: *ALICE,
					amount,
					market_id: market,
				});
			System::assert_last_event(event);
			prop_assert_ok!(Lending::withdraw_collateral(Origin::signed(*ALICE), market, amount));
			let event =
				Event::Lending(crate::Event::CollateralWithdrawn {
					sender: *ALICE,
					amount,
					market_id: market,
				});
			System::assert_last_event(event);
			prop_assert_eq!(Tokens::balance(collateral_asset, &ALICE) - before, amount);

			Ok(())
		})?;
	}

	#[test]
	fn calc_utilization_ratio_proptest((cash, borrow) in valid_cash_borrow()) {
		new_test_ext().execute_with(|| {
			prop_assert_eq!(
				Lending::calculate_utilization_ratio(cash.into(), borrow.into()).unwrap(),
				Percent::from_float(borrow as f64 / (cash as f64 + borrow as f64))
			);
			Ok(())
		})?;
	}

	#[test]
	fn market_are_isolated(
		(amount1, amount2) in valid_amounts_without_overflow_2()
	) {
		new_test_ext().execute_with(|| {
			let (market_id1, vault_id1) = create_simple_market();
			let m1 = Tokens::balance(USDT::ID, &Lending::account_id(&market_id1));
			let (market_id2, vault_id2) = create_simple_market();
			let m2 = Tokens::balance(USDT::ID, &Lending::account_id(&market_id2));

			prop_assert_ne!(market_id1, market_id2);
			prop_assert_ne!(Lending::account_id(&market_id1), Lending::account_id(&market_id2));

			prop_assert_ok!(Tokens::mint_into(USDT::ID, &ALICE, amount1));
			prop_assert_ok!(Vault::deposit(Origin::signed(*ALICE), vault_id1, amount1));

			prop_assert_ok!(Tokens::mint_into(USDT::ID, &BOB, 10*amount2));
			prop_assert_ok!(Vault::deposit(Origin::signed(*BOB), vault_id2, 10*amount2));

		process_and_progress_blocks(1);

			let expected_market1_balance = DEFAULT_MARKET_VAULT_STRATEGY_SHARE.mul(amount1);
			let expected_market2_balance = DEFAULT_MARKET_VAULT_STRATEGY_SHARE.mul(10*amount2);

			prop_assert_acceptable_computation_error!(
				Tokens::balance(USDT::ID, &Lending::account_id(&market_id1)) - m1,
				expected_market1_balance
			);
			prop_assert_acceptable_computation_error!(
				Tokens::balance(USDT::ID, &Lending::account_id(&market_id2)) - m2,
				expected_market2_balance
			);

			Ok(())
		})?;
	}
}

// HELPERS

/// Creates a "default" [`CreateInput`], with the specified [`CurrencyPair`].
fn default_create_input<AssetId>(
	currency_pair: CurrencyPair<AssetId>,
) -> CreateInput<u32, AssetId> {
	CreateInput {
		updatable: UpdateInput {
			collateral_factor: default_collateral_factor(),
			under_collateralized_warn_percent: default_under_collateralized_warn_percent(),
			liquidators: vec![],
			interest_rate_model: InterestRateModel::default(),
		},
		reserved_factor: DEFAULT_MARKET_VAULT_RESERVE,
		currency_pair,
	}
}

/// Returns a "default" value (`10%`) for the under collateralized warn percentage.
fn default_under_collateralized_warn_percent() -> Percent {
	Percent::from_float(0.10)
}

/// Creates a "default" [`MoreThanOneFixedU128`], equal to [`DEFAULT_COLLATERAL_FACTOR`].
fn default_collateral_factor() -> sp_runtime::FixedU128 {
	MoreThanOneFixedU128::saturating_from_integer(DEFAULT_COLLATERAL_FACTOR)
}

/// Helper to get the price of an asset from the Oracle, in USDT cents.
fn get_price(asset_id: CurrencyId, amount: Balance) -> Balance {
	<Oracle as oracle::Oracle>::get_price(asset_id, amount).unwrap().price
}

/// Creates a very simple vault for the given currency. 100% is reserved.
///
/// Values used:
///
/// - `reserved`: `Perquintill::from_percent(100)`
/// - `strategies`: Empty [`BTreeMap`][std::collection::BTreeMap]
///
/// # Panics
///
/// Panics on any errors. Only for use in testing.
fn create_simple_vault(
	asset: RuntimeCurrency,
	manager: AccountId,
) -> (VaultId, VaultInfo<AccountId, Balance, CurrencyId, BlockNumber>) {
	let config = VaultConfig {
		asset_id: asset.id(),
		manager,
		reserved: Perquintill::from_percent(100),
		strategies: Default::default(),
	};

	Vault::do_create_vault(Deposit::Existential, config.try_into_validated().unwrap()).unwrap()
}

/// Creates a market with the given values and initializes some state.
///
/// State initialized:
///
/// - Price of the `borrow_asset` is set to `NORMALIZED::ONE`
/// - Price of the `collateral_asset` is set to `NORMALIZED::units(NORMALIZED_PRICE)`
/// - `1000` units of `borrow_asset` are minted into the `manager`
/// - `100` units of `collateral_asset` are minted into the `manager`
///
/// Values used:
///
/// - `interest_rate_model`: [`Default`] implementation of [`InterestRateModel`]
/// - `liquidators`: empty [`Vec`]
/// - `under_collateralized_warn_percent`: [`default_under_collateralized_warn_percent()`]
///
/// # Panics
///
/// Panics on any errors. Only for use in testing.
fn create_market<const NORMALIZED_PRICE: u128>(
	borrow_asset: RuntimeCurrency,
	collateral_asset: RuntimeCurrency,
	manager: AccountId,
	reserved_factor: Perquintill,
	collateral_factor: MoreThanOneFixedU128,
) -> (MarketIndex, VaultId) {
	set_price(borrow_asset.id(), NORMALIZED::ONE);
	set_price(collateral_asset.id(), NORMALIZED::units(NORMALIZED_PRICE));

	Tokens::mint_into(borrow_asset.id(), &manager, borrow_asset.units(1000)).unwrap();
	Tokens::mint_into(collateral_asset.id(), &manager, collateral_asset.units(100)).unwrap();

	let config = CreateInput {
		updatable: UpdateInput {
			collateral_factor,
			under_collateralized_warn_percent: default_under_collateralized_warn_percent(),
			liquidators: vec![],
			interest_rate_model: InterestRateModel::default(),
		},
		reserved_factor,
		currency_pair: CurrencyPair::new(collateral_asset.id(), borrow_asset.id()),
	};

	Lending::create_market(Origin::signed(manager), config.try_into_validated().unwrap()).unwrap();

	let system_events = System::events();
	if let Some(EventRecord {
		event:
			Event::Lending(crate::Event::<Runtime>::MarketCreated {
				market_id,
				vault_id,
				manager: _,
				currency_pair: _,
			}),
		..
	}) = system_events.last()
	{
		(*market_id, *vault_id)
	} else {
		panic!(
			"System::events() did not contain the market creation event. Found {:#?}",
			system_events
		)
	}
}

/// some model with sane parameter
fn new_jump_model() -> (Percent, InterestRateModel) {
	let base_rate = Rate::saturating_from_rational(2, 100);
	let jump_rate = Rate::saturating_from_rational(10, 100);
	let full_rate = Rate::saturating_from_rational(32, 100);
	let optimal = Percent::from_percent(80);
	let interest_rate_model =
		InterestRateModel::Jump(JumpModel::new(base_rate, jump_rate, full_rate, optimal).unwrap());
	(optimal, interest_rate_model)
}

/// Create a market with a USDT vault LP token as collateral.
fn create_simple_vaulted_market(
	borrow_asset: RuntimeCurrency,
	manager: AccountId,
) -> ((MarketIndex, VaultId), CurrencyId) {
	let (_, VaultInfo { lp_token_id, .. }) = create_simple_vault(borrow_asset, manager);

	let market = create_market::<50_000>(
		borrow_asset,
		RuntimeCurrency::new(lp_token_id, 12),
		manager,
		DEFAULT_MARKET_VAULT_RESERVE,
		MoreThanOneFixedU128::saturating_from_integer(2),
	);

	(market, lp_token_id)
}

/// Create a simple  market with USDT as borrow and BTC as collateral.
///
/// `NORMALIZED_PRICE` is set to `50_000`.
///
/// See [`create_market()`] for more information.
fn create_simple_market() -> (MarketIndex, VaultId) {
	create_market::<50_000>(
		USDT::instance(),
		BTC::instance(),
		*ALICE,
		DEFAULT_MARKET_VAULT_RESERVE,
		MoreThanOneFixedU128::saturating_from_integer(DEFAULT_COLLATERAL_FACTOR),
	)
}

/// Mints `amount` of `collateral` into `account`, and then deposits that same `amount` into
/// `market_index`.
///
/// Panics on any errors and checks that the last event was `CollateralDeposited` with the correct/
/// expected values.
fn mint_and_deposit_collateral<T: crate::Config>(
	account: &sp_core::sr25519::Public,
	balance: u128,
	market_index: MarketIndex,
	asset_id: u128,
) {
	assert_ok!(Tokens::mint_into(asset_id, account, balance));
	assert_ok!(Lending::deposit_collateral(Origin::signed(*account), market_index, balance));
	assert_last_event::<Runtime>(Event::Lending(crate::Event::<Runtime>::CollateralDeposited {
		market_id: market_index,
		amount: balance,
		sender: *account,
	}))
}

/// Asserts that the outcome of an extrinsic is `Ok`, and that the last event is the specified
/// event.
fn assert_extrinsic_event<T: crate::Config>(
	result: DispatchResultWithPostInfo,
	event: <T as crate::Config>::Event,
) {
	assert_ok!(result);
	assert_last_event::<T>(event);
}

/// Asserts the event wasn't dispatched.
fn assert_no_event(event: crate::mocks::Event) {
	assert!(System::events().iter().all(|record| record.event != event));
}<|MERGE_RESOLUTION|>--- conflicted
+++ resolved
@@ -229,11 +229,7 @@
 	}
 }
 
-// Was implemented for MarketUpdated event emission testing
-<<<<<<< HEAD
 // This is only the test where MarketUpdated event is used.
-=======
->>>>>>> a0734a80
 #[test]
 fn can_update_market() {
 	new_test_ext().execute_with(|| {
@@ -263,49 +259,6 @@
 		System::assert_has_event(Event::Lending(market_updated_event));
 	})
 }
-<<<<<<< HEAD
-=======
-// Was implemented for CollateralDeposited emission testing
-#[test]
-fn can_deposit_collateral() {
-	new_test_ext().execute_with(|| {
-		System::set_block_number(1);
-		let sender = *ALICE;
-		let origin = Origin::signed(sender);
-		let amount = 100;
-		// Create a market
-		let ((market_id, _), _) = create_simple_vaulted_market(BTC::instance(), sender);
-		// Deposit some collateral
-		let deposited = Lending::deposit_collateral(origin, market_id.clone(), amount);
-		// Check if everything is fine
-		assert_ok!(deposited);
-		let deposit_event: crate::Event<Runtime> =
-			crate::Event::CollateralDeposited { sender, market_id, amount };
-		// check if the event was emitted
-		System::assert_has_event(Event::Lending(deposit_event));
-	});
-}
-
-// Was implemented for CollateralWithdrawn event emission testing
-#[test]
-fn can_withdraw_collateral() {
-	new_test_ext().execute_with(|| {
-		System::set_block_number(1);
-		let sender = *ALICE;
-		let origin = Origin::signed(sender);
-		let amount = 100;
-		// Create a market
-		let ((market_id, _), _) = create_simple_vaulted_market(BTC::instance(), sender);
-		// Deposit some collateral
-		let _deposited = Lending::deposit_collateral(origin.clone(), market_id.clone(), amount);
-		let withdrawed = Lending::withdraw_collateral(origin, market_id.clone(), amount);
-		assert_ok!(withdrawed);
-		let withdraw_event = crate::Event::CollateralWithdrawn { sender, market_id, amount };
-		// check if the event was emitted
-		System::assert_has_event(Event::Lending(withdraw_event));
-	});
-}
->>>>>>> a0734a80
 
 #[test]
 /// Tests market creation and the associated event(s).
@@ -367,11 +320,8 @@
 			Market creation result was {:#?}",
 			should_be_created,
 		);
-<<<<<<< HEAD
-        // Check if corresponded event was emitted
-=======
-        // Check if corresponded event was emitted 
->>>>>>> a0734a80
+    
+    // Check if corresponded event was emitted
 		let currency_pair = input.currency_pair;
         // Market id and vault id values are defined via previous logic.
         let market_id = pallet_lending::pallet::MarketIndex::new(1);
