use super::*;

use crate::Pallet as Lending;
use composable_traits::{
	lending::{Lending as LendingTrait, MarketConfigInput},
	rate_model::{InterestRateModel, NormalizedCollateralFactor},
	vault::Vault,
};
use frame_benchmarking::{benchmarks, impl_benchmark_test_suite, whitelisted_caller};
use frame_support::traits::fungibles::Mutate;
use frame_system::{EventRecord, RawOrigin};
use sp_runtime::{FixedPointNumber, Percent, Perquintill};
use sp_std::prelude::*;

fn assert_last_event<T: Config>(generic_event: <T as Config>::Event) {
	let events = frame_system::Pallet::<T>::events();
	let system_event: <T as frame_system::Config>::Event = generic_event.into();
	// compare to the last event record
	let EventRecord { event, .. } = &events[events.len() - 1];
	assert_eq!(event, &system_event);
}

const BTC: u128 = 1000;
const USDT: u128 = 2000;

fn set_price<T: Config>(asset_id: u128, price: u64) {
	pallet_oracle::Prices::<T>::insert(
		<T as pallet_oracle::Config>::AssetId::from(asset_id),
		pallet_oracle::Price {
			price: <T as pallet_oracle::Config>::PriceValue::from(price),
			block: 0u32.into(),
		},
	);
}

fn set_prices<T: Config>() {
	set_price::<T>(BTC, 48_000u64);
	set_price::<T>(USDT, 1u64);
}

fn create_market<T: Config>(
	manager: T::AccountId,
	borrow_asset: u128,
	collateral_asset: u128,
) -> (crate::MarketIndex, <T as Config>::VaultId) {
	let market_config = MarketConfigInput {
		manager,
		reserved: Perquintill::from_percent(10),
		collateral_factor: NormalizedCollateralFactor::saturating_from_rational(200, 100),
		under_collaterized_warn_percent: Percent::from_percent(10),
	};
	Lending::<T>::create(
		<T as Config>::AssetId::from(borrow_asset),
		<T as Config>::AssetId::from(collateral_asset),
		market_config,
		&InterestRateModel::default(),
	)
	.unwrap()
}

benchmarks! {
	create_new_market {
		let caller: T::AccountId = whitelisted_caller();
		let borrow_asset_id = <T as Config>::AssetId::from(BTC);
		let collateral_asset_id = <T as Config>::AssetId::from(USDT);
		let reserved_factor = Perquintill::from_percent(10);
		let collateral_factor = NormalizedCollateralFactor::saturating_from_rational(200, 100);
		let under_collaterized_warn_percent = Percent::from_percent(10);
		let market_id = MarketIndex::new(1);
		let vault_id = 1u64.into();
		set_prices::<T>();
<<<<<<< HEAD
	}: _(RawOrigin::Signed(caller.clone()), borrow_asset_id, collateral_asset_id, reserved_factor, collateral_factor, Percent::from_percent(10), InterestRateModel::default())
=======
	}: _(
		RawOrigin::Signed(caller.clone()),
		borrow_asset_id,
		collateral_asset_id,
		reserved_factor,
		collateral_factor,
		under_collaterized_warn_percent,
		InterestRateModel::default()
	)
>>>>>>> 3eb3caf2
	verify {
		assert_last_event::<T>(Event::NewMarketCreated {
			market_id,
			vault_id,
			manager: caller,
			borrow_asset_id,
			collateral_asset_id,
			reserved_factor,
			collateral_factor,
		}.into())
	}

	deposit_collateral {
		let caller: T::AccountId = whitelisted_caller();
		let market: MarketIndex = MarketIndex::new(1u32);
		let amount: T::Balance = 1_000_000u64.into();
		set_prices::<T>();
		let _ = create_market::<T>(caller.clone(), BTC, USDT);
		<T as pallet::Config>::Currency::mint_into(USDT.into(), &caller, amount).unwrap();
	}: _(RawOrigin::Signed(caller.clone()), market, amount)
	verify {
		assert_last_event::<T>(Event::CollateralDeposited {
			sender: caller,
			market_id: market,
			amount,
		}.into())
	}

	withdraw_collateral {
		let caller: T::AccountId = whitelisted_caller();
		let market: MarketIndex = MarketIndex::new(1u32);
		let amount: T::Balance = 1_000_000u64.into();
		set_prices::<T>();
		let (market, _vault_id) = create_market::<T>(caller.clone(), BTC, USDT);
		<T as pallet::Config>::Currency::mint_into(USDT.into(), &caller, amount).unwrap();
		Lending::<T>::deposit_collateral_internal(&market, &caller, amount).unwrap();
	}: _(RawOrigin::Signed(caller.clone()), market, amount)
	verify {
		assert_last_event::<T>(Event::CollateralWithdrawed {
			sender: caller,
			market_id: market,
			amount
		}.into())
	}

	borrow {
		let caller: T::AccountId = whitelisted_caller();
		let balance: T::Balance = 1_000_000u64.into();
		set_prices::<T>();
		let (market_id, vault_id) = create_market::<T>(caller.clone(), BTC, USDT);
		<T as pallet::Config>::Currency::mint_into(USDT.into(), &caller, balance * 6u64.into()).unwrap();
		<T as pallet::Config>::Currency::mint_into(BTC.into(), &caller, balance * 6u64.into()).unwrap();
		Lending::<T>::deposit_collateral_internal(&market_id, &caller, balance * 2u64.into()).unwrap();
		<T as pallet::Config>::Vault::deposit(&vault_id, &caller, balance * 2u64.into()).unwrap();
		let amount_to_borrow: T::Balance = 0u32.into();
	}: _(RawOrigin::Signed(caller.clone()), market_id, amount_to_borrow)
	verify {
		assert_last_event::<T>(Event::Borrowed {
			sender: caller,
			market_id,
			amount: amount_to_borrow
		}.into())
	}

	repay_borrow {
		let caller: T::AccountId = whitelisted_caller();
		set_prices::<T>();
		let (market_id, vault_id) = create_market::<T>(caller.clone(), BTC, USDT);
		let balance: T::Balance = 1_000_000u64.into();
		<T as pallet::Config>::Currency::mint_into(USDT.into(), &caller, balance * 6u64.into()).unwrap();
		<T as pallet::Config>::Currency::mint_into(BTC.into(), &caller, balance * 6u64.into()).unwrap();
		Lending::<T>::deposit_collateral_internal(&market_id, &caller, balance * 2u64.into()).unwrap();
		<T as pallet::Config>::Vault::deposit(&vault_id, &caller, balance * 2u64.into()).unwrap();
		let repay_amount: T::Balance = 0u32.into();
		Lending::<T>::borrow_internal(&market_id, &caller, repay_amount).unwrap();
		crate::LastBlockTimestamp::<T>::put(6);
	}: _(RawOrigin::Signed(caller.clone()), market_id, caller.clone(), repay_amount)
	verify {
		assert_last_event::<T>(
			Event::RepaidBorrow {
				sender: caller.clone(),
				market_id,
				beneficiary: caller,
				amount: repay_amount,
			}.into()
		)
	}

	now {
	}: {
		Lending::<T>::now()
	}

	accrue_interest {
		let caller: T::AccountId = whitelisted_caller();
		let (borrow_asset_id, collateral_asset_id) = (1u32, 2u32);
		set_price::<T>(borrow_asset_id.into(), u64::from(borrow_asset_id) * 10);
		set_price::<T>(collateral_asset_id.into(), u64::from(collateral_asset_id) * 10);
<<<<<<< HEAD
		let (market_id, _) = create_market::<T>(caller.clone(), borrow_asset_id.into(), collateral_asset_id.into());
=======
		let (market_id, _) = create_market::<T>(caller, borrow_asset_id.into(), collateral_asset_id.into());
>>>>>>> 3eb3caf2
	}: {
		Lending::<T>::accrue_interest(&market_id, 6).unwrap()
	}

	account_id {
		let caller: T::AccountId = whitelisted_caller();
		let (borrow_asset_id, collateral_asset_id) = (1u32, 2u32);
		set_price::<T>(borrow_asset_id.into(), u64::from(borrow_asset_id) * 10);
		set_price::<T>(collateral_asset_id.into(), u64::from(collateral_asset_id) * 10);
<<<<<<< HEAD
		let (market_id, _) = create_market::<T>(caller.clone(), borrow_asset_id.into(), collateral_asset_id.into());
=======
		let (market_id, _) = create_market::<T>(caller, borrow_asset_id.into(), collateral_asset_id.into());
>>>>>>> 3eb3caf2
	}: {
		Lending::<T>::account_id(&market_id)
	}

	available_funds {
		let caller: T::AccountId = whitelisted_caller();
		let (borrow_asset_id, collateral_asset_id) = (1u32, 2u32);
		set_price::<T>(borrow_asset_id.into(), u64::from(borrow_asset_id) * 10);
		set_price::<T>(collateral_asset_id.into(), u64::from(collateral_asset_id) * 10);
		let (market_id, _) = create_market::<T>(caller.clone(), borrow_asset_id.into(), collateral_asset_id.into());
		let market_config = Markets::<T>::try_get(market_id).unwrap();
	}: {
		Lending::<T>::available_funds(&market_config, &caller).unwrap()
	}

	handle_withdrawable {
		let caller: T::AccountId = whitelisted_caller();
		let (borrow_asset_id, collateral_asset_id) = (1u32, 2u32);
		set_price::<T>(borrow_asset_id.into(), u64::from(borrow_asset_id) * 10);
		set_price::<T>(collateral_asset_id.into(), u64::from(collateral_asset_id) * 10);
		let (market_id, vault_id) = create_market::<T>(caller.clone(), borrow_asset_id.into(), collateral_asset_id.into());
		let market_config = Markets::<T>::try_get(market_id).unwrap();
		let balance = 0u32.into();
	}: {
		Lending::<T>::handle_withdrawable(&market_config, &caller, balance).unwrap()
	}

	handle_depositable {
		let caller: T::AccountId = whitelisted_caller();
		let (borrow_asset_id, collateral_asset_id) = (1u32, 2u32);
		set_price::<T>(borrow_asset_id.into(), u64::from(borrow_asset_id) * 10);
		set_price::<T>(collateral_asset_id.into(), u64::from(collateral_asset_id) * 10);
		let (market_id, _) = create_market::<T>(caller.clone(), borrow_asset_id.into(), collateral_asset_id.into());
		let market_config = Markets::<T>::try_get(market_id).unwrap();
		let balance = 1_000_000u32.into();
	}: {
		Lending::<T>::handle_depositable(&market_config, &caller, balance).unwrap()
	}

	handle_must_liquidate {
		let caller: T::AccountId = whitelisted_caller();
		let (borrow_asset_id, collateral_asset_id) = (1u32, 2u32);
		set_price::<T>(borrow_asset_id.into(), u64::from(borrow_asset_id) * 10);
		set_price::<T>(collateral_asset_id.into(), u64::from(collateral_asset_id) * 10);
		let (market_id, _) = create_market::<T>(caller.clone(), borrow_asset_id.into(), collateral_asset_id.into());
		let market_config = Markets::<T>::try_get(market_id).unwrap();
	}: {
		Lending::<T>::handle_must_liquidate(&market_config, &caller).unwrap()
	}
}

impl_benchmark_test_suite!(Lending, crate::mock::new_test_ext(), crate::mock::Test,);<|MERGE_RESOLUTION|>--- conflicted
+++ resolved
@@ -69,9 +69,6 @@
 		let market_id = MarketIndex::new(1);
 		let vault_id = 1u64.into();
 		set_prices::<T>();
-<<<<<<< HEAD
-	}: _(RawOrigin::Signed(caller.clone()), borrow_asset_id, collateral_asset_id, reserved_factor, collateral_factor, Percent::from_percent(10), InterestRateModel::default())
-=======
 	}: _(
 		RawOrigin::Signed(caller.clone()),
 		borrow_asset_id,
@@ -81,7 +78,6 @@
 		under_collaterized_warn_percent,
 		InterestRateModel::default()
 	)
->>>>>>> 3eb3caf2
 	verify {
 		assert_last_event::<T>(Event::NewMarketCreated {
 			market_id,
@@ -180,25 +176,17 @@
 		let (borrow_asset_id, collateral_asset_id) = (1u32, 2u32);
 		set_price::<T>(borrow_asset_id.into(), u64::from(borrow_asset_id) * 10);
 		set_price::<T>(collateral_asset_id.into(), u64::from(collateral_asset_id) * 10);
-<<<<<<< HEAD
-		let (market_id, _) = create_market::<T>(caller.clone(), borrow_asset_id.into(), collateral_asset_id.into());
-=======
+		let (market_id, _) = create_market::<T>(caller.clone(), borrow_asset_id.into(), collateral_asset_id.into());
+	}: {
+		Lending::<T>::accrue_interest(&market_id, 6).unwrap()
+	}
+
+	account_id {
+		let caller: T::AccountId = whitelisted_caller();
+		let (borrow_asset_id, collateral_asset_id) = (1u32, 2u32);
+		set_price::<T>(borrow_asset_id.into(), u64::from(borrow_asset_id) * 10);
+		set_price::<T>(collateral_asset_id.into(), u64::from(collateral_asset_id) * 10);
 		let (market_id, _) = create_market::<T>(caller, borrow_asset_id.into(), collateral_asset_id.into());
->>>>>>> 3eb3caf2
-	}: {
-		Lending::<T>::accrue_interest(&market_id, 6).unwrap()
-	}
-
-	account_id {
-		let caller: T::AccountId = whitelisted_caller();
-		let (borrow_asset_id, collateral_asset_id) = (1u32, 2u32);
-		set_price::<T>(borrow_asset_id.into(), u64::from(borrow_asset_id) * 10);
-		set_price::<T>(collateral_asset_id.into(), u64::from(collateral_asset_id) * 10);
-<<<<<<< HEAD
-		let (market_id, _) = create_market::<T>(caller.clone(), borrow_asset_id.into(), collateral_asset_id.into());
-=======
-		let (market_id, _) = create_market::<T>(caller, borrow_asset_id.into(), collateral_asset_id.into());
->>>>>>> 3eb3caf2
 	}: {
 		Lending::<T>::account_id(&market_id)
 	}
