--- conflicted
+++ resolved
@@ -25,13 +25,8 @@
 #[derive(Default, Debug, Copy, Clone, Encode, Decode, PartialEq, Eq, MaxEncodedLen, TypeInfo)]
 #[repr(transparent)]
 pub struct MarketIndex(
-<<<<<<< HEAD
-	#[cfg(test)] // to allow pattern matching in tests outside of this crate
-	pub  MarketId,
-=======
 	// to allow pattern matching in tests outside of this crate
 	#[cfg(test)] pub MarketId,
->>>>>>> d735de95
 	#[cfg(not(test))] pub(crate) MarketId,
 );
 
