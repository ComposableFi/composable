use crate::{self as pallet_lending, *};
use composable_traits::{
	currency::{DynamicCurrencyId, PriceableAsset},
	defi::DeFiComposableConfig,
	governance::{GovernanceRegistry, SignedRawOrigin},
};
use frame_support::{
	ord_parameter_types, parameter_types,
	traits::{Everything, OnFinalize, OnInitialize},
	PalletId,
};
use frame_system::EnsureSignedBy;
use hex_literal::hex;
use once_cell::sync::Lazy;
use orml_traits::{parameter_type_with_key, GetByKey};
use scale_info::TypeInfo;
use sp_arithmetic::traits::Zero;
use sp_core::{sr25519::Signature, H256};
use sp_runtime::{
	testing::{Header, TestXt},
	traits::{
		BlakeTwo256, ConvertInto, Extrinsic as ExtrinsicT, IdentifyAccount, IdentityLookup, Verify,
	},
	ArithmeticError, DispatchError,
};

pub mod oracle;

type UncheckedExtrinsic = frame_system::mocking::MockUncheckedExtrinsic<Test>;
type Block = frame_system::mocking::MockBlock<Test>;
pub type Balance = u128;
pub type Amount = i128;
pub type BlockNumber = u64;

pub type VaultId = u64;

pub const MINIMUM_BALANCE: Balance = 1000;

pub static ALICE: Lazy<AccountId> = Lazy::new(|| {
	AccountId::from_raw(hex!("0000000000000000000000000000000000000000000000000000000000000000"))
});
pub static BOB: Lazy<AccountId> = Lazy::new(|| {
	AccountId::from_raw(hex!("0000000000000000000000000000000000000000000000000000000000000001"))
});
pub static CHARLIE: Lazy<AccountId> = Lazy::new(|| {
	AccountId::from_raw(hex!("0000000000000000000000000000000000000000000000000000000000000002"))
});
#[allow(dead_code)]
pub static UNRESERVED: Lazy<AccountId> = Lazy::new(|| {
	AccountId::from_raw(hex!("0000000000000000000000000000000000000000000000000000000000000003"))
});

#[derive(
	PartialOrd,
	Ord,
	PartialEq,
	Eq,
	Debug,
	Copy,
	Clone,
	codec::Encode,
	codec::Decode,
	serde::Serialize,
	serde::Deserialize,
	TypeInfo,
)]
#[allow(clippy::upper_case_acronyms)] // currencies should be CONSTANT_CASE
pub enum MockCurrencyId {
	PICA,
	BTC,
	ETH,
	LTC,
	USDT,
	LpToken(u128),
}

impl From<u128> for MockCurrencyId {
	fn from(id: u128) -> Self {
		match id {
			0 => MockCurrencyId::PICA,
			1 => MockCurrencyId::BTC,
			2 => MockCurrencyId::ETH,
			3 => MockCurrencyId::LTC,
			4 => MockCurrencyId::USDT,
			5 => MockCurrencyId::LpToken(0),
			_ => unreachable!(),
		}
	}
}

impl Default for MockCurrencyId {
	fn default() -> Self {
		MockCurrencyId::PICA
	}
}

impl PriceableAsset for MockCurrencyId {
	fn decimals(self) -> composable_traits::currency::Exponent {
		match self {
			MockCurrencyId::PICA => 0,
			MockCurrencyId::BTC => 8,
			MockCurrencyId::ETH => 18,
			MockCurrencyId::LTC => 8,
			MockCurrencyId::USDT => 2,
			MockCurrencyId::LpToken(_) => 0,
		}
	}
}

impl DynamicCurrencyId for MockCurrencyId {
	fn next(self) -> Result<Self, DispatchError> {
		match self {
			MockCurrencyId::LpToken(x) => Ok(MockCurrencyId::LpToken(
				x.checked_add(1).ok_or(DispatchError::Arithmetic(ArithmeticError::Overflow))?,
			)),
			_ => unreachable!(),
		}
	}
}

// Configure a mock runtime to test the pallet.
frame_support::construct_runtime!(
	pub enum Test where
		Block = Block,
		NodeBlock = Block,
		UncheckedExtrinsic = UncheckedExtrinsic,
	{
		System: frame_system::{Pallet, Call, Config, Storage, Event<T>},
		Balances: pallet_balances::{Pallet, Call, Storage, Config<T>, Event<T>},
		Timestamp: pallet_timestamp::{Pallet, Call, Storage},
		LpTokenFactory: pallet_currency_factory::{Pallet, Storage, Event<T>},
		Vault: pallet_vault::{Pallet, Call, Storage, Event<T>},
		Tokens: orml_tokens::{Pallet, Call, Storage, Config<T>, Event<T>},
		Assets: pallet_assets::{Pallet, Call, Storage},
		Liquidations: pallet_liquidations::{Pallet, Call, Event<T>},
		Lending: pallet_lending::{Pallet, Call, Config, Storage, Event<T>},
		Oracle: pallet_lending::mocks::oracle::{Pallet},
		DutchAuction: pallet_dutch_auctions::{Pallet, Call, Storage, Event<T>},
	}
);

parameter_types! {
	pub const BlockHashCount: u64 = 250;
	pub const SS58Prefix: u8 = 42;
}

impl frame_system::Config for Test {
	type BaseCallFilter = Everything;
	type BlockWeights = ();
	type BlockLength = ();
	type DbWeight = ();
	type Origin = Origin;
	type Call = Call;
	type Index = u64;
	type BlockNumber = u64;
	type Hash = H256;
	type Hashing = BlakeTwo256;
	type AccountId = AccountId;
	type Lookup = IdentityLookup<Self::AccountId>;
	type Header = Header;
	type Event = Event;
	type BlockHashCount = BlockHashCount;
	type Version = ();
	type PalletInfo = PalletInfo;
	type AccountData = pallet_balances::AccountData<Balance>;
	type OnNewAccount = ();
	type OnKilledAccount = ();
	type SystemWeightInfo = ();
	type SS58Prefix = SS58Prefix;
	type OnSetCode = ();
}

parameter_types! {
	pub const ExistentialDeposit: u64 = 1000;
}

impl pallet_balances::Config for Test {
	type Balance = Balance;
	type Event = Event;
	type DustRemoval = ();
	type ExistentialDeposit = ExistentialDeposit;
	type AccountStore = System;
	type WeightInfo = ();
	type MaxLocks = ();
	type MaxReserves = ();
	type ReserveIdentifier = [u8; 8];
}

pub const MILLISECS_PER_BLOCK: u64 = 6000;

parameter_types! {
	pub const MinimumPeriod: u64 = MILLISECS_PER_BLOCK / 2;
}

impl pallet_timestamp::Config for Test {
	type Moment = u64;
	type OnTimestampSet = ();
	type MinimumPeriod = MinimumPeriod;
	type WeightInfo = ();
}

parameter_types! {
	pub const DynamicCurrencyIdInitial: MockCurrencyId = MockCurrencyId::LpToken(0);
}

impl pallet_currency_factory::Config for Test {
	type Event = Event;
	type DynamicCurrencyId = MockCurrencyId;
	type DynamicCurrencyIdInitial = DynamicCurrencyIdInitial;
}

parameter_types! {
	pub const MaxStrategies: usize = 255;
	pub const NativeAssetId: MockCurrencyId = MockCurrencyId::PICA;
	pub const CreationDeposit: Balance = 10;
	pub const RentPerBlock: Balance = 1;
	pub const MinimumDeposit: Balance = 0;
	pub const MinimumWithdrawal: Balance = 0;
	pub const VaultPalletId: PalletId = PalletId(*b"cubic___");
  pub const TombstoneDuration: u64 = 42;
}

impl pallet_vault::Config for Test {
	type Event = Event;
	type Currency = Tokens;
	type AssetId = MockCurrencyId;
	type Balance = Balance;
	type MaxStrategies = MaxStrategies;
	type CurrencyFactory = LpTokenFactory;
	type Convert = ConvertInto;
	type MinimumDeposit = MinimumDeposit;
	type MinimumWithdrawal = MinimumWithdrawal;
	type PalletId = VaultPalletId;
	type CreationDeposit = CreationDeposit;
	type ExistentialDeposit = ExistentialDeposit;
	type RentPerBlock = RentPerBlock;
	type NativeCurrency = Balances;
	type VaultId = VaultId;
	type TombstoneDuration = TombstoneDuration;
	type WeightInfo = ();
}

parameter_type_with_key! {
	pub ExistentialDeposits: |_currency_id: MockCurrencyId| -> Balance {
		Zero::zero()
	};
}

parameter_types! {
	pub MaxLocks: u32 = 2;
}

impl orml_tokens::Config for Test {
	type Event = Event;
	type Balance = Balance;
	type Amount = Amount;
	type CurrencyId = MockCurrencyId;
	type WeightInfo = ();
	type ExistentialDeposits = ExistentialDeposits;
	type OnDust = ();
	type MaxLocks = ();
	type DustRemovalWhitelist = Everything;
}

ord_parameter_types! {
	pub const RootAccount: AccountId = *ALICE;
}

impl GovernanceRegistry<MockCurrencyId, AccountId> for () {
	fn set(_k: MockCurrencyId, _value: composable_traits::governance::SignedRawOrigin<AccountId>) {}
}

impl
	GetByKey<
		MockCurrencyId,
		Result<SignedRawOrigin<sp_core::sr25519::Public>, sp_runtime::DispatchError>,
	> for ()
{
	fn get(
		_k: &MockCurrencyId,
	) -> Result<SignedRawOrigin<sp_core::sr25519::Public>, sp_runtime::DispatchError> {
		Ok(SignedRawOrigin::Root)
	}
}

impl pallet_assets::Config for Test {
	type NativeAssetId = NativeAssetId;
	type GenerateCurrencyId = LpTokenFactory;
	type AssetId = MockCurrencyId;
	type Balance = Balance;
	type NativeCurrency = Balances;
	type MultiCurrency = Tokens;
	type WeightInfo = ();
	type AdminOrigin = EnsureSignedBy<RootAccount, AccountId>;
	type GovernanceRegistry = ();
}

impl crate::mocks::oracle::Config for Test {
	type VaultId = VaultId;
	type Vault = Vault;
}

impl DeFiComposableConfig for Test {
	type AssetId = MockCurrencyId;
	type Balance = Balance;
}

<<<<<<< HEAD
pub struct MockOrderbook;
impl Orderbook for MockOrderbook {
	type AssetId = MockCurrencyId;
	type Balance = Balance;
	type AccountId = AccountId;
	type OrderId = u128;
	type GroupId = AccountId;

	fn post(
		_account_from: &Self::AccountId,
		_asset: Self::AssetId,
		_want: Self::AssetId,
		_source_amount: Self::Balance,
		_source_price: Price<Self::GroupId, Self::Balance>,
		_amm_slippage: Permill,
	) -> Result<SellOrder<Self::OrderId, Self::AccountId>, DispatchError> {
		Ok(SellOrder { id: 0, account: *ALICE })
	}

	fn market_sell(
		_account: &Self::AccountId,
		_asset: Self::AssetId,
		_want: Self::AssetId,
		_amount: Self::Balance,
		_amm_slippage: Permill,
	) -> Result<Self::OrderId, DispatchError> {
		Ok(0)
	}

	fn patch(
		_order_id: Self::OrderId,
		_price: Price<Self::GroupId, Self::Balance>,
	) -> Result<(), DispatchError> {
		Ok(())
	}

	fn ask(
		_account: &Self::AccountId,
		_orders: impl Iterator<Item = Self::OrderId>,
		_up_to: Self::Balance,
	) -> Result<(), DispatchError> {
		Ok(())
	}
=======
parameter_types! {
	pub DutchAuctionPalletId: PalletId = PalletId(*b"dutchauc");
>>>>>>> b46e4024
}

impl pallet_dutch_auctions::Config for Test {
	type Event = Event;
	type OrderId = u128;
	type UnixTime = Timestamp;
	type MultiCurrency = Assets;
	type WeightInfo = ();
	type NativeCurrency = Assets;
	type PalletId = DutchAuctionPalletId;
}

impl pallet_liquidations::Config for Test {
	type Event = Event;
	type UnixTime = Timestamp;
	type Lending = Lending;
	type GroupId = AccountId;
}

pub type Extrinsic = TestXt<Call, ()>;
pub type AccountId = <<Signature as Verify>::Signer as IdentifyAccount>::AccountId;

impl frame_system::offchain::SigningTypes for Test {
	type Public = <Signature as Verify>::Signer;
	type Signature = Signature;
}

impl<LocalCall> frame_system::offchain::SendTransactionTypes<LocalCall> for Test
where
	Call: From<LocalCall>,
{
	type OverarchingCall = Call;
	type Extrinsic = Extrinsic;
}

impl<LocalCall> frame_system::offchain::CreateSignedTransaction<LocalCall> for Test
where
	Call: From<LocalCall>,
{
	fn create_transaction<C: frame_system::offchain::AppCrypto<Self::Public, Self::Signature>>(
		call: Call,
		_public: <Signature as Verify>::Signer,
		_account: AccountId,
		nonce: u64,
	) -> Option<(Call, <Extrinsic as ExtrinsicT>::SignaturePayload)> {
		Some((call, (nonce, ())))
	}
}

parameter_types! {
	pub const MaxLendingCount: u32 = 10;
}

impl pallet_lending::Config for Test {
	type Oracle = Oracle;
	type VaultId = VaultId;
	type Vault = Vault;
	type Event = Event;
	type AssetId = MockCurrencyId;
	type Balance = Balance;
	type Currency = Tokens;
	type CurrencyFactory = LpTokenFactory;
	type MarketDebtCurrency = Tokens;
	type Liquidation = Liquidations;
	type UnixTime = Timestamp;
	type MaxLendingCount = MaxLendingCount;
	type AuthorityId = crypto::TestAuthId;
	type WeightInfo = ();
	type GroupId = AccountId;
}

// Build genesis storage according to the mock runtime.
pub fn new_test_ext() -> sp_io::TestExternalities {
	let mut storage = frame_system::GenesisConfig::default().build_storage::<Test>().unwrap();
	let balances = vec![];

	pallet_balances::GenesisConfig::<Test> { balances }
		.assimilate_storage(&mut storage)
		.unwrap();
	pallet_lending::GenesisConfig {}
		.assimilate_storage::<Test>(&mut storage)
		.unwrap();

	let mut ext = sp_io::TestExternalities::new(storage);
	ext.execute_with(|| {
		System::set_block_number(0);
		Timestamp::set_timestamp(MILLISECS_PER_BLOCK);
		// Initialize BTC price to 50000
		pallet_lending::mocks::oracle::BTCValue::<Test>::set(50000_u128);
	});
	ext
}

/// Progress to the given block, and then finalize the block.
#[allow(dead_code)]
pub fn run_to_block(n: BlockNumber) {
	Lending::on_finalize(System::block_number());
	for b in (System::block_number() + 1)..=n {
		next_block(b);
		if b != n {
			Lending::on_finalize(System::block_number());
		}
	}
}

pub fn process_block(n: BlockNumber) {
	next_block(n);
	Lending::on_finalize(n);
}

fn next_block(n: u64) {
	System::set_block_number(n);
	Lending::on_initialize(n);
	Timestamp::set_timestamp(MILLISECS_PER_BLOCK * n);
}<|MERGE_RESOLUTION|>--- conflicted
+++ resolved
@@ -305,54 +305,8 @@
 	type Balance = Balance;
 }
 
-<<<<<<< HEAD
-pub struct MockOrderbook;
-impl Orderbook for MockOrderbook {
-	type AssetId = MockCurrencyId;
-	type Balance = Balance;
-	type AccountId = AccountId;
-	type OrderId = u128;
-	type GroupId = AccountId;
-
-	fn post(
-		_account_from: &Self::AccountId,
-		_asset: Self::AssetId,
-		_want: Self::AssetId,
-		_source_amount: Self::Balance,
-		_source_price: Price<Self::GroupId, Self::Balance>,
-		_amm_slippage: Permill,
-	) -> Result<SellOrder<Self::OrderId, Self::AccountId>, DispatchError> {
-		Ok(SellOrder { id: 0, account: *ALICE })
-	}
-
-	fn market_sell(
-		_account: &Self::AccountId,
-		_asset: Self::AssetId,
-		_want: Self::AssetId,
-		_amount: Self::Balance,
-		_amm_slippage: Permill,
-	) -> Result<Self::OrderId, DispatchError> {
-		Ok(0)
-	}
-
-	fn patch(
-		_order_id: Self::OrderId,
-		_price: Price<Self::GroupId, Self::Balance>,
-	) -> Result<(), DispatchError> {
-		Ok(())
-	}
-
-	fn ask(
-		_account: &Self::AccountId,
-		_orders: impl Iterator<Item = Self::OrderId>,
-		_up_to: Self::Balance,
-	) -> Result<(), DispatchError> {
-		Ok(())
-	}
-=======
 parameter_types! {
 	pub DutchAuctionPalletId: PalletId = PalletId(*b"dutchauc");
->>>>>>> b46e4024
 }
 
 impl pallet_dutch_auctions::Config for Test {
