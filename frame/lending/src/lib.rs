//!

#![cfg_attr(not(feature = "std"), no_std)]
#![warn(
	bad_style,
	bare_trait_objects,
	const_err,
	improper_ctypes,
	non_shorthand_field_patterns,
	no_mangle_generic_items,
	overflowing_literals,
	path_statements,
	patterns_in_fns_without_body,
	private_in_public,
	unconditional_recursion,
	unused_allocation,
	unused_comparisons,
	unused_parens,
	while_true,
	trivial_casts,
	trivial_numeric_casts,
	unused_extern_crates
)]

pub use pallet::*;

#[cfg(test)]
mod mocks;

#[cfg(test)]
mod tests;

#[cfg(feature = "runtime-benchmarks")]
mod benchmarking;
pub mod weights;

mod models;

pub use crate::weights::WeightInfo;

#[frame_support::pallet]
pub mod pallet {
	use crate::{models::BorrowerData, weights::WeightInfo};
	use codec::{Codec, FullCodec};
	use composable_traits::{
		currency::{CurrencyFactory, PriceableAsset},
		lending::{BorrowAmountOf, CollateralLpAmountOf, Lending, MarketConfig, MarketConfigInput},
		liquidation::Liquidation,
		loans::{DurationSeconds, PriceStructure, Timestamp},
		math::{LiftedFixedBalance, SafeArithmetic},
		oracle::Oracle,
		rate_model::*,
		vault::{Deposit, FundsAvailability, StrategicVault, Vault, VaultConfig},
	};
	use frame_support::{
		pallet_prelude::*,
		storage::{with_transaction, TransactionOutcome},
		traits::{
			fungibles::{Inspect, InspectHold, Mutate, MutateHold, Transfer},
			tokens::DepositConsequence,
			UnixTime,
		},
		transactional, PalletId,
	};
	use frame_system::{
		offchain::{AppCrypto, CreateSignedTransaction, SendSignedTransaction, Signer},
		pallet_prelude::*,
	};
	use num_traits::{CheckedDiv, SaturatingSub};
	use scale_info::TypeInfo;
	use sp_core::crypto::KeyTypeId;
	use sp_runtime::{
		traits::{
			AccountIdConversion, AtLeast32BitUnsigned, CheckedAdd, CheckedMul, CheckedSub, One,
			Saturating, Zero,
		},
		ArithmeticError, FixedPointNumber, FixedPointOperand, FixedU128,
		KeyTypeId as CryptoKeyTypeId, Percent, Perquintill,
	};
	use sp_std::{fmt::Debug, vec, vec::Vec};

	type MarketConfiguration<T> = MarketConfig<
		<T as Config>::VaultId,
		<T as Config>::AssetId,
		<T as frame_system::Config>::AccountId,
		<T as Config>::GroupId,
	>;

	#[derive(Default, Debug, Copy, Clone, Encode, Decode, PartialEq, TypeInfo)]
	#[repr(transparent)]
	pub struct MarketIndex(u32);

	impl MarketIndex {
		pub fn new(i: u32) -> Self {
			Self(i)
		}
	}

	#[derive(Debug, Default, Clone, Copy)]
	pub(crate) struct InitializeBlockCallCounters {
		now: u32,
		read_markets: u32,
		accrue_interest: u32,
		account_id: u32,
		available_funds: u32,
		handle_withdrawable: u32,
		handle_depositable: u32,
		handle_must_liquidate: u32,
	}

	pub const PALLET_ID: PalletId = PalletId(*b"Lending!");
	pub const KEY_TYPE: KeyTypeId = KeyTypeId(*b"lend");
	pub const CRYPTO_KEY_TYPE: CryptoKeyTypeId = CryptoKeyTypeId(*b"lend");

	pub mod crypto {
		use super::KEY_TYPE;
		use sp_core::sr25519::Signature as Sr25519Signature;
		use sp_runtime::{
			app_crypto::{app_crypto, sr25519},
			traits::Verify,
			MultiSignature, MultiSigner,
		};
		app_crypto!(sr25519, KEY_TYPE);

		pub struct TestAuthId;

		// implementation for runtime
		impl frame_system::offchain::AppCrypto<MultiSigner, MultiSignature> for TestAuthId {
			type RuntimeAppPublic = Public;
			type GenericSignature = sp_core::sr25519::Signature;
			type GenericPublic = sp_core::sr25519::Public;
		}

		// implementation for mock runtime in test
		impl
			frame_system::offchain::AppCrypto<
				<Sr25519Signature as Verify>::Signer,
				Sr25519Signature,
			> for TestAuthId
		{
			type RuntimeAppPublic = Public;
			type GenericSignature = sp_core::sr25519::Signature;
			type GenericPublic = sp_core::sr25519::Public;
		}
	}

	#[pallet::config]
	#[cfg(not(feature = "runtime-benchmarks"))]
	pub trait Config: CreateSignedTransaction<Call<Self>> + frame_system::Config {
		type Event: From<Event<Self>> + IsType<<Self as frame_system::Config>::Event>;
		type Oracle: Oracle<AssetId = <Self as Config>::AssetId, Balance = Self::Balance>;
		type VaultId: Clone + Codec + Debug + PartialEq + Default + Parameter;
		type Vault: StrategicVault<
			VaultId = Self::VaultId,
			AssetId = <Self as Config>::AssetId,
			Balance = Self::Balance,
			AccountId = Self::AccountId,
		>;

		type CurrencyFactory: CurrencyFactory<<Self as Config>::AssetId>;
		type AssetId: FullCodec
			+ Eq
			+ PartialEq
			+ Copy
			+ MaybeSerializeDeserialize
			+ Debug
			+ Default
<<<<<<< HEAD
=======
			+ TypeInfo
>>>>>>> 6752dbd9
			+ PriceableAsset;
		type Balance: Default
			+ Parameter
			+ Codec
			+ Copy
			+ Ord
			+ CheckedAdd
			+ CheckedSub
			+ CheckedMul
			+ SaturatingSub
			+ AtLeast32BitUnsigned
			+ From<u64> // at least 64 bit
			+ Zero
			+ FixedPointOperand
			+ Into<LiftedFixedBalance> // integer part not more than bits in this
			+ Into<u128>
			+ TypeInfo; // cannot do From<u128>, until LiftedFixedBalance integer part is larger than 128
			// bit

		/// vault owned - can transfer, cannot mint
		type Currency: Transfer<Self::AccountId, Balance = Self::Balance, AssetId = <Self as Config>::AssetId>
			+ Mutate<Self::AccountId, Balance = Self::Balance, AssetId = <Self as Config>::AssetId>;

		/// market owned - debt token can be minted
		type MarketDebtCurrency: Transfer<Self::AccountId, Balance = u128, AssetId = <Self as Config>::AssetId>
			+ Mutate<Self::AccountId, Balance = u128, AssetId = <Self as Config>::AssetId>
			+ MutateHold<Self::AccountId, Balance = u128, AssetId = <Self as Config>::AssetId>
			+ InspectHold<Self::AccountId, Balance = u128, AssetId = <Self as Config>::AssetId>;

		type Liquidation: Liquidation<
			AssetId = Self::AssetId,
			Balance = Self::Balance,
			AccountId = Self::AccountId,
			GroupId = Self::GroupId,
		>;

		type UnixTime: UnixTime;
		type MaxLendingCount: Get<u32>;
		type AuthorityId: AppCrypto<Self::Public, Self::Signature>;
		type WeightInfo: WeightInfo;
<<<<<<< HEAD
		type GroupId: FullCodec + Default + PartialEq + Clone + Debug;
=======
		type GroupId: FullCodec + Default + PartialEq + Clone + Debug + TypeInfo;
>>>>>>> 6752dbd9
	}
	#[cfg(feature = "runtime-benchmarks")]
	pub trait Config:
		CreateSignedTransaction<Call<Self>> + frame_system::Config + pallet_oracle::Config
	{
		type Event: From<Event<Self>> + IsType<<Self as frame_system::Config>::Event>;
		type Oracle: Oracle<AssetId = <Self as Config>::AssetId, Balance = Self::Balance>;
		type VaultId: Clone + Codec + Debug + PartialEq + Default + Parameter + From<u64> + TypeInfo;
		type Vault: StrategicVault<
			VaultId = Self::VaultId,
			AssetId = <Self as Config>::AssetId,
			Balance = Self::Balance,
			AccountId = Self::AccountId,
		>;

		type CurrencyFactory: CurrencyFactory<<Self as Config>::AssetId>;
		type AssetId: FullCodec
			+ Eq
			+ PartialEq
			+ Copy
			+ MaybeSerializeDeserialize
			+ From<u128>
			+ Debug
			+ Default
			+ TypeInfo;
		type Balance: Default
			+ Parameter
			+ Codec
			+ Copy
			+ Ord
			+ CheckedAdd
			+ CheckedSub
			+ CheckedMul
			+ SaturatingSub
			+ AtLeast32BitUnsigned
			+ From<u64> // at least 64 bit
			+ Zero
			+ FixedPointOperand
			+ Into<LiftedFixedBalance> // integer part not more than bits in this
			+ Into<u128>
			+ TypeInfo; // cannot do From<u128>, until LiftedFixedBalance integer part is larger than 128
			// bit

		/// vault owned - can transfer, cannot mint
		type Currency: Transfer<Self::AccountId, Balance = Self::Balance, AssetId = <Self as Config>::AssetId>
			+ Mutate<Self::AccountId, Balance = Self::Balance, AssetId = <Self as Config>::AssetId>;

		/// market owned - debt token can be minted
		type MarketDebtCurrency: Transfer<Self::AccountId, Balance = u128, AssetId = <Self as Config>::AssetId>
			+ Mutate<Self::AccountId, Balance = u128, AssetId = <Self as Config>::AssetId>
			+ MutateHold<Self::AccountId, Balance = u128, AssetId = <Self as Config>::AssetId>
			+ InspectHold<Self::AccountId, Balance = u128, AssetId = <Self as Config>::AssetId>;

		type Liquidation: Liquidation<
			AssetId = <Self as Config>::AssetId,
			Balance = Self::Balance,
			AccountId = Self::AccountId,
		>;
		type UnixTime: UnixTime;
		type MaxLendingCount: Get<u32>;
		type AuthorityId: AppCrypto<Self::Public, Self::Signature>;
		type WeightInfo: WeightInfo;

<<<<<<< HEAD
		type GroupId;
=======
		type GroupId: FullCodec + Default + PartialEq + Clone + Debug + TypeInfo;
>>>>>>> 6752dbd9
	}

	#[pallet::pallet]
	#[pallet::generate_store(pub(super) trait Store)]
	pub struct Pallet<T>(_);

	#[pallet::hooks]
	impl<T: Config> Hooks<T::BlockNumber> for Pallet<T> {
		fn on_initialize(block_number: T::BlockNumber) -> Weight {
			let mut weight: Weight = 0;
			let call_counters = Self::initialize_block(block_number);
			let one_read = T::DbWeight::get().reads(1);
			weight += u64::from(call_counters.now) * <T as Config>::WeightInfo::now();
			weight += u64::from(call_counters.read_markets) * one_read;
			weight += u64::from(call_counters.accrue_interest) *
				<T as Config>::WeightInfo::accrue_interest();
			weight += u64::from(call_counters.account_id) * <T as Config>::WeightInfo::account_id();
			weight += u64::from(call_counters.available_funds) *
				<T as Config>::WeightInfo::available_funds();
			weight += u64::from(call_counters.handle_withdrawable) *
				<T as Config>::WeightInfo::handle_withdrawable();
			weight += u64::from(call_counters.handle_depositable) *
				<T as Config>::WeightInfo::handle_depositable();
			weight += u64::from(call_counters.handle_must_liquidate) *
				<T as Config>::WeightInfo::handle_must_liquidate();

			// TODO: move following loop to OCW
			for (market_id, account, _) in DebtIndex::<T>::iter() {
				if Self::liquidate_internal(&market_id, &account).is_ok() {
					Self::deposit_event(Event::LiquidationInitiated { market_id, account });
				}
			}

			weight
		}

		fn offchain_worker(_block_number: T::BlockNumber) {
			log::info!("Off-chain worker running");
			let signer = Signer::<T, <T as Config>::AuthorityId>::all_accounts();
			if !signer.can_sign() {
				log::warn!("No signer");
				return
			}
			for (market_id, account, _) in DebtIndex::<T>::iter() {
				let results = signer.send_signed_transaction(|_account| {
					// call `liquidate` extrinsic
					Call::liquidate { market_id, borrower: account.clone() }
				});

				for (_acc, res) in &results {
					match res {
						Ok(()) => log::info!(
							"Liquidation succeed, market_id: {:?}, account: {:?}",
							market_id,
							account
						),
						Err(e) => log::error!(
							"Liquidation failed, market_id: {:?}, account: {:?}, error: {:?}",
							market_id,
							account,
							e
						),
					}
				}
			}
		}
	}

	#[pallet::error]
	pub enum Error<T> {
		Overflow,
		Underflow,
		/// vault provided does not exist
		VaultNotFound,
		/// Only assets for which we can track price are supported
		AssetNotSupportedByOracle,
		AssetPriceNotFound,
		/// The market could not be found
		MarketDoesNotExist,
		CollateralDepositFailed,
		MarketCollateralWasNotDepositedByAccount,
		CollateralFactorIsLessOrEqualOne,
		MarketAndAccountPairNotFound,
		NotEnoughCollateralToBorrowAmount,
		MarketIsClosing,
		InvalidTimestampOnBorrowRequest,
		NotEnoughBorrowAsset,
		NotEnoughCollateral,
		TransferFailed,
		CannotWithdrawFromProvidedBorrowAccount,
		CannotRepayMoreThanBorrowAmount,
		BorrowRateDoesNotExist,
		BorrowIndexDoesNotExist,
		BorrowAndRepayInSameBlockIsNotSupported,
		BorrowDoesNotExist,
		RepayAmountMustBeGraterThanZero,
		ExceedLendingCount,
		LiquidationFailed,
	}

	#[pallet::event]
	#[pallet::generate_deposit(pub (crate) fn deposit_event)]
	pub enum Event<T: Config> {
		/// Event emitted when new lending market is created.
		NewMarketCreated {
			market_id: MarketIndex,
			vault_id: T::VaultId,
			manager: T::AccountId,
			borrow_asset_id: <T as Config>::AssetId,
			collateral_asset_id: <T as Config>::AssetId,
			reserved_factor: Perquintill,
			collateral_factor: NormalizedCollateralFactor,
		},
		/// Event emitted when collateral is deposited.
		CollateralDeposited { sender: T::AccountId, market_id: MarketIndex, amount: T::Balance },
		/// Event emitted when collateral is withdrawed.
		CollateralWithdrawed { sender: T::AccountId, market_id: MarketIndex, amount: T::Balance },
		/// Event emitted when user borrows from given market.
		Borrowed { sender: T::AccountId, market_id: MarketIndex, amount: T::Balance },
		/// Event emitted when user repays borrow of beneficiary in given market.
		RepaidBorrow {
			sender: T::AccountId,
			market_id: MarketIndex,
			beneficiary: T::AccountId,
			amount: T::Balance,
		},
		/// Event emitted when a liquidation is initiated for a loan.
		LiquidationInitiated { market_id: MarketIndex, account: T::AccountId },
		/// Event emitted to warn that loan may go under collaterized soon.
		SoonMayUnderCollaterized { market_id: MarketIndex, account: T::AccountId },
	}

	/// Lending instances counter
	#[pallet::storage]
	#[pallet::getter(fn lending_count)]
	pub type LendingCount<T: Config> = StorageValue<_, MarketIndex, ValueQuery>;

	/// Indexed lending instances
	#[pallet::storage]
	#[pallet::getter(fn markets)]
	pub type Markets<T: Config> = StorageMap<
		_,
		Twox64Concat,
		MarketIndex,
		MarketConfig<T::VaultId, <T as Config>::AssetId, T::AccountId, T::GroupId>,
		ValueQuery,
	>;

	/// Original debt values are on balances.
	/// Debt token allows to simplify some debt management and implementation of features
	#[pallet::storage]
	#[pallet::getter(fn debt_currencies)]

	pub type DebtMarkets<T: Config> =
		StorageMap<_, Twox64Concat, MarketIndex, <T as Config>::AssetId, ValueQuery>;

	/// at which lending index account did borrowed.
	#[pallet::storage]
	#[pallet::getter(fn debt_index)]
	pub type DebtIndex<T: Config> = StorageDoubleMap<
		_,
		Twox64Concat,
		MarketIndex,
		Twox64Concat,
		T::AccountId,
		Ratio,
		ValueQuery,
	>;

	/// Latest timestamp at which account borrowed from market.
	#[pallet::storage]
	#[pallet::getter(fn borrow_timestamp)]
	pub type BorrowTimestamp<T: Config> = StorageDoubleMap<
		_,
		Twox64Concat,
		MarketIndex,
		Twox64Concat,
		T::AccountId,
		Timestamp,
		OptionQuery,
	>;

	/// market borrow index
	#[pallet::storage]
	#[pallet::getter(fn borrow_index)]
	pub type BorrowIndex<T: Config> = StorageMap<_, Twox64Concat, MarketIndex, Ratio, ValueQuery>;

	/// (Market, Account) -> Collateral
	#[pallet::storage]
	#[pallet::getter(fn account_collateral)]
	pub type AccountCollateral<T: Config> = StorageDoubleMap<
		_,
		Blake2_128Concat,
		MarketIndex,
		Blake2_128Concat,
		T::AccountId,
		T::Balance,
		ValueQuery,
	>;

	/// The timestamp of the previous block or defaults to timestamp at genesis.
	#[pallet::storage]
	#[pallet::getter(fn last_block_timestamp)]
	pub type LastBlockTimestamp<T: Config> = StorageValue<_, Timestamp, ValueQuery>;

	#[pallet::genesis_config]
	#[derive(Default)]
	pub struct GenesisConfig {}

	#[pallet::genesis_build]
	impl<T: Config> GenesisBuild<T> for GenesisConfig {
		fn build(&self) {
			let now = T::UnixTime::now().as_secs();
			LastBlockTimestamp::<T>::put(now);
		}
	}

	#[cfg(feature = "std")]
	impl GenesisConfig {
		/// Direct implementation of `GenesisBuild::build_storage`.
		///
		/// Kept in order not to break dependency.
		pub fn build_storage<T: Config>(&self) -> Result<sp_runtime::Storage, String> {
			<Self as frame_support::traits::GenesisBuild<T>>::build_storage(self)
		}

		/// Direct implementation of `GenesisBuild::assimilate_storage`.
		///
		/// Kept in order not to break dependency.
		pub fn assimilate_storage<T: Config>(
			&self,
			storage: &mut sp_runtime::Storage,
		) -> Result<(), String> {
			<Self as frame_support::traits::GenesisBuild<T>>::assimilate_storage(self, storage)
		}
	}

	#[pallet::call]
	impl<T: Config> Pallet<T> {
		/// Create a new lending market.
		/// - `origin` : Sender of this extrinsic. (Also manager for new market to be created.)
		/// - `collateral_asset_id` : AssetId for collateral.
		/// - `reserved_factor` : Reserve factor of market to be created.
		/// - `collateral_factor` : Collateral factor of market to be created.
		/// - `under_collaterized_warn_percent` : warn borrower when loan's collateral/debt ratio
		///   given percentage short to be under collaterized
		#[pallet::weight(<T as Config>::WeightInfo::create_new_market())]
		#[transactional]
		#[allow(clippy::too_many_arguments)]
		pub fn create_new_market(
			origin: OriginFor<T>,
			borrow_asset_id: <T as Config>::AssetId,
			collateral_asset_id: <T as Config>::AssetId,
			reserved_factor: Perquintill,
			collateral_factor: NormalizedCollateralFactor,
			under_collaterized_warn_percent: Percent,
			interest_rate_model: InterestRateModel,
			liquidator: Option<T::GroupId>,
		) -> DispatchResultWithPostInfo {
			let who = ensure_signed(origin)?;
			let market_config = MarketConfigInput {
				reserved: reserved_factor,
				manager: who.clone(),
				collateral_factor,
				under_collaterized_warn_percent,
				liquidator,
			};
			let (market_id, vault_id) = Self::create(
				borrow_asset_id,
				collateral_asset_id,
				market_config,
				&interest_rate_model,
			)?;
			Self::deposit_event(Event::<T>::NewMarketCreated {
				market_id,
				vault_id,
				manager: who,
				borrow_asset_id,
				collateral_asset_id,
				reserved_factor,
				collateral_factor,
			});
			Ok(().into())
		}

		/// Deposit collateral to market.
		/// - `origin` : Sender of this extrinsic.
		/// - `market` : Market index to which collateral will be deposited.
		/// - `amount` : Amount of collateral to be deposited.
		#[pallet::weight(<T as Config>::WeightInfo::deposit_collateral())]
		#[transactional]
		pub fn deposit_collateral(
			origin: OriginFor<T>,
			market_id: MarketIndex,
			amount: T::Balance,
		) -> DispatchResultWithPostInfo {
			let sender = ensure_signed(origin)?;
			Self::deposit_collateral_internal(&market_id, &sender, amount)?;
			Self::deposit_event(Event::<T>::CollateralDeposited { sender, market_id, amount });
			Ok(().into())
		}

		/// Withdraw collateral from market.
		/// - `origin` : Sender of this extrinsic.
		/// - `market_id` : Market index from which collateral will be withdraw.
		/// - `amount` : Amount of collateral to be withdrawed.
		#[pallet::weight(<T as Config>::WeightInfo::withdraw_collateral())]
		#[transactional]
		pub fn withdraw_collateral(
			origin: OriginFor<T>,
			market_id: MarketIndex,
			amount: T::Balance,
		) -> DispatchResultWithPostInfo {
			let sender = ensure_signed(origin)?;
			Self::withdraw_collateral_internal(&market_id, &sender, amount)?;
			Self::deposit_event(Event::<T>::CollateralWithdrawed { sender, market_id, amount });
			Ok(().into())
		}

		/// Borrow asset against deposited collateral.
		/// - `origin` : Sender of this extrinsic. (Also the user who wants to borrow from market.)
		/// - `market_id` : Market index from which user wants to borrow.
		/// - `amount_to_borrow` : Amount which user wants to borrow.
		#[pallet::weight(<T as Config>::WeightInfo::borrow())]
		#[transactional]
		pub fn borrow(
			origin: OriginFor<T>,
			market_id: MarketIndex,
			amount_to_borrow: T::Balance,
		) -> DispatchResultWithPostInfo {
			let sender = ensure_signed(origin)?;
			Self::borrow_internal(&market_id, &sender, amount_to_borrow)?;
			Self::deposit_event(Event::<T>::Borrowed {
				sender,
				market_id,
				amount: amount_to_borrow,
			});
			Ok(().into())
		}

		/// Repay borrow for beneficiary account.
		/// - `origin` : Sender of this extrinsic. (Also the user who repays beneficiary's borrow.)
		/// - `market_id` : Market index to which user wants to repay borrow.
		/// - `beneficiary` : AccountId which has borrowed asset. (This can be same or differnt than
		/// origin).
		/// - `repay_amount` : Amount which user wants to borrow.
		#[pallet::weight(<T as Config>::WeightInfo::repay_borrow())]
		#[transactional]
		pub fn repay_borrow(
			origin: OriginFor<T>,
			market_id: MarketIndex,
			beneficiary: T::AccountId,
			repay_amount: T::Balance,
		) -> DispatchResultWithPostInfo {
			let sender = ensure_signed(origin)?;
			Self::repay_borrow_internal(&market_id, &sender, &beneficiary, Some(repay_amount))?;
			Self::deposit_event(Event::<T>::RepaidBorrow {
				sender,
				market_id,
				beneficiary,
				amount: repay_amount,
			});
			Ok(().into())
		}

		/// Check if borrow for `borrower` account is required to be liquidated, initiate
		/// liquidation.
		/// - `origin` : Sender of this extrinsic.
		/// - `market_id` : Market index from which `borrower` has taken borrow.
		#[pallet::weight(1000)]
		#[transactional]
		pub fn liquidate(
			origin: OriginFor<T>,
			market_id: MarketIndex,
			borrower: T::AccountId,
		) -> DispatchResultWithPostInfo {
			let _sender = ensure_signed(origin)?;
			// TODO: should this be restricted to certain users?
			Self::liquidate_internal(&market_id, &borrower)?;
			Self::deposit_event(Event::LiquidationInitiated { market_id, account: borrower });
			Ok(().into())
		}
	}

	impl<T: Config> Pallet<T> {
		pub fn total_interest_accurate(
			market_id: &<Self as Lending>::MarketId,
		) -> Result<u128, DispatchError> {
			let debt_asset_id = DebtMarkets::<T>::get(market_id);
			let total_interest =
				T::MarketDebtCurrency::balance(debt_asset_id, &Self::account_id(market_id));
			Ok(total_interest)
		}

		pub fn account_id(market_id: &<Self as Lending>::MarketId) -> <Self as Lending>::AccountId {
			<Self as Lending>::account_id(market_id)
		}
		pub fn calc_utilization_ratio(
			cash: &<Self as Lending>::Balance,
			borrows: &<Self as Lending>::Balance,
		) -> Result<Percent, DispatchError> {
			<Self as Lending>::calc_utilization_ratio(cash, borrows)
		}
		pub fn create(
			borrow_asset: <Self as Lending>::AssetId,
			collateral_asset: <Self as Lending>::AssetId,
			config_input: MarketConfigInput<<Self as Lending>::AccountId, T::GroupId>,
			interest_rate_model: &InterestRateModel,
		) -> Result<(<Self as Lending>::MarketId, <Self as Lending>::VaultId), DispatchError> {
			<Self as Lending>::create(
				borrow_asset,
				collateral_asset,
				config_input,
				interest_rate_model,
			)
		}
		pub fn deposit_collateral_internal(
			market_id: &<Self as Lending>::MarketId,
			account_id: &<Self as Lending>::AccountId,
			amount: CollateralLpAmountOf<Self>,
		) -> Result<(), DispatchError> {
			<Self as Lending>::deposit_collateral(market_id, account_id, amount)
		}
		pub fn collateral_of_account(
			market_id: &<Self as Lending>::MarketId,
			account: &<Self as Lending>::AccountId,
		) -> Result<<Self as Lending>::Balance, DispatchError> {
			<Self as Lending>::collateral_of_account(market_id, account)
		}
		pub fn withdraw_collateral_internal(
			market_id: &<Self as Lending>::MarketId,
			account: &<Self as Lending>::AccountId,
			amount: CollateralLpAmountOf<Self>,
		) -> Result<(), DispatchError> {
			<Self as Lending>::withdraw_collateral(market_id, account, amount)
		}

		pub fn get_borrow_limit(
			market_id: &<Self as Lending>::MarketId,
			account: &<Self as Lending>::AccountId,
		) -> Result<<Self as Lending>::Balance, DispatchError> {
			<Self as Lending>::get_borrow_limit(market_id, account)
		}

		pub fn borrow_internal(
			market_id: &<Self as Lending>::MarketId,
			debt_owner: &<Self as Lending>::AccountId,
			amount_to_borrow: <Self as Lending>::Balance,
		) -> Result<(), DispatchError> {
			<Self as Lending>::borrow(market_id, debt_owner, amount_to_borrow)
		}

		pub fn borrow_balance_current(
			market_id: &<Self as Lending>::MarketId,
			account: &<Self as Lending>::AccountId,
		) -> Result<Option<BorrowAmountOf<Self>>, DispatchError> {
			<Self as Lending>::borrow_balance_current(market_id, account)
		}

		pub fn total_borrows(
			market_id: &<Self as Lending>::MarketId,
		) -> Result<<Self as Lending>::Balance, DispatchError> {
			<Self as Lending>::total_borrows(market_id)
		}

		pub fn total_cash(
			market_id: &<Self as Lending>::MarketId,
		) -> Result<<Self as Lending>::Balance, DispatchError> {
			<Self as Lending>::total_cash(market_id)
		}

		pub fn total_interest(
			market_id: &<Self as Lending>::MarketId,
		) -> Result<<Self as Lending>::Balance, DispatchError> {
			<Self as Lending>::total_interest(market_id)
		}

		pub fn repay_borrow_internal(
			market_id: &<Self as Lending>::MarketId,
			from: &<Self as Lending>::AccountId,
			beneficiary: &<Self as Lending>::AccountId,
			repay_amount: Option<BorrowAmountOf<Self>>,
		) -> Result<(), DispatchError> {
			<Self as Lending>::repay_borrow(market_id, from, beneficiary, repay_amount)
		}

		pub fn create_borrower_data(
			market_id: &<Self as Lending>::MarketId,
			account: &<Self as Lending>::AccountId,
		) -> Result<BorrowerData, DispatchError> {
			let market = Self::get_market(market_id)?;
			let collateral_balance = Self::collateral_of_account(market_id, account)?;
			let collateral_balance_value = Self::get_price(market.collateral, collateral_balance)?;
			let borrow_asset = T::Vault::asset_id(&market.borrow)?;
			let borrower_balance_with_interest = Self::borrow_balance_current(market_id, account)?
				.unwrap_or_else(BorrowAmountOf::<Self>::zero);
			let borrow_balance_value =
				Self::get_price(borrow_asset, borrower_balance_with_interest)?;
			let borrower = BorrowerData::new(
				collateral_balance_value,
				borrow_balance_value,
				market.collateral_factor,
				market.under_collaterized_warn_percent,
			);
			Ok(borrower)
		}

		pub fn should_liquidate(
			market_id: &<Self as Lending>::MarketId,
			account: &<Self as Lending>::AccountId,
		) -> Result<bool, DispatchError> {
			let borrower = Self::create_borrower_data(market_id, account)?;
			let should_liquidate = borrower.should_liquidate()?;
			Ok(should_liquidate)
		}

		pub fn soon_under_collaterized(
			market_id: &<Self as Lending>::MarketId,
			account: &<Self as Lending>::AccountId,
		) -> Result<bool, DispatchError> {
			let borrower = Self::create_borrower_data(market_id, account)?;
			let should_warn = borrower.should_warn()?;
			Ok(should_warn)
		}

		/// if liquidation is not required returns `ok(false)`
		/// if liquidation is required and `liquidate` is successful then return `Ok(true)`
		/// if there is any error then propagate that error.
		pub fn liquidate_internal(
			market_id: &<Self as Lending>::MarketId,
			account: &<Self as Lending>::AccountId,
		) -> Result<(), DispatchError> {
			if Self::should_liquidate(market_id, account)? {
				let market = Self::get_market(market_id)?;
<<<<<<< HEAD
				let borrow_asset = T::Vault::asset_id(&market.borrow)?;
				let collateral_to_liquidate = Self::collateral_of_account(market_id, account)?;
				let collateral_price =
					Self::get_price(market.collateral, market.collateral.unit())?;
=======
				let borrow_asset_id = T::Vault::asset_id(&market.borrow)?;
				let collateral_to_liquidate = Self::collateral_of_account(market_id, account)?;
				let total_collateral_price =
					Self::get_price(market.collateral, collateral_to_liquidate)?;
>>>>>>> 6752dbd9
				let source_target_account = Self::account_id(market_id);
				T::Liquidation::liquidate(
					&source_target_account,
					market.collateral,
<<<<<<< HEAD
					PriceStructure::new(collateral_price),
					borrow_asset,
=======
					PriceStructure::new(total_collateral_price),
					borrow_asset_id,
>>>>>>> 6752dbd9
					&source_target_account,
					collateral_to_liquidate,
				)
				.map(|_| ())
			} else {
				Ok(())
			}
		}

		pub(crate) fn initialize_block(
			block_number: T::BlockNumber,
		) -> InitializeBlockCallCounters {
			let mut call_counters = InitializeBlockCallCounters::default();
			with_transaction(|| {
				let now = Self::now();
				call_counters.now += 1;
				let results = Markets::<T>::iter()
					.map(|(market_id, config)| {
						call_counters.read_markets += 1;
						Self::accrue_interest(&market_id, now)?;
						call_counters.accrue_interest += 1;
						let market_account = Self::account_id(&market_id);
						/* NOTE(hussein-aitlahcen):
						 It would probably be more perfomant to handle theses
						 case while borrowing/repaying.

						 I don't know whether we would face any issue by doing that.

						 borrow:
						   - withdrawable = transfer(vault->market) + transfer(market->user)
						   - depositable = error(not enough borrow asset) // vault asking for reserve to be fullfilled
						   - mustliquidate = error(market is closing)
						 repay:
							- (withdrawable || depositable || mustliquidate)
							  = transfer(user->market) + transfer(market->vault)

						 The intermediate transfer(vault->market) while borrowing would
						 allow the vault to update the strategy balance (market = borrow vault strategy).
						*/
						match Self::available_funds(&config, &market_account)? {
							FundsAvailability::Withdrawable(balance) => {
								Self::handle_withdrawable(&config, &market_account, balance)?;
								call_counters.handle_withdrawable += 1;
							},
							FundsAvailability::Depositable(balance) => {
								Self::handle_depositable(&config, &market_account, balance)?;
								call_counters.handle_depositable += 1;
							},
							FundsAvailability::MustLiquidate => {
								Self::handle_must_liquidate(&config, &market_account)?;
								call_counters.handle_must_liquidate += 1;
							},
						}

						call_counters.available_funds += 1;

						Ok(())
					})
					.collect::<Vec<Result<(), DispatchError>>>();
				let (_oks, errors): (Vec<_>, Vec<_>) = results.iter().partition(|r| r.is_ok());
				if errors.is_empty() {
					LastBlockTimestamp::<T>::put(now);
					TransactionOutcome::Commit(1000)
				} else {
					errors.iter().for_each(|e| {
						if let Err(e) = e {
							log::error!(
								"This should never happen, could not initialize block!!! {:#?} {:#?}",
								block_number,
								e
							)
						}
					});
					TransactionOutcome::Rollback(0)
				}
			});
			call_counters
		}

		pub(crate) fn now() -> u64 {
			T::UnixTime::now().as_secs()
		}

		pub(crate) fn available_funds(
			config: &MarketConfiguration<T>,
			market_account: &T::AccountId,
		) -> Result<FundsAvailability<T::Balance>, DispatchError> {
			<T::Vault as StrategicVault>::available_funds(&config.borrow, market_account)
		}

		pub(crate) fn handle_withdrawable(
			config: &MarketConfiguration<T>,
			market_account: &T::AccountId,
			balance: T::Balance,
		) -> Result<(), DispatchError> {
			<T::Vault as StrategicVault>::withdraw(&config.borrow, market_account, balance)
		}

		pub(crate) fn handle_depositable(
			config: &MarketConfiguration<T>,
			market_account: &T::AccountId,
			balance: T::Balance,
		) -> Result<(), DispatchError> {
			let asset_id = <T::Vault as Vault>::asset_id(&config.borrow)?;
			let balance =
				<T as Config>::Currency::reducible_balance(asset_id, market_account, false)
					.min(balance);
			<T::Vault as StrategicVault>::deposit(&config.borrow, market_account, balance)
		}

		pub(crate) fn handle_must_liquidate(
			config: &MarketConfiguration<T>,
			market_account: &T::AccountId,
		) -> Result<(), DispatchError> {
			let asset_id = <T::Vault as Vault>::asset_id(&config.borrow)?;
			let balance =
				<T as Config>::Currency::reducible_balance(asset_id, market_account, false);
			<T::Vault as StrategicVault>::deposit(&config.borrow, market_account, balance)
		}

		fn get_market(market_id: &MarketIndex) -> Result<MarketConfiguration<T>, DispatchError> {
			Markets::<T>::try_get(market_id).map_err(|_| Error::<T>::MarketDoesNotExist.into())
		}

		fn get_borrow_index(market_id: &MarketIndex) -> Result<FixedU128, DispatchError> {
			BorrowIndex::<T>::try_get(market_id).map_err(|_| Error::<T>::MarketDoesNotExist.into())
		}

		fn get_price(
			asset_id: <T as Config>::AssetId,
			amount: T::Balance,
		) -> Result<T::Balance, DispatchError> {
			<T::Oracle as Oracle>::get_price(asset_id, amount)
				.map(|p| p.price)
				.map_err(|_| Error::<T>::AssetPriceNotFound.into())
		}

		fn updated_account_interest_index(
			market_id: &MarketIndex,
			debt_owner: &T::AccountId,
			amount: T::Balance,
		) -> Result<FixedU128, DispatchError> {
			let market_index =
				BorrowIndex::<T>::try_get(market_id).map_err(|_| Error::<T>::MarketDoesNotExist)?;
			let account_interest_index =
				DebtIndex::<T>::try_get(market_id, debt_owner).map_or(Ratio::zero(), |index| index);
			let debt_asset_id = DebtMarkets::<T>::get(market_id);
			let existing_borrow_amount = T::MarketDebtCurrency::balance(debt_asset_id, debt_owner);
			let amount_to_borrow: u128 = amount.into();
			let amount_to_borrow = amount_to_borrow
				.checked_mul(LiftedFixedBalance::accuracy())
				.ok_or(Error::<T>::Overflow)?;
			T::MarketDebtCurrency::mint_into(debt_asset_id, debt_owner, amount_to_borrow)?;
			T::MarketDebtCurrency::hold(debt_asset_id, debt_owner, amount_to_borrow)?;
			let total_borrow_amount = existing_borrow_amount
				.checked_add(amount_to_borrow)
				.ok_or(Error::<T>::Overflow)?;
			let existing_borrow_share =
				Percent::from_rational(existing_borrow_amount, total_borrow_amount);
			let new_borrow_share = Percent::from_rational(amount_to_borrow, total_borrow_amount);
			Ok((market_index * new_borrow_share.into()) +
				(account_interest_index * existing_borrow_share.into()))
		}

		fn can_borrow(
			market_id: &MarketIndex,
			debt_owner: &T::AccountId,
			amount_to_borrow: BorrowAmountOf<Self>,
			asset_id: <T as Config>::AssetId,
			market: MarketConfiguration<T>,
			market_account: &T::AccountId,
		) -> Result<(), DispatchError> {
			let latest_borrow_timestamp = BorrowTimestamp::<T>::get(market_id, debt_owner);
			if let Some(time) = latest_borrow_timestamp {
				if time >= Self::last_block_timestamp() {
					return Err(Error::<T>::InvalidTimestampOnBorrowRequest.into())
				}
			}

			let borrow_asset = T::Vault::asset_id(&market.borrow)?;
			let borrow_limit_value = Self::get_borrow_limit(market_id, debt_owner)?;
			let borrow_amount_value = Self::get_price(borrow_asset, amount_to_borrow)?;
			ensure!(
				borrow_limit_value >= borrow_amount_value,
				Error::<T>::NotEnoughCollateralToBorrowAmount
			);

			ensure!(
				<T as Config>::Currency::can_withdraw(asset_id, market_account, amount_to_borrow)
					.into_result()
					.is_ok(),
				Error::<T>::NotEnoughBorrowAsset,
			);
			ensure!(
				!matches!(
					T::Vault::available_funds(&market.borrow, market_account)?,
					FundsAvailability::MustLiquidate
				),
				Error::<T>::MarketIsClosing
			);

			Ok(())
		}

		fn can_repay_borrow(
			market_id: &MarketIndex,
			from: &T::AccountId,
			beneficiary: &T::AccountId,
			repay_amount: BorrowAmountOf<Self>,
			owed: BorrowAmountOf<Self>,
			borrow_asset_id: <T as Config>::AssetId,
			market_account: &T::AccountId,
		) -> Result<(), DispatchError> {
			let latest_borrow_timestamp = BorrowTimestamp::<T>::get(market_id, beneficiary);
			ensure!(latest_borrow_timestamp.is_some(), Error::<T>::BorrowDoesNotExist);
			if let Some(timestamp) = latest_borrow_timestamp {
				ensure!(
					timestamp != Self::last_block_timestamp(),
					Error::<T>::BorrowAndRepayInSameBlockIsNotSupported
				);
			}
			ensure!(
				repay_amount > <Self as Lending>::Balance::zero(),
				Error::<T>::RepayAmountMustBeGraterThanZero
			);
			ensure!(repay_amount <= owed, Error::<T>::CannotRepayMoreThanBorrowAmount);
			ensure!(
				<T as Config>::Currency::can_withdraw(borrow_asset_id, from, repay_amount)
					.into_result()
					.is_ok(),
				Error::<T>::CannotWithdrawFromProvidedBorrowAccount
			);
			ensure!(
				<T as Config>::Currency::can_deposit(borrow_asset_id, market_account, repay_amount)
					.into_result()
					.is_ok(),
				Error::<T>::TransferFailed
			);

			Ok(())
		}
	}

	impl<T: Config> Lending for Pallet<T> {
		/// we are operating only on vault types, so restricted by these
		type AssetId = <T as Config>::AssetId;
		type VaultId = <T::Vault as Vault>::VaultId;
		type AccountId = <T::Vault as Vault>::AccountId;
		type Balance = T::Balance;

		type MarketId = MarketIndex;

		type BlockNumber = T::BlockNumber;
		type GroupId = T::GroupId;

		fn create(
			borrow_asset: Self::AssetId,
			collateral_asset: Self::AssetId,
			config_input: MarketConfigInput<Self::AccountId, Self::GroupId>,
			interest_rate_model: &InterestRateModel,
		) -> Result<(Self::MarketId, Self::VaultId), DispatchError> {
			ensure!(
				config_input.collateral_factor > 1.into(),
				Error::<T>::CollateralFactorIsLessOrEqualOne
			);

			let collateral_asset_supported = <T::Oracle as Oracle>::is_supported(collateral_asset)?;
			let borrow_asset_supported = <T::Oracle as Oracle>::is_supported(borrow_asset)?;
			ensure!(
				collateral_asset_supported && borrow_asset_supported,
				Error::<T>::AssetNotSupportedByOracle
			);

			LendingCount::<T>::try_mutate(|MarketIndex(previous_market_index)| {
				let market_id = {
					*previous_market_index += 1;
					ensure!(
						*previous_market_index <= T::MaxLendingCount::get(),
						Error::<T>::ExceedLendingCount
					);
					MarketIndex(*previous_market_index)
				};

				let borrow_asset_vault = T::Vault::create(
					Deposit::Existential,
					VaultConfig {
						asset_id: borrow_asset,
						reserved: config_input.reserved,
						manager: config_input.manager.clone(),
						strategies: [(
							Self::account_id(&market_id),
							// Borrowable = 100% - reserved
							Perquintill::one().saturating_sub(config_input.reserved),
						)]
						.iter()
						.cloned()
						.collect(),
					},
				)?;

				let config = MarketConfig {
					manager: config_input.manager,
					borrow: borrow_asset_vault.clone(),
					collateral: collateral_asset,
					collateral_factor: config_input.collateral_factor,
					interest_rate_model: *interest_rate_model,
					under_collaterized_warn_percent: config_input.under_collaterized_warn_percent,
					liquidator: config_input.liquidator,
				};

				let debt_asset_id = T::CurrencyFactory::create()?;
				DebtMarkets::<T>::insert(market_id, debt_asset_id);
				Markets::<T>::insert(market_id, config);
				BorrowIndex::<T>::insert(market_id, Ratio::one());

				Ok((market_id, borrow_asset_vault))
			})
		}

		fn account_id(market_id: &Self::MarketId) -> Self::AccountId {
			PALLET_ID.into_sub_account(market_id)
		}

		fn get_markets_for_borrow(borrow: Self::VaultId) -> Vec<Self::MarketId> {
			// allow to be slow until it becomes write transaction (not the case now and then)
			let mut markets = vec![];
			for (index, market) in Markets::<T>::iter() {
				if market.borrow == borrow {
					markets.push(index);
				}
			}

			markets
		}

		fn get_all_markets() -> Vec<(Self::MarketId, MarketConfiguration<T>)> {
			Markets::<T>::iter().map(|(index, config)| (index, config)).collect()
		}

		fn borrow(
			market_id: &Self::MarketId,
			debt_owner: &Self::AccountId,
			amount_to_borrow: BorrowAmountOf<Self>,
		) -> Result<(), DispatchError> {
			let market = Self::get_market(market_id)?;
			let borrow_asset = T::Vault::asset_id(&market.borrow)?;
			let market_account = Self::account_id(market_id);

			Self::can_borrow(
				market_id,
				debt_owner,
				amount_to_borrow,
				borrow_asset,
				market,
				&market_account,
			)?;

			let new_account_interest_index =
				Self::updated_account_interest_index(market_id, debt_owner, amount_to_borrow)?;

			<T as Config>::Currency::transfer(
				borrow_asset,
				&market_account,
				debt_owner,
				amount_to_borrow,
				true,
			)?;
			DebtIndex::<T>::insert(market_id, debt_owner, new_account_interest_index);
			BorrowTimestamp::<T>::insert(market_id, debt_owner, Self::last_block_timestamp());

			Ok(())
		}

		fn repay_borrow(
			market_id: &Self::MarketId,
			from: &Self::AccountId,
			beneficiary: &Self::AccountId,
			repay_amount: Option<BorrowAmountOf<Self>>,
		) -> Result<(), DispatchError> {
			let market = Self::get_market(market_id)?;
			if let Some(owed) = Self::borrow_balance_current(market_id, beneficiary)? {
				let repay_amount = repay_amount.unwrap_or(owed);
				let borrow_asset_id = T::Vault::asset_id(&market.borrow)?;
				let market_account = Self::account_id(market_id);

				Self::can_repay_borrow(
					market_id,
					from,
					beneficiary,
					repay_amount,
					owed,
					borrow_asset_id,
					&market_account,
				)?;

				let debt_asset_id = DebtMarkets::<T>::get(market_id);

				let burn_amount: u128 =
					<T as Config>::Currency::balance(debt_asset_id, beneficiary).into();
				let total_repay_amount: u128 = repay_amount.into();
				let mut remaining_borrow_amount =
					T::MarketDebtCurrency::balance(debt_asset_id, &market_account);
				if total_repay_amount <= burn_amount {
					// only repay interest
					T::MarketDebtCurrency::release(
						debt_asset_id,
						beneficiary,
						total_repay_amount,
						true,
					)
					.expect("can always release held debt balance");
					T::MarketDebtCurrency::burn_from(
						debt_asset_id,
						beneficiary,
						total_repay_amount,
					)
					.expect("can always burn debt balance");
				} else {
					let repay_borrow_amount = total_repay_amount - burn_amount;

					remaining_borrow_amount -= repay_borrow_amount;
					T::MarketDebtCurrency::burn_from(debt_asset_id, &market_account, repay_borrow_amount).expect(
						"debt balance of market must be of parts of debts of borrowers and can reduce it",
					);
					T::MarketDebtCurrency::release(debt_asset_id, beneficiary, burn_amount, true)
						.expect("can always release held debt balance");
					T::MarketDebtCurrency::burn_from(debt_asset_id, beneficiary, burn_amount)
						.expect("can always burn debt balance");
				}
				// TODO: fuzzing is must to uncover cases when sum != total
				<T as Config>::Currency::transfer(
					borrow_asset_id,
					from,
					&market_account,
					repay_amount,
					false,
				)
				.expect("must be able to transfer because of above checks");

				if remaining_borrow_amount == 0 {
					BorrowTimestamp::<T>::remove(market_id, beneficiary);
					DebtIndex::<T>::remove(market_id, beneficiary);
				}
			}

			Ok(())
		}

		fn total_borrows(market_id: &Self::MarketId) -> Result<Self::Balance, DispatchError> {
			let debt_asset_id = DebtMarkets::<T>::get(market_id);
			let accrued_debt =
				T::MarketDebtCurrency::balance(debt_asset_id, &Self::account_id(market_id));
			let total_issued = T::MarketDebtCurrency::total_issuance(debt_asset_id);
			let total_borrows = (total_issued - accrued_debt) / LiftedFixedBalance::accuracy();
			Ok((total_borrows as u64).into())
		}

		fn total_interest(market_id: &Self::MarketId) -> Result<Self::Balance, DispatchError> {
			let debt_asset_id = DebtMarkets::<T>::get(market_id);
			let total_interest =
				T::MarketDebtCurrency::balance(debt_asset_id, &Self::account_id(market_id));
			Ok(((total_interest / LiftedFixedBalance::accuracy()) as u64).into())
		}

		fn total_cash(market_id: &Self::MarketId) -> Result<Self::Balance, DispatchError> {
			let market = Self::get_market(market_id)?;
			let borrow_id = T::Vault::asset_id(&market.borrow)?;
			Ok(<T as Config>::Currency::balance(borrow_id, &Self::account_id(market_id)))
		}

		fn calc_utilization_ratio(
			cash: &Self::Balance,
			borrows: &Self::Balance,
		) -> Result<Percent, DispatchError> {
			Ok(composable_traits::rate_model::calc_utilization_ratio(
				(*cash).into(),
				(*borrows).into(),
			)?)
		}

		fn accrue_interest(
			market_id: &Self::MarketId,
			now: Timestamp,
		) -> Result<(), DispatchError> {
			// we maintain original borrow principals intact on hold,
			// but accrue total borrow balance by adding to market debt balance
			// when user pays loan back, we reduce marked accrued debt
			// so no need to loop over each account -> scales to millions of users

			let total_borrows = Self::total_borrows(market_id)?;
			let total_cash = Self::total_cash(market_id)?;
			let utilization_ratio = Self::calc_utilization_ratio(&total_cash, &total_borrows)?;
<<<<<<< HEAD
			let market = Self::get_market(market_id)?;
=======
			let mut market = Self::get_market(market_id)?;
>>>>>>> 6752dbd9
			let delta_time =
				now.checked_sub(Self::last_block_timestamp()).ok_or(Error::<T>::Underflow)?;
			let borrow_index = Self::get_borrow_index(market_id)?;
			let debt_asset_id = DebtMarkets::<T>::get(market_id);

			let (accrued, borrow_index_new) = accrue_interest_internal::<T, InterestRateModel>(
				utilization_ratio,
				&mut market.interest_rate_model,
				borrow_index,
				delta_time,
				total_borrows.into(),
			)?;

			BorrowIndex::<T>::insert(market_id, borrow_index_new);
			T::MarketDebtCurrency::mint_into(debt_asset_id, &Self::account_id(market_id), accrued)?;

			Ok(())
		}

		fn borrow_balance_current(
			market_id: &Self::MarketId,
			account: &Self::AccountId,
		) -> Result<Option<BorrowAmountOf<Self>>, DispatchError> {
			let debt_asset_id =
				DebtMarkets::<T>::try_get(market_id).map_err(|_| Error::<T>::MarketDoesNotExist)?;

			let account_debt = DebtIndex::<T>::try_get(market_id, account);

			match account_debt {
				Ok(account_interest_index) => {
					let principal = T::MarketDebtCurrency::balance_on_hold(debt_asset_id, account);
					let market_interest_index = Self::get_borrow_index(market_id)?;

					let balance = borrow_from_principal::<T>(
						((principal / LiftedFixedBalance::accuracy()) as u64).into(),
						market_interest_index,
						account_interest_index,
					)?;

					Ok(balance.map(Into::into))
				},
				// no active borrow on  market for given account
				Err(()) => Ok(Some(BorrowAmountOf::<Self>::zero())),
			}
		}

		fn collateral_of_account(
			market_id: &Self::MarketId,
			account: &Self::AccountId,
		) -> Result<CollateralLpAmountOf<Self>, DispatchError> {
			AccountCollateral::<T>::try_get(market_id, account)
				.map_err(|_| Error::<T>::MarketCollateralWasNotDepositedByAccount.into())
		}

		fn collateral_required(
			market_id: &Self::MarketId,
			borrow_amount: Self::Balance,
		) -> Result<Self::Balance, DispatchError> {
			let market = Self::get_market(market_id)?;
			let borrow_asset = T::Vault::asset_id(&market.borrow)?;
			let borrow_amount_value = Self::get_price(borrow_asset, borrow_amount)?;
			Ok(swap_back(borrow_amount_value.into(), &market.collateral_factor)?
				.checked_mul_int(1u64)
				.ok_or(ArithmeticError::Overflow)?
				.into())
		}

		fn get_borrow_limit(
			market_id: &Self::MarketId,
			account: &Self::AccountId,
		) -> Result<Self::Balance, DispatchError> {
			let collateral_balance = AccountCollateral::<T>::try_get(market_id, account)
				.unwrap_or_else(|_| CollateralLpAmountOf::<Self>::zero());

			if collateral_balance > T::Balance::zero() {
				let borrower = Self::create_borrower_data(market_id, account)?;
				Ok(borrower
					.borrow_for_collateral()
					.map_err(|_| Error::<T>::NotEnoughCollateralToBorrowAmount)?
					.checked_mul_int(1u64)
					.ok_or(ArithmeticError::Overflow)?
					.into())
			} else {
				Ok(Self::Balance::zero())
			}
		}

		fn deposit_collateral(
			market_id: &Self::MarketId,
			account: &Self::AccountId,
			amount: CollateralLpAmountOf<Self>,
		) -> Result<(), DispatchError> {
			let market = Self::get_market(market_id)?;
			let market_account = Self::account_id(market_id);
			ensure!(
				<T as Config>::Currency::can_withdraw(market.collateral, account, amount)
					.into_result()
					.is_ok(),
				Error::<T>::TransferFailed
			);

			ensure!(
				<T as Config>::Currency::can_deposit(market.collateral, &market_account, amount) ==
					DepositConsequence::Success,
				Error::<T>::TransferFailed
			);

			AccountCollateral::<T>::try_mutate(market_id, account, |collateral_balance| {
				let new_collateral_balance =
					(*collateral_balance).checked_add(&amount).ok_or(Error::<T>::Overflow)?;
				*collateral_balance = new_collateral_balance;
				Result::<(), Error<T>>::Ok(())
			})?;
			<T as Config>::Currency::transfer(
				market.collateral,
				account,
				&market_account,
				amount,
				true,
			)
			.expect("impossible; qed;");
			Ok(())
		}

		fn withdraw_collateral(
			market_id: &Self::MarketId,
			account: &Self::AccountId,
			amount: CollateralLpAmountOf<Self>,
		) -> Result<(), DispatchError> {
			let market = Self::get_market(market_id)?;

			let collateral_balance = AccountCollateral::<T>::try_get(market_id, account)
				.unwrap_or_else(|_| CollateralLpAmountOf::<Self>::zero());

			ensure!(amount <= collateral_balance, Error::<T>::NotEnoughCollateral);

			let borrow_asset = T::Vault::asset_id(&market.borrow)?;
			let borrower_balance_with_interest = Self::borrow_balance_current(market_id, account)?
				.unwrap_or_else(BorrowAmountOf::<Self>::zero);
			let borrow_balance_value =
				Self::get_price(borrow_asset, borrower_balance_with_interest)?;

			let collateral_balance_after_withdrawal_value =
				Self::get_price(market.collateral, collateral_balance.safe_sub(&amount)?)?;

			let borrower_after_withdrawal = BorrowerData::new(
				collateral_balance_after_withdrawal_value,
				borrow_balance_value,
				market.collateral_factor,
				market.under_collaterized_warn_percent,
			);

			ensure!(
				!borrower_after_withdrawal.should_liquidate()?,
				Error::<T>::NotEnoughCollateral
			);

			let market_account = Self::account_id(market_id);
			ensure!(
				<T as Config>::Currency::can_deposit(market.collateral, account, amount) ==
					DepositConsequence::Success,
				Error::<T>::TransferFailed
			);
			ensure!(
				<T as Config>::Currency::can_withdraw(market.collateral, &market_account, amount)
					.into_result()
					.is_ok(),
				Error::<T>::TransferFailed
			);

			AccountCollateral::<T>::try_mutate(market_id, account, |collateral_balance| {
				let new_collateral_balance =
					(*collateral_balance).checked_sub(&amount).ok_or(Error::<T>::Underflow)?;
				*collateral_balance = new_collateral_balance;
				Result::<(), Error<T>>::Ok(())
			})?;
			<T as Config>::Currency::transfer(
				market.collateral,
				&market_account,
				account,
				amount,
				true,
			)
			.expect("impossible; qed;");
			Ok(())
		}
	}

	/// If borrowBalance = 0 then borrow index is likely also 0.
	/// Rather than failing the calculation with a division by 0, we immediately return 0 in
	/// this case.
	fn borrow_from_principal<T: Config>(
		principal: <T as Config>::Balance,
		market_interest_index: Ratio,
		account_interest_index: Ratio,
	) -> Result<Option<u64>, DispatchError> {
		if principal.is_zero() {
			return Ok(None)
		}
		let principal: LiftedFixedBalance = principal.into();
		let balance = principal
			.checked_mul(&market_interest_index)
			.and_then(|from_start_total| from_start_total.checked_div(&account_interest_index))
			.and_then(|x| x.checked_mul_int(1u64))
			.ok_or(ArithmeticError::Overflow)?;
		Ok(Some(balance))
	}

	/// given collateral information, how much of borrow asset can get?
	pub fn swap(
		collateral_balance: &LiftedFixedBalance,
		collateral_price: &LiftedFixedBalance,
		collateral_factor: &NormalizedCollateralFactor,
	) -> Result<LiftedFixedBalance, ArithmeticError> {
		collateral_balance.safe_mul(collateral_price)?.safe_div(collateral_factor)
	}

	pub fn swap_back(
		borrow_balance_value: LiftedFixedBalance,
		collateral_factor: &NormalizedCollateralFactor,
	) -> Result<LiftedFixedBalance, ArithmeticError> {
		borrow_balance_value.safe_mul(collateral_factor)
	}

	pub fn accrue_interest_internal<T: Config, I: InterestRate>(
		utilization_ratio: Percent,
		interest_rate_model: &mut I,
		borrow_index: Rate,
		delta_time: DurationSeconds,
		total_borrows: u128,
	) -> Result<(u128, Rate), DispatchError> {
		let borrow_rate = interest_rate_model
			.get_borrow_rate(utilization_ratio)
			.ok_or(Error::<T>::BorrowRateDoesNotExist)?;
		let borrow_index_new =
			increment_index(borrow_rate, borrow_index, delta_time)?.safe_add(&borrow_index)?;
		let delta_interest_rate = borrow_rate
			.safe_mul(&FixedU128::saturating_from_integer(delta_time))?
			.safe_div(&FixedU128::saturating_from_integer(SECONDS_PER_YEAR))?;

		let total_borrows = total_borrows.safe_mul(&LiftedFixedBalance::accuracy())?;
		let accrue_increment = LiftedFixedBalance::from_inner(total_borrows)
			.safe_mul(&delta_interest_rate)?
			.into_inner();
		Ok((accrue_increment, borrow_index_new))
	}
}<|MERGE_RESOLUTION|>--- conflicted
+++ resolved
@@ -165,10 +165,7 @@
 			+ MaybeSerializeDeserialize
 			+ Debug
 			+ Default
-<<<<<<< HEAD
-=======
 			+ TypeInfo
->>>>>>> 6752dbd9
 			+ PriceableAsset;
 		type Balance: Default
 			+ Parameter
@@ -209,11 +206,7 @@
 		type MaxLendingCount: Get<u32>;
 		type AuthorityId: AppCrypto<Self::Public, Self::Signature>;
 		type WeightInfo: WeightInfo;
-<<<<<<< HEAD
-		type GroupId: FullCodec + Default + PartialEq + Clone + Debug;
-=======
 		type GroupId: FullCodec + Default + PartialEq + Clone + Debug + TypeInfo;
->>>>>>> 6752dbd9
 	}
 	#[cfg(feature = "runtime-benchmarks")]
 	pub trait Config:
@@ -277,11 +270,7 @@
 		type AuthorityId: AppCrypto<Self::Public, Self::Signature>;
 		type WeightInfo: WeightInfo;
 
-<<<<<<< HEAD
-		type GroupId;
-=======
 		type GroupId: FullCodec + Default + PartialEq + Clone + Debug + TypeInfo;
->>>>>>> 6752dbd9
 	}
 
 	#[pallet::pallet]
@@ -816,28 +805,16 @@
 		) -> Result<(), DispatchError> {
 			if Self::should_liquidate(market_id, account)? {
 				let market = Self::get_market(market_id)?;
-<<<<<<< HEAD
-				let borrow_asset = T::Vault::asset_id(&market.borrow)?;
-				let collateral_to_liquidate = Self::collateral_of_account(market_id, account)?;
-				let collateral_price =
-					Self::get_price(market.collateral, market.collateral.unit())?;
-=======
 				let borrow_asset_id = T::Vault::asset_id(&market.borrow)?;
 				let collateral_to_liquidate = Self::collateral_of_account(market_id, account)?;
 				let total_collateral_price =
 					Self::get_price(market.collateral, collateral_to_liquidate)?;
->>>>>>> 6752dbd9
 				let source_target_account = Self::account_id(market_id);
 				T::Liquidation::liquidate(
 					&source_target_account,
 					market.collateral,
-<<<<<<< HEAD
-					PriceStructure::new(collateral_price),
-					borrow_asset,
-=======
 					PriceStructure::new(total_collateral_price),
 					borrow_asset_id,
->>>>>>> 6752dbd9
 					&source_target_account,
 					collateral_to_liquidate,
 				)
@@ -1330,11 +1307,7 @@
 			let total_borrows = Self::total_borrows(market_id)?;
 			let total_cash = Self::total_cash(market_id)?;
 			let utilization_ratio = Self::calc_utilization_ratio(&total_cash, &total_borrows)?;
-<<<<<<< HEAD
-			let market = Self::get_market(market_id)?;
-=======
 			let mut market = Self::get_market(market_id)?;
->>>>>>> 6752dbd9
 			let delta_time =
 				now.checked_sub(Self::last_block_timestamp()).ok_or(Error::<T>::Underflow)?;
 			let borrow_index = Self::get_borrow_index(market_id)?;
