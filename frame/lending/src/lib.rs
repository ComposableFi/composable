//!

#![cfg_attr(not(feature = "std"), no_std)]
#![warn(
	bad_style,
	bare_trait_objects,
	const_err,
	improper_ctypes,
	non_shorthand_field_patterns,
	no_mangle_generic_items,
	overflowing_literals,
	path_statements,
	patterns_in_fns_without_body,
	private_in_public,
	unconditional_recursion,
	unused_allocation,
	unused_comparisons,
	unused_parens,
	while_true,
	trivial_casts,
	trivial_numeric_casts,
	unused_extern_crates
)]

pub use pallet::*;

#[cfg(test)]
mod mocks;

#[cfg(test)]
mod tests;

#[cfg(feature = "runtime-benchmarks")]
mod benchmarking;
pub mod weights;

pub use crate::weights::WeightInfo;

#[frame_support::pallet]
pub mod pallet {
	use crate::weights::WeightInfo;
	use codec::{Codec, FullCodec};
	use composable_traits::{
		currency::CurrencyFactory,
		lending::{BorrowAmountOf, CollateralLpAmountOf, Lending, MarketConfig, MarketConfigInput},
		oracle::Oracle,
		rate_model::*,
		vault::{Deposit, FundsAvailability, StrategicVault, Vault, VaultConfig},
	};
	use frame_support::{
		pallet_prelude::*,
		storage::{with_transaction, TransactionOutcome},
		traits::{
			fungibles::{Inspect, InspectHold, Mutate, MutateHold, Transfer},
			tokens::DepositConsequence,
			UnixTime,
		},
		transactional, PalletId,
	};
	use frame_system::pallet_prelude::*;
	use num_traits::{CheckedDiv, SaturatingSub};
	use sp_runtime::{
		traits::{
			AccountIdConversion, AtLeast32BitUnsigned, CheckedAdd, CheckedMul, CheckedSub, One,
			Saturating, Zero,
		},
		ArithmeticError, FixedPointNumber, FixedPointOperand, FixedU128, Percent, Perquintill,
	};
	use sp_std::{fmt::Debug, vec::Vec};

	use composable_traits::rate_model::{LiftedFixedBalance, SafeArithmetic};

	#[derive(Default, Debug, Copy, Clone, Encode, Decode, PartialEq)]
	#[repr(transparent)]
	pub struct MarketIndex(u32);

	impl MarketIndex {
		pub fn new(i: u32) -> Self {
			Self(i)
		}
	}

	pub const PALLET_ID: PalletId = PalletId(*b"Lending!");

	#[pallet::config]
	#[cfg(not(feature = "runtime-benchmarks"))]
	pub trait Config: frame_system::Config {
		type Event: From<Event<Self>> + IsType<<Self as frame_system::Config>::Event>;
		type Oracle: Oracle<AssetId = <Self as Config>::AssetId, Balance = Self::Balance>;
		type VaultId: Clone + Codec + Debug + PartialEq + Default + Parameter;
		type Vault: StrategicVault<
			VaultId = Self::VaultId,
			AssetId = <Self as Config>::AssetId,
			Balance = Self::Balance,
			AccountId = Self::AccountId,
		>;

		type CurrencyFactory: CurrencyFactory<<Self as Config>::AssetId>;
		type AssetId: FullCodec
			+ Eq
			+ PartialEq
			+ Copy
			+ MaybeSerializeDeserialize
			+ Debug
			+ Default;
		type Balance: Default
			+ Parameter
			+ Codec
			+ Copy
			+ Ord
			+ CheckedAdd
			+ CheckedSub
			+ CheckedMul
			+ SaturatingSub
			+ AtLeast32BitUnsigned
			+ From<u64> // at least 64 bit
			+ Zero
			+ FixedPointOperand
			+ Into<LiftedFixedBalance> // integer part not more than bits in this
			+ Into<u128>; // cannot do From<u128>, until LiftedFixedBalance integer part is larger than 128
			  // bit

		/// vault owned - can transfer, cannot mint
		type Currency: Transfer<Self::AccountId, Balance = Self::Balance, AssetId = <Self as Config>::AssetId>
			+ Mutate<Self::AccountId, Balance = Self::Balance, AssetId = <Self as Config>::AssetId>;

		/// market owned - debt token can be minted
		type MarketDebtCurrency: Transfer<Self::AccountId, Balance = u128, AssetId = <Self as Config>::AssetId>
			+ Mutate<Self::AccountId, Balance = u128, AssetId = <Self as Config>::AssetId>
			+ MutateHold<Self::AccountId, Balance = u128, AssetId = <Self as Config>::AssetId>
			+ InspectHold<Self::AccountId, Balance = u128, AssetId = <Self as Config>::AssetId>;

		type UnixTime: UnixTime;
		type WeightInfo: WeightInfo;
	}
	#[cfg(feature = "runtime-benchmarks")]
	pub trait Config: frame_system::Config + pallet_oracle::Config {
		type Event: From<Event<Self>> + IsType<<Self as frame_system::Config>::Event>;
		type Oracle: Oracle<AssetId = <Self as Config>::AssetId, Balance = Self::Balance>;
		type VaultId: Clone + Codec + Debug + PartialEq + Default + Parameter;
		type Vault: StrategicVault<
			VaultId = Self::VaultId,
			AssetId = <Self as Config>::AssetId,
			Balance = Self::Balance,
			AccountId = Self::AccountId,
		>;

		type CurrencyFactory: CurrencyFactory<<Self as Config>::AssetId>;
		type AssetId: FullCodec
			+ Eq
			+ PartialEq
			+ Copy
			+ MaybeSerializeDeserialize
			+ From<u128>
			+ Debug
			+ Default;
		type Balance: Default
			+ Parameter
			+ Codec
			+ Copy
			+ Ord
			+ CheckedAdd
			+ CheckedSub
			+ CheckedMul
			+ SaturatingSub
			+ AtLeast32BitUnsigned
			+ From<u64> // at least 64 bit
			+ Zero
			+ FixedPointOperand
			+ Into<LiftedFixedBalance> // integer part not more than bits in this
			+ Into<u128>; // cannot do From<u128>, until LiftedFixedBalance integer part is larger than 128
			  // bit

		/// vault owned - can transfer, cannot mint
		type Currency: Transfer<Self::AccountId, Balance = Self::Balance, AssetId = <Self as Config>::AssetId>
			+ Mutate<Self::AccountId, Balance = Self::Balance, AssetId = <Self as Config>::AssetId>;

		/// market owned - debt token can be minted
		type MarketDebtCurrency: Transfer<Self::AccountId, Balance = u128, AssetId = <Self as Config>::AssetId>
			+ Mutate<Self::AccountId, Balance = u128, AssetId = <Self as Config>::AssetId>
			+ MutateHold<Self::AccountId, Balance = u128, AssetId = <Self as Config>::AssetId>
			+ InspectHold<Self::AccountId, Balance = u128, AssetId = <Self as Config>::AssetId>;

		type UnixTime: UnixTime;
		type WeightInfo: WeightInfo;
	}

	#[pallet::pallet]
	#[pallet::generate_store(pub(super) trait Store)]
	pub struct Pallet<T>(_);

	#[pallet::hooks]
	impl<T: Config> Hooks<T::BlockNumber> for Pallet<T> {
		fn on_initialize(block_number: T::BlockNumber) -> Weight {
			Self::accrue_interests(block_number);
			0
		}
	}

	#[pallet::error]
	pub enum Error<T> {
		Overflow,
		Underflow,
		/// vault provided does not exist
		VaultNotFound,
		/// Only assets for which we can track price are supported
		AssetWithoutPrice,
		/// The market could not be found
		MarketDoesNotExist,
		CollateralDepositFailed,
		MarketCollateralWasNotDepositedByAccount,
		CollateralFactorIsLessOrEqualOne,
		MarketAndAccountPairNotFound,
		NotEnoughCollateralToBorrowAmount,
		CannotBorrowInCurrentLendingState,
		CannotHaveMoreThanOneActiveBorrow,
		NotEnoughBorrowAsset,
		NotEnoughCollateral,
		TransferFailed,
		CannotWithdrawFromProvidedBorrowAccount,
		CannotRepayMoreThanBorrowAmount,
		BorrowRateDoesNotExist,
		BorrowIndexDoesNotExist,
		BorrowAndRepayInSameBlockIsNotSupported,
		BorrowDoesNotExist,
		/// user must repay borrow before repaying new one, should do two steps in single transaction for now
		RepayPreviousBorrowBeforeTakingOnNewOne, // think of debt reindex function
	}

	pub struct BorrowerData {
		pub collateral_balance: LiftedFixedBalance,
		pub collateral_price: LiftedFixedBalance,
		pub borrower_balance_with_interest: LiftedFixedBalance,
		pub borrow_price: LiftedFixedBalance,
		pub collateral_factor: NormalizedCollateralFactor,
	}

	impl BorrowerData {
		#[inline]
		pub fn new<T: Into<LiftedFixedBalance>>(
			collateral_balance: T,
			collateral_price: T,
			borrower_balance_with_interest: T,
			borrow_price: T,
			collateral_factor: NormalizedCollateralFactor,
		) -> Self {
			Self {
				collateral_balance: collateral_balance.into(),
				collateral_price: collateral_price.into(),
				borrower_balance_with_interest: borrower_balance_with_interest.into(),
				borrow_price: borrow_price.into(),
				collateral_factor,
			}
		}

		#[inline]
		pub fn collateral_over_borrow(&self) -> Result<LiftedFixedBalance, ArithmeticError> {
			let collateral = self.collateral_balance.safe_mul(&self.collateral_price)?;
			let borrowed = self
				.borrower_balance_with_interest
				.safe_mul(&self.borrow_price)?
				.safe_mul(&self.collateral_factor)?;
			collateral.safe_sub(&borrowed)
		}

		#[inline]
		pub fn borrow_for_collateral(&self) -> Result<LiftedFixedBalance, ArithmeticError> {
			let max_borrow =
				swap(&self.collateral_balance, &self.collateral_price, &self.collateral_factor)?;
			let borrowed = self.borrower_balance_with_interest.safe_mul(&self.borrow_price)?;
			Ok(max_borrow.saturating_sub(borrowed))
		}
	}

	#[pallet::event]
	#[pallet::generate_deposit(pub (crate) fn deposit_event)]
	pub enum Event<T: Config> {
		/// Event emitted when new lending market is created.
		NewMarketCreated {
			market_id: MarketIndex,
			vault_id: T::VaultId,
			manager: T::AccountId,
			borrow_asset_id: <T as Config>::AssetId,
			collateral_asset_id: <T as Config>::AssetId,
			reserved_factor: Perquintill,
			collateral_factor: NormalizedCollateralFactor,
		},
		/// Event emitted when collateral is deposited.
		CollateralDeposited { sender: T::AccountId, market_id: MarketIndex, amount: T::Balance },
		/// Event emitted when collateral is withdrawed.
		CollateralWithdrawed { sender: T::AccountId, market_id: MarketIndex, amount: T::Balance },
		/// Event emitted when user borrows from given market.
		Borrowed { sender: T::AccountId, market_id: MarketIndex, amount: T::Balance },
		/// Event emitted when user repays borrow of beneficiary in given market.
		RepaidBorrow {
			sender: T::AccountId,
			market_id: MarketIndex,
			beneficiary: T::AccountId,
			amount: T::Balance,
		},
	}

	/// Lending instances counter
	#[pallet::storage]
	#[pallet::getter(fn lending_count)]
	pub type LendingCount<T: Config> = StorageValue<_, MarketIndex, ValueQuery>;

	/// Indexed lending instances
	#[pallet::storage]
	#[pallet::getter(fn markets)]
	pub type Markets<T: Config> = StorageMap<
		_,
		Twox64Concat,
		MarketIndex,
		MarketConfig<T::VaultId, <T as Config>::AssetId, T::AccountId>,
		ValueQuery,
	>;

	/// Original debt values are on balances.
	/// Debt token allows to simplify some debt management and implementation of features
	#[pallet::storage]
	#[pallet::getter(fn debt_currencies)]

	pub type DebtMarkets<T: Config> =
		StorageMap<_, Twox64Concat, MarketIndex, <T as Config>::AssetId, ValueQuery>;

	/// at which lending index account did borrowed.
	#[pallet::storage]
	#[pallet::getter(fn debt_index)]
	pub type DebtIndex<T: Config> = StorageDoubleMap<
		_,
		Twox64Concat,
		MarketIndex,
		Twox64Concat,
		T::AccountId,
		Ratio,
		ValueQuery,
	>;

	/// Latest timestamp at which account borrowed from market.
	#[pallet::storage]
	#[pallet::getter(fn borrow_timestamp)]
	pub type BorrowTimestamp<T: Config> = StorageDoubleMap<
		_,
		Twox64Concat,
		MarketIndex,
		Twox64Concat,
		T::AccountId,
		Timestamp,
		OptionQuery,
	>;

	/// market borrow index
	#[pallet::storage]
	#[pallet::getter(fn borrow_index)]
	pub type BorrowIndex<T: Config> = StorageMap<_, Twox64Concat, MarketIndex, Ratio, ValueQuery>;

	/// (Market, Account) -> Collateral
	#[pallet::storage]
	#[pallet::getter(fn account_collateral)]
	pub type AccountCollateral<T: Config> = StorageDoubleMap<
		_,
		Blake2_128Concat,
		MarketIndex,
		Blake2_128Concat,
		T::AccountId,
		T::Balance,
		ValueQuery,
	>;

	/// The timestamp of the previous block or defaults to timestamp at genesis.
	#[pallet::storage]
	#[pallet::getter(fn last_block_timestamp)]
	pub type LastBlockTimestamp<T: Config> = StorageValue<_, Timestamp, ValueQuery>;

	#[pallet::genesis_config]
	pub struct GenesisConfig {}

	#[cfg(feature = "std")]
	impl Default for GenesisConfig {
		fn default() -> Self {
			Self {}
		}
	}

	#[pallet::genesis_build]
	impl<T: Config> GenesisBuild<T> for GenesisConfig {
		fn build(&self) {
			let now = T::UnixTime::now().as_secs();
			LastBlockTimestamp::<T>::put(now);
		}
	}

	#[cfg(feature = "std")]
	impl GenesisConfig {
		/// Direct implementation of `GenesisBuild::build_storage`.
		///
		/// Kept in order not to break dependency.
		pub fn build_storage<T: Config>(&self) -> Result<sp_runtime::Storage, String> {
			<Self as frame_support::traits::GenesisBuild<T>>::build_storage(self)
		}

		/// Direct implementation of `GenesisBuild::assimilate_storage`.
		///
		/// Kept in order not to break dependency.
		pub fn assimilate_storage<T: Config>(
			&self,
			storage: &mut sp_runtime::Storage,
		) -> Result<(), String> {
			<Self as frame_support::traits::GenesisBuild<T>>::assimilate_storage(self, storage)
		}
	}

	#[pallet::call]
	impl<T: Config> Pallet<T> {
		/// Create a new lending market.
		/// - `origin` : Sender of this extrinsic. (Also manager for new market to be created.)
		/// - `collateral_asset_id` : AssetId for collateral.
		/// - `reserved_factor` : Reserve factor of market to be created.
		/// - `collateral_factor` : Collateral factor of market to be created.
		#[pallet::weight(1000)]
		#[transactional]
		pub fn create_new_market(
			origin: OriginFor<T>,
			borrow_asset_id: <T as Config>::AssetId,
			collateral_asset_id: <T as Config>::AssetId,
			reserved_factor: Perquintill,
			collateral_factor: NormalizedCollateralFactor,
		) -> DispatchResultWithPostInfo {
			let who = ensure_signed(origin)?;
			let market_config = MarketConfigInput {
				reserved: reserved_factor,
				manager: who.clone(),
				collateral_factor,
			};
			let (market_id, vault_id) =
				Self::create(borrow_asset_id, collateral_asset_id, market_config)?;
			Self::deposit_event(Event::<T>::NewMarketCreated {
				market_id,
				vault_id,
				manager: who,
				borrow_asset_id,
				collateral_asset_id,
				reserved_factor,
				collateral_factor,
			});
			Ok(().into())
		}

		/// Deposit collateral to market.
		/// - `origin` : Sender of this extrinsic.
		/// - `market` : Market index to which collateral will be deposited.
		/// - `amount` : Amount of collateral to be deposited.
		#[pallet::weight(<T as Config>::WeightInfo::deposit_collateral())]
		#[transactional]
		pub fn deposit_collateral(
			origin: OriginFor<T>,
			market_id: MarketIndex,
			amount: T::Balance,
		) -> DispatchResultWithPostInfo {
			let sender = ensure_signed(origin)?;
			Self::deposit_collateral_internal(&market_id, &sender, amount)?;
			Self::deposit_event(Event::<T>::CollateralDeposited { sender, market_id, amount });
			Ok(().into())
		}

		/// Withdraw collateral from market.
		/// - `origin` : Sender of this extrinsic.
		/// - `market_id` : Market index from which collateral will be withdraw.
		/// - `amount` : Amount of collateral to be withdrawed.
		#[pallet::weight(<T as Config>::WeightInfo::withdraw_collateral())]
		#[transactional]
		pub fn withdraw_collateral(
			origin: OriginFor<T>,
			market_id: MarketIndex,
			amount: T::Balance,
		) -> DispatchResultWithPostInfo {
			let sender = ensure_signed(origin)?;
			Self::withdraw_collateral_internal(&market_id, &sender, amount)?;
			Self::deposit_event(Event::<T>::CollateralWithdrawed { sender, market_id, amount });
			Ok(().into())
		}

		/// Borrow asset against deposited collateral.
		/// - `origin` : Sender of this extrinsic. (Also the user who wants to borrow from market.)
		/// - `market_id` : Market index from which user wants to borrow.
		/// - `amount_to_borrow` : Amount which user wants to borrow.
		#[pallet::weight(1000)]
		#[transactional]
		pub fn borrow(
			origin: OriginFor<T>,
			market_id: MarketIndex,
			amount_to_borrow: T::Balance,
		) -> DispatchResultWithPostInfo {
			let sender = ensure_signed(origin)?;
			Self::borrow_internal(&market_id, &sender, amount_to_borrow)?;
			Self::deposit_event(Event::<T>::Borrowed {
				sender,
				market_id,
				amount: amount_to_borrow,
			});
			Ok(().into())
		}

		/// Repay borrow for beneficiary account.
		/// - `origin` : Sender of this extrinsic. (Also the user who repays beneficiary's borrow.)
		/// - `market_id` : Market index to which user wants to repay borrow.
		/// - `beneficiary` : AccountId which has borrowed asset. (This can be same or differnt than
		/// origin).
		/// - `repay_amount` : Amount which user wants to borrow.
		#[pallet::weight(1000)]
		#[transactional]
		pub fn repay_borrow(
			origin: OriginFor<T>,
			market_id: MarketIndex,
			beneficiary: T::AccountId,
			repay_amount: T::Balance,
		) -> DispatchResultWithPostInfo {
			let sender = ensure_signed(origin)?;
			Self::repay_borrow_internal(&market_id, &sender, &beneficiary, Some(repay_amount))?;
			Self::deposit_event(Event::<T>::RepaidBorrow {
				sender,
				market_id,
				beneficiary,
				amount: repay_amount,
			});
			Ok(().into())
		}
	}

	impl<T: Config> Pallet<T> {
		pub fn total_interest_accurate(
			market_id: &<Self as Lending>::MarketId,
		) -> Result<u128, DispatchError> {
			let debt_asset_id = DebtMarkets::<T>::get(market_id);
			let total_interest =
				T::MarketDebtCurrency::balance(debt_asset_id, &Self::account_id(market_id));
			Ok(total_interest)
		}

		pub fn account_id(market_id: &<Self as Lending>::MarketId) -> <Self as Lending>::AccountId {
			<Self as Lending>::account_id(market_id)
		}
		pub fn calc_utilization_ratio(
			cash: &<Self as Lending>::Balance,
			borrows: &<Self as Lending>::Balance,
		) -> Result<Percent, DispatchError> {
			<Self as Lending>::calc_utilization_ratio(cash, borrows)
		}
		pub fn create(
			borrow_asset: <Self as Lending>::AssetId,
			collateral_asset: <Self as Lending>::AssetId,
			config_input: MarketConfigInput<<Self as Lending>::AccountId>,
		) -> Result<(<Self as Lending>::MarketId, <Self as Lending>::VaultId), DispatchError> {
			<Self as Lending>::create(borrow_asset, collateral_asset, config_input)
		}
		pub fn deposit_collateral_internal(
			market_id: &<Self as Lending>::MarketId,
			account_id: &<Self as Lending>::AccountId,
			amount: CollateralLpAmountOf<Self>,
		) -> Result<(), DispatchError> {
			<Self as Lending>::deposit_collateral(market_id, account_id, amount)
		}
		pub fn collateral_of_account(
			market_id: &<Self as Lending>::MarketId,
			account: &<Self as Lending>::AccountId,
		) -> Result<<Self as Lending>::Balance, DispatchError> {
			<Self as Lending>::collateral_of_account(market_id, account)
		}
		pub fn withdraw_collateral_internal(
			market_id: &<Self as Lending>::MarketId,
			account: &<Self as Lending>::AccountId,
			amount: CollateralLpAmountOf<Self>,
		) -> Result<(), DispatchError> {
			<Self as Lending>::withdraw_collateral(market_id, account, amount)
		}

		pub fn get_borrow_limit(
			market_id: &<Self as Lending>::MarketId,
			account: &<Self as Lending>::AccountId,
		) -> Result<<Self as Lending>::Balance, DispatchError> {
			<Self as Lending>::get_borrow_limit(market_id, account)
		}

		pub fn borrow_internal(
			market_id: &<Self as Lending>::MarketId,
			debt_owner: &<Self as Lending>::AccountId,
			amount_to_borrow: <Self as Lending>::Balance,
		) -> Result<(), DispatchError> {
			<Self as Lending>::borrow(market_id, debt_owner, amount_to_borrow)
		}

		pub fn borrow_balance_current(
			market_id: &<Self as Lending>::MarketId,
			account: &<Self as Lending>::AccountId,
		) -> Result<Option<BorrowAmountOf<Self>>, DispatchError> {
			<Self as Lending>::borrow_balance_current(market_id, account)
		}

		pub fn total_borrows(
			market_id: &<Self as Lending>::MarketId,
		) -> Result<<Self as Lending>::Balance, DispatchError> {
			<Self as Lending>::total_borrows(market_id)
		}

		pub fn total_cash(
			market_id: &<Self as Lending>::MarketId,
		) -> Result<<Self as Lending>::Balance, DispatchError> {
			<Self as Lending>::total_cash(market_id)
		}

		pub fn total_interest(
			market_id: &<Self as Lending>::MarketId,
		) -> Result<<Self as Lending>::Balance, DispatchError> {
			<Self as Lending>::total_interest(market_id)
		}

		pub fn repay_borrow_internal(
			market_id: &<Self as Lending>::MarketId,
			from: &<Self as Lending>::AccountId,
			beneficiary: &<Self as Lending>::AccountId,
			repay_amount: Option<BorrowAmountOf<Self>>,
		) -> Result<(), DispatchError> {
			<Self as Lending>::repay_borrow(market_id, from, beneficiary, repay_amount)
		}

		pub(crate) fn accrue_interests(block_number: T::BlockNumber) {
			with_transaction(|| {
				let now = T::UnixTime::now().as_secs();
				let results = Markets::<T>::iter()
					.map(|(index, _)| <Pallet<T>>::accrue_interest(&index, now))
					.collect::<Vec<_>>();
				let (_oks, errors): (Vec<_>, Vec<_>) = results.iter().partition(|r| r.is_ok());
				if errors.is_empty() {
					LastBlockTimestamp::<T>::put(now);
					TransactionOutcome::Commit(1000)
				} else {
					errors.iter().for_each(|e| {
						if let Err(e) = e {
							log::error!(
								"This should never happen, could not initialize block!!! {:#?} {:#?}",
								block_number,
								e
							)
						}
					});
					TransactionOutcome::Rollback(0)
				}
			});
		}
	}

	impl<T: Config> Lending for Pallet<T> {
		/// we are operating only on vault types, so restricted by these
		type AssetId = <T as Config>::AssetId;
		type VaultId = <T::Vault as Vault>::VaultId;
		type AccountId = <T::Vault as Vault>::AccountId;
		type Balance = T::Balance;

		type MarketId = MarketIndex;

		type BlockNumber = T::BlockNumber;

		fn create(
			borrow_asset: Self::AssetId,
			collateral_asset: Self::AssetId,
			config_input: MarketConfigInput<Self::AccountId>,
		) -> Result<(Self::MarketId, Self::VaultId), DispatchError> {
			ensure!(
				config_input.collateral_factor > 1.into(),
				Error::<T>::CollateralFactorIsLessOrEqualOne
			);

			<T::Oracle as Oracle>::get_price(&collateral_asset)
				.map_err(|_| Error::<T>::AssetWithoutPrice)?;
			<T::Oracle as Oracle>::get_price(&borrow_asset)
				.map_err(|_| Error::<T>::AssetWithoutPrice)?;

			LendingCount::<T>::try_mutate(|MarketIndex(previous_market_index)| {
				let market_index = {
					*previous_market_index += 1;
					MarketIndex(*previous_market_index)
				};

				/* Generate the underlying vault that will hold borrowable asset


				#  -----------
				#  |  vault  |  I
				#  -----------
				#       |
				# -------------
				# |  strategy | P
				# -------------
				#       |                            M
				#       |                   -------------------
				#       |                   |    ---------    |
				#       -----------------------> |       |    |
				#                           |    | vault |    |
				#       -----------------------> |       |    |
				#       |                   |    ---------    |
				#       |                   -------------------
				#       |
				# -------------
				# |  strategy | Q
				# -------------
				#       |
				#  ----------
				#  |  vault | J
				#  ----------


				   The idea here is that the lending pallet owns the vault.

				   Let's assume a group of users X want to use a strategy P
				   and a group of users Y want to use a strategy Q:

				   Assuming both groups are interested in lending an asset A, they can create two vaults I and J.
				   They would deposit in I and J, then set P and respectively Q as their strategy.
				   Now imagine that our lending market M has a good APY, both strategy P and Q
				   could decide to allocate a share for it, transferring from I and J to the borrow asset vault of M.
				   Their allocated share could differ because of the strategies being different,
				   but the lending Market would have all the lendable funds in a single vault.
				*/
				let borrow_asset_vault = T::Vault::create(
					Deposit::Existential,
					VaultConfig {
						asset_id: borrow_asset,
						reserved: config_input.reserved,
						manager: config_input.manager.clone(),
						strategies: [(
							Self::account_id(&market_index),
							// Borrowable = 100% - reserved
							Perquintill::one().saturating_sub(config_input.reserved),
						)]
						.iter()
						.cloned()
						.collect(),
					},
				)?;

				let config = MarketConfig {
					manager: config_input.manager,
					borrow: borrow_asset_vault.clone(),
					collateral: collateral_asset,
					collateral_factor: config_input.collateral_factor,
					interest_rate_model: InterestRateModel::default(),
				};

				let debt_asset_id = T::CurrencyFactory::create()?;
				DebtMarkets::<T>::insert(market_index, debt_asset_id);
				Markets::<T>::insert(market_index, config);
				BorrowIndex::<T>::insert(market_index, Ratio::one());

				Ok((market_index, borrow_asset_vault))
			})
		}

		fn account_id(market_id: &Self::MarketId) -> Self::AccountId {
			PALLET_ID.into_sub_account(market_id)
		}

		fn get_markets_for_borrow(borrow: Self::VaultId) -> Vec<Self::MarketId> {
			// allow to be slow until it becomes write transaction (not the case now and then)
			let mut markets = sp_std::vec![];
			for (index, market) in Markets::<T>::iter() {
				if market.borrow == borrow {
					markets.push(index);
				}
			}

			markets
		}

		#[allow(clippy::type_complexity)]
		fn get_all_markets(
		) -> Vec<(Self::MarketId, MarketConfig<T::VaultId, <T as Config>::AssetId, T::AccountId>)> {
			Markets::<T>::iter().map(|(index, config)| (index, config)).collect()
		}

		fn borrow(
			market_id: &Self::MarketId,
			debt_owner: &Self::AccountId,
			amount_to_borrow: Self::Balance,
		) -> Result<(), DispatchError> {
			let market =
				Markets::<T>::try_get(market_id).map_err(|_| Error::<T>::MarketDoesNotExist)?;
			let debt_asset_id = DebtMarkets::<T>::get(market_id);
			let balance = T::MarketDebtCurrency::balance_on_hold(debt_asset_id, debt_owner);
			if balance > 0 {
				// consider debt reindex instead of borrow prevention
				return Err(Error::<T>::RepayPreviousBorrowBeforeTakingOnNewOne.into());
			}

			let asset_id = T::Vault::asset_id(&market.borrow)?;
			let latest_borrow_timestamp = BorrowTimestamp::<T>::get(market_id, debt_owner);
			ensure!(
				latest_borrow_timestamp.is_none(),
				Error::<T>::CannotHaveMoreThanOneActiveBorrow
			);
			let borrow_limit = Self::get_borrow_limit(market_id, debt_owner)?;
			ensure!(
				borrow_limit >= amount_to_borrow,
				Error::<T>::NotEnoughCollateralToBorrowAmount
			);
			let account_id = Self::account_id(market_id);
			let can_withdraw =
				<T as Config>::Currency::reducible_balance(asset_id, &account_id, true);
			let fund = T::Vault::available_funds(&market.borrow, &Self::account_id(market_id))?;
			match fund {
				FundsAvailability::Withdrawable(balance) => {
					<T::Vault as StrategicVault>::withdraw(
						&market.borrow,
						&account_id,
						amount_to_borrow,
					)?;
					ensure!(
						can_withdraw + balance >= amount_to_borrow,
						Error::<T>::NotEnoughBorrowAsset
					)
				}
				FundsAvailability::Depositable(_) => (),
				// TODO: decide when react and how to return fees back
				// https://mlabs-corp.slack.com/archives/C02CRQ9KW04/p1630662664380600?thread_ts=1630658877.363600&cid=C02CRQ9KW04
				FundsAvailability::MustLiquidate => {
					return Err(Error::<T>::CannotBorrowInCurrentLendingState.into())
				}
			}

			<T as Config>::Currency::transfer(
				asset_id,
				&Self::account_id(market_id),
				debt_owner,
				amount_to_borrow,
				true,
			)?;

			let market_index =
				BorrowIndex::<T>::try_get(market_id).map_err(|_| Error::<T>::MarketDoesNotExist)?;

			let amount_to_borrow: u128 = amount_to_borrow.into();
			let amount_to_borrow = amount_to_borrow
				.checked_mul(LiftedFixedBalance::accuracy())
				.expect("more detailed currency");
			T::MarketDebtCurrency::mint_into(debt_asset_id, debt_owner, amount_to_borrow)?;
			T::MarketDebtCurrency::hold(debt_asset_id, debt_owner, amount_to_borrow)?;

			DebtIndex::<T>::insert(market_id, debt_owner, market_index);
			BorrowTimestamp::<T>::insert(market_id, debt_owner, Self::last_block_timestamp());

			Ok(())
		}

		fn repay_borrow(
			market_id: &Self::MarketId,
			from: &Self::AccountId,
			beneficiary: &Self::AccountId,
			repay_amount: Option<BorrowAmountOf<Self>>,
		) -> Result<(), DispatchError> {
			let latest_borrow_timestamp = BorrowTimestamp::<T>::get(market_id, beneficiary);
			if latest_borrow_timestamp.is_none() {
				return Err(Error::<T>::BorrowDoesNotExist.into());
			}
			if latest_borrow_timestamp.unwrap() == Self::last_block_timestamp() {
				return Err(Error::<T>::BorrowAndRepayInSameBlockIsNotSupported.into());
			}
			let market =
				Markets::<T>::try_get(market_id).map_err(|_| Error::<T>::MarketDoesNotExist)?;
			if let Some(owed) = Self::borrow_balance_current(market_id, beneficiary)? {
				let repay_amount = repay_amount.unwrap_or(owed);
				let borrow_asset_id = T::Vault::asset_id(&market.borrow)?;
				ensure!(repay_amount <= owed, Error::<T>::CannotRepayMoreThanBorrowAmount);
				ensure!(
<<<<<<< HEAD
					<T as Config>::Currency::can_withdraw(borrow_id, from, repay_amount)
=======
					<T as Config>::Currency::can_withdraw(borrow_asset_id, &from, repay_amount)
>>>>>>> a5f3b8d0
						.into_result()
						.is_ok(),
					Error::<T>::CannotWithdrawFromProvidedBorrowAccount
				);
				let market_account = Self::account_id(market_id);
				ensure!(
					<T as Config>::Currency::can_deposit(
						borrow_asset_id,
						&market_account,
						repay_amount
					)
					.into_result()
					.is_ok(),
					Error::<T>::TransferFailed
				);

				let debt_asset_id = DebtMarkets::<T>::get(market_id);

				let burn_amount: u128 =
					T::MarketDebtCurrency::balance(debt_asset_id, beneficiary).into();
				// TODO: fuzzing is must to uncover cases when sum != total
				let market_debt_reduction =
					T::MarketDebtCurrency::balance(debt_asset_id, &market_account);
				T::MarketDebtCurrency::burn_from(debt_asset_id, &market_account, market_debt_reduction).expect(
					"debt balance of market must be of parts of debts of borrowers and can reduce it",
				);
				T::MarketDebtCurrency::release(debt_asset_id, beneficiary, burn_amount, true)
					.expect("can always release held debt balance");
				T::MarketDebtCurrency::burn_from(debt_asset_id, beneficiary, burn_amount)
					.expect("can always burn debt balance");
				<T as Config>::Currency::transfer(
					borrow_asset_id,
					from,
					&market_account,
					repay_amount,
					false,
				)
				.expect("must be able to transfer because of above checks");

				let interest_index = BorrowIndex::<T>::get(market_id);
				DebtIndex::<T>::insert(market_id, beneficiary, interest_index);
				BorrowTimestamp::<T>::remove(market_id, beneficiary);
			}

			Ok(())
		}

		fn total_borrows(market_id: &Self::MarketId) -> Result<Self::Balance, DispatchError> {
			let debt_asset_id = DebtMarkets::<T>::get(market_id);
			let accrued_debt =
				T::MarketDebtCurrency::balance(debt_asset_id, &Self::account_id(market_id));
			let total_issued = T::MarketDebtCurrency::total_issuance(debt_asset_id);
			let total_borrows = (total_issued - accrued_debt) / LiftedFixedBalance::accuracy();
			Ok((total_borrows as u64).into())
		}

		fn total_interest(market_id: &Self::MarketId) -> Result<Self::Balance, DispatchError> {
			let debt_asset_id = DebtMarkets::<T>::get(market_id);
			let total_interest =
				T::MarketDebtCurrency::balance(debt_asset_id, &Self::account_id(market_id));
			Ok(((total_interest / LiftedFixedBalance::accuracy()) as u64).into())
		}

		fn total_cash(market_id: &Self::MarketId) -> Result<Self::Balance, DispatchError> {
			let market =
				Markets::<T>::try_get(market_id).map_err(|_| Error::<T>::MarketDoesNotExist)?;
			let borrow_id = T::Vault::asset_id(&market.borrow)?;
			Ok(<T as Config>::Currency::balance(borrow_id, &T::Vault::account_id(&market.borrow)))
		}

		fn calc_utilization_ratio(
			cash: &Self::Balance,
			borrows: &Self::Balance,
		) -> Result<Percent, DispatchError> {
			Ok(composable_traits::rate_model::calc_utilization_ratio(
				(*cash).into(),
				(*borrows).into(),
			)?)
		}

		fn accrue_interest(
			market_id: &Self::MarketId,
			now: Timestamp,
		) -> Result<(), DispatchError> {
			// we maintain original borrow principals intact on hold,
			// but accrue total borrow balance by adding to market debt balance
			// when user pays loan back, we reduce marked accrued debt
			// so no need to loop over each account -> scales to millions of users

			// TODO: total_borrows calculation duplicated, remove
			let total_borrows = Self::total_borrows(market_id)?;
			let total_cash = Self::total_cash(market_id)?;
			let utilization_ratio = Self::calc_utilization_ratio(&total_cash, &total_borrows)?;
			let market =
				Markets::<T>::try_get(market_id).map_err(|_| Error::<T>::MarketDoesNotExist)?;
			let delta_time =
				now.checked_sub(Self::last_block_timestamp()).ok_or(Error::<T>::Underflow)?;
			let borrow_index =
				BorrowIndex::<T>::try_get(market_id).map_err(|_| Error::<T>::MarketDoesNotExist)?;
			let debt_asset_id = DebtMarkets::<T>::get(market_id);
			let accrued_debt =
				T::MarketDebtCurrency::balance(debt_asset_id, &Self::account_id(market_id));
			let total_issued = T::MarketDebtCurrency::total_issuance(debt_asset_id);

			let (accrued, borrow_index_new) = accrue_interest_internal::<T>(
				utilization_ratio,
				&market.interest_rate_model,
				borrow_index,
				delta_time,
				total_issued,
				accrued_debt,
			)?;

			BorrowIndex::<T>::insert(market_id, borrow_index_new);
			T::MarketDebtCurrency::mint_into(debt_asset_id, &Self::account_id(market_id), accrued)?;

			Ok(())
		}

		fn borrow_balance_current(
			market_id: &Self::MarketId,
			account: &Self::AccountId,
		) -> Result<Option<BorrowAmountOf<Self>>, DispatchError> {
			let debt_asset_id =
				DebtMarkets::<T>::try_get(market_id).map_err(|_| Error::<T>::MarketDoesNotExist)?;

			let account_debt = DebtIndex::<T>::try_get(market_id, account);

			match account_debt {
				Ok(account_interest_index) => {
					let principal = T::MarketDebtCurrency::balance_on_hold(debt_asset_id, account);
					let market_interest_index = BorrowIndex::<T>::try_get(market_id)
						.map_err(|_| Error::<T>::BorrowIndexDoesNotExist)?;

					let balance = borrow_from_principal::<T>(
						((principal / LiftedFixedBalance::accuracy()) as u64).into(),
						market_interest_index,
						account_interest_index,
					)?;

					Ok(balance.map(Into::into))
				}
				// no active borrow on  market for given account
				Err(()) => Ok(Some(BorrowAmountOf::<Self>::zero())),
			}
		}

		fn collateral_of_account(
			market_id: &Self::MarketId,
			account: &Self::AccountId,
		) -> Result<Self::Balance, DispatchError> {
			AccountCollateral::<T>::try_get(market_id, account)
				.map_err(|_| Error::<T>::MarketCollateralWasNotDepositedByAccount.into())
		}

		fn collateral_required(
			market_id: &Self::MarketId,
			borrow_amount: Self::Balance,
		) -> Result<Self::Balance, DispatchError> {
			let market =
				Markets::<T>::try_get(market_id).map_err(|_| Error::<T>::MarketDoesNotExist)?;
			let borrow_asset = T::Vault::asset_id(&market.borrow)?;
			let borrow_price = T::Oracle::get_price(&borrow_asset)?.0;
			Ok(swap_back(&borrow_amount.into(), &borrow_price.into(), &market.collateral_factor)?
				.checked_mul_int(1u64)
				.ok_or(ArithmeticError::Overflow)?
				.into())
		}

		fn get_borrow_limit(
			market_id: &Self::MarketId,
			account: &Self::AccountId,
		) -> Result<Self::Balance, DispatchError> {
			let market =
				Markets::<T>::try_get(market_id).map_err(|_| Error::<T>::MarketDoesNotExist)?;
			let collateral_balance =
				AccountCollateral::<T>::try_get(market_id, account).unwrap_or_default();

			if collateral_balance > T::Balance::zero() {
				let collateral_price = T::Oracle::get_price(&market.collateral)?.0;
				let borrow_asset = T::Vault::asset_id(&market.borrow)?;
				let borrow_price = T::Oracle::get_price(&borrow_asset)?.0;
				let borrower_balance_with_interest =
					Self::borrow_balance_current(market_id, account)?.unwrap_or_default();

<<<<<<< HEAD
				let borrower = BorrowerData {
					collateral_balance,
					collateral_price,
					borrower_balance_with_interest: borrower_balance_with_interest.into(),
					borrow_price: borrow_price.into(),
					collateral_factor: market.collateral_factor,
				};
=======
				let borrower = BorrowerData::new(
					collateral_balance,
					collateral_price,
					borrower_balance_with_interest,
					borrow_price,
					market.collateral_factor,
				);
>>>>>>> a5f3b8d0

				return Ok(borrower
					.borrow_for_collateral()
					.map_err(|_| Error::<T>::NotEnoughCollateralToBorrowAmount)?
					.checked_mul_int(1u64)
					.ok_or(ArithmeticError::Overflow)?
					.into());
			}

			Ok(Self::Balance::zero())
		}

		fn deposit_collateral(
			market_id: &Self::MarketId,
			account: &Self::AccountId,
			amount: CollateralLpAmountOf<Self>,
		) -> Result<(), DispatchError> {
			let market =
				Markets::<T>::try_get(market_id).map_err(|_| Error::<T>::MarketDoesNotExist)?;
			let market_account = Self::account_id(market_id);
			ensure!(
				<T as Config>::Currency::can_withdraw(market.collateral, account, amount)
					.into_result()
					.is_ok(),
				Error::<T>::TransferFailed
			);

			ensure!(
				<T as Config>::Currency::can_deposit(market.collateral, &market_account, amount)
					== DepositConsequence::Success,
				Error::<T>::TransferFailed
			);

			AccountCollateral::<T>::try_mutate(market_id, account, |collateral_balance| {
				let new_collateral_balance =
					(*collateral_balance).checked_add(&amount).ok_or(Error::<T>::Overflow)?;
				*collateral_balance = new_collateral_balance;
				Result::<(), Error<T>>::Ok(())
			})?;
			<T as Config>::Currency::transfer(
				market.collateral,
				account,
				&market_account,
				amount,
				true,
			)
			.expect("impossible; qed;");
			Ok(())
		}

		fn withdraw_collateral(
			market_id: &Self::MarketId,
			account: &Self::AccountId,
			amount: CollateralLpAmountOf<Self>,
		) -> Result<(), DispatchError> {
			let market =
				Markets::<T>::try_get(market_id).map_err(|_| Error::<T>::MarketDoesNotExist)?;

			let (collateral_price, _) = T::Oracle::get_price(&market.collateral)?;

			let market =
				Markets::<T>::try_get(market_id).map_err(|_| Error::<T>::MarketDoesNotExist)?;
			let collateral_balance: LiftedFixedBalance =
				AccountCollateral::<T>::try_get(market_id, account).unwrap_or_default().into();

			let borrow_asset = T::Vault::asset_id(&market.borrow)?;
			let borrow_price = T::Oracle::get_price(&borrow_asset)?.0;
			let borrower_balance_with_interest =
				Self::borrow_balance_current(market_id, account)?.unwrap_or_default();

			let borrower = BorrowerData {
				collateral_balance,
				collateral_price: collateral_price.into(),
				borrower_balance_with_interest: borrower_balance_with_interest.into(),
				borrow_price: borrow_price.into(),
				collateral_factor: market.collateral_factor,
			};

			let withdrawable_collateral_value = borrower
				.collateral_over_borrow()?
				.checked_mul_int(1u64)
				.ok_or(Error::<T>::Overflow)?
				.into();

			let collateral_value =
				amount.checked_mul(&collateral_price).ok_or(Error::<T>::Overflow)?;

			ensure!(
				collateral_value <= withdrawable_collateral_value,
				Error::<T>::NotEnoughCollateral
			);

			let market_account = Self::account_id(market_id);
			ensure!(
<<<<<<< HEAD
				<T as Config>::Currency::can_deposit(market.collateral, account, amount) ==
					DepositConsequence::Success,
=======
				<T as Config>::Currency::can_deposit(market.collateral, &account, amount)
					== DepositConsequence::Success,
>>>>>>> a5f3b8d0
				Error::<T>::TransferFailed
			);
			ensure!(
				<T as Config>::Currency::can_withdraw(market.collateral, &market_account, amount)
					.into_result()
					.is_ok(),
				Error::<T>::TransferFailed
			);

			AccountCollateral::<T>::try_mutate(market_id, account, |collateral_balance| {
				let new_collateral_balance =
					(*collateral_balance).checked_sub(&amount).ok_or(Error::<T>::Underflow)?;
				*collateral_balance = new_collateral_balance;
				Result::<(), Error<T>>::Ok(())
			})?;
			<T as Config>::Currency::transfer(
				market.collateral,
				&market_account,
				account,
				amount,
				true,
			)
			.expect("impossible; qed;");
			Ok(())
		}
	}

	/// If borrowBalance = 0 then borrow index is likely also 0.
	/// Rather than failing the calculation with a division by 0, we immediately return 0 in
	/// this case.
	fn borrow_from_principal<T: Config>(
		principal: <T as Config>::Balance,
		market_interest_index: Ratio,
		account_interest_index: Ratio,
	) -> Result<Option<u64>, DispatchError> {
		if principal.is_zero() {
			return Ok(None);
		}
		let principal: LiftedFixedBalance = principal.into();
		let balance = principal
			.checked_mul(&market_interest_index)
			.and_then(|from_start_total| from_start_total.checked_div(&account_interest_index))
			.and_then(|x| x.checked_mul_int(1u64))
			.ok_or(ArithmeticError::Overflow)?;
		Ok(Some(balance))
	}

	/// given collateral information, how much of borrow asset can get?
	pub fn swap(
		collateral_balance: &LiftedFixedBalance,
		collateral_price: &LiftedFixedBalance,
		collateral_factor: &NormalizedCollateralFactor,
	) -> Result<LiftedFixedBalance, ArithmeticError> {
		collateral_balance.safe_mul(collateral_price)?.safe_div(collateral_factor)
	}

	pub fn swap_back(
		borrow_balance: &LiftedFixedBalance,
		borrow_price: &LiftedFixedBalance,
		collateral_factor: &NormalizedCollateralFactor,
	) -> Result<LiftedFixedBalance, ArithmeticError> {
		borrow_balance.safe_mul(borrow_price)?.safe_mul(collateral_factor)
	}

	pub fn accrue_interest_internal<T: Config>(
		utilization_ratio: Percent,
		interest_rate_model: &InterestRateModel,
		borrow_index: Rate,
		delta_time: Duration,
		total_issued: u128,
		accrued_debt: u128,
	) -> Result<(u128, Rate), DispatchError> {
		let borrow_rate = interest_rate_model
			.get_borrow_rate(utilization_ratio)
			.ok_or(Error::<T>::BorrowRateDoesNotExist)?;
		let borrow_index_new =
			increment_index(borrow_rate, borrow_index, delta_time)?.safe_add(&borrow_index)?;
		let delta_interest_rate = borrow_rate
			.safe_mul(&FixedU128::saturating_from_integer(delta_time))?
			.safe_div(&FixedU128::saturating_from_integer(SECONDS_PER_YEAR))?;

		let total_borrows = total_issued - accrued_debt;

		let accrue_increment = LiftedFixedBalance::from_inner(total_borrows)
			.safe_mul(&delta_interest_rate)?
			.into_inner();
		Ok((accrue_increment, borrow_index_new))
	}
}<|MERGE_RESOLUTION|>--- conflicted
+++ resolved
@@ -223,7 +223,8 @@
 		BorrowIndexDoesNotExist,
 		BorrowAndRepayInSameBlockIsNotSupported,
 		BorrowDoesNotExist,
-		/// user must repay borrow before repaying new one, should do two steps in single transaction for now
+		/// user must repay borrow before repaying new one, should do two steps in single
+		/// transaction for now
 		RepayPreviousBorrowBeforeTakingOnNewOne, // think of debt reindex function
 	}
 
@@ -789,7 +790,7 @@
 			let balance = T::MarketDebtCurrency::balance_on_hold(debt_asset_id, debt_owner);
 			if balance > 0 {
 				// consider debt reindex instead of borrow prevention
-				return Err(Error::<T>::RepayPreviousBorrowBeforeTakingOnNewOne.into());
+				return Err(Error::<T>::RepayPreviousBorrowBeforeTakingOnNewOne.into())
 			}
 
 			let asset_id = T::Vault::asset_id(&market.borrow)?;
@@ -818,13 +819,12 @@
 						can_withdraw + balance >= amount_to_borrow,
 						Error::<T>::NotEnoughBorrowAsset
 					)
-				}
+				},
 				FundsAvailability::Depositable(_) => (),
 				// TODO: decide when react and how to return fees back
 				// https://mlabs-corp.slack.com/archives/C02CRQ9KW04/p1630662664380600?thread_ts=1630658877.363600&cid=C02CRQ9KW04
-				FundsAvailability::MustLiquidate => {
-					return Err(Error::<T>::CannotBorrowInCurrentLendingState.into())
-				}
+				FundsAvailability::MustLiquidate =>
+					return Err(Error::<T>::CannotBorrowInCurrentLendingState.into()),
 			}
 
 			<T as Config>::Currency::transfer(
@@ -859,10 +859,10 @@
 		) -> Result<(), DispatchError> {
 			let latest_borrow_timestamp = BorrowTimestamp::<T>::get(market_id, beneficiary);
 			if latest_borrow_timestamp.is_none() {
-				return Err(Error::<T>::BorrowDoesNotExist.into());
+				return Err(Error::<T>::BorrowDoesNotExist.into())
 			}
 			if latest_borrow_timestamp.unwrap() == Self::last_block_timestamp() {
-				return Err(Error::<T>::BorrowAndRepayInSameBlockIsNotSupported.into());
+				return Err(Error::<T>::BorrowAndRepayInSameBlockIsNotSupported.into())
 			}
 			let market =
 				Markets::<T>::try_get(market_id).map_err(|_| Error::<T>::MarketDoesNotExist)?;
@@ -871,11 +871,7 @@
 				let borrow_asset_id = T::Vault::asset_id(&market.borrow)?;
 				ensure!(repay_amount <= owed, Error::<T>::CannotRepayMoreThanBorrowAmount);
 				ensure!(
-<<<<<<< HEAD
-					<T as Config>::Currency::can_withdraw(borrow_id, from, repay_amount)
-=======
-					<T as Config>::Currency::can_withdraw(borrow_asset_id, &from, repay_amount)
->>>>>>> a5f3b8d0
+					<T as Config>::Currency::can_withdraw(borrow_asset_id, from, repay_amount)
 						.into_result()
 						.is_ok(),
 					Error::<T>::CannotWithdrawFromProvidedBorrowAccount
@@ -894,8 +890,7 @@
 
 				let debt_asset_id = DebtMarkets::<T>::get(market_id);
 
-				let burn_amount: u128 =
-					T::MarketDebtCurrency::balance(debt_asset_id, beneficiary).into();
+				let burn_amount: u128 = T::MarketDebtCurrency::balance(debt_asset_id, beneficiary);
 				// TODO: fuzzing is must to uncover cases when sum != total
 				let market_debt_reduction =
 					T::MarketDebtCurrency::balance(debt_asset_id, &market_account);
@@ -1017,7 +1012,7 @@
 					)?;
 
 					Ok(balance.map(Into::into))
-				}
+				},
 				// no active borrow on  market for given account
 				Err(()) => Ok(Some(BorrowAmountOf::<Self>::zero())),
 			}
@@ -1061,15 +1056,6 @@
 				let borrower_balance_with_interest =
 					Self::borrow_balance_current(market_id, account)?.unwrap_or_default();
 
-<<<<<<< HEAD
-				let borrower = BorrowerData {
-					collateral_balance,
-					collateral_price,
-					borrower_balance_with_interest: borrower_balance_with_interest.into(),
-					borrow_price: borrow_price.into(),
-					collateral_factor: market.collateral_factor,
-				};
-=======
 				let borrower = BorrowerData::new(
 					collateral_balance,
 					collateral_price,
@@ -1077,14 +1063,13 @@
 					borrow_price,
 					market.collateral_factor,
 				);
->>>>>>> a5f3b8d0
 
 				return Ok(borrower
 					.borrow_for_collateral()
 					.map_err(|_| Error::<T>::NotEnoughCollateralToBorrowAmount)?
 					.checked_mul_int(1u64)
 					.ok_or(ArithmeticError::Overflow)?
-					.into());
+					.into())
 			}
 
 			Ok(Self::Balance::zero())
@@ -1106,8 +1091,8 @@
 			);
 
 			ensure!(
-				<T as Config>::Currency::can_deposit(market.collateral, &market_account, amount)
-					== DepositConsequence::Success,
+				<T as Config>::Currency::can_deposit(market.collateral, &market_account, amount) ==
+					DepositConsequence::Success,
 				Error::<T>::TransferFailed
 			);
 
@@ -1172,13 +1157,8 @@
 
 			let market_account = Self::account_id(market_id);
 			ensure!(
-<<<<<<< HEAD
 				<T as Config>::Currency::can_deposit(market.collateral, account, amount) ==
 					DepositConsequence::Success,
-=======
-				<T as Config>::Currency::can_deposit(market.collateral, &account, amount)
-					== DepositConsequence::Success,
->>>>>>> a5f3b8d0
 				Error::<T>::TransferFailed
 			);
 			ensure!(
@@ -1215,7 +1195,7 @@
 		account_interest_index: Ratio,
 	) -> Result<Option<u64>, DispatchError> {
 		if principal.is_zero() {
-			return Ok(None);
+			return Ok(None)
 		}
 		let principal: LiftedFixedBalance = principal.into();
 		let balance = principal
