--- conflicted
+++ resolved
@@ -694,329 +694,6 @@
 			borrowers: BoundedVec<T::AccountId, T::MaxLiquidationBatchSize>,
 		) -> DispatchResultWithPostInfo {
 			let sender = ensure_signed(origin.clone())?;
-<<<<<<< HEAD
-			ensure!(
-				borrowers.len() <= T::MaxLiquidationBatchSize::get() as usize,
-				Error::<T>::MaxLiquidationBatchSizeExceeded
-			);
-			Self::liquidate_internal(&sender, &market_id, borrowers.clone())?;
-			Self::deposit_event(Event::LiquidationInitiated { market_id, borrowers });
-			Ok(().into())
-		}
-	}
-
-	// public helper functions
-	impl<T: Config> Pallet<T> {
-		/// Returns the initial pool size for a a market with `borrow_asset`. Calculated with
-		/// [`Config::OracleMarketCreationStake`].
-		pub fn calculate_initial_pool_size(
-			borrow_asset: <T::Oracle as composable_traits::oracle::Oracle>::AssetId,
-		) -> Result<<T as composable_traits::defi::DeFiComposableConfig>::Balance, DispatchError> {
-			T::Oracle::get_price_inverse(borrow_asset, T::OracleMarketCreationStake::get())
-		}
-
-		/// Creates a new [`BorrowerData`] for the given market and account. See [`BorrowerData`]
-		/// for more information.
-		pub fn create_borrower_data(
-			market_id: &<Self as Lending>::MarketId,
-			account: &<Self as DeFiEngine>::AccountId,
-		) -> Result<BorrowerData, DispatchError> {
-			let market = Self::get_market(market_id)?;
-
-			let collateral_balance_value = Self::get_price(
-				market.collateral_asset,
-				Self::collateral_of_account(market_id, account)?,
-			)?;
-
-			let account_total_debt_with_interest =
-				Self::total_debt_with_interest(market_id, account)?.unwrap_or_zero();
-			let borrow_balance_value = Self::get_price(
-				T::Vault::asset_id(&market.borrow_asset_vault)?,
-				account_total_debt_with_interest,
-			)?;
-
-			let borrower =
-				BorrowerData::new(
-					collateral_balance_value,
-					borrow_balance_value,
-					market
-						.collateral_factor
-						.try_into_validated()
-						.map_err(|_| Error::<T>::CollateralFactorMustBeMoreThanOne)?, /* TODO: Use a proper error mesage */
-					market.under_collateralized_warn_percent,
-				);
-
-			Ok(borrower)
-		}
-
-		/// Whether or not an account should be liquidated. See [`BorrowerData::should_liquidate()`]
-		/// for more information.
-		pub fn should_liquidate(
-			market_id: &<Self as Lending>::MarketId,
-			account: &<Self as DeFiEngine>::AccountId,
-		) -> Result<bool, DispatchError> {
-			let borrower = Self::create_borrower_data(market_id, account)?;
-			let should_liquidate = borrower.should_liquidate()?;
-			Ok(should_liquidate)
-		}
-
-		pub fn soon_under_collateralized(
-			market_id: &<Self as Lending>::MarketId,
-			account: &<Self as DeFiEngine>::AccountId,
-		) -> Result<bool, DispatchError> {
-			let borrower = Self::create_borrower_data(market_id, account)?;
-			let should_warn = borrower.should_warn()?;
-			Ok(should_warn)
-		}
-
-		pub fn liquidate_internal(
-			liquidator: &<Self as DeFiEngine>::AccountId,
-			market_id: &<Self as Lending>::MarketId,
-			borrowers: Vec<<Self as DeFiEngine>::AccountId>,
-		) -> Result<(), DispatchError> {
-			for account in borrowers.iter() {
-				if Self::should_liquidate(market_id, account)? {
-					let market = Self::get_market(market_id)?;
-					let borrow_asset = T::Vault::asset_id(&market.borrow_asset_vault)?;
-					let collateral_to_liquidate = Self::collateral_of_account(market_id, account)?;
-					let source_target_account = Self::account_id(market_id);
-					let unit_price = T::Oracle::get_ratio(CurrencyPair::new(
-						market.collateral_asset,
-						borrow_asset,
-					))?;
-					let sell = Sell::new(
-						market.collateral_asset,
-						borrow_asset,
-						collateral_to_liquidate,
-						unit_price,
-					);
-					T::Liquidation::liquidate(&source_target_account, sell, market.liquidators)?;
-
-					if let Some(deposit) = BorrowRent::<T>::get(market_id, account) {
-						let market_account = Self::account_id(market_id);
-						<T as Config>::NativeCurrency::transfer(
-							&market_account,
-							liquidator,
-							deposit,
-							false,
-						)?;
-					}
-				}
-			}
-			Ok(())
-		}
-	}
-
-	// crate-public helper functions
-	impl<T: Config> Pallet<T> {
-		pub(crate) fn initialize_block(
-			block_number: T::BlockNumber,
-		) -> InitializeBlockCallCounters {
-			let mut call_counters = InitializeBlockCallCounters::default();
-			let _ = with_transaction(|| {
-				let now = Self::now();
-				call_counters.now += 1;
-
-				let mut errors = Markets::<T>::iter()
-					.map(|(market_id, config)| {
-						call_counters.read_markets += 1;
-						Self::accrue_interest(&market_id, now)?;
-						call_counters.accrue_interest += 1;
-						let market_account = Self::account_id(&market_id);
-						call_counters.account_id += 1;
-						// NOTE(hussein-aitlahcen):
-						// It would probably be more perfomant to handle theses
-						// case while borrowing/repaying.
-						//
-						// I don't know whether we would face any issue by doing that.
-						//
-						// borrow:
-						//  - withdrawable = transfer(vault->market) + transfer(market->user)
-						//  - depositable = error(not enough borrow asset) // vault asking for
-						//    reserve to be fullfilled
-						//  - mustliquidate = error(market is closing)
-						// repay:
-						// 	- (withdrawable || depositable || mustliquidate) =
-						//    transfer(user->market) + transfer(market->vault)
-						//
-						// The intermediate transfer(vault->market) while borrowing would
-						// allow the vault to update the strategy balance (market = borrow vault
-						// strategy).
-						match Self::available_funds(&config, &market_account)? {
-							FundsAvailability::Withdrawable(balance) => {
-								Self::handle_withdrawable(&config, &market_account, balance)?;
-								call_counters.handle_withdrawable += 1;
-							},
-							FundsAvailability::Depositable(balance) => {
-								Self::handle_depositable(&config, &market_account, balance)?;
-								call_counters.handle_depositable += 1;
-							},
-							FundsAvailability::MustLiquidate => {
-								Self::handle_must_liquidate(&config, &market_account)?;
-								call_counters.handle_must_liquidate += 1;
-							},
-							FundsAvailability::None => {},
-						}
-
-						call_counters.available_funds += 1;
-
-						Result::<(), DispatchError>::Ok(())
-					})
-					.filter_map(|r| match r {
-						Ok(_) => None,
-						Err(err) => Some(err),
-					})
-					.peekable();
-
-				if errors.peek().is_none() {
-					LastBlockTimestamp::<T>::put(now);
-					TransactionOutcome::Commit(Ok(1000))
-				} else {
-					errors.for_each(|e| {
-						log::error!(
-							"This should never happen, could not initialize block!!! {:#?} {:#?}",
-							block_number,
-							e
-						)
-					});
-					TransactionOutcome::Rollback(Err(DispatchError::Other(
-						"failed to initialize block",
-					)))
-				}
-			});
-			call_counters
-		}
-
-		pub(crate) fn now() -> u64 {
-			T::UnixTime::now().as_secs()
-		}
-
-		pub(crate) fn available_funds(
-			config: &MarketConfigOf<T>,
-			market_account: &T::AccountId,
-		) -> Result<FundsAvailability<T::Balance>, DispatchError> {
-			<T::Vault as StrategicVault>::available_funds(
-				&config.borrow_asset_vault,
-				market_account,
-			)
-		}
-
-		pub(crate) fn handle_withdrawable(
-			config: &MarketConfigOf<T>,
-			market_account: &T::AccountId,
-			balance: T::Balance,
-		) -> Result<(), DispatchError> {
-			<T::Vault as StrategicVault>::withdraw(
-				&config.borrow_asset_vault,
-				market_account,
-				balance,
-			)
-		}
-
-		pub(crate) fn handle_depositable(
-			config: &MarketConfigOf<T>,
-			market_account: &T::AccountId,
-			balance: T::Balance,
-		) -> Result<(), DispatchError> {
-			let asset_id = <T::Vault as Vault>::asset_id(&config.borrow_asset_vault)?;
-			let balance =
-				<T as Config>::MultiCurrency::reducible_balance(asset_id, market_account, false)
-					.min(balance);
-			<T::Vault as StrategicVault>::deposit(
-				&config.borrow_asset_vault,
-				market_account,
-				balance,
-			)
-		}
-
-		pub(crate) fn handle_must_liquidate(
-			config: &MarketConfigOf<T>,
-			market_account: &T::AccountId,
-		) -> Result<(), DispatchError> {
-			let asset_id = <T::Vault as Vault>::asset_id(&config.borrow_asset_vault)?;
-			let balance =
-				<T as Config>::MultiCurrency::reducible_balance(asset_id, market_account, false);
-			<T::Vault as StrategicVault>::deposit(
-				&config.borrow_asset_vault,
-				market_account,
-				balance,
-			)
-		}
-
-		/// Returns the borrow and debt assets for the given market, if it exists.
-		pub(crate) fn get_assets_for_market(
-			market_id: &MarketIndex,
-		) -> Result<MarketAssets<T>, DispatchError> {
-			let borrow_asset =
-				T::Vault::asset_id(&Self::get_market(market_id)?.borrow_asset_vault)?;
-			let debt_asset =
-				DebtTokenForMarket::<T>::get(market_id).ok_or(Error::<T>::MarketDoesNotExist)?;
-
-			Ok(MarketAssets { borrow_asset, debt_asset })
-		}
-	}
-
-	// private helper functions
-	impl<T: Config> Pallet<T> {
-		fn get_market(market_id: &MarketIndex) -> Result<MarketConfigOf<T>, DispatchError> {
-			Markets::<T>::get(market_id).ok_or_else(|| Error::<T>::MarketDoesNotExist.into())
-		}
-
-		fn get_price(
-			asset_id: <T as DeFiComposableConfig>::MayBeAssetId,
-			amount: T::Balance,
-		) -> Result<T::Balance, DispatchError> {
-			<T::Oracle as Oracle>::get_price(asset_id, amount)
-				.map(|p| p.price)
-				.map_err(|_| Error::<T>::AssetPriceNotFound.into())
-		}
-
-		/// Some of these checks remain to provide better errors. See [this clickup task](task) for
-		/// more information.
-		///
-		/// [task]: <https://sharing.clickup.com/20465559/t/h/27yd3wt/7IB0QYYHXP0TZZT>
-		fn can_borrow(
-			market_id: &MarketIndex,
-			debt_owner: &T::AccountId,
-			amount_to_borrow: BorrowAmountOf<Self>,
-			market: MarketConfigOf<T>,
-			market_account: &T::AccountId,
-		) -> Result<(), DispatchError> {
-			// this check prevents free flash loans
-			if let Some(latest_borrow_timestamp) = BorrowTimestamp::<T>::get(market_id, debt_owner)
-			{
-				if latest_borrow_timestamp >= LastBlockTimestamp::<T>::get() {
-					return Err(Error::<T>::InvalidTimestampOnBorrowRequest.into())
-				}
-			}
-
-			let borrow_asset = T::Vault::asset_id(&market.borrow_asset_vault)?;
-			let borrow_limit = Self::get_borrow_limit(market_id, debt_owner)?;
-			let borrow_amount_value = Self::get_price(borrow_asset, amount_to_borrow)?;
-			ensure!(borrow_limit >= borrow_amount_value, Error::<T>::NotEnoughCollateralToBorrow);
-
-			ensure!(
-				<T as Config>::MultiCurrency::can_withdraw(
-					borrow_asset,
-					market_account,
-					amount_to_borrow
-				)
-				.into_result()
-				.is_ok(),
-				Error::<T>::NotEnoughBorrowAsset,
-			);
-
-			if !BorrowRent::<T>::contains_key(market_id, debt_owner) {
-				let deposit = T::WeightToFee::calc(&T::WeightInfo::liquidate(1));
-
-				// See note 1
-				ensure!(
-					<T as Config>::NativeCurrency::can_withdraw(debt_owner, deposit)
-						.into_result()
-						.is_ok(),
-					Error::<T>::NotEnoughRent,
-				);
-=======
 			let subjected_borrowers = Self::liquidate_internal(&sender, &market_id, borrowers)?;
 			// if at least one borrower was affected then liquidation been initiated
 			if !subjected_borrowers.is_empty() {
@@ -1024,7 +701,6 @@
 					market_id,
 					borrowers: subjected_borrowers,
 				});
->>>>>>> 93fe2bde
 			}
 			Ok(().into())
 		}
