--- conflicted
+++ resolved
@@ -52,11 +52,7 @@
 		traits::{
 			fungibles::{Inspect, InspectHold, Mutate, MutateHold, Transfer},
 			tokens::DepositConsequence,
-<<<<<<< HEAD
-			UnixTime,
-=======
-			GenesisBuild, Len, ReservableCurrency, UnixTime,
->>>>>>> 04660151
+			Len, ReservableCurrency, UnixTime,
 		},
 		PalletId,
 	};
