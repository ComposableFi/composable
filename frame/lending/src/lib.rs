//!

#![cfg_attr(not(feature = "std"), no_std)]
#![warn(
	bad_style,
	bare_trait_objects,
	const_err,
	improper_ctypes,
	non_shorthand_field_patterns,
	no_mangle_generic_items,
	overflowing_literals,
	path_statements,
	patterns_in_fns_without_body,
	private_in_public,
	unconditional_recursion,
	unused_allocation,
	unused_comparisons,
	unused_parens,
	while_true,
	trivial_casts,
	trivial_numeric_casts,
	unused_extern_crates
)]

pub use pallet::*;

#[cfg(test)]
mod mock;

#[cfg(test)]
mod tests;

#[frame_support::pallet]
pub mod pallet {

	use codec::{Codec, FullCodec};
	use composable_traits::{
		currency::CurrencyFactory,
		lending::{
			BorrowAmountOf, CollateralLpAmountOf, Lending, MarketConfig, MarketConfigInput,
			NormalizedCollateralFactor, Timestamp,
		},
		oracle::Oracle,
		rate_model::*,
		vault::{FundsAvailability, StrategicVault, Vault},
	};
	use frame_support::{
		pallet_prelude::*,
		storage::{with_transaction, TransactionOutcome},
		traits::{
			fungibles::{Inspect, InspectHold, Mutate, MutateHold, Transfer},
			tokens::{DepositConsequence, WithdrawConsequence},
			GenesisBuild, UnixTime,
		},
		PalletId,
	};
	use num_traits::{CheckedDiv, SaturatingSub};
	use sp_runtime::{
		traits::{
			AccountIdConversion, AtLeast32BitUnsigned, CheckedAdd, CheckedMul, CheckedSub, One,
			Zero,
		},
		ArithmeticError, FixedPointNumber, FixedPointOperand, FixedU128,
	};
	use sp_std::fmt::Debug;

	#[derive(Default, Debug, Copy, Clone, Encode, Decode)]
	#[repr(transparent)]
	pub struct MarketIndex(u32);

	impl MarketIndex {
		pub fn new(i: u32) -> Self {
			Self(i)
		}
	}

	pub const PALLET_ID: PalletId = PalletId(*b"Lending!");

	/// number like of hi bits, so that amount and balance calculations are don it it with high
	/// precision via fixed point
	/// while this is 128 bit, cannot support u128
	/// can support it if to use FixedU256
	type LiftedFixedBalance = FixedU128;

	#[pallet::config]
	pub trait Config: frame_system::Config {
		type Oracle: Oracle<AssetId = Self::AssetId, Balance = Self::Balance>;
		type VaultId: Clone + Codec + Debug + PartialEq + Default + Parameter;
		type Vault: StrategicVault<
			VaultId = Self::VaultId,
			AssetId = Self::AssetId,
			Balance = Self::Balance,
			AccountId = Self::AccountId,
		>;

		type CurrencyFactory: CurrencyFactory<Self::AssetId>;
		type AssetId: FullCodec
			+ Eq
			+ PartialEq
			+ Copy
			+ MaybeSerializeDeserialize
			+ Debug
			+ Default;
		type Balance: Default
			+ Parameter
			+ Codec
			+ Copy
			+ Ord
			+ CheckedAdd
			+ CheckedSub
			+ CheckedMul
			+ SaturatingSub
			+ AtLeast32BitUnsigned
			+ From<u64> // at least 64 bit
			+ Zero
			+ FixedPointOperand
			+ Into<LiftedFixedBalance> // integer part not more than bits in this
			+ Into<u128>; // cannot do From<u128>, until LiftedFixedBalance integer part is larger than 128
			  // bit

		// actually there are 2 types of currencies:
		// 1. vault owned - can transfer, cannot mint
		// 2. market owned - debt token can be minted
		type Currency: Transfer<Self::AccountId, Balance = Self::Balance, AssetId = Self::AssetId>
			+ Mutate<Self::AccountId, Balance = Self::Balance, AssetId = Self::AssetId>
			+ MutateHold<Self::AccountId, Balance = Self::Balance, AssetId = Self::AssetId>
			+ InspectHold<Self::AccountId, Balance = Self::Balance, AssetId = Self::AssetId>;

		type UnixTime: UnixTime;
	}

	#[pallet::pallet]
	#[pallet::generate_store(pub(super) trait Store)]
	pub struct Pallet<T>(_);

	#[pallet::hooks]
	impl<T: Config> Hooks<T::BlockNumber> for Pallet<T> {
		fn on_initialize(block_number: T::BlockNumber) -> Weight {
			let now = T::UnixTime::now().as_secs();
			if LastBlockTimestamp::<T>::get().is_zero() {
				LastBlockTimestamp::<T>::put(now);
			}
			with_transaction(|| {
				let res = Markets::<T>::iter()
					.map(|(index, _)| <Pallet<T>>::accrue_interest(&index))
					.collect();
				match res {
					Ok(()) => {
						LastBlockTimestamp::<T>::put(now);
						TransactionOutcome::Commit(1000)
					},
					Err(err) => {
						log::error!("This should never happen, could not initialize block!!! {:#?} {:#?}", block_number, err);
						TransactionOutcome::Rollback(0)
					},
				}
			});
			0
		}
	}

	#[pallet::error]
	pub enum Error<T> {
		Overflow,
		Underflow,
		/// vault provided does not exist
		VaultNotFound,
		/// Only assets for which we can track price are supported
		AssetWithoutPrice,
		/// The market could not be found
		MarketDoesNotExist,
		CollateralDepositFailed,
		MarketCollateralWasNotDepositedByAccount,
		CollateralFactorIsLessOrEqualOne,
		MarketAndAccountPairNotFound,
		NotEnoughCollateralToBorrowAmount,
		CannotBorrowInCurrentLendingState,
		NotEnoughBorrowAsset,
		NotEnoughCollateral,
		TransferFailed,
		CannotWithdrawFromProvidedBorrowAccount,
		CannotRepayMoreThanBorrowAmount,
	}

	/// Lending instances counter
	#[pallet::storage]
	#[pallet::getter(fn lending_count)]
	pub type LendingCount<T: Config> = StorageValue<_, MarketIndex, ValueQuery>;

	/// Indexed lending instances
	#[pallet::storage]
	#[pallet::getter(fn markets)]
	pub type Markets<T: Config> =
		StorageMap<_, Twox64Concat, MarketIndex, MarketConfig<T::VaultId>, ValueQuery>;

	/// Original debt values are on balances.
	/// Debt token allows to simplify some debt management and implementation of features
	#[pallet::storage]
	#[pallet::getter(fn debt_currencies)]

	pub type DebtMarkets<T: Config> =
		StorageMap<_, Twox64Concat, MarketIndex, T::AssetId, ValueQuery>;

	/// at which lending index account did borrowed.
	#[pallet::storage]
	#[pallet::getter(fn debt_index)]
	pub type DebtIndex<T: Config> = StorageDoubleMap<
		_,
		Twox64Concat,
		MarketIndex,
		Twox64Concat,
		T::AccountId,
		Ratio,
		ValueQuery,
	>;

	/// market borrow index
	#[pallet::storage]
	#[pallet::getter(fn borrow_index)]
	pub type BorrowIndex<T: Config> = StorageMap<_, Twox64Concat, MarketIndex, Ratio, ValueQuery>;

	/// (Market, Account) -> Collateral
	#[pallet::storage]
	#[pallet::getter(fn account_collateral)]
	pub type AccountCollateral<T: Config> = StorageDoubleMap<
		_,
		Blake2_128Concat,
		MarketIndex,
		Blake2_128Concat,
		T::AccountId,
		T::Balance,
		ValueQuery,
	>;

	/// The timestamp of the previous block or defaults to timestamp at genesis.
	#[pallet::storage]
	#[pallet::getter(fn last_block_timestamp)]
	pub type LastBlockTimestamp<T: Config> = StorageValue<_, Timestamp, ValueQuery>;

	#[pallet::genesis_config]
	pub struct GenesisConfig {
		pub last_block_timestamp: Timestamp,
	}

	#[cfg(feature = "std")]
	impl Default for GenesisConfig {
		fn default() -> Self {
			GenesisConfig { last_block_timestamp: 0 }
		}
	}

	#[pallet::genesis_build]
	impl<T: Config> GenesisBuild<T> for GenesisConfig {
		fn build(&self) {
			LastBlockTimestamp::<T>::put(self.last_block_timestamp.clone());
		}
	}

	impl<T: Config> Pallet<T> {
		pub fn account_id(market_id: &<Self as Lending>::MarketId) -> <Self as Lending>::AccountId {
			<Self as Lending>::account_id(market_id)
		}
		pub fn calc_utilization_ratio(
			cash: &<Self as Lending>::Balance,
			borrows: &<Self as Lending>::Balance,
			reserves: &<Self as Lending>::Balance,
		) -> Result<Ratio, DispatchError> {
			<Self as Lending>::calc_utilization_ratio(cash, borrows, reserves)
		}
		pub fn create(
			borrow_asset_vault: <T::Vault as Vault>::VaultId,
			collateral_asset_vault: <T::Vault as Vault>::VaultId,
			config_input: MarketConfigInput<<Self as Lending>::AccountId>,
		) -> Result<<Self as Lending>::MarketId, DispatchError> {
			<Self as Lending>::create(borrow_asset_vault, collateral_asset_vault, config_input)
		}
	}

	impl<T: Config> Lending for Pallet<T> {
		/// we are operating only on vault types, so restricted by these
		type VaultId = <T::Vault as Vault>::VaultId;
		type AccountId = <T::Vault as Vault>::AccountId;
		type Balance = T::Balance;

		type MarketId = MarketIndex;

		type BlockNumber = T::BlockNumber;

		fn create(
			borrow_asset_vault: <T::Vault as Vault>::VaultId,
			collateral_asset_vault: <T::Vault as Vault>::VaultId,
			config_input: MarketConfigInput<Self::AccountId>,
		) -> Result<Self::MarketId, DispatchError> {
			ensure!(
				config_input.collateral_factor > 1.into(),
				Error::<T>::CollateralFactorIsLessOrEqualOne
			);
			let collateral_asset = T::Vault::asset_id(&collateral_asset_vault)?;
			let borrow_asset = T::Vault::asset_id(&borrow_asset_vault)?;

			<T::Oracle as Oracle>::get_price(&collateral_asset)
				.map_err(|_| Error::<T>::AssetWithoutPrice)?;
			<T::Oracle as Oracle>::get_price(&borrow_asset)
				.map_err(|_| Error::<T>::AssetWithoutPrice)?;

			LendingCount::<T>::try_mutate(|MarketIndex(previous_market_index)| {
				let market_index = {
					*previous_market_index += 1;
					MarketIndex(*previous_market_index)
				};

				let config = MarketConfig {
					borrow: borrow_asset_vault,
					collateral: collateral_asset_vault,
					reserve_factor: config_input.reserve_factor,
					collateral_factor: config_input.collateral_factor,
					interest_rate: InterestRateModel::default(),
				};

				let debt_asset_id = T::CurrencyFactory::create()?;
				DebtMarkets::<T>::insert(market_index, debt_asset_id);
				Markets::<T>::insert(market_index, config);

				Ok(market_index)
			})
		}

		fn account_id(market_id: &Self::MarketId) -> Self::AccountId {
			PALLET_ID.into_sub_account(market_id)
		}

		fn get_markets_for_borrow(borrow: Self::VaultId) -> Vec<Self::MarketId> {
			// allow to be slow until it becomes write transaction (not the case now and then)
			let mut markets = sp_std::vec![];
			for (index, market) in Markets::<T>::iter() {
				if market.borrow == borrow {
					markets.push(index);
				}
			}

			markets
		}

		fn get_all_markets() -> Vec<(Self::MarketId, MarketConfig<<T::Vault as Vault>::VaultId>)> {
			Markets::<T>::iter().map(|(index, config)| (index, config)).collect()
		}

		fn borrow(
			market_id: &Self::MarketId,
			debt_owner: &Self::AccountId,
			_amount_to_borrow: Self::Balance,
		) -> Result<(), DispatchError> {
			let market =
				Markets::<T>::try_get(market_id).map_err(|_| Error::<T>::MarketDoesNotExist)?;

			let borrower_balance_with_interest =
				Self::borrow_balance_current(market_id, debt_owner)?.unwrap_or_default();
			let asset_id = T::Vault::asset_id(&market.borrow)?;
			let borrow_asset_price = T::Oracle::get_price(&asset_id)?.0;
			let borrowed_normalized = borrower_balance_with_interest
				.checked_mul(&borrow_asset_price)
				.ok_or(Error::<T>::Overflow)?;

			let borrow_limit = Self::get_borrow_limit(&market_id, debt_owner)?;

			let possible_borrow = borrow_limit
				.checked_sub(&borrowed_normalized)
				.ok_or(Error::<T>::NotEnoughCollateralToBorrowAmount)?;

			let account_id = Self::account_id(market_id);
			let can_withdraw = T::Currency::reducible_balance(asset_id.clone(), &account_id, true);
			match T::Vault::available_funds(&market.borrow, &Self::account_id(&market_id))? {
				FundsAvailability::Withdrawable(balance) => {
					<T::Vault as StrategicVault>::withdraw(
						&market.borrow,
						&account_id,
						possible_borrow,
					)?;
					ensure!(
						can_withdraw + balance >= possible_borrow,
						Error::<T>::NotEnoughBorrowAsset
					)
				}
				FundsAvailability::Depositable(_) => (),
				// TODO: decide when react and how to return fees back
				// https://mlabs-corp.slack.com/archives/C02CRQ9KW04/p1630662664380600?thread_ts=1630658877.363600&cid=C02CRQ9KW04
				FundsAvailability::MustLiquidate => {
					return Err(Error::<T>::CannotBorrowInCurrentLendingState.into())
				}
			}

			T::Currency::transfer(
				asset_id.clone(),
				&Self::account_id(market_id),
				debt_owner,
				possible_borrow,
				true,
			)?;

			let market_index =
				BorrowIndex::<T>::try_get(market_id).map_err(|_| Error::<T>::MarketDoesNotExist)?;
			//ASK: storage or currency?
			//<T::DebtCurrency as Mutate<T::AccountId>>::mint_into(market_id.clone(), debt_owner,
			//<T::DebtCurrency possible_borrow)?;
			let debt_asset_id = DebtMarkets::<T>::get(market_id);
			T::Currency::mint_into(debt_asset_id, debt_owner, possible_borrow)?;
			T::Currency::hold(debt_asset_id, debt_owner, possible_borrow)?;

			// TODO: decide what todo do with reborrow  https://mlabs-corp.slack.com/archives/C02CRQ9KW04/p1631005365082200
			DebtIndex::<T>::insert(market_id, debt_owner, market_index);

			Ok(())
		}

		fn repay_borrow(
			market_id: &Self::MarketId,
			from: &Self::AccountId,
			beneficiary: &Self::AccountId,
			repay_amount: Option<BorrowAmountOf<Self>>,
		) -> Result<(), DispatchError> {
			let market =
				Markets::<T>::try_get(market_id).map_err(|_| Error::<T>::MarketDoesNotExist)?;
			if let Some(owed) = Self::borrow_balance_current(market_id, beneficiary)? {
				let repay_amount = repay_amount.unwrap_or(owed);
				let borrow_id = T::Vault::asset_id(&market.borrow)?;
				ensure!(repay_amount <= owed, Error::<T>::CannotRepayMoreThanBorrowAmount);
				ensure!(
					T::Currency::can_withdraw(borrow_id, &from, repay_amount).into_result().is_ok(),
					Error::<T>::CannotWithdrawFromProvidedBorrowAccount
				);
				let market_account = Self::account_id(market_id);
				ensure!(
					T::Currency::can_deposit(borrow_id, &market_account, repay_amount)
						.into_result()
						.is_ok(),
					Error::<T>::TransferFailed
				);
				let debt_asset_id = DebtMarkets::<T>::get(market_id);

				let burn_amount = T::Currency::balance(debt_asset_id, beneficiary);

				// TODO: fuzzing is must to uncover cases when sum != total
				let market_debt_reduction = T::Currency::balance(debt_asset_id, &market_account)
					.checked_sub(&burn_amount)
					.expect("debt balance of market must be of parts of debts of borrowers");
				T::Currency::burn_from(debt_asset_id, &market_account, market_debt_reduction).expect(
					"debt balance of market must be of parts of debts of borrowers and can reduce it",
				);
				T::Currency::burn_from(debt_asset_id, beneficiary, burn_amount)
					.expect("can always burn current balance");
				T::Currency::transfer(borrow_id, from, &market_account, repay_amount, false)
					.expect("must be able to transfer because of above checks");

				// TODO: not sure why Warp V2 (Blacksmith) does that, but seems will need to revise it later with some strategy
				let interest_index = BorrowIndex::<T>::get(market_id);
				DebtIndex::<T>::insert(market_id, beneficiary, interest_index);

				// we do not optimize vault here, will do it on finalize after all repays
			}

			Ok(())
		}

		fn total_borrows(market_id: &Self::MarketId) -> Result<Self::Balance, DispatchError> {
			let debt_asset_id = DebtMarkets::<T>::get(market_id);
			let accrued_debt = T::Currency::balance(debt_asset_id, &Self::account_id(market_id));
			let total_issued = T::Currency::total_issuance(debt_asset_id);
			Ok(total_issued - accrued_debt)
		}

		fn total_cash(market_id: &Self::MarketId) -> Result<Self::Balance, DispatchError> {
			let debt_asset_id = DebtMarkets::<T>::get(market_id);
			Ok(T::Currency::total_issuance(debt_asset_id))
		}

		fn total_reserves(_pair: &Self::MarketId) -> Result<Self::Balance, DispatchError> {
			Ok(Self::Balance::zero())
		}

		fn update_borrows(
			market_id: &Self::MarketId,
			delta_interest_rate: Rate,
		) -> Result<(), DispatchError> {
			// we maintain original borrow principals intact on hold,
			// but accrue total borrow balance by adding to market debt balance
			// when user pays loan back, we reduce marked accrued debt
			// so no need to loop over each account -> scales to millions of users
			let debt_asset_id = DebtMarkets::<T>::get(market_id);
			let total_debt = Self::total_borrows(market_id)?;
			let accrued_interest =
				T::Currency::balance(debt_asset_id, &Self::account_id(market_id));
			let total_borrows: FixedU128 = total_debt
				.checked_sub(&accrued_interest)
				.ok_or(ArithmeticError::Overflow)?
				.into();
			let accrued = total_borrows
				.checked_mul(&delta_interest_rate)
				.and_then(|x| x.checked_mul_int(1u64))
				.ok_or(ArithmeticError::Overflow)?
				.into();
<<<<<<< HEAD
			T::Currency::mint_into(debt_asset_id, &Self::account_id(market_id), accrued)?;
			Ok(())
		}

		fn update_reserves(
			_market_id: &Self::MarketId,
			_reserves: Self::Balance,
		) -> Result<(), DispatchError> {
			todo!()
=======
			T::Currency::mint_into(debt_asset_id, &Self::account_id(market_id), accrued)
>>>>>>> 40da1b3e
		}

		fn calc_utilization_ratio(
			cash: &Self::Balance,
			borrows: &Self::Balance,
			reserves: &Self::Balance,
		) -> Result<Ratio, DispatchError> {
			// utilization ratio is 0 when there are no borrows
			if borrows.is_zero() {
				return Ok(Ratio::zero());
			}
			// utilizationRatio = totalBorrows / (totalCash + totalBorrows − totalReserves)
			let total: u128 = cash
				.checked_add(borrows)
				.and_then(|r| r.checked_sub(reserves))
				.ok_or(Error::<T>::Overflow)?
				.into();
			let borrows: u128 = (*borrows).into();
			let util_ratio = Ratio::saturating_from_rational(borrows, total);
			Ok(util_ratio.clamp(0.into(), 1.into()))
		}

		fn accrue_interest(market_id: &Self::MarketId) -> Result<(), DispatchError> {
			let total_borrows = Self::total_borrows(market_id)?;
			let total_cash = Self::total_cash(market_id)?;
			let total_reserves = Self::total_reserves(market_id)?;
			let utilization_ratio =
				Self::calc_utilization_ratio(&total_cash, &total_borrows, &total_reserves)?;
			let delta_time = T::UnixTime::now()
				.as_secs()
				.checked_sub(Self::last_block_timestamp())
				.ok_or(Error::<T>::Underflow)?;
			let market =
				Markets::<T>::try_get(market_id).map_err(|_| Error::<T>::MarketDoesNotExist)?;
			let borrow_rate = market.interest_rate.get_borrow_rate(utilization_ratio).unwrap();

			//update borrow_index
			let borrow_index =
				BorrowIndex::<T>::try_get(market_id).map_err(|_| Error::<T>::MarketDoesNotExist)?;
			let borrow_index_new = increment_index(borrow_rate, borrow_index, delta_time)
				.and_then(|r| r.checked_add(&borrow_index))
				.ok_or(Error::<T>::Overflow)?;
			// overwrite value
			BorrowIndex::<T>::insert(market_id, borrow_index_new);

			let delta_interest_rate =
				increment_borrow_rate(borrow_rate, delta_time).ok_or(Error::<T>::Overflow)?;
			Self::update_borrows(market_id, delta_interest_rate)?;

			//TODO: update_reserves
			Ok(())
		}

		fn borrow_balance_current(
			market_id: &Self::MarketId,
			account: &Self::AccountId,
		) -> Result<Option<BorrowAmountOf<Self>>, DispatchError> {
			let debt_asset_id = DebtMarkets::<T>::try_get(market_id)
				.map_err(|_| Error::<T>::MarketAndAccountPairNotFound)?;
			let principal = T::Currency::balance_on_hold(debt_asset_id, account);
			let account_interest_index = DebtIndex::<T>::try_get(market_id, account)
				.map_err(|_| Error::<T>::MarketAndAccountPairNotFound)?;

			let market_interest_index =
				BorrowIndex::<T>::try_get(market_id).map_err(|_| Error::<T>::MarketDoesNotExist)?;

			let balance = borrow_from_principal::<T>(
				principal,
				market_interest_index,
				account_interest_index,
			)?;

			Ok(balance.map(Into::into))
		}

		fn collateral_of_account(
			market_id: &Self::MarketId,
			account: &Self::AccountId,
		) -> Result<Self::Balance, DispatchError> {
			AccountCollateral::<T>::try_get(market_id, account)
				.map_err(|_| Error::<T>::MarketCollateralWasNotDepositedByAccount.into())
		}

		fn collateral_required(
			_market_id: &Self::MarketId,
			_borrow_amount: Self::Balance,
		) -> Result<Self::Balance, DispatchError> {
			todo!()
		}

		fn get_borrow_limit(
			market_id: &Self::MarketId,
			account: &Self::AccountId,
		) -> Result<Self::Balance, DispatchError> {
			let config =
				Markets::<T>::try_get(market_id).map_err(|_| Error::<T>::MarketDoesNotExist)?;

			let collateral_balance = AccountCollateral::<T>::try_get(market_id, account)
				.map_err(|_| Error::<T>::MarketCollateralWasNotDepositedByAccount)?;
			let underlying_collateral_balance: LiftedFixedBalance =
				<T::Vault as Vault>::to_underlying_value(&config.collateral, collateral_balance)?
					.into();
			let collateral_asset_id = <T::Vault as Vault>::asset_id(&config.collateral)?;
			let collateral_price: LiftedFixedBalance =
				<T::Oracle as Oracle>::get_price(&collateral_asset_id)?.0.into();

			let normalized_limit = underlying_collateral_balance
				.checked_mul(&collateral_price)
				.and_then(|collateral_normalized| {
					collateral_normalized.checked_div(&config.collateral_factor)
				})
				.and_then(|borrow_normalized| borrow_normalized.checked_mul_int(1u64))
				.ok_or(Error::<T>::Overflow)?;

			Ok(normalized_limit.into())
		}

		fn deposit_collateral(
			market_id: &Self::MarketId,
			account: &Self::AccountId,
			amount: CollateralLpAmountOf<Self>,
		) -> Result<(), DispatchError> {
			let market =
				Markets::<T>::try_get(market_id).map_err(|_| Error::<T>::MarketDoesNotExist)?;
			let collateral_lp_id = T::Vault::lp_asset_id(&market.collateral)?;
			let market_account = Self::account_id(&market_id);
			ensure!(
				T::Currency::can_withdraw(collateral_lp_id, &account, amount)
					.into_result()
					.is_ok(),
				Error::<T>::TransferFailed
			);
			ensure!(
				T::Currency::can_deposit(collateral_lp_id, &market_account, amount)
					== DepositConsequence::Success,
				Error::<T>::TransferFailed
			);

			AccountCollateral::<T>::try_mutate(market_id, account, |collateral_balance| {
				let new_collateral_balance = (*collateral_balance)
					.checked_add(&amount)
					.ok_or(Error::<T>::Overflow.into())?;
				*collateral_balance = new_collateral_balance;
				Result::<(), Error<T>>::Ok(())
			})?;
			T::Currency::transfer(collateral_lp_id, account, &market_account, amount, true)
				.expect("we'd better exit; qed;");
			Ok(())
		}

<<<<<<< HEAD
		fn redeem(
			_market_id: &Self::MarketId,
			_account: &Self::AccountId,
			_borrow_amount: Self::Balance,
=======
		fn withdraw_collateral(
			market_id: &Self::MarketId,
			account: &Self::AccountId,
			amount: CollateralLpAmountOf<Self>,
>>>>>>> 40da1b3e
		) -> Result<(), DispatchError> {
			let market =
				Markets::<T>::try_get(market_id).map_err(|_| Error::<T>::MarketDoesNotExist)?;

			let borrow_asset = T::Vault::asset_id(&market.borrow)?;
			let collateral_asset = T::Vault::asset_id(&market.collateral)?;

			let (collateral_price, _) = T::Oracle::get_price(&collateral_asset)?;

			let current_borrow =
				Self::borrow_balance_current(market_id, account)?.unwrap_or_default();
			let (borrow_price, _) = T::Oracle::get_price(&borrow_asset)?;
			let current_borrow_value =
				current_borrow.checked_mul(&borrow_price).ok_or(Error::<T>::Overflow)?;

			let max_borrowable_value = Self::get_borrow_limit(market_id, account)?;

			/*
				v = (max - current) * factor

				In practice a user will not withdraw v
				because it would probably result in quick liquidation?
			*/
			let withdrawable_collateral_value = max_borrowable_value
				.checked_sub(&current_borrow_value)
				.and_then(|x| market.collateral_factor.checked_mul_int(x))
				.ok_or(Error::<T>::Overflow)?;

			let collateral_from_collateral_lp =
				<T::Vault as Vault>::to_underlying_value(&market.collateral, amount)?;
			let collateral_value = collateral_from_collateral_lp
				.checked_mul(&collateral_price)
				.ok_or(Error::<T>::Overflow)?;

			ensure!(
				collateral_value > withdrawable_collateral_value,
				Error::<T>::NotEnoughCollateral
			);

			let market_account = Self::account_id(&market_id);
			ensure!(
				T::Currency::can_deposit(collateral_asset, &account, amount)
					== DepositConsequence::Success,
				Error::<T>::TransferFailed
			);
			ensure!(
				T::Currency::can_withdraw(collateral_asset, &market_account, amount)
					.into_result()
					.is_ok(),
				Error::<T>::TransferFailed
			);

			AccountCollateral::<T>::try_mutate(market_id, account, |collateral_balance| {
				let new_collateral_balance =
					(*collateral_balance).checked_sub(&amount).ok_or(Error::<T>::Underflow)?;
				*collateral_balance = new_collateral_balance;
				Result::<(), Error<T>>::Ok(())
			})?;
			T::Currency::transfer(collateral_asset, &market_account, account, amount, true)
				.expect("we'd better exit; qed;");
			Ok(())
		}
	}

	// If borrowBalance = 0 then borrow index is likely also 0.
	// Rather than failing the calculation with a division by 0, we immediately return 0 in
	// this case.
	fn borrow_from_principal<T: Config>(
		principal: <T as Config>::Balance,
		market_interest_index: Ratio,
		account_interest_index: Ratio,
	) -> Result<Option<u64>, DispatchError> {
		if principal.is_zero() {
			return Ok(None);
		}
		let principal: LiftedFixedBalance = principal.into();
		let balance = principal
			.checked_mul(&market_interest_index)
			.and_then(|from_start_total| from_start_total.checked_div(&account_interest_index))
			.and_then(|x| x.checked_mul_int(1u64))
			.ok_or(ArithmeticError::Overflow)?;
		Ok(Some(balance))
	}
}<|MERGE_RESOLUTION|>--- conflicted
+++ resolved
@@ -498,19 +498,8 @@
 				.and_then(|x| x.checked_mul_int(1u64))
 				.ok_or(ArithmeticError::Overflow)?
 				.into();
-<<<<<<< HEAD
 			T::Currency::mint_into(debt_asset_id, &Self::account_id(market_id), accrued)?;
 			Ok(())
-		}
-
-		fn update_reserves(
-			_market_id: &Self::MarketId,
-			_reserves: Self::Balance,
-		) -> Result<(), DispatchError> {
-			todo!()
-=======
-			T::Currency::mint_into(debt_asset_id, &Self::account_id(market_id), accrued)
->>>>>>> 40da1b3e
 		}
 
 		fn calc_utilization_ratio(
@@ -661,17 +650,10 @@
 			Ok(())
 		}
 
-<<<<<<< HEAD
-		fn redeem(
-			_market_id: &Self::MarketId,
-			_account: &Self::AccountId,
-			_borrow_amount: Self::Balance,
-=======
 		fn withdraw_collateral(
 			market_id: &Self::MarketId,
 			account: &Self::AccountId,
 			amount: CollateralLpAmountOf<Self>,
->>>>>>> 40da1b3e
 		) -> Result<(), DispatchError> {
 			let market =
 				Markets::<T>::try_get(market_id).map_err(|_| Error::<T>::MarketDoesNotExist)?;
