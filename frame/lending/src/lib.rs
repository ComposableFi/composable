--- conflicted
+++ resolved
@@ -257,49 +257,9 @@
 	pub const KEY_TYPE: KeyTypeId = KeyTypeId(*b"lend");
 	pub const CRYPTO_KEY_TYPE: CryptoKeyTypeId = CryptoKeyTypeId(*b"lend");
 
-<<<<<<< HEAD
 	// ----------------------------------------------------------------------------------------------------
 	//                                      @Runtime  Storage
 	// ----------------------------------------------------------------------------------------------------
-=======
-		// If Vault is unbalanced we can not borrow from it, since
-		// we do not know how many asset it needs to balance.
-		CannotBorrowFromMarketWithUnbalancedVault,
-	}
-
-	#[pallet::event]
-	#[pallet::generate_deposit(pub (crate) fn deposit_event)]
-	pub enum Event<T: Config> {
-		/// Event emitted when new lending market is created.
-		MarketCreated {
-			market_id: MarketIndex,
-			vault_id: T::VaultId,
-			manager: T::AccountId,
-			currency_pair: CurrencyPair<T::MayBeAssetId>,
-		},
-		MarketUpdated {
-			market_id: MarketIndex,
-			input: UpdateInput<T::LiquidationStrategyId, <T as frame_system::Config>::BlockNumber>,
-		},
-		/// Event emitted when collateral is deposited.
-		CollateralDeposited { sender: T::AccountId, market_id: MarketIndex, amount: T::Balance },
-		/// Event emitted when collateral is withdrawn.
-		CollateralWithdrawn { sender: T::AccountId, market_id: MarketIndex, amount: T::Balance },
-		/// Event emitted when user borrows from given market.
-		Borrowed { sender: T::AccountId, market_id: MarketIndex, amount: T::Balance },
-		/// Event emitted when user repays borrow of beneficiary in given market.
-		BorrowRepaid {
-			sender: T::AccountId,
-			market_id: MarketIndex,
-			beneficiary: T::AccountId,
-			amount: T::Balance,
-		},
-		/// Event emitted when a liquidation is initiated for a loan.
-		LiquidationInitiated { market_id: MarketIndex, borrowers: Vec<T::AccountId> },
-		/// Event emitted to warn that loan may go under collateralized soon.
-		MayGoUnderCollateralizedSoon { market_id: MarketIndex, account: T::AccountId },
-	}
->>>>>>> b5cba0a9
 
 	/// Lending instances counter
 	#[pallet::storage]
