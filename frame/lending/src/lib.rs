//!

#![cfg_attr(not(feature = "std"), no_std)]
#![warn(
	bad_style,
	bare_trait_objects,
	const_err,
	improper_ctypes,
	non_shorthand_field_patterns,
	no_mangle_generic_items,
	overflowing_literals,
	path_statements,
	patterns_in_fns_without_body,
	private_in_public,
	unconditional_recursion,
	unused_allocation,
	unused_comparisons,
	unused_parens,
	while_true,
	trivial_casts,
	trivial_numeric_casts,
	unused_extern_crates
)]

pub use pallet::*;

#[cfg(test)]
mod mocks;

#[cfg(test)]
mod tests;

#[cfg(feature = "runtime-benchmarks")]
mod benchmarking;
pub mod weights;

mod models;

pub use crate::weights::WeightInfo;

#[frame_support::pallet]
pub mod pallet {
	use crate::{models::BorrowerData, weights::WeightInfo};
	use codec::{Codec, FullCodec};
	use composable_traits::{
		currency::CurrencyFactory,
		lending::{BorrowAmountOf, CollateralLpAmountOf, Lending, MarketConfig, MarketConfigInput},
		liquidation::Liquidate,
		loans::{DurationSeconds, Timestamp},
		math::{LiftedFixedBalance, SafeArithmetic},
		oracle::Oracle,
		rate_model::*,
		vault::{Deposit, FundsAvailability, StrategicVault, Vault, VaultConfig},
	};
	use frame_support::{
		pallet_prelude::*,
		storage::{with_transaction, TransactionOutcome},
		traits::{
			fungibles::{Inspect, InspectHold, Mutate, MutateHold, Transfer},
			tokens::DepositConsequence,
			UnixTime,
		},
		transactional, PalletId,
	};
	use frame_system::pallet_prelude::*;
	use num_traits::{CheckedDiv, SaturatingSub};
	use sp_runtime::{
		traits::{
			AccountIdConversion, AtLeast32BitUnsigned, CheckedAdd, CheckedMul, CheckedSub, One,
			Saturating, Zero,
		},
		ArithmeticError, FixedPointNumber, FixedPointOperand, FixedU128, Percent, Perquintill,
	};
	use sp_std::{fmt::Debug, vec, vec::Vec};

	type MarketConfiguration<T> = MarketConfig<
		<T as Config>::VaultId,
		<T as Config>::AssetId,
		<T as frame_system::Config>::AccountId,
	>;

	#[derive(Default, Debug, Copy, Clone, Encode, Decode, PartialEq)]
	#[repr(transparent)]
	pub struct MarketIndex(u32);

	impl MarketIndex {
		pub fn new(i: u32) -> Self {
			Self(i)
		}
	}

	#[derive(Debug, Default, Clone, Copy)]
	pub(crate) struct InitializeBlockCallCounters {
		now: u32,
		read_markets: u32,
		accrue_interest: u32,
		account_id: u32,
		available_funds: u32,
		handle_withdrawable: u32,
		handle_depositable: u32,
		handle_must_liquidate: u32,
	}

	pub const PALLET_ID: PalletId = PalletId(*b"Lending!");

	#[pallet::config]
	#[cfg(not(feature = "runtime-benchmarks"))]
	pub trait Config: frame_system::Config {
		type Event: From<Event<Self>> + IsType<<Self as frame_system::Config>::Event>;
		type Oracle: Oracle<AssetId = <Self as Config>::AssetId, Balance = Self::Balance>;
		type VaultId: Clone + Codec + Debug + PartialEq + Default + Parameter;
		type Vault: StrategicVault<
			VaultId = Self::VaultId,
			AssetId = <Self as Config>::AssetId,
			Balance = Self::Balance,
			AccountId = Self::AccountId,
		>;

		type CurrencyFactory: CurrencyFactory<<Self as Config>::AssetId>;
		type AssetId: FullCodec
			+ Eq
			+ PartialEq
			+ Copy
			+ MaybeSerializeDeserialize
			+ Debug
			+ Default;
		type Balance: Default
			+ Parameter
			+ Codec
			+ Copy
			+ Ord
			+ CheckedAdd
			+ CheckedSub
			+ CheckedMul
			+ SaturatingSub
			+ AtLeast32BitUnsigned
			+ From<u64> // at least 64 bit
			+ Zero
			+ FixedPointOperand
			+ Into<LiftedFixedBalance> // integer part not more than bits in this
			+ Into<u128>; // cannot do From<u128>, until LiftedFixedBalance integer part is larger than 128
			  // bit

		/// vault owned - can transfer, cannot mint
		type Currency: Transfer<Self::AccountId, Balance = Self::Balance, AssetId = <Self as Config>::AssetId>
			+ Mutate<Self::AccountId, Balance = Self::Balance, AssetId = <Self as Config>::AssetId>;

		/// market owned - debt token can be minted
		type MarketDebtCurrency: Transfer<Self::AccountId, Balance = u128, AssetId = <Self as Config>::AssetId>
			+ Mutate<Self::AccountId, Balance = u128, AssetId = <Self as Config>::AssetId>
			+ MutateHold<Self::AccountId, Balance = u128, AssetId = <Self as Config>::AssetId>
			+ InspectHold<Self::AccountId, Balance = u128, AssetId = <Self as Config>::AssetId>;

		type Liquidation: Liquidate<
			AssetId = Self::AssetId,
			Balance = Self::Balance,
			AccountId = Self::AccountId,
		>;
		type UnixTime: UnixTime;
		type MaxLendingCount: Get<u32>;
		type WeightInfo: WeightInfo;
	}
	#[cfg(feature = "runtime-benchmarks")]
	pub trait Config: frame_system::Config + pallet_oracle::Config {
		type Event: From<Event<Self>> + IsType<<Self as frame_system::Config>::Event>;
		type Oracle: Oracle<AssetId = <Self as Config>::AssetId, Balance = Self::Balance>;
		type VaultId: Clone + Codec + Debug + PartialEq + Default + Parameter + From<u64>;
		type Vault: StrategicVault<
			VaultId = Self::VaultId,
			AssetId = <Self as Config>::AssetId,
			Balance = Self::Balance,
			AccountId = Self::AccountId,
		>;

		type CurrencyFactory: CurrencyFactory<<Self as Config>::AssetId>;
		type AssetId: FullCodec
			+ Eq
			+ PartialEq
			+ Copy
			+ MaybeSerializeDeserialize
			+ From<u128>
			+ Debug
			+ Default;
		type Balance: Default
			+ Parameter
			+ Codec
			+ Copy
			+ Ord
			+ CheckedAdd
			+ CheckedSub
			+ CheckedMul
			+ SaturatingSub
			+ AtLeast32BitUnsigned
			+ From<u64> // at least 64 bit
			+ Zero
			+ FixedPointOperand
			+ Into<LiftedFixedBalance> // integer part not more than bits in this
			+ Into<u128>; // cannot do From<u128>, until LiftedFixedBalance integer part is larger than 128
			  // bit

		/// vault owned - can transfer, cannot mint
		type Currency: Transfer<Self::AccountId, Balance = Self::Balance, AssetId = <Self as Config>::AssetId>
			+ Mutate<Self::AccountId, Balance = Self::Balance, AssetId = <Self as Config>::AssetId>;

		/// market owned - debt token can be minted
		type MarketDebtCurrency: Transfer<Self::AccountId, Balance = u128, AssetId = <Self as Config>::AssetId>
			+ Mutate<Self::AccountId, Balance = u128, AssetId = <Self as Config>::AssetId>
			+ MutateHold<Self::AccountId, Balance = u128, AssetId = <Self as Config>::AssetId>
			+ InspectHold<Self::AccountId, Balance = u128, AssetId = <Self as Config>::AssetId>;

		type Liquidation: Liquidate<
			AssetId = <Self as Config>::AssetId,
			Balance = Self::Balance,
			AccountId = Self::AccountId,
		>;
		type UnixTime: UnixTime;
		type MaxLendingCount: Get<u32>;
		type WeightInfo: WeightInfo;
	}

	#[pallet::pallet]
	#[pallet::generate_store(pub(super) trait Store)]
	pub struct Pallet<T>(_);

	#[pallet::hooks]
	impl<T: Config> Hooks<T::BlockNumber> for Pallet<T> {
		fn on_initialize(block_number: T::BlockNumber) -> Weight {
			let mut weight: Weight = 0;
			let call_counters = Self::initialize_block(block_number);
			let one_read = T::DbWeight::get().reads(1);
			weight += u64::from(call_counters.now) * <T as Config>::WeightInfo::now();
			weight += u64::from(call_counters.read_markets) * one_read;
			weight += u64::from(call_counters.accrue_interest) *
				<T as Config>::WeightInfo::accrue_interest();
			weight += u64::from(call_counters.account_id) * <T as Config>::WeightInfo::account_id();
			weight += u64::from(call_counters.available_funds) *
				<T as Config>::WeightInfo::available_funds();
			weight += u64::from(call_counters.handle_withdrawable) *
				<T as Config>::WeightInfo::handle_withdrawable();
			weight += u64::from(call_counters.handle_depositable) *
				<T as Config>::WeightInfo::handle_depositable();
			weight += u64::from(call_counters.handle_must_liquidate) *
				<T as Config>::WeightInfo::handle_must_liquidate();

			// TODO: move following loop to OCW
			for (market_id, account, _) in DebtIndex::<T>::iter() {
				if Self::liquidate_internal(&market_id, &account).is_ok() {
					Self::deposit_event(Event::LiquidationInitiated { market_id, account });
				}
			}

			weight
		}
		fn offchain_worker(_block_number: T::BlockNumber) {
			for (market_id, account, _) in DebtIndex::<T>::iter() {
				if Self::liquidate_internal(&market_id, &account).is_ok() {
					Self::deposit_event(Event::LiquidationInitiated { market_id, account });
				} else if let Ok(true) = Self::soon_under_collaterized(&market_id, &account) {
					Self::deposit_event(Event::SoonMayUnderCollaterized { market_id, account });
				}
			}
		}
	}

	#[pallet::error]
	pub enum Error<T> {
		Overflow,
		Underflow,
		/// vault provided does not exist
		VaultNotFound,
		/// Only assets for which we can track price are supported
		AssetWithoutPrice,
		/// The market could not be found
		MarketDoesNotExist,
		CollateralDepositFailed,
		MarketCollateralWasNotDepositedByAccount,
		CollateralFactorIsLessOrEqualOne,
		MarketAndAccountPairNotFound,
		NotEnoughCollateralToBorrowAmount,
		MarketIsClosing,
		InvalidTimestampOnBorrowRequest,
		NotEnoughBorrowAsset,
		NotEnoughCollateral,
		TransferFailed,
		CannotWithdrawFromProvidedBorrowAccount,
		CannotRepayMoreThanBorrowAmount,
		BorrowRateDoesNotExist,
		BorrowIndexDoesNotExist,
		BorrowAndRepayInSameBlockIsNotSupported,
		BorrowDoesNotExist,
		RepayAmountMustBeGraterThanZero,
		ExceedLendingCount,
		LiquidationFailed,
	}

	#[pallet::event]
	#[pallet::generate_deposit(pub (crate) fn deposit_event)]
	pub enum Event<T: Config> {
		/// Event emitted when new lending market is created.
		NewMarketCreated {
			market_id: MarketIndex,
			vault_id: T::VaultId,
			manager: T::AccountId,
			borrow_asset_id: <T as Config>::AssetId,
			collateral_asset_id: <T as Config>::AssetId,
			reserved_factor: Perquintill,
			collateral_factor: NormalizedCollateralFactor,
		},
		/// Event emitted when collateral is deposited.
		CollateralDeposited { sender: T::AccountId, market_id: MarketIndex, amount: T::Balance },
		/// Event emitted when collateral is withdrawed.
		CollateralWithdrawed { sender: T::AccountId, market_id: MarketIndex, amount: T::Balance },
		/// Event emitted when user borrows from given market.
		Borrowed { sender: T::AccountId, market_id: MarketIndex, amount: T::Balance },
		/// Event emitted when user repays borrow of beneficiary in given market.
		RepaidBorrow {
			sender: T::AccountId,
			market_id: MarketIndex,
			beneficiary: T::AccountId,
			amount: T::Balance,
		},
		/// Event emitted when a liquidation is initiated for a loan.
		LiquidationInitiated { market_id: MarketIndex, account: T::AccountId },
		/// Event emitted to warn that loan may go under collaterized soon.
		SoonMayUnderCollaterized { market_id: MarketIndex, account: T::AccountId },
	}

	/// Lending instances counter
	#[pallet::storage]
	#[pallet::getter(fn lending_count)]
	pub type LendingCount<T: Config> = StorageValue<_, MarketIndex, ValueQuery>;

	/// Indexed lending instances
	#[pallet::storage]
	#[pallet::getter(fn markets)]
	pub type Markets<T: Config> = StorageMap<
		_,
		Twox64Concat,
		MarketIndex,
		MarketConfig<T::VaultId, <T as Config>::AssetId, T::AccountId>,
		ValueQuery,
	>;

	/// Original debt values are on balances.
	/// Debt token allows to simplify some debt management and implementation of features
	#[pallet::storage]
	#[pallet::getter(fn debt_currencies)]

	pub type DebtMarkets<T: Config> =
		StorageMap<_, Twox64Concat, MarketIndex, <T as Config>::AssetId, ValueQuery>;

	/// at which lending index account did borrowed.
	#[pallet::storage]
	#[pallet::getter(fn debt_index)]
	pub type DebtIndex<T: Config> = StorageDoubleMap<
		_,
		Twox64Concat,
		MarketIndex,
		Twox64Concat,
		T::AccountId,
		Ratio,
		ValueQuery,
	>;

	/// Latest timestamp at which account borrowed from market.
	#[pallet::storage]
	#[pallet::getter(fn borrow_timestamp)]
	pub type BorrowTimestamp<T: Config> = StorageDoubleMap<
		_,
		Twox64Concat,
		MarketIndex,
		Twox64Concat,
		T::AccountId,
		Timestamp,
		OptionQuery,
	>;

	/// market borrow index
	#[pallet::storage]
	#[pallet::getter(fn borrow_index)]
	pub type BorrowIndex<T: Config> = StorageMap<_, Twox64Concat, MarketIndex, Ratio, ValueQuery>;

	/// (Market, Account) -> Collateral
	#[pallet::storage]
	#[pallet::getter(fn account_collateral)]
	pub type AccountCollateral<T: Config> = StorageDoubleMap<
		_,
		Blake2_128Concat,
		MarketIndex,
		Blake2_128Concat,
		T::AccountId,
		T::Balance,
		ValueQuery,
	>;

	/// The timestamp of the previous block or defaults to timestamp at genesis.
	#[pallet::storage]
	#[pallet::getter(fn last_block_timestamp)]
	pub type LastBlockTimestamp<T: Config> = StorageValue<_, Timestamp, ValueQuery>;

	#[pallet::genesis_config]
	pub struct GenesisConfig {}

	#[cfg(feature = "std")]
	impl Default for GenesisConfig {
		fn default() -> Self {
			Self {}
		}
	}

	#[pallet::genesis_build]
	impl<T: Config> GenesisBuild<T> for GenesisConfig {
		fn build(&self) {
			let now = T::UnixTime::now().as_secs();
			LastBlockTimestamp::<T>::put(now);
		}
	}

	#[cfg(feature = "std")]
	impl GenesisConfig {
		/// Direct implementation of `GenesisBuild::build_storage`.
		///
		/// Kept in order not to break dependency.
		pub fn build_storage<T: Config>(&self) -> Result<sp_runtime::Storage, String> {
			<Self as frame_support::traits::GenesisBuild<T>>::build_storage(self)
		}

		/// Direct implementation of `GenesisBuild::assimilate_storage`.
		///
		/// Kept in order not to break dependency.
		pub fn assimilate_storage<T: Config>(
			&self,
			storage: &mut sp_runtime::Storage,
		) -> Result<(), String> {
			<Self as frame_support::traits::GenesisBuild<T>>::assimilate_storage(self, storage)
		}
	}

	#[pallet::call]
	impl<T: Config> Pallet<T> {
		/// Create a new lending market.
		/// - `origin` : Sender of this extrinsic. (Also manager for new market to be created.)
		/// - `collateral_asset_id` : AssetId for collateral.
		/// - `reserved_factor` : Reserve factor of market to be created.
		/// - `collateral_factor` : Collateral factor of market to be created.
		/// - `under_collaterized_warn_percent` : warn borrower when loan's collateral/debt ratio
		///   given percentage short to be under collaterized
		#[pallet::weight(<T as Config>::WeightInfo::create_new_market())]
		#[transactional]
		pub fn create_new_market(
			origin: OriginFor<T>,
			borrow_asset_id: <T as Config>::AssetId,
			collateral_asset_id: <T as Config>::AssetId,
			reserved_factor: Perquintill,
			collateral_factor: NormalizedCollateralFactor,
			under_collaterized_warn_percent: Percent,
			interest_rate_model: InterestRateModel,
		) -> DispatchResultWithPostInfo {
			let who = ensure_signed(origin)?;
			let market_config = MarketConfigInput {
				reserved: reserved_factor,
				manager: who.clone(),
				collateral_factor,
				under_collaterized_warn_percent,
			};
			let (market_id, vault_id) = Self::create(
				borrow_asset_id,
				collateral_asset_id,
				market_config,
				&interest_rate_model,
			)?;
			Self::deposit_event(Event::<T>::NewMarketCreated {
				market_id,
				vault_id,
				manager: who,
				borrow_asset_id,
				collateral_asset_id,
				reserved_factor,
				collateral_factor,
			});
			Ok(().into())
		}

		/// Deposit collateral to market.
		/// - `origin` : Sender of this extrinsic.
		/// - `market` : Market index to which collateral will be deposited.
		/// - `amount` : Amount of collateral to be deposited.
		#[pallet::weight(<T as Config>::WeightInfo::deposit_collateral())]
		#[transactional]
		pub fn deposit_collateral(
			origin: OriginFor<T>,
			market_id: MarketIndex,
			amount: T::Balance,
		) -> DispatchResultWithPostInfo {
			let sender = ensure_signed(origin)?;
			Self::deposit_collateral_internal(&market_id, &sender, amount)?;
			Self::deposit_event(Event::<T>::CollateralDeposited { sender, market_id, amount });
			Ok(().into())
		}

		/// Withdraw collateral from market.
		/// - `origin` : Sender of this extrinsic.
		/// - `market_id` : Market index from which collateral will be withdraw.
		/// - `amount` : Amount of collateral to be withdrawed.
		#[pallet::weight(<T as Config>::WeightInfo::withdraw_collateral())]
		#[transactional]
		pub fn withdraw_collateral(
			origin: OriginFor<T>,
			market_id: MarketIndex,
			amount: T::Balance,
		) -> DispatchResultWithPostInfo {
			let sender = ensure_signed(origin)?;
			Self::withdraw_collateral_internal(&market_id, &sender, amount)?;
			Self::deposit_event(Event::<T>::CollateralWithdrawed { sender, market_id, amount });
			Ok(().into())
		}

		/// Borrow asset against deposited collateral.
		/// - `origin` : Sender of this extrinsic. (Also the user who wants to borrow from market.)
		/// - `market_id` : Market index from which user wants to borrow.
		/// - `amount_to_borrow` : Amount which user wants to borrow.
		#[pallet::weight(<T as Config>::WeightInfo::borrow())]
		#[transactional]
		pub fn borrow(
			origin: OriginFor<T>,
			market_id: MarketIndex,
			amount_to_borrow: T::Balance,
		) -> DispatchResultWithPostInfo {
			let sender = ensure_signed(origin)?;
			Self::borrow_internal(&market_id, &sender, amount_to_borrow)?;
			Self::deposit_event(Event::<T>::Borrowed {
				sender,
				market_id,
				amount: amount_to_borrow,
			});
			Ok(().into())
		}

		/// Repay borrow for beneficiary account.
		/// - `origin` : Sender of this extrinsic. (Also the user who repays beneficiary's borrow.)
		/// - `market_id` : Market index to which user wants to repay borrow.
		/// - `beneficiary` : AccountId which has borrowed asset. (This can be same or differnt than
		/// origin).
		/// - `repay_amount` : Amount which user wants to borrow.
		#[pallet::weight(<T as Config>::WeightInfo::repay_borrow())]
		#[transactional]
		pub fn repay_borrow(
			origin: OriginFor<T>,
			market_id: MarketIndex,
			beneficiary: T::AccountId,
			repay_amount: T::Balance,
		) -> DispatchResultWithPostInfo {
			let sender = ensure_signed(origin)?;
			Self::repay_borrow_internal(&market_id, &sender, &beneficiary, Some(repay_amount))?;
			Self::deposit_event(Event::<T>::RepaidBorrow {
				sender,
				market_id,
				beneficiary,
				amount: repay_amount,
			});
			Ok(().into())
		}

		/// Check if borrow for `borrower` account is required to be liquidated, initiate
		/// liquidation.
		/// - `origin` : Sender of this extrinsic.
		/// - `market_id` : Market index from which `borrower` has taken borrow.
		#[pallet::weight(1000)]
		#[transactional]
		pub fn liquidate(
			origin: OriginFor<T>,
			market_id: MarketIndex,
			borrower: T::AccountId,
		) -> DispatchResultWithPostInfo {
			let _sender = ensure_signed(origin)?;
			// TODO: should this be restricted to certain users?
			Self::liquidate_internal(&market_id, &borrower)?;
			Ok(().into())
		}
	}

	impl<T: Config> Pallet<T> {
		pub fn total_interest_accurate(
			market_id: &<Self as Lending>::MarketId,
		) -> Result<u128, DispatchError> {
			let debt_asset_id = DebtMarkets::<T>::get(market_id);
			let total_interest =
				T::MarketDebtCurrency::balance(debt_asset_id, &Self::account_id(market_id));
			Ok(total_interest)
		}

		pub fn account_id(market_id: &<Self as Lending>::MarketId) -> <Self as Lending>::AccountId {
			<Self as Lending>::account_id(market_id)
		}
		pub fn calc_utilization_ratio(
			cash: &<Self as Lending>::Balance,
			borrows: &<Self as Lending>::Balance,
		) -> Result<Percent, DispatchError> {
			<Self as Lending>::calc_utilization_ratio(cash, borrows)
		}
		pub fn create(
			borrow_asset: <Self as Lending>::AssetId,
			collateral_asset: <Self as Lending>::AssetId,
			config_input: MarketConfigInput<<Self as Lending>::AccountId>,
			interest_rate_model: &InterestRateModel,
		) -> Result<(<Self as Lending>::MarketId, <Self as Lending>::VaultId), DispatchError> {
			<Self as Lending>::create(
				borrow_asset,
				collateral_asset,
				config_input,
				interest_rate_model,
			)
		}
		pub fn deposit_collateral_internal(
			market_id: &<Self as Lending>::MarketId,
			account_id: &<Self as Lending>::AccountId,
			amount: CollateralLpAmountOf<Self>,
		) -> Result<(), DispatchError> {
			<Self as Lending>::deposit_collateral(market_id, account_id, amount)
		}
		pub fn collateral_of_account(
			market_id: &<Self as Lending>::MarketId,
			account: &<Self as Lending>::AccountId,
		) -> Result<<Self as Lending>::Balance, DispatchError> {
			<Self as Lending>::collateral_of_account(market_id, account)
		}
		pub fn withdraw_collateral_internal(
			market_id: &<Self as Lending>::MarketId,
			account: &<Self as Lending>::AccountId,
			amount: CollateralLpAmountOf<Self>,
		) -> Result<(), DispatchError> {
			<Self as Lending>::withdraw_collateral(market_id, account, amount)
		}

		pub fn get_borrow_limit(
			market_id: &<Self as Lending>::MarketId,
			account: &<Self as Lending>::AccountId,
		) -> Result<<Self as Lending>::Balance, DispatchError> {
			<Self as Lending>::get_borrow_limit(market_id, account)
		}

		pub fn borrow_internal(
			market_id: &<Self as Lending>::MarketId,
			debt_owner: &<Self as Lending>::AccountId,
			amount_to_borrow: <Self as Lending>::Balance,
		) -> Result<(), DispatchError> {
			<Self as Lending>::borrow(market_id, debt_owner, amount_to_borrow)
		}

		pub fn borrow_balance_current(
			market_id: &<Self as Lending>::MarketId,
			account: &<Self as Lending>::AccountId,
		) -> Result<Option<BorrowAmountOf<Self>>, DispatchError> {
			<Self as Lending>::borrow_balance_current(market_id, account)
		}

		pub fn total_borrows(
			market_id: &<Self as Lending>::MarketId,
		) -> Result<<Self as Lending>::Balance, DispatchError> {
			<Self as Lending>::total_borrows(market_id)
		}

		pub fn total_cash(
			market_id: &<Self as Lending>::MarketId,
		) -> Result<<Self as Lending>::Balance, DispatchError> {
			<Self as Lending>::total_cash(market_id)
		}

		pub fn total_interest(
			market_id: &<Self as Lending>::MarketId,
		) -> Result<<Self as Lending>::Balance, DispatchError> {
			<Self as Lending>::total_interest(market_id)
		}

		pub fn repay_borrow_internal(
			market_id: &<Self as Lending>::MarketId,
			from: &<Self as Lending>::AccountId,
			beneficiary: &<Self as Lending>::AccountId,
			repay_amount: Option<BorrowAmountOf<Self>>,
		) -> Result<(), DispatchError> {
			<Self as Lending>::repay_borrow(market_id, from, beneficiary, repay_amount)
		}

		fn create_borrower_data(
			market_id: &<Self as Lending>::MarketId,
			account: &<Self as Lending>::AccountId,
		) -> Result<BorrowerData, DispatchError> {
			let collateral_balance = Self::collateral_of_account(market_id, account)?;
			let market =
				Markets::<T>::try_get(market_id).map_err(|_| Error::<T>::MarketDoesNotExist)?;
			let borrow_asset_id = T::Vault::asset_id(&market.borrow)?;
			let collateral_price = <T::Oracle as Oracle>::get_price(market.collateral)
				.map_err(|_| Error::<T>::AssetWithoutPrice)?;
			let borrow_price = <T::Oracle as Oracle>::get_price(borrow_asset_id)
				.map_err(|_| Error::<T>::AssetWithoutPrice)?;
			let borrower_balance_with_interest = Self::borrow_balance_current(market_id, account)?
				.unwrap_or_else(BorrowAmountOf::<Self>::zero);
			let borrower = BorrowerData::new(
				collateral_balance,
				collateral_price.0,
				borrower_balance_with_interest,
				borrow_price.0,
				market.collateral_factor,
				market.under_collaterized_warn_percent,
			);
			Ok(borrower)
		}

		pub fn should_liquidate(
			market_id: &<Self as Lending>::MarketId,
			account: &<Self as Lending>::AccountId,
		) -> Result<bool, DispatchError> {
			let borrower = Self::create_borrower_data(market_id, account)?;
			let should_liquidate = borrower.should_liquidate()?;
			Ok(should_liquidate)
		}

		pub fn soon_under_collaterized(
			market_id: &<Self as Lending>::MarketId,
			account: &<Self as Lending>::AccountId,
		) -> Result<bool, DispatchError> {
			let borrower = Self::create_borrower_data(market_id, account)?;
			let should_warn = borrower.should_warn()?;
			Ok(should_warn)
		}

		/// if liquidation is not required returns `ok(false)`
		/// if liquidation is required and `liquidate` is successful then return `Ok(true)`
		/// if there is any error then propagate that error.
		pub fn liquidate_internal(
			market_id: &<Self as Lending>::MarketId,
			account: &<Self as Lending>::AccountId,
		) -> Result<(), DispatchError> {
			if Self::should_liquidate(market_id, account)? {
				// must trigger liquidation
				let market =
					Markets::<T>::try_get(market_id).map_err(|_| Error::<T>::MarketDoesNotExist)?;
				let borrow_asset_id = T::Vault::asset_id(&market.borrow)?;
				let borrower_balance_with_interest =
					Self::borrow_balance_current(market_id, account)?
						.unwrap_or_else(BorrowAmountOf::<Self>::zero);
				let collateral_price = <T::Oracle as Oracle>::get_price(market.collateral)
					.map_err(|_| Error::<T>::AssetWithoutPrice)?;
				T::Liquidation::initiate_liquidation(
					account,
					market.collateral,
					collateral_price.0,
					borrow_asset_id,
					&Self::account_id(market_id),
					borrower_balance_with_interest,
				)
				.map_err(|_| Error::<T>::LiquidationFailed)?;
			}
			Ok(())
		}

		pub(crate) fn initialize_block(
			block_number: T::BlockNumber,
		) -> InitializeBlockCallCounters {
			let mut call_counters = InitializeBlockCallCounters::default();
			with_transaction(|| {
				let now = Self::now();
				call_counters.now += 1;
				let results = Markets::<T>::iter()
					.map(|(market_id, config)| {
						call_counters.read_markets += 1;
						Self::accrue_interest(&market_id, now)?;
						call_counters.accrue_interest += 1;
						let market_account = Self::account_id(&market_id);
						/* NOTE(hussein-aitlahcen):
						 It would probably be more perfomant to handle theses
						 case while borrowing/repaying.

						 I don't know whether we would face any issue by doing that.

						 borrow:
						   - withdrawable = transfer(vault->market) + transfer(market->user)
						   - depositable = error(not enough borrow asset) // vault asking for reserve to be fullfilled
						   - mustliquidate = error(market is closing)
						 repay:
							- (withdrawable || depositable || mustliquidate)
							  = transfer(user->market) + transfer(market->vault)

						 The intermediate transfer(vault->market) while borrowing would
						 allow the vault to update the strategy balance (market = borrow vault strategy).
						*/
						match Self::available_funds(&config, &market_account)? {
							FundsAvailability::Withdrawable(balance) => {
								Self::handle_withdrawable(&config, &market_account, balance)?;
								call_counters.handle_withdrawable += 1;
							},
							FundsAvailability::Depositable(balance) => {
								Self::handle_depositable(&config, &market_account, balance)?;
								call_counters.handle_depositable += 1;
							},
							FundsAvailability::MustLiquidate => {
								Self::handle_must_liquidate(&config, &market_account)?;
								call_counters.handle_must_liquidate += 1;
							},
						}

						call_counters.available_funds += 1;

						Ok(())
					})
					.collect::<Vec<Result<(), DispatchError>>>();
				let (_oks, errors): (Vec<_>, Vec<_>) = results.iter().partition(|r| r.is_ok());
				if errors.is_empty() {
					LastBlockTimestamp::<T>::put(now);
					TransactionOutcome::Commit(1000)
				} else {
					errors.iter().for_each(|e| {
						if let Err(e) = e {
							log::error!(
								"This should never happen, could not initialize block!!! {:#?} {:#?}",
								block_number,
								e
							)
						}
					});
					TransactionOutcome::Rollback(0)
				}
			});
			call_counters
		}

		pub(crate) fn now() -> u64 {
			T::UnixTime::now().as_secs()
		}

		pub(crate) fn available_funds(
			config: &MarketConfiguration<T>,
			market_account: &T::AccountId,
		) -> Result<FundsAvailability<T::Balance>, DispatchError> {
			<T::Vault as StrategicVault>::available_funds(&config.borrow, market_account)
		}

		pub(crate) fn handle_withdrawable(
			config: &MarketConfiguration<T>,
			market_account: &T::AccountId,
			balance: T::Balance,
		) -> Result<(), DispatchError> {
			<T::Vault as StrategicVault>::withdraw(&config.borrow, market_account, balance)
		}

		pub(crate) fn handle_depositable(
			config: &MarketConfiguration<T>,
			market_account: &T::AccountId,
			balance: T::Balance,
		) -> Result<(), DispatchError> {
			let asset_id = <T::Vault as Vault>::asset_id(&config.borrow)?;
			let balance =
				<T as Config>::Currency::reducible_balance(asset_id, market_account, false)
					.min(balance);
			<T::Vault as StrategicVault>::deposit(&config.borrow, market_account, balance)
		}

		pub(crate) fn handle_must_liquidate(
			config: &MarketConfiguration<T>,
			market_account: &T::AccountId,
		) -> Result<(), DispatchError> {
			let asset_id = <T::Vault as Vault>::asset_id(&config.borrow)?;
			let balance =
				<T as Config>::Currency::reducible_balance(asset_id, market_account, false);
			<T::Vault as StrategicVault>::deposit(&config.borrow, market_account, balance)
		}
	}

	impl<T: Config> Lending for Pallet<T> {
		/// we are operating only on vault types, so restricted by these
		type AssetId = <T as Config>::AssetId;
		type VaultId = <T::Vault as Vault>::VaultId;
		type AccountId = <T::Vault as Vault>::AccountId;
		type Balance = T::Balance;

		type MarketId = MarketIndex;

		type BlockNumber = T::BlockNumber;

		fn create(
			borrow_asset: Self::AssetId,
			collateral_asset: Self::AssetId,
			config_input: MarketConfigInput<Self::AccountId>,
			interest_rate_model: &InterestRateModel,
		) -> Result<(Self::MarketId, Self::VaultId), DispatchError> {
			ensure!(
				config_input.collateral_factor > 1.into(),
				Error::<T>::CollateralFactorIsLessOrEqualOne
			);
			<T::Oracle as Oracle>::get_price(collateral_asset)
				.map_err(|_| Error::<T>::AssetWithoutPrice)?;
			<T::Oracle as Oracle>::get_price(borrow_asset)
				.map_err(|_| Error::<T>::AssetWithoutPrice)?;

			LendingCount::<T>::try_mutate(|MarketIndex(previous_market_index)| {
				let market_id = {
					*previous_market_index += 1;
					ensure!(
						*previous_market_index <= T::MaxLendingCount::get(),
						Error::<T>::ExceedLendingCount
					);
					MarketIndex(*previous_market_index)
				};

				let borrow_asset_vault = T::Vault::create(
					Deposit::Existential,
					VaultConfig {
						asset_id: borrow_asset,
						reserved: config_input.reserved,
						manager: config_input.manager.clone(),
						strategies: [(
							Self::account_id(&market_id),
							// Borrowable = 100% - reserved
							Perquintill::one().saturating_sub(config_input.reserved),
						)]
						.iter()
						.cloned()
						.collect(),
					},
				)?;

				let config = MarketConfig {
					manager: config_input.manager,
					borrow: borrow_asset_vault.clone(),
					collateral: collateral_asset,
					collateral_factor: config_input.collateral_factor,
					interest_rate_model: *interest_rate_model,
					under_collaterized_warn_percent: config_input.under_collaterized_warn_percent,
				};

				let debt_asset_id = T::CurrencyFactory::create()?;
				DebtMarkets::<T>::insert(market_id, debt_asset_id);
				Markets::<T>::insert(market_id, config);
				BorrowIndex::<T>::insert(market_id, Ratio::one());

				Ok((market_id, borrow_asset_vault))
			})
		}

		fn account_id(market_id: &Self::MarketId) -> Self::AccountId {
			PALLET_ID.into_sub_account(market_id)
		}

		fn get_markets_for_borrow(borrow: Self::VaultId) -> Vec<Self::MarketId> {
			// allow to be slow until it becomes write transaction (not the case now and then)
			let mut markets = vec![];
			for (index, market) in Markets::<T>::iter() {
				if market.borrow == borrow {
					markets.push(index);
				}
			}

			markets
		}

		fn get_all_markets() -> Vec<(Self::MarketId, MarketConfiguration<T>)> {
			Markets::<T>::iter().map(|(index, config)| (index, config)).collect()
		}

		fn borrow(
			market_id: &Self::MarketId,
			debt_owner: &Self::AccountId,
			amount_to_borrow: BorrowAmountOf<Self>,
		) -> Result<(), DispatchError> {
			let market =
				Markets::<T>::try_get(market_id).map_err(|_| Error::<T>::MarketDoesNotExist)?;
			let asset_id = T::Vault::asset_id(&market.borrow)?;
			let latest_borrow_timestamp = BorrowTimestamp::<T>::get(market_id, debt_owner);
			if let Some(time) = latest_borrow_timestamp {
				if time >= Self::last_block_timestamp() {
					return Err(Error::<T>::InvalidTimestampOnBorrowRequest.into())
				}
			}
			let borrow_limit = Self::get_borrow_limit(market_id, debt_owner)?;
			ensure!(
				borrow_limit >= amount_to_borrow,
				Error::<T>::NotEnoughCollateralToBorrowAmount
			);

			let account_id = Self::account_id(market_id);
<<<<<<< HEAD

			let can_withdraw =
				<T as Config>::Currency::reducible_balance(asset_id, &account_id, true);
			ensure!(can_withdraw >= amount_to_borrow, Error::<T>::NotEnoughBorrowAsset);
=======
			ensure!(
				<T as Config>::Currency::can_withdraw(asset_id, &account_id, amount_to_borrow)
					.into_result()
					.is_ok(),
				Error::<T>::NotEnoughBorrowAsset,
			);
>>>>>>> 3eb3caf2

			ensure!(
				!matches!(
					T::Vault::available_funds(&market.borrow, &account_id)?,
					FundsAvailability::MustLiquidate
				),
				Error::<T>::MarketIsClosing
			);

<<<<<<< HEAD
			<T as Config>::Currency::transfer(
				asset_id,
				&account_id,
				debt_owner,
				amount_to_borrow,
				true,
			)?;

=======
>>>>>>> 3eb3caf2
			let market_index =
				BorrowIndex::<T>::try_get(market_id).map_err(|_| Error::<T>::MarketDoesNotExist)?;
			let account_interest_index =
				DebtIndex::<T>::try_get(market_id, debt_owner).map_or(Ratio::zero(), |index| index);
			let debt_asset_id = DebtMarkets::<T>::get(market_id);
			let existing_borrow_amount = T::MarketDebtCurrency::balance(debt_asset_id, debt_owner);
			let converted_amount_to_borrow: u128 = amount_to_borrow.into();
			let converted_amount_to_borrow = converted_amount_to_borrow
				.checked_mul(LiftedFixedBalance::accuracy())
				.ok_or(Error::<T>::Overflow)?;
			T::MarketDebtCurrency::mint_into(
				debt_asset_id,
				debt_owner,
				converted_amount_to_borrow,
			)?;
			T::MarketDebtCurrency::hold(debt_asset_id, debt_owner, converted_amount_to_borrow)?;
			let total_borrow_amount = existing_borrow_amount
				.checked_add(converted_amount_to_borrow)
				.ok_or(Error::<T>::Overflow)?;
			let existing_borrow_share =
				Percent::from_rational(existing_borrow_amount, total_borrow_amount);
			let new_borrow_share =
				Percent::from_rational(converted_amount_to_borrow, total_borrow_amount);
			let new_account_interest_index = (market_index * new_borrow_share.into()) +
				(account_interest_index * existing_borrow_share.into());

			<T as Config>::Currency::transfer(
				asset_id,
				&account_id,
				debt_owner,
				amount_to_borrow,
				true,
			)?;
			DebtIndex::<T>::insert(market_id, debt_owner, new_account_interest_index);
			BorrowTimestamp::<T>::insert(market_id, debt_owner, Self::last_block_timestamp());

			Ok(())
		}

		fn repay_borrow(
			market_id: &Self::MarketId,
			from: &Self::AccountId,
			beneficiary: &Self::AccountId,
			repay_amount: Option<BorrowAmountOf<Self>>,
		) -> Result<(), DispatchError> {
			let latest_borrow_timestamp = BorrowTimestamp::<T>::get(market_id, beneficiary);
			ensure!(latest_borrow_timestamp.is_some(), Error::<T>::BorrowDoesNotExist);
			if let Some(timestamp) = latest_borrow_timestamp {
				ensure!(
					timestamp != Self::last_block_timestamp(),
					Error::<T>::BorrowAndRepayInSameBlockIsNotSupported
				);
			}
			let market =
				Markets::<T>::try_get(market_id).map_err(|_| Error::<T>::MarketDoesNotExist)?;
			if let Some(owed) = Self::borrow_balance_current(market_id, beneficiary)? {
				let repay_amount = repay_amount.unwrap_or(owed);
				let borrow_asset_id = T::Vault::asset_id(&market.borrow)?;
				ensure!(
					repay_amount > <Self as Lending>::Balance::zero(),
					Error::<T>::RepayAmountMustBeGraterThanZero
				);
				ensure!(repay_amount <= owed, Error::<T>::CannotRepayMoreThanBorrowAmount);
				ensure!(
					<T as Config>::Currency::can_withdraw(borrow_asset_id, from, repay_amount)
						.into_result()
						.is_ok(),
					Error::<T>::CannotWithdrawFromProvidedBorrowAccount
				);
				let market_account = Self::account_id(market_id);
				ensure!(
					<T as Config>::Currency::can_deposit(
						borrow_asset_id,
						&market_account,
						repay_amount
					)
					.into_result()
					.is_ok(),
					Error::<T>::TransferFailed
				);

				let debt_asset_id = DebtMarkets::<T>::get(market_id);

				let burn_amount: u128 =
					<T as Config>::Currency::balance(debt_asset_id, beneficiary).into();
				let total_repay_amount: u128 = repay_amount.into();
				let mut remaining_borrow_amount =
					T::MarketDebtCurrency::balance(debt_asset_id, &market_account);
				if total_repay_amount <= burn_amount {
					// only repay interest
					T::MarketDebtCurrency::release(
						debt_asset_id,
						beneficiary,
						total_repay_amount,
						true,
					)
					.expect("can always release held debt balance");
					T::MarketDebtCurrency::burn_from(
						debt_asset_id,
						beneficiary,
						total_repay_amount,
					)
					.expect("can always burn debt balance");
				} else {
					let repay_borrow_amount = total_repay_amount - burn_amount;

					remaining_borrow_amount -= repay_borrow_amount;
					T::MarketDebtCurrency::burn_from(debt_asset_id, &market_account, repay_borrow_amount).expect(
					"debt balance of market must be of parts of debts of borrowers and can reduce it",
				);
					T::MarketDebtCurrency::release(debt_asset_id, beneficiary, burn_amount, true)
						.expect("can always release held debt balance");
					T::MarketDebtCurrency::burn_from(debt_asset_id, beneficiary, burn_amount)
						.expect("can always burn debt balance");
				}
				// TODO: fuzzing is must to uncover cases when sum != total
				<T as Config>::Currency::transfer(
					borrow_asset_id,
					from,
					&market_account,
					repay_amount,
					false,
				)
				.expect("must be able to transfer because of above checks");

				if remaining_borrow_amount == 0 {
					BorrowTimestamp::<T>::remove(market_id, beneficiary);
					DebtIndex::<T>::remove(market_id, beneficiary);
				}
			}

			Ok(())
		}

		fn total_borrows(market_id: &Self::MarketId) -> Result<Self::Balance, DispatchError> {
			let debt_asset_id = DebtMarkets::<T>::get(market_id);
			let accrued_debt =
				T::MarketDebtCurrency::balance(debt_asset_id, &Self::account_id(market_id));
			let total_issued = T::MarketDebtCurrency::total_issuance(debt_asset_id);
			let total_borrows = (total_issued - accrued_debt) / LiftedFixedBalance::accuracy();
			Ok((total_borrows as u64).into())
		}

		fn total_interest(market_id: &Self::MarketId) -> Result<Self::Balance, DispatchError> {
			let debt_asset_id = DebtMarkets::<T>::get(market_id);
			let total_interest =
				T::MarketDebtCurrency::balance(debt_asset_id, &Self::account_id(market_id));
			Ok(((total_interest / LiftedFixedBalance::accuracy()) as u64).into())
		}

		fn total_cash(market_id: &Self::MarketId) -> Result<Self::Balance, DispatchError> {
			let market =
				Markets::<T>::try_get(market_id).map_err(|_| Error::<T>::MarketDoesNotExist)?;
			let borrow_id = T::Vault::asset_id(&market.borrow)?;
			Ok(<T as Config>::Currency::balance(borrow_id, &Self::account_id(market_id)))
		}

		fn calc_utilization_ratio(
			cash: &Self::Balance,
			borrows: &Self::Balance,
		) -> Result<Percent, DispatchError> {
			Ok(composable_traits::rate_model::calc_utilization_ratio(
				(*cash).into(),
				(*borrows).into(),
			)?)
		}

		fn accrue_interest(
			market_id: &Self::MarketId,
			now: Timestamp,
		) -> Result<(), DispatchError> {
			// we maintain original borrow principals intact on hold,
			// but accrue total borrow balance by adding to market debt balance
			// when user pays loan back, we reduce marked accrued debt
			// so no need to loop over each account -> scales to millions of users

			let total_borrows = Self::total_borrows(market_id)?;
			let total_cash = Self::total_cash(market_id)?;
			let utilization_ratio = Self::calc_utilization_ratio(&total_cash, &total_borrows)?;
			let market =
				Markets::<T>::try_get(market_id).map_err(|_| Error::<T>::MarketDoesNotExist)?;
			let delta_time =
				now.checked_sub(Self::last_block_timestamp()).ok_or(Error::<T>::Underflow)?;
			let borrow_index =
				BorrowIndex::<T>::try_get(market_id).map_err(|_| Error::<T>::MarketDoesNotExist)?;
			let debt_asset_id = DebtMarkets::<T>::get(market_id);

			let (accrued, borrow_index_new) = accrue_interest_internal::<T>(
				utilization_ratio,
				&market.interest_rate_model,
				borrow_index,
				delta_time,
				total_borrows.into(),
			)?;

			BorrowIndex::<T>::insert(market_id, borrow_index_new);
			T::MarketDebtCurrency::mint_into(debt_asset_id, &Self::account_id(market_id), accrued)?;

			Ok(())
		}

		fn borrow_balance_current(
			market_id: &Self::MarketId,
			account: &Self::AccountId,
		) -> Result<Option<BorrowAmountOf<Self>>, DispatchError> {
			let debt_asset_id =
				DebtMarkets::<T>::try_get(market_id).map_err(|_| Error::<T>::MarketDoesNotExist)?;

			let account_debt = DebtIndex::<T>::try_get(market_id, account);

			match account_debt {
				Ok(account_interest_index) => {
					let principal = T::MarketDebtCurrency::balance_on_hold(debt_asset_id, account);
					let market_interest_index = BorrowIndex::<T>::try_get(market_id)
						.map_err(|_| Error::<T>::BorrowIndexDoesNotExist)?;

					let balance = borrow_from_principal::<T>(
						((principal / LiftedFixedBalance::accuracy()) as u64).into(),
						market_interest_index,
						account_interest_index,
					)?;

					Ok(balance.map(Into::into))
				},
				// no active borrow on  market for given account
				Err(()) => Ok(Some(BorrowAmountOf::<Self>::zero())),
			}
		}

		fn collateral_of_account(
			market_id: &Self::MarketId,
			account: &Self::AccountId,
		) -> Result<CollateralLpAmountOf<Self>, DispatchError> {
			AccountCollateral::<T>::try_get(market_id, account)
				.map_err(|_| Error::<T>::MarketCollateralWasNotDepositedByAccount.into())
		}

		fn collateral_required(
			market_id: &Self::MarketId,
			borrow_amount: Self::Balance,
		) -> Result<Self::Balance, DispatchError> {
			let market =
				Markets::<T>::try_get(market_id).map_err(|_| Error::<T>::MarketDoesNotExist)?;
			let borrow_asset = T::Vault::asset_id(&market.borrow)?;
			let borrow_price = T::Oracle::get_price(borrow_asset)?.0;
			Ok(swap_back(borrow_amount.into(), &borrow_price.into(), &market.collateral_factor)?
				.checked_mul_int(1u64)
				.ok_or(ArithmeticError::Overflow)?
				.into())
		}

		fn get_borrow_limit(
			market_id: &Self::MarketId,
			account: &Self::AccountId,
		) -> Result<Self::Balance, DispatchError> {
			let market =
				Markets::<T>::try_get(market_id).map_err(|_| Error::<T>::MarketDoesNotExist)?;
			let collateral_balance = AccountCollateral::<T>::try_get(market_id, account)
				.unwrap_or_else(|_| CollateralLpAmountOf::<Self>::zero());

			if collateral_balance > T::Balance::zero() {
				let collateral_price = T::Oracle::get_price(market.collateral)?.0;
				let borrow_asset = T::Vault::asset_id(&market.borrow)?;
				let borrow_price = T::Oracle::get_price(borrow_asset)?.0;
				let borrower_balance_with_interest =
					Self::borrow_balance_current(market_id, account)?
						.unwrap_or_else(BorrowAmountOf::<Self>::zero);

				let borrower = BorrowerData::new(
					collateral_balance,
					collateral_price,
					borrower_balance_with_interest,
					borrow_price,
					market.collateral_factor,
					market.under_collaterized_warn_percent,
				);

				return Ok(borrower
					.borrow_for_collateral()
					.map_err(|_| Error::<T>::NotEnoughCollateralToBorrowAmount)?
					.checked_mul_int(1u64)
					.ok_or(ArithmeticError::Overflow)?
					.into())
			}

			Ok(Self::Balance::zero())
		}

		fn deposit_collateral(
			market_id: &Self::MarketId,
			account: &Self::AccountId,
			amount: CollateralLpAmountOf<Self>,
		) -> Result<(), DispatchError> {
			let market =
				Markets::<T>::try_get(market_id).map_err(|_| Error::<T>::MarketDoesNotExist)?;
			let market_account = Self::account_id(market_id);
			ensure!(
				<T as Config>::Currency::can_withdraw(market.collateral, account, amount)
					.into_result()
					.is_ok(),
				Error::<T>::TransferFailed
			);

			ensure!(
				<T as Config>::Currency::can_deposit(market.collateral, &market_account, amount) ==
					DepositConsequence::Success,
				Error::<T>::TransferFailed
			);

			AccountCollateral::<T>::try_mutate(market_id, account, |collateral_balance| {
				let new_collateral_balance =
					(*collateral_balance).checked_add(&amount).ok_or(Error::<T>::Overflow)?;
				*collateral_balance = new_collateral_balance;
				Result::<(), Error<T>>::Ok(())
			})?;
			<T as Config>::Currency::transfer(
				market.collateral,
				account,
				&market_account,
				amount,
				true,
			)
			.expect("impossible; qed;");
			Ok(())
		}

		fn withdraw_collateral(
			market_id: &Self::MarketId,
			account: &Self::AccountId,
			amount: CollateralLpAmountOf<Self>,
		) -> Result<(), DispatchError> {
			let market =
				Markets::<T>::try_get(market_id).map_err(|_| Error::<T>::MarketDoesNotExist)?;

			let (collateral_price, _) = T::Oracle::get_price(market.collateral)?;
			let collateral_balance: LiftedFixedBalance =
				AccountCollateral::<T>::try_get(market_id, account)
					.unwrap_or_else(|_| CollateralLpAmountOf::<Self>::zero())
					.into();

			let borrow_asset = T::Vault::asset_id(&market.borrow)?;
			let borrow_price = T::Oracle::get_price(borrow_asset)?.0;
			let borrower_balance_with_interest = Self::borrow_balance_current(market_id, account)?
				.unwrap_or_else(BorrowAmountOf::<Self>::zero);

			let borrower = BorrowerData {
				collateral_balance,
				collateral_price: collateral_price.into(),
				borrower_balance_with_interest: borrower_balance_with_interest.into(),
				borrow_price: borrow_price.into(),
				collateral_factor: market.collateral_factor,
				under_collaterized_warn_percent: market.under_collaterized_warn_percent,
			};

			ensure!(
				borrower.collateralization_still_valid(amount.into()) == Ok(true),
				Error::<T>::NotEnoughCollateral
			);

			let market_account = Self::account_id(market_id);
			ensure!(
				<T as Config>::Currency::can_deposit(market.collateral, account, amount) ==
					DepositConsequence::Success,
				Error::<T>::TransferFailed
			);
			ensure!(
				<T as Config>::Currency::can_withdraw(market.collateral, &market_account, amount)
					.into_result()
					.is_ok(),
				Error::<T>::TransferFailed
			);

			AccountCollateral::<T>::try_mutate(market_id, account, |collateral_balance| {
				let new_collateral_balance =
					(*collateral_balance).checked_sub(&amount).ok_or(Error::<T>::Underflow)?;
				*collateral_balance = new_collateral_balance;
				Result::<(), Error<T>>::Ok(())
			})?;
			<T as Config>::Currency::transfer(
				market.collateral,
				&market_account,
				account,
				amount,
				true,
			)
			.expect("impossible; qed;");
			Ok(())
		}
	}

	/// If borrowBalance = 0 then borrow index is likely also 0.
	/// Rather than failing the calculation with a division by 0, we immediately return 0 in
	/// this case.
	fn borrow_from_principal<T: Config>(
		principal: <T as Config>::Balance,
		market_interest_index: Ratio,
		account_interest_index: Ratio,
	) -> Result<Option<u64>, DispatchError> {
		if principal.is_zero() {
			return Ok(None)
		}
		let principal: LiftedFixedBalance = principal.into();
		let balance = principal
			.checked_mul(&market_interest_index)
			.and_then(|from_start_total| from_start_total.checked_div(&account_interest_index))
			.and_then(|x| x.checked_mul_int(1u64))
			.ok_or(ArithmeticError::Overflow)?;
		Ok(Some(balance))
	}

	/// given collateral information, how much of borrow asset can get?
	pub fn swap(
		collateral_balance: &LiftedFixedBalance,
		collateral_price: &LiftedFixedBalance,
		collateral_factor: &NormalizedCollateralFactor,
	) -> Result<LiftedFixedBalance, ArithmeticError> {
		collateral_balance.safe_mul(collateral_price)?.safe_div(collateral_factor)
	}

	pub fn swap_back(
		borrow_balance: LiftedFixedBalance,
		borrow_price: &LiftedFixedBalance,
		collateral_factor: &NormalizedCollateralFactor,
	) -> Result<LiftedFixedBalance, ArithmeticError> {
		borrow_balance.safe_mul(borrow_price)?.safe_mul(collateral_factor)
	}

	pub fn accrue_interest_internal<T: Config>(
		utilization_ratio: Percent,
		interest_rate_model: &InterestRateModel,
		borrow_index: Rate,
		delta_time: DurationSeconds,
		total_borrows: u128,
	) -> Result<(u128, Rate), DispatchError> {
		let borrow_rate = interest_rate_model
			.get_borrow_rate(utilization_ratio)
			.ok_or(Error::<T>::BorrowRateDoesNotExist)?;
		let borrow_index_new =
			increment_index(borrow_rate, borrow_index, delta_time)?.safe_add(&borrow_index)?;
		let delta_interest_rate = borrow_rate
			.safe_mul(&FixedU128::saturating_from_integer(delta_time))?
			.safe_div(&FixedU128::saturating_from_integer(SECONDS_PER_YEAR))?;

		let total_borrows = total_borrows.safe_mul(&LiftedFixedBalance::accuracy())?;
		let accrue_increment = LiftedFixedBalance::from_inner(total_borrows)
			.safe_mul(&delta_interest_rate)?
			.into_inner();
		Ok((accrue_increment, borrow_index_new))
	}
}<|MERGE_RESOLUTION|>--- conflicted
+++ resolved
@@ -978,19 +978,12 @@
 			);
 
 			let account_id = Self::account_id(market_id);
-<<<<<<< HEAD
-
-			let can_withdraw =
-				<T as Config>::Currency::reducible_balance(asset_id, &account_id, true);
-			ensure!(can_withdraw >= amount_to_borrow, Error::<T>::NotEnoughBorrowAsset);
-=======
 			ensure!(
 				<T as Config>::Currency::can_withdraw(asset_id, &account_id, amount_to_borrow)
 					.into_result()
 					.is_ok(),
 				Error::<T>::NotEnoughBorrowAsset,
 			);
->>>>>>> 3eb3caf2
 
 			ensure!(
 				!matches!(
@@ -1000,17 +993,6 @@
 				Error::<T>::MarketIsClosing
 			);
 
-<<<<<<< HEAD
-			<T as Config>::Currency::transfer(
-				asset_id,
-				&account_id,
-				debt_owner,
-				amount_to_borrow,
-				true,
-			)?;
-
-=======
->>>>>>> 3eb3caf2
 			let market_index =
 				BorrowIndex::<T>::try_get(market_id).map_err(|_| Error::<T>::MarketDoesNotExist)?;
 			let account_interest_index =
