//!

#![cfg_attr(not(feature = "std"), no_std)]
#![warn(
	bad_style,
	bare_trait_objects,
	const_err,
	improper_ctypes,
	non_shorthand_field_patterns,
	no_mangle_generic_items,
	overflowing_literals,
	path_statements,
	patterns_in_fns_without_body,
	private_in_public,
	unconditional_recursion,
	unused_allocation,
	unused_comparisons,
	unused_parens,
	while_true,
	trivial_casts,
	trivial_numeric_casts,
	unused_extern_crates
)]

pub use pallet::*;

#[cfg(test)]
mod mocks;

#[cfg(test)]
mod tests;

#[cfg(feature = "runtime-benchmarks")]
mod benchmarking;
pub mod weights;

mod models;

pub use crate::weights::WeightInfo;

#[frame_support::pallet]
pub mod pallet {
	use crate::{models::BorrowerData, weights::WeightInfo};
	use codec::{Codec, FullCodec};
	use composable_traits::{
		currency::CurrencyFactory,
		lending::{BorrowAmountOf, CollateralLpAmountOf, Lending, MarketConfig, MarketConfigInput},
		loans::DurationSeconds,
		math::{LiftedFixedBalance, SafeArithmetic},
		oracle::Oracle,
		rate_model::*,
		vault::{Deposit, FundsAvailability, StrategicVault, Vault, VaultConfig},
	};
	use frame_support::{
		pallet_prelude::*,
		storage::{with_transaction, TransactionOutcome},
		traits::{
			fungibles::{Inspect, InspectHold, Mutate, MutateHold, Transfer},
			tokens::DepositConsequence,
			UnixTime,
		},
		transactional, PalletId,
	};
	use frame_system::pallet_prelude::*;
	use num_traits::{CheckedDiv, SaturatingSub};
	use sp_runtime::{
		traits::{
			AccountIdConversion, AtLeast32BitUnsigned, CheckedAdd, CheckedMul, CheckedSub, One,
			Saturating, Zero,
		},
		ArithmeticError, FixedPointNumber, FixedPointOperand, FixedU128, Percent, Perquintill,
	};
	use sp_std::{fmt::Debug, vec::Vec};

	type MarketConfiguration<T> = MarketConfig<
		<T as Config>::VaultId,
		<T as Config>::AssetId,
		<T as frame_system::Config>::AccountId,
	>;

	#[derive(Default, Debug, Copy, Clone, Encode, Decode, PartialEq)]
	#[repr(transparent)]
	pub struct MarketIndex(u32);

	impl MarketIndex {
		pub fn new(i: u32) -> Self {
			Self(i)
		}
	}

	#[derive(Debug, Default, Clone, Copy)]
	pub(crate) struct InitializeBlockCallCounters {
		now: u32,
		read_markets: u32,
		accrue_interest: u32,
		account_id: u32,
		available_funds: u32,
		handle_withdrawable: u32,
		handle_depositable: u32,
		handle_must_liquidate: u32,
	}

	pub const PALLET_ID: PalletId = PalletId(*b"Lending!");

	#[pallet::config]
	#[cfg(not(feature = "runtime-benchmarks"))]
	pub trait Config: frame_system::Config {
		type Event: From<Event<Self>> + IsType<<Self as frame_system::Config>::Event>;
		type Oracle: Oracle<AssetId = <Self as Config>::AssetId, Balance = Self::Balance>;
		type VaultId: Clone + Codec + Debug + PartialEq + Default + Parameter;
		type Vault: StrategicVault<
			VaultId = Self::VaultId,
			AssetId = <Self as Config>::AssetId,
			Balance = Self::Balance,
			AccountId = Self::AccountId,
		>;

		type CurrencyFactory: CurrencyFactory<<Self as Config>::AssetId>;
		type AssetId: FullCodec
			+ Eq
			+ PartialEq
			+ Copy
			+ MaybeSerializeDeserialize
			+ Debug
			+ Default;
		type Balance: Default
			+ Parameter
			+ Codec
			+ Copy
			+ Ord
			+ CheckedAdd
			+ CheckedSub
			+ CheckedMul
			+ SaturatingSub
			+ AtLeast32BitUnsigned
			+ From<u64> // at least 64 bit
			+ Zero
			+ FixedPointOperand
			+ Into<LiftedFixedBalance> // integer part not more than bits in this
			+ Into<u128>; // cannot do From<u128>, until LiftedFixedBalance integer part is larger than 128
			  // bit

		/// vault owned - can transfer, cannot mint
		type Currency: Transfer<Self::AccountId, Balance = Self::Balance, AssetId = <Self as Config>::AssetId>
			+ Mutate<Self::AccountId, Balance = Self::Balance, AssetId = <Self as Config>::AssetId>;

		/// market owned - debt token can be minted
		type MarketDebtCurrency: Transfer<Self::AccountId, Balance = u128, AssetId = <Self as Config>::AssetId>
			+ Mutate<Self::AccountId, Balance = u128, AssetId = <Self as Config>::AssetId>
			+ MutateHold<Self::AccountId, Balance = u128, AssetId = <Self as Config>::AssetId>
			+ InspectHold<Self::AccountId, Balance = u128, AssetId = <Self as Config>::AssetId>;

		type UnixTime: UnixTime;
		type MaxLendingCount: Get<u32>;
		type WeightInfo: WeightInfo;
	}
	#[cfg(feature = "runtime-benchmarks")]
	pub trait Config: frame_system::Config + pallet_oracle::Config {
		type Event: From<Event<Self>> + IsType<<Self as frame_system::Config>::Event>;
		type Oracle: Oracle<AssetId = <Self as Config>::AssetId, Balance = Self::Balance>;
		type VaultId: Clone + Codec + Debug + PartialEq + Default + Parameter + From<u64>;
		type Vault: StrategicVault<
			VaultId = Self::VaultId,
			AssetId = <Self as Config>::AssetId,
			Balance = Self::Balance,
			AccountId = Self::AccountId,
		>;

		type CurrencyFactory: CurrencyFactory<<Self as Config>::AssetId>;
		type AssetId: FullCodec
			+ Eq
			+ PartialEq
			+ Copy
			+ MaybeSerializeDeserialize
			+ From<u128>
			+ Debug
			+ Default;
		type Balance: Default
			+ Parameter
			+ Codec
			+ Copy
			+ Ord
			+ CheckedAdd
			+ CheckedSub
			+ CheckedMul
			+ SaturatingSub
			+ AtLeast32BitUnsigned
			+ From<u64> // at least 64 bit
			+ Zero
			+ FixedPointOperand
			+ Into<LiftedFixedBalance> // integer part not more than bits in this
			+ Into<u128>; // cannot do From<u128>, until LiftedFixedBalance integer part is larger than 128
			  // bit

		/// vault owned - can transfer, cannot mint
		type Currency: Transfer<Self::AccountId, Balance = Self::Balance, AssetId = <Self as Config>::AssetId>
			+ Mutate<Self::AccountId, Balance = Self::Balance, AssetId = <Self as Config>::AssetId>;

		/// market owned - debt token can be minted
		type MarketDebtCurrency: Transfer<Self::AccountId, Balance = u128, AssetId = <Self as Config>::AssetId>
			+ Mutate<Self::AccountId, Balance = u128, AssetId = <Self as Config>::AssetId>
			+ MutateHold<Self::AccountId, Balance = u128, AssetId = <Self as Config>::AssetId>
			+ InspectHold<Self::AccountId, Balance = u128, AssetId = <Self as Config>::AssetId>;

		type UnixTime: UnixTime;
		type MaxLendingCount: Get<u32>;
		type WeightInfo: WeightInfo;
	}

	#[pallet::pallet]
	#[pallet::generate_store(pub(super) trait Store)]
	pub struct Pallet<T>(_);

	#[pallet::hooks]
	impl<T: Config> Hooks<T::BlockNumber> for Pallet<T> {
		fn on_initialize(block_number: T::BlockNumber) -> Weight {
			let mut weight: Weight = 0;
			let call_counters = Self::initialize_block(block_number);
			let one_read = T::DbWeight::get().reads(1);

			// TODO(andor0):
			// weight += u64::from(call_counters.now) * <T as Config>::WeightInfo::now();

			weight += u64::from(call_counters.read_markets) * one_read;

			// TODO(andor0):
			// weight += u64::from(call_counters.accrue_interest) *
			// <T as Config>::WeightInfo::accrue_interest();

			// TODO(andor0):
			// weight += u64::from(call_counters.account_id) *
			// <T as Config>::WeightInfo::account_id();

			// TODO(andor0):
			// weight += u64::from(call_counters.available_funds) *
			// <T as Config>::WeightInfo::available_funds();

			// TODO(andor0):
			// weight += u64::from(call_counters.handle_withdrawable) *
			// <T as Config>::WeightInfo::handle_withdrawable();

			// TODO(andor0):
			// weight += u64::from(call_counters.handle_depositable) *
			// <T as Config>::WeightInfo::handle_depositable();

			// TODO(andor0):
			// weight += u64::from(call_counters.handle_must_liquidate) *
			// <T as Config>::WeightInfo::handle_must_liquidate();

			weight
		}
	}

	#[pallet::error]
	pub enum Error<T> {
		Overflow,
		Underflow,
		/// vault provided does not exist
		VaultNotFound,
		/// Only assets for which we can track price are supported
		AssetWithoutPrice,
		/// The market could not be found
		MarketDoesNotExist,
		CollateralDepositFailed,
		MarketCollateralWasNotDepositedByAccount,
		CollateralFactorIsLessOrEqualOne,
		MarketAndAccountPairNotFound,
		NotEnoughCollateralToBorrowAmount,
		CannotBorrowInCurrentSourceVaultState,
		InvalidTimestampOnBorrowRequest,
		NotEnoughBorrowAsset,
		NotEnoughCollateral,
		TransferFailed,
		CannotWithdrawFromProvidedBorrowAccount,
		CannotRepayMoreThanBorrowAmount,
		BorrowRateDoesNotExist,
		BorrowIndexDoesNotExist,
		BorrowAndRepayInSameBlockIsNotSupported,
		BorrowDoesNotExist,
		RepayAmountMustBeGraterThanZero,
		ExceedLendingCount,
		InitiateLiquidation,
	}

	#[pallet::event]
	#[pallet::generate_deposit(pub (crate) fn deposit_event)]
	pub enum Event<T: Config> {
		/// Event emitted when new lending market is created.
		NewMarketCreated {
			market_id: MarketIndex,
			vault_id: T::VaultId,
			manager: T::AccountId,
			borrow_asset_id: <T as Config>::AssetId,
			collateral_asset_id: <T as Config>::AssetId,
			reserved_factor: Perquintill,
			collateral_factor: NormalizedCollateralFactor,
		},
		/// Event emitted when collateral is deposited.
		CollateralDeposited { sender: T::AccountId, market_id: MarketIndex, amount: T::Balance },
		/// Event emitted when collateral is withdrawed.
		CollateralWithdrawed { sender: T::AccountId, market_id: MarketIndex, amount: T::Balance },
		/// Event emitted when user borrows from given market.
		Borrowed { sender: T::AccountId, market_id: MarketIndex, amount: T::Balance },
		/// Event emitted when user repays borrow of beneficiary in given market.
		RepaidBorrow {
			sender: T::AccountId,
			market_id: MarketIndex,
			beneficiary: T::AccountId,
			amount: T::Balance,
		},
	}

	/// Lending instances counter
	#[pallet::storage]
	#[pallet::getter(fn lending_count)]
	pub type LendingCount<T: Config> = StorageValue<_, MarketIndex, ValueQuery>;

	/// Indexed lending instances
	#[pallet::storage]
	#[pallet::getter(fn markets)]
	pub type Markets<T: Config> = StorageMap<
		_,
		Twox64Concat,
		MarketIndex,
		MarketConfig<T::VaultId, <T as Config>::AssetId, T::AccountId>,
		ValueQuery,
	>;

	/// Original debt values are on balances.
	/// Debt token allows to simplify some debt management and implementation of features
	#[pallet::storage]
	#[pallet::getter(fn debt_currencies)]

	pub type DebtMarkets<T: Config> =
		StorageMap<_, Twox64Concat, MarketIndex, <T as Config>::AssetId, ValueQuery>;

	/// at which lending index account did borrowed.
	#[pallet::storage]
	#[pallet::getter(fn debt_index)]
	pub type DebtIndex<T: Config> = StorageDoubleMap<
		_,
		Twox64Concat,
		MarketIndex,
		Twox64Concat,
		T::AccountId,
		Ratio,
		ValueQuery,
	>;

	/// Latest timestamp at which account borrowed from market.
	#[pallet::storage]
	#[pallet::getter(fn borrow_timestamp)]
	pub type BorrowTimestamp<T: Config> = StorageDoubleMap<
		_,
		Twox64Concat,
		MarketIndex,
		Twox64Concat,
		T::AccountId,
		Timestamp,
		OptionQuery,
	>;

	/// market borrow index
	#[pallet::storage]
	#[pallet::getter(fn borrow_index)]
	pub type BorrowIndex<T: Config> = StorageMap<_, Twox64Concat, MarketIndex, Ratio, ValueQuery>;

	/// (Market, Account) -> Collateral
	#[pallet::storage]
	#[pallet::getter(fn account_collateral)]
	pub type AccountCollateral<T: Config> = StorageDoubleMap<
		_,
		Blake2_128Concat,
		MarketIndex,
		Blake2_128Concat,
		T::AccountId,
		T::Balance,
		ValueQuery,
	>;

	/// The timestamp of the previous block or defaults to timestamp at genesis.
	#[pallet::storage]
	#[pallet::getter(fn last_block_timestamp)]
	pub type LastBlockTimestamp<T: Config> = StorageValue<_, Timestamp, ValueQuery>;

	#[pallet::genesis_config]
	pub struct GenesisConfig {}

	#[cfg(feature = "std")]
	impl Default for GenesisConfig {
		fn default() -> Self {
			Self {}
		}
	}

	#[pallet::genesis_build]
	impl<T: Config> GenesisBuild<T> for GenesisConfig {
		fn build(&self) {
			let now = T::UnixTime::now().as_secs();
			LastBlockTimestamp::<T>::put(now);
		}
	}

	#[cfg(feature = "std")]
	impl GenesisConfig {
		/// Direct implementation of `GenesisBuild::build_storage`.
		///
		/// Kept in order not to break dependency.
		pub fn build_storage<T: Config>(&self) -> Result<sp_runtime::Storage, String> {
			<Self as frame_support::traits::GenesisBuild<T>>::build_storage(self)
		}

		/// Direct implementation of `GenesisBuild::assimilate_storage`.
		///
		/// Kept in order not to break dependency.
		pub fn assimilate_storage<T: Config>(
			&self,
			storage: &mut sp_runtime::Storage,
		) -> Result<(), String> {
			<Self as frame_support::traits::GenesisBuild<T>>::assimilate_storage(self, storage)
		}
	}

	#[pallet::call]
	impl<T: Config> Pallet<T> {
		/// Create a new lending market.
		/// - `origin` : Sender of this extrinsic. (Also manager for new market to be created.)
		/// - `collateral_asset_id` : AssetId for collateral.
		/// - `reserved_factor` : Reserve factor of market to be created.
		/// - `collateral_factor` : Collateral factor of market to be created.
		#[pallet::weight(<T as Config>::WeightInfo::create_new_market())]
		#[transactional]
		pub fn create_new_market(
			origin: OriginFor<T>,
			borrow_asset_id: <T as Config>::AssetId,
			collateral_asset_id: <T as Config>::AssetId,
			reserved_factor: Perquintill,
			collateral_factor: NormalizedCollateralFactor,
		) -> DispatchResultWithPostInfo {
			let who = ensure_signed(origin)?;
			let market_config = MarketConfigInput {
				reserved: reserved_factor,
				manager: who.clone(),
				collateral_factor,
			};
			let (market_id, vault_id) =
				Self::create(borrow_asset_id, collateral_asset_id, market_config)?;
			Self::deposit_event(Event::<T>::NewMarketCreated {
				market_id,
				vault_id,
				manager: who,
				borrow_asset_id,
				collateral_asset_id,
				reserved_factor,
				collateral_factor,
			});
			Ok(().into())
		}

		/// Deposit collateral to market.
		/// - `origin` : Sender of this extrinsic.
		/// - `market` : Market index to which collateral will be deposited.
		/// - `amount` : Amount of collateral to be deposited.
		#[pallet::weight(<T as Config>::WeightInfo::deposit_collateral())]
		#[transactional]
		pub fn deposit_collateral(
			origin: OriginFor<T>,
			market_id: MarketIndex,
			amount: T::Balance,
		) -> DispatchResultWithPostInfo {
			let sender = ensure_signed(origin)?;
			Self::deposit_collateral_internal(&market_id, &sender, amount)?;
			Self::deposit_event(Event::<T>::CollateralDeposited { sender, market_id, amount });
			Ok(().into())
		}

		/// Withdraw collateral from market.
		/// - `origin` : Sender of this extrinsic.
		/// - `market_id` : Market index from which collateral will be withdraw.
		/// - `amount` : Amount of collateral to be withdrawed.
		#[pallet::weight(<T as Config>::WeightInfo::withdraw_collateral())]
		#[transactional]
		pub fn withdraw_collateral(
			origin: OriginFor<T>,
			market_id: MarketIndex,
			amount: T::Balance,
		) -> DispatchResultWithPostInfo {
			let sender = ensure_signed(origin)?;
			Self::withdraw_collateral_internal(&market_id, &sender, amount)?;
			Self::deposit_event(Event::<T>::CollateralWithdrawed { sender, market_id, amount });
			Ok(().into())
		}

		/// Borrow asset against deposited collateral.
		/// - `origin` : Sender of this extrinsic. (Also the user who wants to borrow from market.)
		/// - `market_id` : Market index from which user wants to borrow.
		/// - `amount_to_borrow` : Amount which user wants to borrow.
		#[pallet::weight(<T as Config>::WeightInfo::borrow())]
		#[transactional]
		pub fn borrow(
			origin: OriginFor<T>,
			market_id: MarketIndex,
			amount_to_borrow: T::Balance,
		) -> DispatchResultWithPostInfo {
			let sender = ensure_signed(origin)?;
			Self::borrow_internal(&market_id, &sender, amount_to_borrow)?;
			Self::deposit_event(Event::<T>::Borrowed {
				sender,
				market_id,
				amount: amount_to_borrow,
			});
			Ok(().into())
		}

		/// Repay borrow for beneficiary account.
		/// - `origin` : Sender of this extrinsic. (Also the user who repays beneficiary's borrow.)
		/// - `market_id` : Market index to which user wants to repay borrow.
		/// - `beneficiary` : AccountId which has borrowed asset. (This can be same or differnt than
		/// origin).
		/// - `repay_amount` : Amount which user wants to borrow.
		#[pallet::weight(<T as Config>::WeightInfo::repay_borrow())]
		#[transactional]
		pub fn repay_borrow(
			origin: OriginFor<T>,
			market_id: MarketIndex,
			beneficiary: T::AccountId,
			repay_amount: T::Balance,
		) -> DispatchResultWithPostInfo {
			let sender = ensure_signed(origin)?;
			Self::repay_borrow_internal(&market_id, &sender, &beneficiary, Some(repay_amount))?;
			Self::deposit_event(Event::<T>::RepaidBorrow {
				sender,
				market_id,
				beneficiary,
				amount: repay_amount,
			});
			Ok(().into())
		}

		/// Check if borrow for `borrower` account is required to be liquidated, initiate
		/// liquidation.
		/// - `origin` : Sender of this extrinsic.
		/// - `market_id` : Market index from which `borrower` has taken borrow.
		#[pallet::weight(1000)]
		#[transactional]
		pub fn liquidate(
			origin: OriginFor<T>,
			market_id: MarketIndex,
			borrower: T::AccountId,
		) -> DispatchResultWithPostInfo {
			let _sender = ensure_signed(origin)?;
			// TODO: should this be restricted to certain users?
			Self::liquidate_internal(&market_id, &borrower)?;
			Ok(().into())
		}
	}

	impl<T: Config> Pallet<T> {
		pub fn total_interest_accurate(
			market_id: &<Self as Lending>::MarketId,
		) -> Result<u128, DispatchError> {
			let debt_asset_id = DebtMarkets::<T>::get(market_id);
			let total_interest =
				T::MarketDebtCurrency::balance(debt_asset_id, &Self::account_id(market_id));
			Ok(total_interest)
		}

		pub fn account_id(market_id: &<Self as Lending>::MarketId) -> <Self as Lending>::AccountId {
			<Self as Lending>::account_id(market_id)
		}
		pub fn calc_utilization_ratio(
			cash: &<Self as Lending>::Balance,
			borrows: &<Self as Lending>::Balance,
		) -> Result<Percent, DispatchError> {
			<Self as Lending>::calc_utilization_ratio(cash, borrows)
		}
		pub fn create(
			borrow_asset: <Self as Lending>::AssetId,
			collateral_asset: <Self as Lending>::AssetId,
			config_input: MarketConfigInput<<Self as Lending>::AccountId>,
		) -> Result<(<Self as Lending>::MarketId, <Self as Lending>::VaultId), DispatchError> {
			<Self as Lending>::create(borrow_asset, collateral_asset, config_input)
		}
		pub fn deposit_collateral_internal(
			market_id: &<Self as Lending>::MarketId,
			account_id: &<Self as Lending>::AccountId,
			amount: CollateralLpAmountOf<Self>,
		) -> Result<(), DispatchError> {
			<Self as Lending>::deposit_collateral(market_id, account_id, amount)
		}
		pub fn collateral_of_account(
			market_id: &<Self as Lending>::MarketId,
			account: &<Self as Lending>::AccountId,
		) -> Result<<Self as Lending>::Balance, DispatchError> {
			<Self as Lending>::collateral_of_account(market_id, account)
		}
		pub fn withdraw_collateral_internal(
			market_id: &<Self as Lending>::MarketId,
			account: &<Self as Lending>::AccountId,
			amount: CollateralLpAmountOf<Self>,
		) -> Result<(), DispatchError> {
			<Self as Lending>::withdraw_collateral(market_id, account, amount)
		}

		pub fn get_borrow_limit(
			market_id: &<Self as Lending>::MarketId,
			account: &<Self as Lending>::AccountId,
		) -> Result<<Self as Lending>::Balance, DispatchError> {
			<Self as Lending>::get_borrow_limit(market_id, account)
		}

		pub fn borrow_internal(
			market_id: &<Self as Lending>::MarketId,
			debt_owner: &<Self as Lending>::AccountId,
			amount_to_borrow: <Self as Lending>::Balance,
		) -> Result<(), DispatchError> {
			<Self as Lending>::borrow(market_id, debt_owner, amount_to_borrow)
		}

		pub fn borrow_balance_current(
			market_id: &<Self as Lending>::MarketId,
			account: &<Self as Lending>::AccountId,
		) -> Result<Option<BorrowAmountOf<Self>>, DispatchError> {
			<Self as Lending>::borrow_balance_current(market_id, account)
		}

		pub fn total_borrows(
			market_id: &<Self as Lending>::MarketId,
		) -> Result<<Self as Lending>::Balance, DispatchError> {
			<Self as Lending>::total_borrows(market_id)
		}

		pub fn total_cash(
			market_id: &<Self as Lending>::MarketId,
		) -> Result<<Self as Lending>::Balance, DispatchError> {
			<Self as Lending>::total_cash(market_id)
		}

		pub fn total_interest(
			market_id: &<Self as Lending>::MarketId,
		) -> Result<<Self as Lending>::Balance, DispatchError> {
			<Self as Lending>::total_interest(market_id)
		}

		pub fn repay_borrow_internal(
			market_id: &<Self as Lending>::MarketId,
			from: &<Self as Lending>::AccountId,
			beneficiary: &<Self as Lending>::AccountId,
			repay_amount: Option<BorrowAmountOf<Self>>,
		) -> Result<(), DispatchError> {
			<Self as Lending>::repay_borrow(market_id, from, beneficiary, repay_amount)
		}

<<<<<<< HEAD
		pub(crate) fn initialize_block(
			block_number: T::BlockNumber,
		) -> InitializeBlockCallCounters {
			let mut call_counters = InitializeBlockCallCounters::default();
=======
		pub fn liquidate_internal(
			market_id: &<Self as Lending>::MarketId,
			account: &<Self as Lending>::AccountId,
		) -> Result<(), DispatchError> {
			let collateral_balance = Self::collateral_of_account(market_id, account)?;
			let market =
				Markets::<T>::try_get(market_id).map_err(|_| Error::<T>::MarketDoesNotExist)?;
			let borrow_asset_id = T::Vault::asset_id(&market.borrow)?;
			let collateral_price = <T::Oracle as Oracle>::get_price(&market.collateral)
				.map_err(|_| Error::<T>::AssetWithoutPrice)?;
			let borrow_price = <T::Oracle as Oracle>::get_price(&borrow_asset_id)
				.map_err(|_| Error::<T>::AssetWithoutPrice)?;
			let borrower_balance_with_interest = Self::borrow_balance_current(market_id, account)?
				.unwrap_or_else(BorrowAmountOf::<Self>::zero);
			let borrower = BorrowerData::new(
				collateral_balance,
				collateral_price.0,
				borrower_balance_with_interest,
				borrow_price.0,
				market.collateral_factor,
			);
			let should_liquidate = borrower.should_liquidate()?;
			if should_liquidate {
				// must trigger liquidation
				return Err(Error::<T>::InitiateLiquidation.into())
			}
			Ok(())
		}

		pub(crate) fn initialize_block(block_number: T::BlockNumber) {
>>>>>>> d0e942b9
			with_transaction(|| {
				let now = Self::now();
				call_counters.now += 1;
				let results = Markets::<T>::iter()
					.map(|(market_id, config)| {
						call_counters.read_markets += 1;
						Self::accrue_interest(&market_id, now)?;
						call_counters.accrue_interest += 1;
						let market_account = Self::account_id(&market_id);
						match Self::available_funds(&config, &market_account)? {
							FundsAvailability::Withdrawable(balance) => {
								Self::handle_withdrawable(&config, &market_account, balance)?;
								call_counters.handle_withdrawable += 1;
							},
							FundsAvailability::Depositable(balance) => {
								Self::handle_depositable(&config, &market_account, balance)?;
								call_counters.handle_depositable += 1;
							},
							FundsAvailability::MustLiquidate => {
								Self::handle_must_liquidate(&config, &market_account)?;
								call_counters.handle_must_liquidate += 1;
							},
						}

						call_counters.available_funds += 1;

						Ok(())
					})
					.collect::<Vec<Result<(), DispatchError>>>();
				let (_oks, errors): (Vec<_>, Vec<_>) = results.iter().partition(|r| r.is_ok());
				if errors.is_empty() {
					LastBlockTimestamp::<T>::put(now);
					TransactionOutcome::Commit(1000)
				} else {
					errors.iter().for_each(|e| {
						if let Err(e) = e {
							log::error!(
								"This should never happen, could not initialize block!!! {:#?} {:#?}",
								block_number,
								e
							)
						}
					});
					TransactionOutcome::Rollback(0)
				}
			});
			call_counters
		}

		fn now() -> u64 {
			T::UnixTime::now().as_secs()
		}

		fn available_funds(
			config: &MarketConfiguration<T>,
			market_account: &T::AccountId,
		) -> Result<FundsAvailability<T::Balance>, DispatchError> {
			<T::Vault as StrategicVault>::available_funds(&config.borrow, market_account)
		}

		fn handle_withdrawable(
			config: &MarketConfiguration<T>,
			market_account: &T::AccountId,
			balance: T::Balance,
		) -> Result<(), DispatchError> {
			<T::Vault as StrategicVault>::withdraw(&config.borrow, market_account, balance)
		}

		fn handle_depositable(
			config: &MarketConfiguration<T>,
			market_account: &T::AccountId,
			balance: T::Balance,
		) -> Result<(), DispatchError> {
			let asset_id = <T::Vault as Vault>::asset_id(&config.borrow)?;
			let balance =
				<T as Config>::Currency::reducible_balance(asset_id, market_account, false)
					.min(balance);
			<T::Vault as StrategicVault>::deposit(&config.borrow, market_account, balance)
		}

		fn handle_must_liquidate(
			config: &MarketConfiguration<T>,
			market_account: &T::AccountId,
		) -> Result<(), DispatchError> {
			let asset_id = <T::Vault as Vault>::asset_id(&config.borrow)?;
			let balance =
				<T as Config>::Currency::reducible_balance(asset_id, market_account, false);
			<T::Vault as StrategicVault>::deposit(&config.borrow, market_account, balance)
		}
	}

	impl<T: Config> Lending for Pallet<T> {
		/// we are operating only on vault types, so restricted by these
		type AssetId = <T as Config>::AssetId;
		type VaultId = <T::Vault as Vault>::VaultId;
		type AccountId = <T::Vault as Vault>::AccountId;
		type Balance = T::Balance;

		type MarketId = MarketIndex;

		type BlockNumber = T::BlockNumber;

		fn create(
			borrow_asset: Self::AssetId,
			collateral_asset: Self::AssetId,
			config_input: MarketConfigInput<Self::AccountId>,
		) -> Result<(Self::MarketId, Self::VaultId), DispatchError> {
			ensure!(
				config_input.collateral_factor > 1.into(),
				Error::<T>::CollateralFactorIsLessOrEqualOne
			);
			<T::Oracle as Oracle>::get_price(&collateral_asset)
				.map_err(|_| Error::<T>::AssetWithoutPrice)?;
			<T::Oracle as Oracle>::get_price(&borrow_asset)
				.map_err(|_| Error::<T>::AssetWithoutPrice)?;

			LendingCount::<T>::try_mutate(|MarketIndex(previous_market_index)| {
				let market_id = {
					*previous_market_index += 1;
					ensure!(
						*previous_market_index <= T::MaxLendingCount::get(),
						Error::<T>::ExceedLendingCount
					);
					MarketIndex(*previous_market_index)
				};

				let borrow_asset_vault = T::Vault::create(
					Deposit::Existential,
					VaultConfig {
						asset_id: borrow_asset,
						reserved: config_input.reserved,
						manager: config_input.manager.clone(),
						strategies: [(
							Self::account_id(&market_id),
							// Borrowable = 100% - reserved
							Perquintill::one().saturating_sub(config_input.reserved),
						)]
						.iter()
						.cloned()
						.collect(),
					},
				)?;

				let config = MarketConfig {
					manager: config_input.manager,
					borrow: borrow_asset_vault.clone(),
					collateral: collateral_asset,
					collateral_factor: config_input.collateral_factor,
					interest_rate_model: InterestRateModel::default(),
				};

				let debt_asset_id = T::CurrencyFactory::create()?;
				DebtMarkets::<T>::insert(market_id, debt_asset_id);
				Markets::<T>::insert(market_id, config);
				BorrowIndex::<T>::insert(market_id, Ratio::one());

				Ok((market_id, borrow_asset_vault))
			})
		}

		fn account_id(market_id: &Self::MarketId) -> Self::AccountId {
			PALLET_ID.into_sub_account(market_id)
		}

		fn get_markets_for_borrow(borrow: Self::VaultId) -> Vec<Self::MarketId> {
			// allow to be slow until it becomes write transaction (not the case now and then)
			let mut markets = sp_std::vec![];
			for (index, market) in Markets::<T>::iter() {
				if market.borrow == borrow {
					markets.push(index);
				}
			}

			markets
		}

		fn get_all_markets() -> Vec<(Self::MarketId, MarketConfiguration<T>)> {
			Markets::<T>::iter().map(|(index, config)| (index, config)).collect()
		}

		fn borrow(
			market_id: &Self::MarketId,
			debt_owner: &Self::AccountId,
			amount_to_borrow: Self::Balance,
		) -> Result<(), DispatchError> {
			let market =
				Markets::<T>::try_get(market_id).map_err(|_| Error::<T>::MarketDoesNotExist)?;
			let asset_id = T::Vault::asset_id(&market.borrow)?;
			let latest_borrow_timestamp = BorrowTimestamp::<T>::get(market_id, debt_owner);
			if let Some(time) = latest_borrow_timestamp {
				if time >= Self::last_block_timestamp() {
					return Err(Error::<T>::InvalidTimestampOnBorrowRequest.into())
				}
			}
			let borrow_limit = Self::get_borrow_limit(market_id, debt_owner)?;
			ensure!(
				borrow_limit >= amount_to_borrow,
				Error::<T>::NotEnoughCollateralToBorrowAmount
			);
			let account_id = Self::account_id(market_id);
			let can_withdraw =
				<T as Config>::Currency::reducible_balance(asset_id, &account_id, true);
			ensure!(can_withdraw >= amount_to_borrow, Error::<T>::NotEnoughBorrowAsset);

			ensure!(
				!matches!(
					T::Vault::available_funds(&market.borrow, &Self::account_id(market_id))?,
					FundsAvailability::MustLiquidate
				),
				Error::<T>::CannotBorrowInCurrentSourceVaultState
			);

			<T as Config>::Currency::transfer(
				asset_id,
				&Self::account_id(market_id),
				debt_owner,
				amount_to_borrow,
				true,
			)?;

			let market_index =
				BorrowIndex::<T>::try_get(market_id).map_err(|_| Error::<T>::MarketDoesNotExist)?;
			let account_interest_index =
				DebtIndex::<T>::try_get(market_id, debt_owner).map_or(Ratio::zero(), |index| index);
			let debt_asset_id = DebtMarkets::<T>::get(market_id);
			let existing_borrow_amount = T::MarketDebtCurrency::balance(debt_asset_id, debt_owner);
			let amount_to_borrow: u128 = amount_to_borrow.into();
			let amount_to_borrow = amount_to_borrow
				.checked_mul(LiftedFixedBalance::accuracy())
				.expect("more detailed currency");
			T::MarketDebtCurrency::mint_into(debt_asset_id, debt_owner, amount_to_borrow)?;
			T::MarketDebtCurrency::hold(debt_asset_id, debt_owner, amount_to_borrow)?;
			let total_borrow_amount = existing_borrow_amount
				.checked_add(amount_to_borrow)
				.ok_or(Error::<T>::Overflow)?;
			let existing_borrow_share =
				Percent::from_rational(existing_borrow_amount, total_borrow_amount);
			let new_borrow_share = Percent::from_rational(amount_to_borrow, total_borrow_amount);
			let new_account_interest_index = (market_index * new_borrow_share.into()) +
				(account_interest_index * existing_borrow_share.into());
			DebtIndex::<T>::insert(market_id, debt_owner, new_account_interest_index);
			BorrowTimestamp::<T>::insert(market_id, debt_owner, Self::last_block_timestamp());

			Ok(())
		}

		fn repay_borrow(
			market_id: &Self::MarketId,
			from: &Self::AccountId,
			beneficiary: &Self::AccountId,
			repay_amount: Option<BorrowAmountOf<Self>>,
		) -> Result<(), DispatchError> {
			let latest_borrow_timestamp = BorrowTimestamp::<T>::get(market_id, beneficiary);
			if latest_borrow_timestamp.is_none() {
				return Err(Error::<T>::BorrowDoesNotExist.into())
			}
			if latest_borrow_timestamp.unwrap() == Self::last_block_timestamp() {
				return Err(Error::<T>::BorrowAndRepayInSameBlockIsNotSupported.into())
			}
			let market =
				Markets::<T>::try_get(market_id).map_err(|_| Error::<T>::MarketDoesNotExist)?;
			if let Some(owed) = Self::borrow_balance_current(market_id, beneficiary)? {
				let repay_amount = repay_amount.unwrap_or(owed);
				let borrow_asset_id = T::Vault::asset_id(&market.borrow)?;
				ensure!(
					repay_amount > <Self as Lending>::Balance::zero(),
					Error::<T>::RepayAmountMustBeGraterThanZero
				);
				ensure!(repay_amount <= owed, Error::<T>::CannotRepayMoreThanBorrowAmount);
				ensure!(
					<T as Config>::Currency::can_withdraw(borrow_asset_id, from, repay_amount)
						.into_result()
						.is_ok(),
					Error::<T>::CannotWithdrawFromProvidedBorrowAccount
				);
				let market_account = Self::account_id(market_id);
				ensure!(
					<T as Config>::Currency::can_deposit(
						borrow_asset_id,
						&market_account,
						repay_amount
					)
					.into_result()
					.is_ok(),
					Error::<T>::TransferFailed
				);

				let debt_asset_id = DebtMarkets::<T>::get(market_id);

				let burn_amount: u128 =
					<T as Config>::Currency::balance(debt_asset_id, beneficiary).into();
				let total_repay_amount: u128 = repay_amount.into();
				let mut remaining_borrow_amount =
					T::MarketDebtCurrency::balance(debt_asset_id, &market_account);
				if total_repay_amount <= burn_amount {
					// only repay interest
					T::MarketDebtCurrency::release(
						debt_asset_id,
						beneficiary,
						total_repay_amount,
						true,
					)
					.expect("can always release held debt balance");
					T::MarketDebtCurrency::burn_from(
						debt_asset_id,
						beneficiary,
						total_repay_amount,
					)
					.expect("can always burn debt balance");
				} else {
					let repay_borrow_amount = total_repay_amount - burn_amount;

					remaining_borrow_amount -= repay_borrow_amount;
					T::MarketDebtCurrency::burn_from(debt_asset_id, &market_account, repay_borrow_amount).expect(
					"debt balance of market must be of parts of debts of borrowers and can reduce it",
				);
					T::MarketDebtCurrency::release(debt_asset_id, beneficiary, burn_amount, true)
						.expect("can always release held debt balance");
					T::MarketDebtCurrency::burn_from(debt_asset_id, beneficiary, burn_amount)
						.expect("can always burn debt balance");
				}
				// TODO: fuzzing is must to uncover cases when sum != total
				<T as Config>::Currency::transfer(
					borrow_asset_id,
					from,
					&market_account,
					repay_amount,
					false,
				)
				.expect("must be able to transfer because of above checks");

				if remaining_borrow_amount == 0 {
					BorrowTimestamp::<T>::remove(market_id, beneficiary);
					DebtIndex::<T>::remove(market_id, beneficiary);
				}
			}

			Ok(())
		}

		fn total_borrows(market_id: &Self::MarketId) -> Result<Self::Balance, DispatchError> {
			let debt_asset_id = DebtMarkets::<T>::get(market_id);
			let accrued_debt =
				T::MarketDebtCurrency::balance(debt_asset_id, &Self::account_id(market_id));
			let total_issued = T::MarketDebtCurrency::total_issuance(debt_asset_id);
			let total_borrows = (total_issued - accrued_debt) / LiftedFixedBalance::accuracy();
			Ok((total_borrows as u64).into())
		}

		fn total_interest(market_id: &Self::MarketId) -> Result<Self::Balance, DispatchError> {
			let debt_asset_id = DebtMarkets::<T>::get(market_id);
			let total_interest =
				T::MarketDebtCurrency::balance(debt_asset_id, &Self::account_id(market_id));
			Ok(((total_interest / LiftedFixedBalance::accuracy()) as u64).into())
		}

		fn total_cash(market_id: &Self::MarketId) -> Result<Self::Balance, DispatchError> {
			let market =
				Markets::<T>::try_get(market_id).map_err(|_| Error::<T>::MarketDoesNotExist)?;
			let borrow_id = T::Vault::asset_id(&market.borrow)?;
			Ok(<T as Config>::Currency::balance(borrow_id, &T::Vault::account_id(&market.borrow)))
		}

		fn calc_utilization_ratio(
			cash: &Self::Balance,
			borrows: &Self::Balance,
		) -> Result<Percent, DispatchError> {
			Ok(composable_traits::rate_model::calc_utilization_ratio(
				(*cash).into(),
				(*borrows).into(),
			)?)
		}

		fn accrue_interest(
			market_id: &Self::MarketId,
			now: Timestamp,
		) -> Result<(), DispatchError> {
			// we maintain original borrow principals intact on hold,
			// but accrue total borrow balance by adding to market debt balance
			// when user pays loan back, we reduce marked accrued debt
			// so no need to loop over each account -> scales to millions of users

			// TODO: total_borrows calculation duplicated, remove
			let total_borrows = Self::total_borrows(market_id)?;
			let total_cash = Self::total_cash(market_id)?;
			let utilization_ratio = Self::calc_utilization_ratio(&total_cash, &total_borrows)?;
			let market =
				Markets::<T>::try_get(market_id).map_err(|_| Error::<T>::MarketDoesNotExist)?;
			let delta_time =
				now.checked_sub(Self::last_block_timestamp()).ok_or(Error::<T>::Underflow)?;
			let borrow_index =
				BorrowIndex::<T>::try_get(market_id).map_err(|_| Error::<T>::MarketDoesNotExist)?;
			let debt_asset_id = DebtMarkets::<T>::get(market_id);
			let accrued_debt =
				T::MarketDebtCurrency::balance(debt_asset_id, &Self::account_id(market_id));
			let total_issued = T::MarketDebtCurrency::total_issuance(debt_asset_id);

			let (accrued, borrow_index_new) = accrue_interest_internal::<T>(
				utilization_ratio,
				&market.interest_rate_model,
				borrow_index,
				delta_time,
				total_issued,
				accrued_debt,
			)?;

			BorrowIndex::<T>::insert(market_id, borrow_index_new);
			T::MarketDebtCurrency::mint_into(debt_asset_id, &Self::account_id(market_id), accrued)?;

			Ok(())
		}

		fn borrow_balance_current(
			market_id: &Self::MarketId,
			account: &Self::AccountId,
		) -> Result<Option<BorrowAmountOf<Self>>, DispatchError> {
			let debt_asset_id =
				DebtMarkets::<T>::try_get(market_id).map_err(|_| Error::<T>::MarketDoesNotExist)?;

			let account_debt = DebtIndex::<T>::try_get(market_id, account);

			match account_debt {
				Ok(account_interest_index) => {
					let principal = T::MarketDebtCurrency::balance_on_hold(debt_asset_id, account);
					let market_interest_index = BorrowIndex::<T>::try_get(market_id)
						.map_err(|_| Error::<T>::BorrowIndexDoesNotExist)?;

					let balance = borrow_from_principal::<T>(
						((principal / LiftedFixedBalance::accuracy()) as u64).into(),
						market_interest_index,
						account_interest_index,
					)?;

					Ok(balance.map(Into::into))
				},
				// no active borrow on  market for given account
				Err(()) => Ok(Some(BorrowAmountOf::<Self>::zero())),
			}
		}

		fn collateral_of_account(
			market_id: &Self::MarketId,
			account: &Self::AccountId,
		) -> Result<Self::Balance, DispatchError> {
			AccountCollateral::<T>::try_get(market_id, account)
				.map_err(|_| Error::<T>::MarketCollateralWasNotDepositedByAccount.into())
		}

		fn collateral_required(
			market_id: &Self::MarketId,
			borrow_amount: Self::Balance,
		) -> Result<Self::Balance, DispatchError> {
			let market =
				Markets::<T>::try_get(market_id).map_err(|_| Error::<T>::MarketDoesNotExist)?;
			let borrow_asset = T::Vault::asset_id(&market.borrow)?;
			let borrow_price = T::Oracle::get_price(&borrow_asset)?.0;
			Ok(swap_back(&borrow_amount.into(), &borrow_price.into(), &market.collateral_factor)?
				.checked_mul_int(1u64)
				.ok_or(ArithmeticError::Overflow)?
				.into())
		}

		fn get_borrow_limit(
			market_id: &Self::MarketId,
			account: &Self::AccountId,
		) -> Result<Self::Balance, DispatchError> {
			let market =
				Markets::<T>::try_get(market_id).map_err(|_| Error::<T>::MarketDoesNotExist)?;
			let collateral_balance = AccountCollateral::<T>::try_get(market_id, account)
				.unwrap_or_else(|_| CollateralLpAmountOf::<Self>::zero());

			if collateral_balance > T::Balance::zero() {
				let collateral_price = T::Oracle::get_price(&market.collateral)?.0;
				let borrow_asset = T::Vault::asset_id(&market.borrow)?;
				let borrow_price = T::Oracle::get_price(&borrow_asset)?.0;
				let borrower_balance_with_interest =
					Self::borrow_balance_current(market_id, account)?
						.unwrap_or_else(BorrowAmountOf::<Self>::zero);

				let borrower = BorrowerData::new(
					collateral_balance,
					collateral_price,
					borrower_balance_with_interest,
					borrow_price,
					market.collateral_factor,
				);

				return Ok(borrower
					.borrow_for_collateral()
					.map_err(|_| Error::<T>::NotEnoughCollateralToBorrowAmount)?
					.checked_mul_int(1u64)
					.ok_or(ArithmeticError::Overflow)?
					.into())
			}

			Ok(Self::Balance::zero())
		}

		fn deposit_collateral(
			market_id: &Self::MarketId,
			account: &Self::AccountId,
			amount: CollateralLpAmountOf<Self>,
		) -> Result<(), DispatchError> {
			let market =
				Markets::<T>::try_get(market_id).map_err(|_| Error::<T>::MarketDoesNotExist)?;
			let market_account = Self::account_id(market_id);
			ensure!(
				<T as Config>::Currency::can_withdraw(market.collateral, account, amount)
					.into_result()
					.is_ok(),
				Error::<T>::TransferFailed
			);

			ensure!(
				<T as Config>::Currency::can_deposit(market.collateral, &market_account, amount) ==
					DepositConsequence::Success,
				Error::<T>::TransferFailed
			);

			AccountCollateral::<T>::try_mutate(market_id, account, |collateral_balance| {
				let new_collateral_balance =
					(*collateral_balance).checked_add(&amount).ok_or(Error::<T>::Overflow)?;
				*collateral_balance = new_collateral_balance;
				Result::<(), Error<T>>::Ok(())
			})?;
			<T as Config>::Currency::transfer(
				market.collateral,
				account,
				&market_account,
				amount,
				true,
			)
			.expect("impossible; qed;");
			Ok(())
		}

		fn withdraw_collateral(
			market_id: &Self::MarketId,
			account: &Self::AccountId,
			amount: CollateralLpAmountOf<Self>,
		) -> Result<(), DispatchError> {
			let market =
				Markets::<T>::try_get(market_id).map_err(|_| Error::<T>::MarketDoesNotExist)?;

			let (collateral_price, _) = T::Oracle::get_price(&market.collateral)?;
			let collateral_balance: LiftedFixedBalance =
				AccountCollateral::<T>::try_get(market_id, account)
					.unwrap_or_else(|_| CollateralLpAmountOf::<Self>::zero())
					.into();

			let borrow_asset = T::Vault::asset_id(&market.borrow)?;
			let borrow_price = T::Oracle::get_price(&borrow_asset)?.0;
			let borrower_balance_with_interest = Self::borrow_balance_current(market_id, account)?
				.unwrap_or_else(BorrowAmountOf::<Self>::zero);

			let borrower = BorrowerData {
				collateral_balance,
				collateral_price: collateral_price.into(),
				borrower_balance_with_interest: borrower_balance_with_interest.into(),
				borrow_price: borrow_price.into(),
				collateral_factor: market.collateral_factor,
			};

			ensure!(
				borrower.collateralization_still_valid(amount.into()) == Ok(true),
				Error::<T>::NotEnoughCollateral
			);

			let market_account = Self::account_id(market_id);
			ensure!(
				<T as Config>::Currency::can_deposit(market.collateral, account, amount) ==
					DepositConsequence::Success,
				Error::<T>::TransferFailed
			);
			ensure!(
				<T as Config>::Currency::can_withdraw(market.collateral, &market_account, amount)
					.into_result()
					.is_ok(),
				Error::<T>::TransferFailed
			);

			AccountCollateral::<T>::try_mutate(market_id, account, |collateral_balance| {
				let new_collateral_balance =
					(*collateral_balance).checked_sub(&amount).ok_or(Error::<T>::Underflow)?;
				*collateral_balance = new_collateral_balance;
				Result::<(), Error<T>>::Ok(())
			})?;
			<T as Config>::Currency::transfer(
				market.collateral,
				&market_account,
				account,
				amount,
				true,
			)
			.expect("impossible; qed;");
			Ok(())
		}
	}

	/// If borrowBalance = 0 then borrow index is likely also 0.
	/// Rather than failing the calculation with a division by 0, we immediately return 0 in
	/// this case.
	fn borrow_from_principal<T: Config>(
		principal: <T as Config>::Balance,
		market_interest_index: Ratio,
		account_interest_index: Ratio,
	) -> Result<Option<u64>, DispatchError> {
		if principal.is_zero() {
			return Ok(None)
		}
		let principal: LiftedFixedBalance = principal.into();
		let balance = principal
			.checked_mul(&market_interest_index)
			.and_then(|from_start_total| from_start_total.checked_div(&account_interest_index))
			.and_then(|x| x.checked_mul_int(1u64))
			.ok_or(ArithmeticError::Overflow)?;
		Ok(Some(balance))
	}

	/// given collateral information, how much of borrow asset can get?
	pub fn swap(
		collateral_balance: &LiftedFixedBalance,
		collateral_price: &LiftedFixedBalance,
		collateral_factor: &NormalizedCollateralFactor,
	) -> Result<LiftedFixedBalance, ArithmeticError> {
		collateral_balance.safe_mul(collateral_price)?.safe_div(collateral_factor)
	}

	pub fn swap_back(
		borrow_balance: &LiftedFixedBalance,
		borrow_price: &LiftedFixedBalance,
		collateral_factor: &NormalizedCollateralFactor,
	) -> Result<LiftedFixedBalance, ArithmeticError> {
		borrow_balance.safe_mul(borrow_price)?.safe_mul(collateral_factor)
	}

	pub fn accrue_interest_internal<T: Config>(
		utilization_ratio: Percent,
		interest_rate_model: &InterestRateModel,
		borrow_index: Rate,
		delta_time: DurationSeconds,
		total_issued: u128,
		accrued_debt: u128,
	) -> Result<(u128, Rate), DispatchError> {
		let borrow_rate = interest_rate_model
			.get_borrow_rate(utilization_ratio)
			.ok_or(Error::<T>::BorrowRateDoesNotExist)?;
		let borrow_index_new =
			increment_index(borrow_rate, borrow_index, delta_time)?.safe_add(&borrow_index)?;
		let delta_interest_rate = borrow_rate
			.safe_mul(&FixedU128::saturating_from_integer(delta_time))?
			.safe_div(&FixedU128::saturating_from_integer(SECONDS_PER_YEAR))?;

		let total_borrows = total_issued - accrued_debt;

		let accrue_increment = LiftedFixedBalance::from_inner(total_borrows)
			.safe_mul(&delta_interest_rate)?
			.into_inner();
		Ok((accrue_increment, borrow_index_new))
	}
}<|MERGE_RESOLUTION|>--- conflicted
+++ resolved
@@ -218,32 +218,32 @@
 			let call_counters = Self::initialize_block(block_number);
 			let one_read = T::DbWeight::get().reads(1);
 
-			// TODO(andor0):
+			// TODO(andor0): write benchmark and uncomment
 			// weight += u64::from(call_counters.now) * <T as Config>::WeightInfo::now();
 
 			weight += u64::from(call_counters.read_markets) * one_read;
 
-			// TODO(andor0):
+			// TODO(andor0): write benchmark and uncomment
 			// weight += u64::from(call_counters.accrue_interest) *
 			// <T as Config>::WeightInfo::accrue_interest();
 
-			// TODO(andor0):
+			// TODO(andor0): write benchmark and uncomment
 			// weight += u64::from(call_counters.account_id) *
 			// <T as Config>::WeightInfo::account_id();
 
-			// TODO(andor0):
+			// TODO(andor0): write benchmark and uncomment
 			// weight += u64::from(call_counters.available_funds) *
 			// <T as Config>::WeightInfo::available_funds();
 
-			// TODO(andor0):
+			// TODO(andor0): write benchmark and uncomment
 			// weight += u64::from(call_counters.handle_withdrawable) *
 			// <T as Config>::WeightInfo::handle_withdrawable();
 
-			// TODO(andor0):
+			// TODO(andor0): write benchmark and uncomment
 			// weight += u64::from(call_counters.handle_depositable) *
 			// <T as Config>::WeightInfo::handle_depositable();
 
-			// TODO(andor0):
+			// TODO(andor0): write benchmark and uncomment
 			// weight += u64::from(call_counters.handle_must_liquidate) *
 			// <T as Config>::WeightInfo::handle_must_liquidate();
 
@@ -651,12 +651,6 @@
 			<Self as Lending>::repay_borrow(market_id, from, beneficiary, repay_amount)
 		}
 
-<<<<<<< HEAD
-		pub(crate) fn initialize_block(
-			block_number: T::BlockNumber,
-		) -> InitializeBlockCallCounters {
-			let mut call_counters = InitializeBlockCallCounters::default();
-=======
 		pub fn liquidate_internal(
 			market_id: &<Self as Lending>::MarketId,
 			account: &<Self as Lending>::AccountId,
@@ -686,8 +680,10 @@
 			Ok(())
 		}
 
-		pub(crate) fn initialize_block(block_number: T::BlockNumber) {
->>>>>>> d0e942b9
+		pub(crate) fn initialize_block(
+			block_number: T::BlockNumber,
+		) -> InitializeBlockCallCounters {
+			let mut call_counters = InitializeBlockCallCounters::default();
 			with_transaction(|| {
 				let now = Self::now();
 				call_counters.now += 1;
