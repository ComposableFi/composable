--- conflicted
+++ resolved
@@ -272,8 +272,6 @@
 	#[pallet::event]
 	#[pallet::generate_deposit(pub (crate) fn deposit_event)]
 	pub enum Event<T: Config> {
-<<<<<<< HEAD
-=======
 		/// Event emitted when new lending market is created.
 		/// [market_id, vault_id, manager, borrow_asset_id, collateral_asset_id, reserved_factor,
 		/// collateral_factor]
@@ -281,12 +279,11 @@
 			MarketIndex,
 			T::VaultId,
 			T::AccountId,
-			T::AssetId,
-			T::AssetId,
+			<T as Config>::AssetId,
+			<T as Config>::AssetId,
 			Perquintill,
 			NormalizedCollateralFactor,
 		),
->>>>>>> 649cf366
 		/// Event emitted when collateral is deposited.
 		/// [sender, market_id, amount]
 		CollateralDeposited(T::AccountId, MarketIndex, T::Balance),
@@ -410,8 +407,8 @@
 		#[transactional]
 		pub fn create_new_market(
 			origin: OriginFor<T>,
-			borrow_asset_id: T::AssetId,
-			collateral_asset_id: T::AssetId,
+			borrow_asset_id: <T as Config>::AssetId,
+			collateral_asset_id: <T as Config>::AssetId,
 			reserved_factor: Perquintill,
 			collateral_factor: NormalizedCollateralFactor,
 		) -> DispatchResultWithPostInfo {
@@ -460,10 +457,6 @@
 		#[transactional]
 		pub fn withdraw_collateral(
 			origin: OriginFor<T>,
-<<<<<<< HEAD
-			market: MarketIndex,
-			amount: T::Balance,
-=======
 			market_id: MarketIndex,
 			amount: T::Balance,
 		) -> DispatchResultWithPostInfo {
@@ -483,7 +476,6 @@
 			origin: OriginFor<T>,
 			market_id: MarketIndex,
 			amount_to_borrow: T::Balance,
->>>>>>> 649cf366
 		) -> DispatchResultWithPostInfo {
 			let who = ensure_signed(origin)?;
 			Self::borrow_internal(&market_id, &who, amount_to_borrow)?;
@@ -1071,11 +1063,7 @@
 				Error::<T>::TransferFailed
 			);
 			ensure!(
-<<<<<<< HEAD
 				<T as Config>::Currency::can_deposit(market.collateral, &market_account, amount) ==
-=======
-				T::Currency::can_deposit(market.collateral, &market_account, amount) ==
->>>>>>> 649cf366
 					DepositConsequence::Success,
 				Error::<T>::TransferFailed
 			);
@@ -1142,11 +1130,7 @@
 
 			let market_account = Self::account_id(&market_id);
 			ensure!(
-<<<<<<< HEAD
 				<T as Config>::Currency::can_deposit(market.collateral, &account, amount) ==
-=======
-				T::Currency::can_deposit(market.collateral, &account, amount) ==
->>>>>>> 649cf366
 					DepositConsequence::Success,
 				Error::<T>::TransferFailed
 			);
