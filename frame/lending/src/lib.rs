--- conflicted
+++ resolved
@@ -314,16 +314,6 @@
 				log::warn!("No signer");
 				return
 			}
-<<<<<<< HEAD
-
-			DebtIndex::<T>::iter()
-				.filter(|(market_id, account, _)| {
-					Self::should_liquidate(&market_id, &account).is_ok()
-				})
-				.for_each(|(market_id, account, _)| {
-					signer
-						.send_signed_transaction(|_account| Call::liquidate {
-=======
 			for (market_id, account, _) in DebtIndex::<T>::iter() {
 				//Check that it should liquidate before liquidations
 				let should_be_liquidated =
@@ -352,25 +342,13 @@
 						),
 						Err(e) => log::error!(
 							"Liquidation failed, market_id: {:?}, account: {:?}, error: {:?}",
->>>>>>> fac73e2f
 							market_id,
-							borrowers: vec![account.clone()],
-						})
-						.iter()
-						.for_each(|(_acc, res)| match res {
-							Ok(()) => log::info!(
-								"Liquidation succeed, market_id: {:?}, account: {:?}",
-								market_id,
-								account
-							),
-							Err(e) => log::error!(
-								"Liquidation failed, market_id: {:?}, account: {:?}, error: {:?}",
-								market_id,
-								account,
-								e
-							),
-						})
-				})
+							account,
+							e,
+						),
+					}
+				}
+			}
 		}
 	}
 
@@ -394,11 +372,7 @@
 		MarketCollateralWasNotDepositedByAccount,
 
 		/// The collateral factor for a market must be more than one.
-<<<<<<< HEAD
 		CollateralFactorIsNotValid,
-=======
-		CollateralFactorMustBeMoreThanOne,
->>>>>>> fac73e2f
 		/// Can't allow amount 0 as collateral.
 		CannotDepositZeroCollateral,
 
