--- conflicted
+++ resolved
@@ -9,28 +9,8 @@
 [package.metadata.docs.rs]
 targets = ["x86_64-unknown-linux-gnu"]
 
-<<<<<<< HEAD
-[dependencies]
-composable-traits = { version = "0.0.1", path = "../composable-traits", default-features = false }
-frame-benchmarking = { default-features = false, optional = true, git = 'https://github.com/paritytech/substrate.git', branch = 'polkadot-v0.9.11' }
-frame-support = { default-features = false, git = "https://github.com/paritytech/substrate", branch = "polkadot-v0.9.11" }
-frame-system = { default-features = false, git = "https://github.com/paritytech/substrate", branch = "polkadot-v0.9.11" }
-log = { version = "0.4.14", default-features = false }
-num-traits = { version = "0.2.14", default-features = false }
-pallet-oracle = { default-features = false, optional = true, version = "1.0.0", path = "../oracle" }
-pallet-vault = { default-features = false, version = "0.0.1", path = "../vault", optional = true }
-plotters =  { version = "0.3.1", optional = true }
-scale-info = { version = "1.0", default-features = false, features = ["derive"] }
-serde = { version = '1', optional = true }
-sp-arithmetic = { default-features = false, git = "https://github.com/paritytech/substrate", branch = "polkadot-v0.9.11" }
-sp-core = { default-features = false, git = "https://github.com/paritytech/substrate", branch = "polkadot-v0.9.11" }
-sp-io = { default-features = false, git = "https://github.com/paritytech/substrate", branch = "polkadot-v0.9.11" }
-sp-runtime = { default-features = false, git = "https://github.com/paritytech/substrate", branch = "polkadot-v0.9.11" }
-sp-std = { default-features = false, git = "https://github.com/paritytech/substrate", branch = "polkadot-v0.9.11" }
-=======
 [package.metadata.cargo-udeps.ignore]
 normal = ["pallet-vault"]
->>>>>>> 29cd704a
 
 [dependencies.codec]
 default-features = false
@@ -38,15 +18,6 @@
 package = "parity-scale-codec"
 version = "2.0.0"
 
-<<<<<<< HEAD
-[dev-dependencies]
-composable-tests-helpers = { version = "0.0.1", path = "../composable-tests-helpers", default-features = false }
-hex-literal = "0.3.3"
-once_cell = "1.8.0"
-orml-tokens = { git = "https://github.com/open-web3-stack/open-runtime-module-library", rev = "b89b1f98fcf0f5c341fbef1d12bfd869a2f2a9fe" }
-orml-traits = { git = "https://github.com/open-web3-stack/open-runtime-module-library", rev = "b89b1f98fcf0f5c341fbef1d12bfd869a2f2a9fe", default-features = false }
-pallet-balances = { git = "https://github.com/paritytech/substrate", branch = "polkadot-v0.9.11" }
-=======
 [dependencies]
 frame-benchmarking = { default-features = false, optional = true, git = 'https://github.com/paritytech/substrate.git', branch = 'polkadot-v0.9.12' }
 frame-support = { default-features = false, git = "https://github.com/paritytech/substrate", branch = "polkadot-v0.9.12"  }
@@ -69,6 +40,7 @@
 serde = { version = '1', optional = true }
 
 [dev-dependencies]
+composable-tests-helpers = { version = "0.0.1", path = "../composable-tests-helpers", default-features = false }
 hex-literal = "0.3.3"
 once_cell = "1.8.0"
 proptest = "0.9.6"
@@ -78,18 +50,10 @@
 orml-traits = { git = "https://github.com/open-web3-stack/open-runtime-module-library", rev = "ee37b76a7a8cf159e6c41851942758746318bb84", default-features = false }
 pallet-balances = { git = "https://github.com/paritytech/substrate", branch = "polkadot-v0.9.12" }
 pallet-timestamp = { git = "https://github.com/paritytech/substrate", branch = "polkadot-v0.9.12" }
->>>>>>> 29cd704a
 pallet-currency-factory = { version = "0.0.1", path = "../currency-factory" }
 pallet-dutch-auctions = { version = "0.0.1", path = "../dutch-auction" }
 pallet-liquidations = { version = "0.0.1", path = "../liquidations" }
-<<<<<<< HEAD
-pallet-timestamp = { git = "https://github.com/paritytech/substrate", branch = "polkadot-v0.9.11" }
 pallet-vault = { version = "0.0.1", path = "../vault" }
-proptest = "0.9.6"
-serde = "1.0.119"
-=======
-pallet-dutch-auctions = {version = "0.0.1", path = "../dutch-auction" }
->>>>>>> 29cd704a
 
 [features]
 default = ["std"]
