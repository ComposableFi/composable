--- conflicted
+++ resolved
@@ -63,44 +63,6 @@
 
 	use crate::price_function::AuctionTimeCurveModel;
 
-<<<<<<< HEAD
-=======
-	pub trait DeFiComposableConfig: frame_system::Config {
-		// what.
-		type AssetId: FullCodec
-			+ Eq
-			+ PartialEq
-			+ Copy
-			+ MaybeSerializeDeserialize
-			+ From<u128>
-			+ Default
-			+ TypeInfo;
-
-		type Balance: Default
-			+ Parameter
-			+ Codec
-			+ Copy
-			+ Ord
-			+ CheckedAdd
-			+ CheckedSub
-			+ CheckedMul
-			+ CheckedSub
-			+ AtLeast32BitUnsigned
-			+ From<u64> // at least 64 bit
-			+ Zero
-			+ FixedPointOperand
-			+ Into<LiftedFixedBalance> // integer part not more than bits in this
-			+ Into<u128>; // cannot do From<u128>, until LiftedFixedBalance integer part is larger than 128
-			  // bit
-
-		/// bank. vault owned - can transfer, cannot mint
-		type Currency: Transfer<Self::AccountId, Balance = Self::Balance, AssetId = Self::AssetId>
-			+ Mutate<Self::AccountId, Balance = Self::Balance, AssetId = Self::AssetId>
-			// used to check balances before any storage updates allowing acting without rollback
-			+ Inspect<Self::AccountId, Balance = Self::Balance, AssetId = Self::AssetId>;
-	}
-
->>>>>>> 50a8459a
 	#[pallet::config]
 	#[pallet::disable_frame_system_supertrait_check]
 	pub trait Config: DeFiComposableConfig {
@@ -113,14 +75,9 @@
 			OrderId = Self::DexOrderId,
 			GroupId = Self::GroupId,
 		>;
-<<<<<<< HEAD
-		type DexOrderId: FullCodec + Default;
-		type OrderId: FullCodec + Clone + Debug + Eq + Default + WrappingNext;
-		type GroupId: FullCodec + Clone + Debug + PartialEq + Default;
-=======
 		type DexOrderId: FullCodec + Default + TypeInfo;
 		type OrderId: FullCodec + Clone + Debug + Eq + Default + WrappingNext + TypeInfo;
->>>>>>> 50a8459a
+		type GroupId: FullCodec + Clone + Debug + PartialEq + Default + TypeInfo;
 	}
 
 	#[pallet::event]
@@ -154,13 +111,8 @@
 	impl<T: Config> Pallet<T> {}
 
 	/// auction can span several dex orders within its lifetime
-<<<<<<< HEAD
-	#[derive(Encode, Decode, Default)]
+	#[derive(Encode, Decode, Default, TypeInfo)]
 	pub struct Order<DexOrderId, AccountId, AssetId, Balance, GroupId> {
-=======
-	#[derive(Encode, Decode, Default, TypeInfo)]
-	pub struct Order<DexOrderId, AccountId, AssetId, Balance> {
->>>>>>> 50a8459a
 		/// when auction was created(started)
 		pub started: Timestamp,
 		/// how price decreases with time
