--- conflicted
+++ resolved
@@ -26,13 +26,6 @@
 
 mod price_function;
 
-// TODO: allow until pallet fully implemented
-#![allow(unused_imports)]
-#![allow(dead_code)]
-#![allow(unused_variables)]
-
-mod price_function;
-
 #[frame_support::pallet]
 pub mod pallet {
 
@@ -41,16 +34,16 @@
 		auction::DutchAuction,
 		dex::{Orderbook, SimpleExchange},
 		math::LiftedFixedBalance,
-<<<<<<< HEAD
-=======
 	};
 	use frame_support::{
 		pallet_prelude::MaybeSerializeDeserialize,
-		traits::{IsType, UnixTime},
+		traits::{
+			fungibles::{Mutate, Transfer},
+			IsType, UnixTime,
+		},
 		Parameter,
->>>>>>> 37bd1aa2
 	};
-	use frame_support::{Parameter, pallet_prelude::MaybeSerializeDeserialize, traits::{IsType, UnixTime, fungibles::{Mutate, Transfer}}};
+
 	use frame_system::{pallet_prelude::*, Account};
 	use num_traits::{CheckedDiv, SaturatingSub};
 	use sp_runtime::{
@@ -62,10 +55,7 @@
 	};
 	use sp_std::{fmt::Debug, vec::Vec};
 
-
-
-	pub trait DeFiComposableConfig : frame_system::Config {
-
+	pub trait DeFiComposableConfig: frame_system::Config {
 		// what.
 		type AssetId: FullCodec
 			+ Eq
@@ -75,22 +65,22 @@
 			+ From<u128>
 			+ Default;
 
-			type Balance: Default
-				+ Parameter
-				+ Codec
-				+ Copy
-				+ Ord
-				+ CheckedAdd
-				+ CheckedSub
-				+ CheckedMul
-				+ CheckedSub
-				+ AtLeast32BitUnsigned
-				+ From<u64> // at least 64 bit
-				+ Zero
-				+ FixedPointOperand
-				+ Into<LiftedFixedBalance> // integer part not more than bits in this
-				+ Into<u128>; // cannot do From<u128>, until LiftedFixedBalance integer part is larger than 128
-				  // bit
+		type Balance: Default
+			+ Parameter
+			+ Codec
+			+ Copy
+			+ Ord
+			+ CheckedAdd
+			+ CheckedSub
+			+ CheckedMul
+			+ CheckedSub
+			+ AtLeast32BitUnsigned
+			+ From<u64> // at least 64 bit
+			+ Zero
+			+ FixedPointOperand
+			+ Into<LiftedFixedBalance> // integer part not more than bits in this
+			+ Into<u128>; // cannot do From<u128>, until LiftedFixedBalance integer part is larger than 128
+			  // bit
 
 		/// bank. vault owned - can transfer, cannot mint
 		type Currency: Transfer<Self::AccountId, Balance = Self::Balance, AssetId = Self::AssetId>
