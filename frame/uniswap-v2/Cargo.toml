--- conflicted
+++ resolved
@@ -5,12 +5,8 @@
 name = "pallet-uniswap-v2"
 version = "0.0.1"
 
-
 [package.metadata.docs.rs]
 targets = ["x86_64-unknown-linux-gnu"]
-
-[package.metadata.cargo-udeps.ignore]
-normal = ["pallet-vault"]
 
 [dependencies.codec]
 default-features = false
@@ -19,49 +15,21 @@
 version = "2.0.0"
 
 [dependencies]
-<<<<<<< HEAD
-frame-benchmarking = { default-features = false, optional = true, git = 'https://github.com/paritytech/substrate.git', branch = 'polkadot-v0.9.17' }
-frame-support = { default-features = false, git = "https://github.com/paritytech/substrate", branch = "polkadot-v0.9.17"  }
+frame-benchmarking = { default-features = false, optional = true, git = "https://github.com/paritytech/substrate", branch = "polkadot-v0.9.17" }
+frame-support = { default-features = false, git = "https://github.com/paritytech/substrate", branch = "polkadot-v0.9.17" }
 frame-system = { default-features = false, git = "https://github.com/paritytech/substrate", branch = "polkadot-v0.9.17" }
 
+sp-arithmetic = { default-features = false, git = "https://github.com/paritytech/substrate", branch = "polkadot-v0.9.17" }
+sp-core = { default-features = false, git = "https://github.com/paritytech/substrate", branch = "polkadot-v0.9.17" }
+sp-io = { default-features = false, git = "https://github.com/paritytech/substrate", branch = "polkadot-v0.9.17" }
 sp-runtime = { default-features = false, git = "https://github.com/paritytech/substrate", branch = "polkadot-v0.9.17" }
-sp-arithmetic = { default-features = false, git = "https://github.com/paritytech/substrate", branch = "polkadot-v0.9.17" }
-sp-io = { default-features = false,  git = "https://github.com/paritytech/substrate", branch = "polkadot-v0.9.17" }
-sp-core = { default-features = false,  git = "https://github.com/paritytech/substrate", branch = "polkadot-v0.9.17" }
-sp-std = { default-features = false,  git = "https://github.com/paritytech/substrate", branch = "polkadot-v0.9.17" }
-
-pallet-oracle = { default-features = false, optional = true, version = "1.0.0", path = "../oracle" }
-pallet-vault = { default-features = false, version = "0.0.1", path = "../vault", optional = true }
-=======
-frame-benchmarking = { default-features = false, optional = true, git = "https://github.com/paritytech/substrate", branch = "polkadot-v0.9.16" }
-frame-support = { default-features = false, git = "https://github.com/paritytech/substrate", branch = "polkadot-v0.9.16" }
-frame-system = { default-features = false, git = "https://github.com/paritytech/substrate", branch = "polkadot-v0.9.16" }
-
-sp-arithmetic = { default-features = false, git = "https://github.com/paritytech/substrate", branch = "polkadot-v0.9.16" }
-sp-core = { default-features = false, git = "https://github.com/paritytech/substrate", branch = "polkadot-v0.9.16" }
-sp-io = { default-features = false, git = "https://github.com/paritytech/substrate", branch = "polkadot-v0.9.16" }
-sp-runtime = { default-features = false, git = "https://github.com/paritytech/substrate", branch = "polkadot-v0.9.16" }
-sp-std = { default-features = false, git = "https://github.com/paritytech/substrate", branch = "polkadot-v0.9.16" }
->>>>>>> 3ddc73de
+sp-std = { default-features = false, git = "https://github.com/paritytech/substrate", branch = "polkadot-v0.9.17" }
 
 composable-maths = { path = "../composable-maths", default-features = false }
 composable-traits = { path = "../composable-traits", default-features = false }
 log = { version = "0.4.14", default-features = false }
 num-traits = { version = "0.2.14", default-features = false }
 plotters = { version = "0.3.1", optional = true }
-<<<<<<< HEAD
-scale-info = { version = "1.0", default-features = false, features = ["derive"] }
-serde = { version = '1', optional = true }
-composable-traits = { path = "../composable-traits", default-features = false }
-composable-maths = { path = "../composable-maths", default-features = false}
-
-[dev-dependencies]
-pallet-balances = { git = "https://github.com/paritytech/substrate", branch = "polkadot-v0.9.17" }
-orml-tokens = { git = "https://github.com/open-web3-stack/open-runtime-module-library", rev = "aac79b3b31953381669a2ffa9b3e9bfe48e87f38" }
-orml-traits = { git = "https://github.com/open-web3-stack/open-runtime-module-library", rev = "aac79b3b31953381669a2ffa9b3e9bfe48e87f38" }
-pallet-currency-factory = { version = "0.0.1", path = "../currency-factory" }
-composable-tests-helpers = { path = "../composable-tests-helpers", default-features = false }
-=======
 scale-info = { version = "1.0", default-features = false, features = [
   "derive",
 ] }
@@ -69,37 +37,15 @@
 
 [dev-dependencies]
 composable-tests-helpers = { path = "../composable-tests-helpers" }
-orml-tokens = { git = "https://github.com/open-web3-stack/open-runtime-module-library", rev = "2b1c9fb367ccb8e13601b2da43d1c5d9737b93c6" }
-orml-traits = { git = "https://github.com/open-web3-stack/open-runtime-module-library", rev = "2b1c9fb367ccb8e13601b2da43d1c5d9737b93c6" }
-pallet-balances = { git = "https://github.com/paritytech/substrate", branch = "polkadot-v0.9.16" }
+orml-tokens = { git = "https://github.com/open-web3-stack/open-runtime-module-library", rev = "9e041dc9d213f843b18b3008f32f3acabb287dcb" }
+orml-traits = { git = "https://github.com/open-web3-stack/open-runtime-module-library", rev = "9e041dc9d213f843b18b3008f32f3acabb287dcb" }
+pallet-balances = { git = "https://github.com/paritytech/substrate", branch = "polkadot-v0.9.17" }
 pallet-currency-factory = { path = "../currency-factory" }
->>>>>>> 3ddc73de
 proptest = { version = "1.0" }
 
 [features]
 default = ["std"]
 std = [
-<<<<<<< HEAD
-    "serde/std",
-    "codec/std",
-    "log/std",
-    "frame-support/std",
-    "frame-system/std",
-    "sp-runtime/std",
-    "sp-io/std",
-    "sp-core/std",
-    "sp-std/std",
-    "sp-arithmetic/std",
-    "pallet-vault/std",
-    "scale-info/std",
-]
-
-runtime-benchmarks = [
-    "frame-benchmarking",
-    "frame-support/runtime-benchmarks",
-    "frame-system/runtime-benchmarks",
-    "pallet-oracle/runtime-benchmarks",
-=======
   "serde/std",
   "codec/std",
   "log/std",
@@ -117,7 +63,6 @@
   "frame-benchmarking",
   "frame-support/runtime-benchmarks",
   "frame-system/runtime-benchmarks",
->>>>>>> 3ddc73de
 ]
 
 visualization = ["plotters"]