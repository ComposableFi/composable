--- conflicted
+++ resolved
@@ -8,37 +8,22 @@
 
 [dependencies]
 codec = { package = "parity-scale-codec", version = "2.2.0", default-features = false }
-<<<<<<< HEAD
-sp-runtime = { git = "https://github.com/paritytech/substrate", branch = "polkadot-v0.9.17", default-features = false }
-support = { package = "frame-support", git = "https://github.com/paritytech/substrate", branch = "polkadot-v0.9.17", default-features = false }
-system = { package = "frame-system", git = "https://github.com/paritytech/substrate", branch = "polkadot-v0.9.17", default-features = false }
-sp-std = { git = "https://github.com/paritytech/substrate", branch = "polkadot-v0.9.17", default-features = false }
-sp-io= { git = "https://github.com/paritytech/substrate", branch = "polkadot-v0.9.17", default-features = false }
-scale-info = { version = "1.0.0", features = ["derive"], default-features = false }
-composable-traits = { path = "../../frame/composable-traits" , default-features = false}
-
-[dev-dependencies]
-sp-core = { git = "https://github.com/paritytech/substrate", branch = "polkadot-v0.9.17" }
-sp-io = { git = "https://github.com/paritytech/substrate", branch = "polkadot-v0.9.17" }
-pallet-balances = { git = "https://github.com/paritytech/substrate", branch = "polkadot-v0.9.17" }
-=======
 composable-traits = { path = "../../frame/composable-traits", default-features = false }
 scale-info = { version = "1.0.0", features = [
   "derive",
 ], default-features = false }
 serde = { version = "1.0.130", optional = true }
-sp-io = { git = "https://github.com/paritytech/substrate", branch = "polkadot-v0.9.16", default-features = false }
-sp-runtime = { git = "https://github.com/paritytech/substrate", branch = "polkadot-v0.9.16", default-features = false }
-sp-std = { git = "https://github.com/paritytech/substrate", branch = "polkadot-v0.9.16", default-features = false }
-support = { package = "frame-support", git = "https://github.com/paritytech/substrate", branch = "polkadot-v0.9.16", default-features = false }
-system = { package = "frame-system", git = "https://github.com/paritytech/substrate", branch = "polkadot-v0.9.16", default-features = false }
+sp-io = { git = "https://github.com/paritytech/substrate", branch = "polkadot-v0.9.17", default-features = false }
+sp-runtime = { git = "https://github.com/paritytech/substrate", branch = "polkadot-v0.9.17", default-features = false }
+sp-std = { git = "https://github.com/paritytech/substrate", branch = "polkadot-v0.9.17", default-features = false }
+support = { package = "frame-support", git = "https://github.com/paritytech/substrate", branch = "polkadot-v0.9.17", default-features = false }
+system = { package = "frame-system", git = "https://github.com/paritytech/substrate", branch = "polkadot-v0.9.17", default-features = false }
 
 [dev-dependencies]
-pallet-balances = { git = "https://github.com/paritytech/substrate", branch = "polkadot-v0.9.16" }
->>>>>>> 3ddc73de
+pallet-balances = { git = "https://github.com/paritytech/substrate", branch = "polkadot-v0.9.17" }
 smallvec = "1.4.1"
-sp-core = { git = "https://github.com/paritytech/substrate", branch = "polkadot-v0.9.16" }
-sp-io = { git = "https://github.com/paritytech/substrate", branch = "polkadot-v0.9.16" }
+sp-core = { git = "https://github.com/paritytech/substrate", branch = "polkadot-v0.9.17" }
+sp-io = { git = "https://github.com/paritytech/substrate", branch = "polkadot-v0.9.17" }
 
 [features]
 default = ["std"]
