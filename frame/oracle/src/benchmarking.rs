use super::*;

#[allow(unused)]
use crate::Pallet as Oracle;
use frame_benchmarking::{account, benchmarks, impl_benchmark_test_suite, whitelisted_caller};
use frame_support::{
	assert_ok,
	traits::{Currency, EnsureOrigin, Get},
};
use frame_system::{EventRecord, RawOrigin};
use sp_runtime::Percent;
use sp_std::prelude::*;

// pub type BalanceOf<T> =
//     <<T as Config>::Currency as Currency<<T as frame_system::Config>::AccountId>>::Balance;

const SEED: u32 = 0;

fn assert_last_event<T: Config>(generic_event: <T as Config>::Event) {
	let events = frame_system::Pallet::<T>::events();
	let system_event: <T as frame_system::Config>::Event = generic_event.into();
	// compare to the last event record
	let EventRecord { event, .. } = &events[events.len() - 1];
	assert_eq!(event, &system_event);
}

macro_rules! whitelist {
<<<<<<< HEAD
    ($acc:ident) => {
        frame_benchmarking::benchmarking::add_to_whitelist(
            frame_system::Account::<T>::hashed_key_for(&$acc).into(),
        );
    };
}

benchmarks! {
    add_asset_and_info {
        let caller = T::AddOracle::successful_origin();
        let asset_id = 1;
        let threshold = Percent::from_percent(80);
        let min_answers = 3;
        let max_answers = 5;
    }: {
        assert_ok!(
            <Oracle<T>>::add_asset_and_info(caller, asset_id, threshold, min_answers, max_answers)
        );
    }
    verify {
        assert_last_event::<T>(Event::AssetInfoChange(asset_id, threshold, min_answers, max_answers).into());
    }

    request_price {
        let caller: T::AccountId = whitelisted_caller();
        let asset_id = 1;
        AssetsInfo::<T>::insert(asset_id, AssetInfo {
            threshold: Percent::from_percent(80),
            min_answers: 3,
            max_answers: 5,
        });
        AssetsCount::<T>::mutate(|a| *a += 1);
        T::Currency::make_free_balance_be(&caller, T::RequestCost::get() + T::Currency::minimum_balance());
    }: _(RawOrigin::Signed(caller.clone()), asset_id)
    verify {
        assert_last_event::<T>(Event::PriceRequested(caller, asset_id).into())
    }

    set_signer {
        let caller: T::AccountId = whitelisted_caller();
        let signer: T::AccountId = account("candidate", 0, SEED);
        whitelist!(signer);
        let stake = T::MinStake::get();
        T::Currency::make_free_balance_be(&caller, stake + T::Currency::minimum_balance());
    }: _(RawOrigin::Signed(caller.clone()), signer.clone())
    verify {
        assert_last_event::<T>(Event::StakeAdded(signer, stake.clone(), stake).into());
    }

    add_stake {
        let caller: T::AccountId = whitelisted_caller();
        let stake = T::MinStake::get();
        T::Currency::make_free_balance_be(&caller, stake * 2u32.into());
        let signer: T::AccountId = account("candidate", 0, SEED);
        ControllerToSigner::<T>::insert(&caller, signer.clone());
    }: _(RawOrigin::Signed(caller.clone()), stake)
    verify {
        assert_last_event::<T>(Event::StakeAdded(signer, stake, stake).into())
    }

    remove_stake {
        let signer: T::AccountId = account("candidate", 0, SEED);
        let stake = T::MinStake::get();
        ControllerToSigner::<T>::insert(&signer, signer.clone());
        OracleStake::<T>::insert(&signer, stake);
        let unlock_block = frame_system::Pallet::<T>::block_number() + T::StakeLock::get() + 1u32.into();
    }: _(RawOrigin::Signed(signer.clone()))
    verify {
        assert_last_event::<T>(Event::StakeRemoved(signer, stake, unlock_block).into())
    }

    reclaim_stake {
        let signer: T::AccountId = account("candidate", 0, SEED);
        let stake = T::MinStake::get();
        ControllerToSigner::<T>::insert(&signer, signer.clone());
        OracleStake::<T>::insert(&signer, stake);
        let unlock_block = frame_system::Pallet::<T>::block_number();
        DeclaredWithdraws::<T>::insert(&signer, Withdraw { stake, unlock_block });
    }: _(RawOrigin::Signed(signer.clone()))
    verify {
        assert_last_event::<T>(Event::StakeReclaimed(signer, stake).into())
    }

    submit_price {
        let caller: T::AccountId = whitelisted_caller();
        let price = 100_000;
        let asset_id = 1;
        let stake = T::MinStake::get();
        OracleStake::<T>::insert(&caller, stake);
        RequestedId::<T>::mutate(asset_id, |request_id| *request_id += 1);
        Requested::<T>::insert(asset_id, true);
        AssetsInfo::<T>::insert(asset_id, AssetInfo {
            threshold: Percent::from_percent(80),
            min_answers: 3,
            max_answers: 5,
        });
    }: _(RawOrigin::Signed(caller.clone()), price, asset_id)
    verify {
        assert_last_event::<T>(Event::PriceSubmitted(caller, asset_id, price).into())
    }
=======
	($acc:ident) => {
		frame_benchmarking::benchmarking::add_to_whitelist(
			frame_system::Account::<T>::hashed_key_for(&$acc).into(),
		);
	};
}

benchmarks! {
	add_asset_and_info {
		let caller = T::AddOracle::successful_origin();
		let asset_id = 1;
		let threshold = Percent::from_percent(80);
		let min_answers = 3;
		let max_answers = 5;
	}: {
		assert_ok!(
			<Oracle<T>>::add_asset_and_info(caller, asset_id, threshold, min_answers, max_answers)
		);
	}
	verify {
		assert_last_event::<T>(Event::AssetInfoChange(asset_id, threshold, min_answers, max_answers).into());
	}

	set_signer {
		let caller: T::AccountId = whitelisted_caller();
		let signer: T::AccountId = account("candidate", 0, SEED);
		whitelist!(signer);
		let stake = T::MinStake::get();
		T::Currency::make_free_balance_be(&caller, stake + T::Currency::minimum_balance());
	}: _(RawOrigin::Signed(caller.clone()), signer.clone())
	verify {
		assert_last_event::<T>(Event::StakeAdded(signer, stake.clone(), stake).into());
	}
>>>>>>> 2d04cb02
}

impl_benchmark_test_suite!(Oracle, crate::mock::new_test_ext(), crate::mock::Test,);<|MERGE_RESOLUTION|>--- conflicted
+++ resolved
@@ -25,7 +25,6 @@
 }
 
 macro_rules! whitelist {
-<<<<<<< HEAD
     ($acc:ident) => {
         frame_benchmarking::benchmarking::add_to_whitelist(
             frame_system::Account::<T>::hashed_key_for(&$acc).into(),
@@ -126,41 +125,6 @@
     verify {
         assert_last_event::<T>(Event::PriceSubmitted(caller, asset_id, price).into())
     }
-=======
-	($acc:ident) => {
-		frame_benchmarking::benchmarking::add_to_whitelist(
-			frame_system::Account::<T>::hashed_key_for(&$acc).into(),
-		);
-	};
-}
-
-benchmarks! {
-	add_asset_and_info {
-		let caller = T::AddOracle::successful_origin();
-		let asset_id = 1;
-		let threshold = Percent::from_percent(80);
-		let min_answers = 3;
-		let max_answers = 5;
-	}: {
-		assert_ok!(
-			<Oracle<T>>::add_asset_and_info(caller, asset_id, threshold, min_answers, max_answers)
-		);
-	}
-	verify {
-		assert_last_event::<T>(Event::AssetInfoChange(asset_id, threshold, min_answers, max_answers).into());
-	}
-
-	set_signer {
-		let caller: T::AccountId = whitelisted_caller();
-		let signer: T::AccountId = account("candidate", 0, SEED);
-		whitelist!(signer);
-		let stake = T::MinStake::get();
-		T::Currency::make_free_balance_be(&caller, stake + T::Currency::minimum_balance());
-	}: _(RawOrigin::Signed(caller.clone()), signer.clone())
-	verify {
-		assert_last_event::<T>(Event::StakeAdded(signer, stake.clone(), stake).into());
-	}
->>>>>>> 2d04cb02
 }
 
 impl_benchmark_test_suite!(Oracle, crate::mock::new_test_ext(), crate::mock::Test,);