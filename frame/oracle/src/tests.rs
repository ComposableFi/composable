use crate::{
	mock::{AccountId, Call, Extrinsic, *},
	AssetInfo, Error, PrePrice, Withdraw, *,
};
use codec::Decode;
<<<<<<< HEAD
use composable_traits::defi::CurrencyPair;
use composable_traits::oracle::Oracle as OracleTrait;
=======
use composable_traits::{defi::CurrencyPair, oracle::Price};
>>>>>>> 3ab7f8f4
use frame_support::{
	assert_noop, assert_ok,
	traits::{Currency, OnInitialize},
	BoundedVec,
};
use pallet_balances::Error as BalancesError;
use parking_lot::RwLock;
use sp_core::offchain::{testing, OffchainDbExt, OffchainWorkerExt, TransactionPoolExt};
use sp_io::TestExternalities;
use sp_keystore::{testing::KeyStore, KeystoreExt, SyncCryptoStore};
use sp_runtime::{
	traits::{BadOrigin, Zero},
	FixedPointNumber, FixedU128, Percent, RuntimeAppPublic,
};
use std::sync::Arc;

use crate::validation::{ValidMinAnswers,ValidMaxAnswer, 
	ValidThreshhold, ValidBlockInterval};
use composable_support::validation::{Validated,Validate};
use core::{fmt, marker::PhantomData};
#[test]
fn add_asset_and_info() {
	new_test_ext().execute_with(|| {
		const ASSET_ID: u128 = 1;
		const MIN_ANSWERS: u32 = 3;
		const MAX_ANSWERS: u32 = 5;
		const THRESHOLD: Percent = Percent::from_percent(80);
		const BLOCK_INTERVAL: u64 = 5;
		const REWARD: u64 = 5;
		const SLASH: u64 = 5;

		let account_2 = get_account_2();
		assert_ok!(Oracle::add_asset_and_info(
			Origin::signed(account_2),
			ASSET_ID,
			Validated::new(THRESHOLD).unwrap(),
			Validated::new(MIN_ANSWERS).unwrap(),
		    Validated::new(MAX_ANSWERS).unwrap(),
		    Validated::<BlockNumber, ValidBlockInterval<StalePrice>>::new(BLOCK_INTERVAL).unwrap(),
			REWARD,
			SLASH
		));
		

		// does not increment if exists
		assert_ok!(Oracle::add_asset_and_info(
			Origin::signed(account_2),
			ASSET_ID,
			Validated::new(THRESHOLD).unwrap(),
			Validated::new(MIN_ANSWERS).unwrap(),
		    Validated::new(MAX_ANSWERS).unwrap(),
		    Validated::<BlockNumber, ValidBlockInterval<StalePrice>>::new(BLOCK_INTERVAL).unwrap(),
			REWARD,
			SLASH
		));
		assert_eq!(Oracle::assets_count(), 1);

		assert_ok!(Oracle::add_asset_and_info(
			Origin::signed(account_2),
			ASSET_ID + 1,
			Validated::new(THRESHOLD).unwrap(),
			Validated::new(MIN_ANSWERS).unwrap(),
		    Validated::new(MAX_ANSWERS).unwrap(),
		    Validated::<BlockNumber, ValidBlockInterval<StalePrice>>::new(BLOCK_INTERVAL).unwrap(),
			REWARD,
			SLASH
		));

		let asset_info = AssetInfo {
			threshold: THRESHOLD,
			min_answers: MIN_ANSWERS,
			max_answers: MAX_ANSWERS,
			block_interval: BLOCK_INTERVAL,
			reward: REWARD,
			slash: SLASH,
		};
		
		// id now activated and count incremented
		assert_eq!(Oracle::asset_info(1), Some(asset_info));
		assert_eq!(Oracle::assets_count(), 2);

		// fails with non permission
		let account_1 = get_account_1();
		assert_noop!(
			Oracle::add_asset_and_info(
				Origin::signed(account_1),
				ASSET_ID,
				Validated::new(THRESHOLD).unwrap(),
				Validated::new(MIN_ANSWERS).unwrap(),
				Validated::new(MAX_ANSWERS).unwrap(),
				Validated::<BlockNumber, ValidBlockInterval<StalePrice>>::new(BLOCK_INTERVAL).unwrap(),
				REWARD,
				SLASH
			),
			BadOrigin
		);

		assert_noop!(
			Oracle::add_asset_and_info(
				Origin::signed(account_2),
				ASSET_ID,
				Validated::new(THRESHOLD).unwrap(),
				Validated::new(MIN_ANSWERS).unwrap(),
				Validated::new(MAX_ANSWERS).unwrap(),
				Validated::<BlockNumber, ValidBlockInterval<StalePrice>>::new(BLOCK_INTERVAL).unwrap(),
				REWARD,
				SLASH
			),
			Error::<Test>::ExceedAssetsCount
		);

		assert_noop!(
			Oracle::add_asset_and_info(
				Origin::signed(account_2),
				ASSET_ID + 2,
				Validated::new(THRESHOLD).unwrap(),
				Validated::new(MIN_ANSWERS).unwrap(),
				Validated::new(MAX_ANSWERS).unwrap(),
				Validated::<BlockNumber, ValidBlockInterval<StalePrice>>::new(BLOCK_INTERVAL).unwrap(),
				REWARD,
				SLASH
			),
			Error::<Test>::ExceedAssetsCount
		);

	});
}

#[test]
fn set_signer() {
	new_test_ext().execute_with(|| {
		let account_1 = get_account_1();
		let account_2 = get_account_2();
		let account_3 = get_account_3();
		let account_4 = get_account_4();
		let account_5 = get_account_5();

		assert_ok!(Oracle::set_signer(Origin::signed(account_2), account_1));
		assert_eq!(Oracle::controller_to_signer(account_2), Some(account_1));
		assert_eq!(Oracle::signer_to_controller(account_1), Some(account_2));

		assert_ok!(Oracle::set_signer(Origin::signed(account_1), account_5));
		assert_eq!(Oracle::controller_to_signer(account_1), Some(account_5));
		assert_eq!(Oracle::signer_to_controller(account_5), Some(account_1));

		assert_noop!(
			Oracle::set_signer(Origin::signed(account_3), account_4),
			BalancesError::<Test>::InsufficientBalance
		);
		assert_noop!(
			Oracle::set_signer(Origin::signed(account_4), account_1),
			Error::<Test>::SignerUsed
		);
		assert_noop!(
			Oracle::set_signer(Origin::signed(account_1), account_2),
			Error::<Test>::ControllerUsed
		);
	});
}

#[test]
fn add_stake() {
	new_test_ext().execute_with(|| {
		let account_1 = get_account_1();
		let account_2 = get_account_2();
		// fails no controller set
		assert_noop!(Oracle::add_stake(Origin::signed(account_1), 50), Error::<Test>::UnsetSigner);

		assert_ok!(Oracle::set_signer(Origin::signed(account_1), account_2));

		assert_eq!(Balances::free_balance(account_2), 100);
		assert_eq!(Balances::free_balance(account_1), 99);
		assert_ok!(Oracle::add_stake(Origin::signed(account_1), 50));
		assert_eq!(Balances::free_balance(account_1), 49);
		assert_eq!(Balances::total_balance(&account_1), 49);
		// funds were transferred to signer and locked
		assert_eq!(Balances::free_balance(account_2), 100);
		assert_eq!(Balances::total_balance(&account_2), 151);

		assert_eq!(Oracle::oracle_stake(account_2), Some(51));
		assert_eq!(Oracle::oracle_stake(account_1), None);

		assert_ok!(Oracle::add_stake(Origin::signed(account_1), 39));
		assert_eq!(Balances::free_balance(account_1), 10);
		assert_eq!(Balances::total_balance(&account_1), 10);
		assert_eq!(Balances::free_balance(account_2), 100);
		assert_eq!(Balances::total_balance(&account_2), 190);

		assert_eq!(Oracle::oracle_stake(account_2), Some(90));
		assert_eq!(Oracle::oracle_stake(account_1), None);

		assert_noop!(
			Oracle::add_stake(Origin::signed(account_1), 10),
			BalancesError::<Test>::KeepAlive
		);
	});
}

#[test]
fn remove_and_reclaim_stake() {
	new_test_ext().execute_with(|| {
		let account_1 = get_account_1();
		let account_2 = get_account_2();
		let account_3 = get_account_3();

		assert_ok!(Oracle::set_signer(Origin::signed(account_1), account_2));

		assert_ok!(Oracle::add_stake(Origin::signed(account_1), 50));

		assert_noop!(Oracle::reclaim_stake(Origin::signed(account_1)), Error::<Test>::Unknown);

		assert_ok!(Oracle::remove_stake(Origin::signed(account_1)));
		let withdrawal = Withdraw { stake: 51, unlock_block: 1 };
		assert_eq!(Oracle::declared_withdraws(account_2), Some(withdrawal));
		assert_eq!(Oracle::oracle_stake(account_2), None);
		assert_noop!(Oracle::remove_stake(Origin::signed(account_1)), Error::<Test>::NoStake);

		assert_noop!(Oracle::reclaim_stake(Origin::signed(account_1)), Error::<Test>::StakeLocked);

		System::set_block_number(2);
		assert_ok!(Oracle::reclaim_stake(Origin::signed(account_1)));
		// everyone gets their funds back
		assert_eq!(Balances::free_balance(account_1), 100);
		assert_eq!(Balances::total_balance(&account_1), 100);
		assert_eq!(Balances::free_balance(account_2), 100);
		assert_eq!(Balances::total_balance(&account_2), 100);

		// signer controller pruned
		assert_eq!(Oracle::controller_to_signer(account_1), None);
		assert_eq!(Oracle::signer_to_controller(account_2), None);

		assert_noop!(Oracle::reclaim_stake(Origin::signed(account_3)), Error::<Test>::UnsetSigner);
	});
}

#[test]
fn add_price() {
	new_test_ext().execute_with(|| {
		let account_1 = get_account_1();
		let account_2 = get_account_2();
		let account_4 = get_account_4();
		let account_5 = get_account_5();

		assert_ok!(Oracle::add_asset_and_info(
			Origin::signed(account_2),
			0,
			Validated::new(Percent::from_percent(80)).unwrap(),
			Validated::new(3).unwrap(),
			Validated::new(3).unwrap(),
			Validated::<BlockNumber, ValidBlockInterval<StalePrice>>::new(5).unwrap(),

			5,
			5
		));

		System::set_block_number(6);
		// fails no stake
		assert_noop!(
			Oracle::submit_price(Origin::signed(account_1), 100_u128, 0_u128),
			Error::<Test>::NotEnoughStake
		);

		assert_ok!(Oracle::set_signer(Origin::signed(account_2), account_1));
		assert_ok!(Oracle::set_signer(Origin::signed(account_1), account_2));
		assert_ok!(Oracle::set_signer(Origin::signed(account_5), account_4));
		assert_ok!(Oracle::set_signer(Origin::signed(account_4), account_5));

		assert_ok!(Oracle::add_stake(Origin::signed(account_1), 50));
		assert_ok!(Oracle::add_stake(Origin::signed(account_2), 50));
		assert_ok!(Oracle::add_stake(Origin::signed(account_4), 50));
		assert_ok!(Oracle::add_stake(Origin::signed(account_5), 50));

		assert_ok!(Oracle::submit_price(Origin::signed(account_1), 100_u128, 0_u128));
		assert_ok!(Oracle::submit_price(Origin::signed(account_2), 100_u128, 0_u128));
		assert_noop!(
			Oracle::submit_price(Origin::signed(account_2), 100_u128, 0_u128),
			Error::<Test>::AlreadySubmitted
		);
		assert_ok!(Oracle::submit_price(Origin::signed(account_4), 100_u128, 0_u128));

		assert_eq!(Oracle::answer_in_transit(account_1), Some(5));
		assert_eq!(Oracle::answer_in_transit(account_2), Some(5));
		assert_eq!(Oracle::answer_in_transit(account_4), Some(5));

		assert_noop!(
			Oracle::submit_price(Origin::signed(account_5), 100_u128, 0_u128),
			Error::<Test>::MaxPrices
		);

		let price = PrePrice { price: 100_u128, block: 6, who: account_1 };

		let price2 = PrePrice { price: 100_u128, block: 6, who: account_2 };

		let price4 = PrePrice { price: 100_u128, block: 6, who: account_4 };

		assert_eq!(Oracle::pre_prices(0), vec![price, price2, price4]);
		System::set_block_number(2);
		Oracle::on_initialize(2);

		// fails price not requested
		assert_noop!(
			Oracle::submit_price(Origin::signed(account_1), 100_u128, 0_u128),
			Error::<Test>::PriceNotRequested
		);

		// non existent asset_id
		assert_noop!(
			Oracle::submit_price(Origin::signed(account_1), 100_u128, 10_u128),
			Error::<Test>::PriceNotRequested
		);
	});
}

#[test]
fn medianize_price() {
	new_test_ext().execute_with(|| {
		let account_1 = get_account_1();
		// should not panic
		Oracle::get_median_price(&Oracle::pre_prices(0));
		for i in 0..3 {
			let price = i as u128 + 100_u128;
			add_price_storage(price, 0, account_1, 0);
		}
		let price = Oracle::get_median_price(&Oracle::pre_prices(0));
		assert_eq!(price, Some(101));
	});
}

#[test]
#[should_panic = "No `keystore` associated for the current context!"]
fn check_request() {
	new_test_ext().execute_with(|| {
		let account_2 = get_account_2();
		assert_ok!(Oracle::add_asset_and_info(
			Origin::signed(account_2),
			0,
			Validated::new(Percent::from_percent(80)).unwrap(),
			Validated::new(3).unwrap(),
		    Validated::new(5).unwrap(),
		    Validated::<BlockNumber, ValidBlockInterval<StalePrice>>::new(5).unwrap(),
			5,
			5
		));
		System::set_block_number(6);
		Oracle::check_requests();
	});
}

#[test]
fn not_check_request() {
	new_test_ext().execute_with(|| {
		Oracle::check_requests();
	});
}

#[test]
fn is_requested() {
	new_test_ext().execute_with(|| {
		let account_2 = get_account_2();
		assert_ok!(Oracle::add_asset_and_info(
			Origin::signed(account_2),
			0,
			Validated::new(Percent::from_percent(80)).unwrap(),
			Validated::new(3).unwrap(),
		    Validated::new(5).unwrap(),
		    Validated::<BlockNumber, ValidBlockInterval<StalePrice>>::new(5).unwrap(),
			5,
			5
		));
		System::set_block_number(6);
		assert!(Oracle::is_requested(&0));

		let price = Price { price: 0, block: 6 };
		Prices::<Test>::insert(0, price);

		assert!(!Oracle::is_requested(&0));

		System::set_block_number(11);
		assert!(!Oracle::is_requested(&0));
	});
}

#[test]
fn test_payout_slash() {
	new_test_ext().execute_with(|| {
		let account_1 = get_account_1();
		let account_2 = get_account_2();
		let account_3 = get_account_3();
		let account_4 = get_account_4();
		let account_5 = get_account_5();
		assert_ok!(Oracle::set_signer(Origin::signed(account_5), account_2));

		let one = PrePrice { price: 79, block: 0, who: account_1 };
		let two = PrePrice { price: 100, block: 0, who: account_2 };
		let three = PrePrice { price: 151, block: 0, who: account_3 };
		let four = PrePrice { price: 400, block: 0, who: account_4 };

		let five = PrePrice { price: 100, block: 0, who: account_5 };

		let asset_info = AssetInfo {
			threshold: Percent::from_percent(0),
			min_answers: 0,
			max_answers: 0,
			block_interval: 0,
			reward: 0,
			slash: 0,
		};
		// doesn't panic when percent not set
		Oracle::handle_payout(&vec![one, two, three, four, five], 100, 0, &asset_info);
		assert_eq!(Balances::free_balance(account_1), 100);

		assert_ok!(Oracle::add_asset_and_info(
			Origin::signed(account_2),
			0,
			Validated::new(Percent::from_percent(80)).unwrap(),
			Validated::new(3).unwrap(),
		    Validated::new(5).unwrap(),
		    Validated::<BlockNumber, ValidBlockInterval<StalePrice>>::new(5).unwrap(),
			5,
			5
		));

		add_price_storage(79, 0, account_1, 0);
		add_price_storage(100, 0, account_2, 0);

		assert_eq!(Oracle::answer_in_transit(account_1), Some(5));
		assert_eq!(Oracle::answer_in_transit(account_2), Some(5));

		Oracle::handle_payout(
			&vec![one, two, three, four, five],
			100,
			0,
			&Oracle::asset_info(0).unwrap(),
		);

		assert_eq!(Oracle::answer_in_transit(account_1), Some(0));
		assert_eq!(Oracle::answer_in_transit(account_2), Some(0));
		// account 1 and 4 gets slashed 2 and 5 gets rewarded
		assert_eq!(Balances::free_balance(account_1), 95);
		// 5 gets 2's reward and its own
		assert_eq!(Balances::free_balance(account_5), 109);
		assert_eq!(Balances::free_balance(account_2), 100);

		assert_eq!(Balances::free_balance(account_3), 0);
		assert_eq!(Balances::free_balance(account_4), 95);

		assert_ok!(Oracle::add_asset_and_info(
			Origin::signed(account_2),
			0,
			Validated::new(Percent::from_percent(90)).unwrap(),
			Validated::new(3).unwrap(),
		    Validated::new(5).unwrap(),
		    Validated::<BlockNumber, ValidBlockInterval<StalePrice>>::new(5).unwrap(),
			4,
			5
		));
		Oracle::handle_payout(
			&vec![one, two, three, four, five],
			100,
			0,
			&Oracle::asset_info(0).unwrap(),
		);

		// account 4 gets slashed 2 5 and 1 gets rewarded
		assert_eq!(Balances::free_balance(account_1), 90);
		// 5 gets 2's reward and its own
		assert_eq!(Balances::free_balance(account_5), 117);
		assert_eq!(Balances::free_balance(account_2), 100);

		assert_eq!(Balances::free_balance(account_3), 0);
		assert_eq!(Balances::free_balance(account_4), 90);
	});
}

#[test]
fn on_init() {
	new_test_ext().execute_with(|| {
		// no price fetch
		Oracle::on_initialize(1);
		let price = Price { price: 0, block: 0 };

		assert_eq!(Oracle::prices(0), price);

		// add and request oracle id
		let account_2 = get_account_2();
		assert_ok!(Oracle::add_asset_and_info(
			Origin::signed(account_2),
			0,
			Validated::new(Percent::from_percent(80)).unwrap(),
			Validated::new(3).unwrap(),
		    Validated::new(5).unwrap(),
		    Validated::<BlockNumber, ValidBlockInterval<StalePrice>>::new(5).unwrap(),
			5,
			5
		));
		// set prices into storage
		let account_1 = get_account_1();
		for i in 0..3 {
			let price = i as u128 + 100_u128;
			add_price_storage(price, 0, account_1, 2);
		}

		Oracle::on_initialize(2);
		let price = Price { price: 101, block: 2 };

		assert_eq!(Oracle::prices(0), price);
		// prunes state
		assert_eq!(Oracle::pre_prices(0), vec![]);

		// doesn't prune state if under min prices
		for i in 0..2 {
			let price = i as u128 + 100_u128;
			add_price_storage(price, 0, account_1, 3);
		}

		// does not fire under min answers
		Oracle::on_initialize(3);
		assert_eq!(Oracle::pre_prices(0).len(), 2);
		assert_eq!(Oracle::prices(0), price);
	});
}

#[test]
fn historic_pricing() {
	new_test_ext().execute_with(|| {
		// add and request oracle id
		let account_2 = get_account_2();
		assert_ok!(Oracle::add_asset_and_info(
			Origin::signed(account_2),
			0,
			Validated::new(Percent::from_percent(80)).unwrap(),
			Validated::new(3).unwrap(),
		    Validated::new(5).unwrap(),
		    Validated::<BlockNumber, ValidBlockInterval<StalePrice>>::new(5).unwrap(),
			5,
			5
		));

		let mut price_history = vec![];

		do_price_update(0, 0);

		assert_eq!(Oracle::price_history(0).len(), 0);
		assert_eq!(Oracle::price_history(0), price_history);

		do_price_update(0, 5);

		let price_5 = Price { price: 101, block: 5 };
		price_history = vec![price_5.clone()];

		assert_eq!(Oracle::price_history(0), price_history);
		assert_eq!(Oracle::price_history(0).len(), 1);

		do_price_update(0, 10);
		let price_10 = Price { price: 101, block: 10 };
		price_history = vec![price_5.clone(), price_10.clone()];

		assert_eq!(Oracle::price_history(0), price_history);
		assert_eq!(Oracle::price_history(0).len(), 2);

		do_price_update(0, 15);
		let price_15 = Price { price: 101, block: 15 };
		price_history = vec![price_5, price_10.clone(), price_15.clone()];

		assert_eq!(Oracle::price_history(0), price_history);
		assert_eq!(Oracle::price_history(0).len(), 3);

		do_price_update(0, 20);
		let price_20 = Price { price: 101, block: 20 };
		price_history = vec![price_10, price_15, price_20];

		assert_eq!(Oracle::price_history(0), price_history);
		assert_eq!(Oracle::price_history(0).len(), 3);
	});
}

#[test]
fn price_of_amount() {
	new_test_ext().execute_with(|| {
		let value = 100500;
		let id = 42;
		let amount = 10000;

		let price = Price { price: value, block: System::block_number() };
		Prices::<Test>::insert(id, price);
		let total_price =
			<Oracle as composable_traits::oracle::Oracle>::get_price(id, amount).unwrap();

		assert_eq!(total_price.price, value * amount)
	});
}

#[test]
fn ratio_human_case() {
	new_test_ext().execute_with(|| {
		let price = Price { price: 10000, block: System::block_number() };
		Prices::<Test>::insert(13, price);
		let price = Price { price: 100, block: System::block_number() };
		Prices::<Test>::insert(42, price);
		let mut pair = CurrencyPair::new(13, 42);

		let ratio = <Oracle as composable_traits::oracle::Oracle>::get_ratio(pair).unwrap();
		assert_eq!(ratio, FixedU128::saturating_from_integer(100));
		pair.reverse();
		let ratio = <Oracle as composable_traits::oracle::Oracle>::get_ratio(pair).unwrap();

		assert_eq!(ratio, FixedU128::saturating_from_rational(1_u32, 100_u32));
	})
}

#[test]
fn inverses() {
	new_test_ext().execute_with(|| {
		let price = Price { price: 1, block: System::block_number() };
		Prices::<Test>::insert(13, price);
		let inverse =
			<Oracle as composable_traits::oracle::Oracle>::get_price_inverse(13, 1).unwrap();
		assert_eq!(inverse, 1);

		let price = Price { price: 1, block: System::block_number() };
		Prices::<Test>::insert(13, price);
		let inverse =
			<Oracle as composable_traits::oracle::Oracle>::get_price_inverse(13, 2).unwrap();
		assert_eq!(inverse, 2);
	})
}

#[test]
fn ratio_base_is_way_less_smaller() {
	new_test_ext().execute_with(|| {
		let price = Price { price: 1, block: System::block_number() };
		Prices::<Test>::insert(13, price);
		let price = Price { price: 10_u128.pow(12), block: System::block_number() };
		Prices::<Test>::insert(42, price);
		let pair = CurrencyPair::new(13, 42);

		let ratio = <Oracle as composable_traits::oracle::Oracle>::get_ratio(pair).unwrap();

		assert_eq!(ratio, FixedU128::saturating_from_rational(1, 1000000000000_u64));
	})
}

#[test]
fn get_twap() {
	new_test_ext().execute_with(|| {
		// add and request oracle id
		let account_2 = get_account_2();
		assert_ok!(Oracle::add_asset_and_info(
			Origin::signed(account_2),
			0,
			Validated::new(Percent::from_percent(80)).unwrap(),
			Validated::new(3).unwrap(),
		    Validated::new(5).unwrap(),
		    Validated::<BlockNumber, ValidBlockInterval<StalePrice>>::new(5).unwrap(),
			5,
			5
		));

		do_price_update(0, 0);
		let price_1 = Price { price: 100, block: 20 };
		let price_2 = Price { price: 100, block: 20 };
		let price_3 = Price { price: 120, block: 20 };
		let historic_prices = [price_1, price_2, price_3].to_vec();
		set_historic_prices(0, historic_prices);

		let twap = Oracle::get_twap(0, vec![20, 30, 50]);
		// twap should be (0.2 * 100) + (0.3 * 120) + (0.5 * 101)
		assert_eq!(twap, Ok(106));
		let err_twap = Oracle::get_twap(0, vec![21, 30, 50]);
		assert_eq!(err_twap, Err(Error::<Test>::MustSumTo100.into()));

		let err_2_twap = Oracle::get_twap(0, vec![10, 10, 10, 10, 60]);
		assert_eq!(err_2_twap, Err(Error::<Test>::DepthTooLarge.into()));
	});
}

#[test]
fn on_init_prune_scenerios() {
	new_test_ext().execute_with(|| {
		// add and request oracle id
		let account_2 = get_account_2();
		assert_ok!(Oracle::add_asset_and_info(
			Origin::signed(account_2),
			0,
			Validated::new(Percent::from_percent(80)).unwrap(),
			Validated::new(3).unwrap(),
		    Validated::new(5).unwrap(),
		    Validated::<BlockNumber, ValidBlockInterval<StalePrice>>::new(5).unwrap(),
			5,
			5
		));
		// set prices into storage
		let account_1 = get_account_1();
		for i in 0..3 {
			let price = i as u128 + 100_u128;
			add_price_storage(price, 0, account_1, 0);
		}
		// all pruned
		Oracle::on_initialize(3);
		let price = Price { price: 0, block: 0 };
		assert_eq!(Oracle::prices(0), price);
		assert_eq!(Oracle::pre_prices(0).len(), 0);

		for i in 0..5 {
			let price = i as u128 + 1_u128;
			add_price_storage(price, 0, account_1, 0);
		}

		for i in 0..3 {
			let price = i as u128 + 100_u128;
			add_price_storage(price, 0, account_1, 3);
		}

		// more than half pruned
		Oracle::on_initialize(3);
		let price = Price { price: 101, block: 3 };
		assert_eq!(Oracle::prices(0), price);

		for i in 0..5 {
			let price = i as u128 + 1_u128;
			add_price_storage(price, 0, account_1, 0);
		}

		for i in 0..2 {
			let price = i as u128 + 300_u128;
			add_price_storage(price, 0, account_1, 3);
		}

		// more than half pruned not enough for a price call, same as previous
		Oracle::on_initialize(5);
		let price = Price { price: 101, block: 3 };
		assert_eq!(Oracle::pre_prices(0).len(), 2);
		assert_eq!(Oracle::prices(0), price);
	});
}

#[test]
fn on_init_over_max_answers() {
	new_test_ext().execute_with(|| {
		// add and request oracle id
		let account_2 = get_account_2();
		assert_ok!(Oracle::add_asset_and_info(
			Origin::signed(account_2),
			0,
			Validated::new(Percent::from_percent(80)).unwrap(),
			Validated::new(1).unwrap(),
		    Validated::new(2).unwrap(),
		    Validated::<BlockNumber, ValidBlockInterval<StalePrice>>::new(5).unwrap(),
			5,
			5
		));
		// set prices into storage
		let account_1 = get_account_1();
		for i in 0..5 {
			let price = i as u128 + 100_u128;
			add_price_storage(price, 0, account_1, 0);
		}

		assert_eq!(Oracle::answer_in_transit(account_1), Some(25));

		// all pruned
		Oracle::on_initialize(0);
		// price prunes all but first 2 answers, median went from 102 to 100
		let price = Price { price: 100, block: 0 };
		assert_eq!(Oracle::prices(0), price);
		assert_eq!(Oracle::pre_prices(0).len(), 0);

		assert_eq!(Oracle::answer_in_transit(account_1), Some(0));
	});
}

#[test]
fn prune_old_pre_prices_edgecase() {
	new_test_ext().execute_with(|| {
		let asset_info = AssetInfo {
			threshold: Percent::from_percent(80),
			min_answers: 3,
			max_answers: 5,
			block_interval: 5,
			reward: 5,
			slash: 5,
		};
		Oracle::prune_old_pre_prices(&asset_info, vec![], 0);
	});
}

#[test]
fn should_make_http_call_and_parse_result() {
	let (mut t, _) = offchain_worker_env(|state| price_oracle_response(state, "0"));

	t.execute_with(|| {
		// when
		let price = Oracle::fetch_price(&0).unwrap();
		// then
		assert_eq!(price, 15523);
	});
}

// #[test]
// fn knows_how_to_mock_several_http_calls() {
// 	let (mut t, _) = offchain_worker_env(|state| {
// 		state.expect_request(testing::PendingRequest {
// 			method: "GET".into(),
// 			uri: "http://localhost:3001/price/0".into(),
// 			response: Some(br#"{"0": 100}"#.to_vec()),
// 			sent: true,
// 			..Default::default()
// 		});

// 		state.expect_request(testing::PendingRequest {
// 			method: "GET".into(),
// 			uri: "http://localhost:3001/price/0".into(),
// 			response: Some(br#"{"0": 200}"#.to_vec()),
// 			sent: true,
// 			..Default::default()
// 		});

// 		state.expect_request(testing::PendingRequest {
// 			method: "GET".into(),
// 			uri: "http://localhost:3001/price/0".into(),
// 			response: Some(br#"{"0": 300}"#.to_vec()),
// 			sent: true,
// 			..Default::default()
// 		});
// 	});

// 	t.execute_with(|| {
// 		let price1 = Oracle::fetch_price(&0).unwrap();
// 		let price2 = Oracle::fetch_price(&0).unwrap();
// 		let price3 = Oracle::fetch_price(&0).unwrap();

// 		assert_eq!(price1, 100);
// 		assert_eq!(price2, 200);
// 		assert_eq!(price3, 300);
// 	})
// }

// #[test]
// fn should_submit_signed_transaction_on_chain() {
// 	let (mut t, pool_state) = offchain_worker_env(|state| price_oracle_response(state, "0"));

// 	t.execute_with(|| {
// 		let account_2 = get_account_2();
// 		assert_ok!(Oracle::add_asset_and_info(
// 			Origin::signed(account_2),
// 			0,
// 			Percent::from_percent(80),
// 			3,
// 			3,
// 			5,
// 			5,
// 			5
// 		));

// 		// when
// 		Oracle::fetch_price_and_send_signed(&0, Oracle::asset_info(0).unwrap()).unwrap();
// 		// then
// 		let tx = pool_state.write().transactions.pop().unwrap();
// 		assert!(pool_state.read().transactions.is_empty());
// 		let tx = Extrinsic::decode(&mut &*tx).unwrap();
// 		assert_eq!(tx.signature.unwrap().0, 0);
// 		assert_eq!(tx.call, Call::Oracle(crate::Call::submit_price { price: 15523, asset_id: 0 }));
// 	});
// }

// #[test]
// #[should_panic = "Tx already submitted"]
// fn should_check_oracles_submitted_price() {
// 	let (mut t, _) = offchain_worker_env(|state| price_oracle_response(state, "0"));

// 	t.execute_with(|| {
// 		let account_2 = get_account_2();

// 		assert_ok!(Oracle::add_asset_and_info(
// 			Origin::signed(account_2),
// 			0,
// 			Percent::from_percent(80),
// 			3,
// 			3,
// 			5,
// 			5,
// 			5
// 		));

// 		add_price_storage(100_u128, 0, account_2, 0);
// 		// when
// 		Oracle::fetch_price_and_send_signed(&0, Oracle::asset_info(0).unwrap()).unwrap();
// 	});
// }

// #[test]
// #[should_panic = "Max answers reached"]
// fn should_check_oracles_max_answer() {
// 	let (mut t, _) = offchain_worker_env(|state| price_oracle_response(state, "0"));
// 	let asset_info = AssetInfo {
// 		threshold: Percent::from_percent(0),
// 		min_answers: 0,
// 		max_answers: 0,
// 		block_interval: 0,
// 		reward: 0,
// 		slash: 0,
// 	};
// 	t.execute_with(|| {
// 		Oracle::fetch_price_and_send_signed(&0, asset_info).unwrap();
// 	});
// }

// #[test]
// fn parse_price_works() {
// 	let test_data = vec![
// 		("{\"1\":6536.92}", Some(6536)),
// 		("{\"1\":650000000}", Some(650000000)),
// 		("{\"2\":6536}", None),
// 		("{\"0\":\"6432\"}", None),
// 	];

// 	for (json, expected) in test_data {
// 		assert_eq!(expected, Oracle::parse_price(json, "1"));
// 	}
// }

fn add_price_storage(price: u128, asset_id: u128, who: AccountId, block: u64) {
	let price = PrePrice { price, block, who };
	PrePrices::<Test>::mutate(asset_id, |current_prices| current_prices.try_push(price).unwrap());
	AnswerInTransit::<Test>::mutate(who, |transit| {
		*transit = Some(transit.unwrap_or_else(Zero::zero) + 5)
	});
}

fn do_price_update(asset_id: u128, block: u64) {
	let account_1 = get_account_1();
	for i in 0..3 {
		let price = i as u128 + 100_u128;
		add_price_storage(price, asset_id, account_1, block);
	}

	System::set_block_number(block);
	Oracle::on_initialize(block);
	let price = Price { price: 101, block };
	assert_eq!(Oracle::prices(asset_id), price);
}

fn set_historic_prices(asset_id: u128, historic_prices: Vec<Price<u128, u64>>) {
	PriceHistory::<Test>::insert(asset_id, BoundedVec::try_from(historic_prices).unwrap());
}

fn price_oracle_response(state: &mut testing::OffchainState, price_id: &str) {
	let base: String = "http://localhost:3001/price/".to_owned();
	let url = base + price_id;

	state.expect_request(testing::PendingRequest {
		method: "GET".into(),
		uri: url,
		response: Some(br#"{"0": 15523}"#.to_vec()),
		sent: true,
		..Default::default()
	});
}

fn offchain_worker_env(
	state_updater: fn(&mut testing::OffchainState),
) -> (TestExternalities, Arc<RwLock<testing::PoolState>>) {
	const PHRASE: &str =
		"news slush supreme milk chapter athlete soap sausage put clutch what kitten";

	let (offchain, offchain_state) = testing::TestOffchainExt::new();
	let (pool, pool_state) = testing::TestTransactionPoolExt::new();
	let keystore = KeyStore::new();
	SyncCryptoStore::sr25519_generate_new(
		&keystore,
		crate::crypto::Public::ID,
		Some(&format!("{}/hunter1", PHRASE)),
	)
	.unwrap();

	let mut t = sp_io::TestExternalities::default();
	t.register_extension(OffchainDbExt::new(offchain.clone()));
	t.register_extension(OffchainWorkerExt::new(offchain));
	t.register_extension(TransactionPoolExt::new(pool));
	t.register_extension(KeystoreExt(Arc::new(keystore)));

	state_updater(&mut offchain_state.write());

	(t, pool_state)
}

#[cfg(test)]
mod test {
	use super::*;
	// use crate::BondOfferOf;
	use composable_support::validation::Validate;
	use composable_traits::oracle::{Oracle as OracleTrait};
	use validation::{ValidThreshhold, ValidMaxAnswer,ValidBlockInterval, ValidMinAnswers};
	// use composable_traits::bonded_finance::{BondDuration, ValidBondOffer};
	use frame_support::assert_ok;
	use mock::Test;

	#[test]
	fn test_threshold_valid_case() {
	
		assert_ok!(<ValidThreshhold as Validate<Percent,ValidThreshhold>>::validate(Percent::from_percent(99)));
	}

	#[test]
	fn test_threshold_invalid_case() {
	
		assert!(<ValidThreshhold as Validate<Percent,ValidThreshhold>>::validate(Percent::from_percent(100))
		.is_err());

		assert!(<ValidThreshhold as Validate<
			Percent,
			ValidThreshhold>>::validate(Percent::from_percent(110))
		.is_err());
	}

	#[test]
	fn test_threshold() {
	
		assert!(<ValidThreshhold as Validate<Percent,ValidThreshhold>>::validate(Percent::from_percent(100))
		.is_err());

		assert!(<ValidThreshhold as Validate<
			Percent,
			ValidThreshhold>>::validate(Percent::from_percent(110))
		.is_err());
	}

	#[test]
	fn test_max_answer_valid_case() {
		assert_ok!(<ValidMaxAnswer<MaxAnswerBound> as Validate<u32, ValidMaxAnswer<MaxAnswerBound>>>::validate(2_u32));
	}

	#[test]
	fn test_max_answer_invalid_case() {
		assert!(<ValidMaxAnswer<MaxAnswerBound> as Validate<u32, ValidMaxAnswer<MaxAnswerBound>>>::validate(10_u32)
		.is_err());
	}

	#[test] 
	fn test_min_answer_valid_case() {
		assert!(<ValidMinAnswers as Validate<u32, ValidMinAnswers>>::validate(0_u32)
		.is_err());
	}

	#[test] 
	fn test_min_answer_invalid_case() {
		assert_ok!(<ValidMinAnswers as Validate<u32, ValidMinAnswers>>::validate(1_u32));
	}

	#[test] 
	fn test_block_interval_valid_case() {
		assert_ok!(<ValidBlockInterval<StalePrice> as Validate<BlockNumber, ValidBlockInterval<StalePrice>>>::validate(100_u64));
	}

	#[test] 
	fn test_block_interval_invalid_case() {
		assert!(<ValidBlockInterval<StalePrice> as Validate<BlockNumber, ValidBlockInterval<StalePrice>>>::validate(2_u64)
		.is_err());
	}

}<|MERGE_RESOLUTION|>--- conflicted
+++ resolved
@@ -3,12 +3,7 @@
 	AssetInfo, Error, PrePrice, Withdraw, *,
 };
 use codec::Decode;
-<<<<<<< HEAD
-use composable_traits::defi::CurrencyPair;
-use composable_traits::oracle::Oracle as OracleTrait;
-=======
 use composable_traits::{defi::CurrencyPair, oracle::Price};
->>>>>>> 3ab7f8f4
 use frame_support::{
 	assert_noop, assert_ok,
 	traits::{Currency, OnInitialize},
@@ -807,128 +802,128 @@
 	});
 }
 
-// #[test]
-// fn knows_how_to_mock_several_http_calls() {
-// 	let (mut t, _) = offchain_worker_env(|state| {
-// 		state.expect_request(testing::PendingRequest {
-// 			method: "GET".into(),
-// 			uri: "http://localhost:3001/price/0".into(),
-// 			response: Some(br#"{"0": 100}"#.to_vec()),
-// 			sent: true,
-// 			..Default::default()
-// 		});
-
-// 		state.expect_request(testing::PendingRequest {
-// 			method: "GET".into(),
-// 			uri: "http://localhost:3001/price/0".into(),
-// 			response: Some(br#"{"0": 200}"#.to_vec()),
-// 			sent: true,
-// 			..Default::default()
-// 		});
-
-// 		state.expect_request(testing::PendingRequest {
-// 			method: "GET".into(),
-// 			uri: "http://localhost:3001/price/0".into(),
-// 			response: Some(br#"{"0": 300}"#.to_vec()),
-// 			sent: true,
-// 			..Default::default()
-// 		});
-// 	});
-
-// 	t.execute_with(|| {
-// 		let price1 = Oracle::fetch_price(&0).unwrap();
-// 		let price2 = Oracle::fetch_price(&0).unwrap();
-// 		let price3 = Oracle::fetch_price(&0).unwrap();
-
-// 		assert_eq!(price1, 100);
-// 		assert_eq!(price2, 200);
-// 		assert_eq!(price3, 300);
-// 	})
-// }
-
-// #[test]
-// fn should_submit_signed_transaction_on_chain() {
-// 	let (mut t, pool_state) = offchain_worker_env(|state| price_oracle_response(state, "0"));
-
-// 	t.execute_with(|| {
-// 		let account_2 = get_account_2();
-// 		assert_ok!(Oracle::add_asset_and_info(
-// 			Origin::signed(account_2),
-// 			0,
-// 			Percent::from_percent(80),
-// 			3,
-// 			3,
-// 			5,
-// 			5,
-// 			5
-// 		));
-
-// 		// when
-// 		Oracle::fetch_price_and_send_signed(&0, Oracle::asset_info(0).unwrap()).unwrap();
-// 		// then
-// 		let tx = pool_state.write().transactions.pop().unwrap();
-// 		assert!(pool_state.read().transactions.is_empty());
-// 		let tx = Extrinsic::decode(&mut &*tx).unwrap();
-// 		assert_eq!(tx.signature.unwrap().0, 0);
-// 		assert_eq!(tx.call, Call::Oracle(crate::Call::submit_price { price: 15523, asset_id: 0 }));
-// 	});
-// }
-
-// #[test]
-// #[should_panic = "Tx already submitted"]
-// fn should_check_oracles_submitted_price() {
-// 	let (mut t, _) = offchain_worker_env(|state| price_oracle_response(state, "0"));
-
-// 	t.execute_with(|| {
-// 		let account_2 = get_account_2();
-
-// 		assert_ok!(Oracle::add_asset_and_info(
-// 			Origin::signed(account_2),
-// 			0,
-// 			Percent::from_percent(80),
-// 			3,
-// 			3,
-// 			5,
-// 			5,
-// 			5
-// 		));
-
-// 		add_price_storage(100_u128, 0, account_2, 0);
-// 		// when
-// 		Oracle::fetch_price_and_send_signed(&0, Oracle::asset_info(0).unwrap()).unwrap();
-// 	});
-// }
-
-// #[test]
-// #[should_panic = "Max answers reached"]
-// fn should_check_oracles_max_answer() {
-// 	let (mut t, _) = offchain_worker_env(|state| price_oracle_response(state, "0"));
-// 	let asset_info = AssetInfo {
-// 		threshold: Percent::from_percent(0),
-// 		min_answers: 0,
-// 		max_answers: 0,
-// 		block_interval: 0,
-// 		reward: 0,
-// 		slash: 0,
-// 	};
-// 	t.execute_with(|| {
-// 		Oracle::fetch_price_and_send_signed(&0, asset_info).unwrap();
-// 	});
-// }
-
-// #[test]
-// fn parse_price_works() {
-// 	let test_data = vec![
-// 		("{\"1\":6536.92}", Some(6536)),
-// 		("{\"1\":650000000}", Some(650000000)),
-// 		("{\"2\":6536}", None),
-// 		("{\"0\":\"6432\"}", None),
-// 	];
-
-// 	for (json, expected) in test_data {
-// 		assert_eq!(expected, Oracle::parse_price(json, "1"));
-// 	}
-// }
+#[test]
+fn knows_how_to_mock_several_http_calls() {
+	let (mut t, _) = offchain_worker_env(|state| {
+		state.expect_request(testing::PendingRequest {
+			method: "GET".into(),
+			uri: "http://localhost:3001/price/0".into(),
+			response: Some(br#"{"0": 100}"#.to_vec()),
+			sent: true,
+			..Default::default()
+		});
+
+		state.expect_request(testing::PendingRequest {
+			method: "GET".into(),
+			uri: "http://localhost:3001/price/0".into(),
+			response: Some(br#"{"0": 200}"#.to_vec()),
+			sent: true,
+			..Default::default()
+		});
+
+		state.expect_request(testing::PendingRequest {
+			method: "GET".into(),
+			uri: "http://localhost:3001/price/0".into(),
+			response: Some(br#"{"0": 300}"#.to_vec()),
+			sent: true,
+			..Default::default()
+		});
+	});
+
+	t.execute_with(|| {
+		let price1 = Oracle::fetch_price(&0).unwrap();
+		let price2 = Oracle::fetch_price(&0).unwrap();
+		let price3 = Oracle::fetch_price(&0).unwrap();
+
+		assert_eq!(price1, 100);
+		assert_eq!(price2, 200);
+		assert_eq!(price3, 300);
+	})
+}
+
+#[test]
+fn should_submit_signed_transaction_on_chain() {
+	let (mut t, pool_state) = offchain_worker_env(|state| price_oracle_response(state, "0"));
+
+	t.execute_with(|| {
+		let account_2 = get_account_2();
+		assert_ok!(Oracle::add_asset_and_info(
+			Origin::signed(account_2),
+			0,
+			Validated::new(Percent::from_percent(80)).unwrap(),
+			Validated::new(3).unwrap(),
+		    Validated::new(5).unwrap(),
+		    Validated::<BlockNumber, ValidBlockInterval<StalePrice>>::new(5).unwrap(),
+			5,
+			5
+		));
+
+		// when
+		Oracle::fetch_price_and_send_signed(&0, Oracle::asset_info(0).unwrap()).unwrap();
+		// then
+		let tx = pool_state.write().transactions.pop().unwrap();
+		assert!(pool_state.read().transactions.is_empty());
+		let tx = Extrinsic::decode(&mut &*tx).unwrap();
+		assert_eq!(tx.signature.unwrap().0, 0);
+		assert_eq!(tx.call, Call::Oracle(crate::Call::submit_price { price: 15523, asset_id: 0 }));
+	});
+}
+
+#[test]
+#[should_panic = "Tx already submitted"]
+fn should_check_oracles_submitted_price() {
+	let (mut t, _) = offchain_worker_env(|state| price_oracle_response(state, "0"));
+
+	t.execute_with(|| {
+		let account_2 = get_account_2();
+
+		assert_ok!(Oracle::add_asset_and_info(
+			Origin::signed(account_2),
+			0,
+			Validated::new(Percent::from_percent(80)).unwrap(),
+			Validated::new(3).unwrap(),
+		    Validated::new(5).unwrap(),
+		    Validated::<BlockNumber, ValidBlockInterval<StalePrice>>::new(5).unwrap(),
+			5,
+			5
+		));
+
+		add_price_storage(100_u128, 0, account_2, 0);
+		// when
+		Oracle::fetch_price_and_send_signed(&0, Oracle::asset_info(0).unwrap()).unwrap();
+	});
+}
+
+#[test]
+#[should_panic = "Max answers reached"]
+fn should_check_oracles_max_answer() {
+	let (mut t, _) = offchain_worker_env(|state| price_oracle_response(state, "0"));
+	let asset_info = AssetInfo {
+		threshold: Percent::from_percent(0),
+		min_answers: 0,
+		max_answers: 0,
+		block_interval: 0,
+		reward: 0,
+		slash: 0,
+	};
+	t.execute_with(|| {
+		Oracle::fetch_price_and_send_signed(&0, asset_info).unwrap();
+	});
+}
+
+#[test]
+fn parse_price_works() {
+	let test_data = vec![
+		("{\"1\":6536.92}", Some(6536)),
+		("{\"1\":650000000}", Some(650000000)),
+		("{\"2\":6536}", None),
+		("{\"0\":\"6432\"}", None),
+	];
+
+	for (json, expected) in test_data {
+		assert_eq!(expected, Oracle::parse_price(json, "1"));
+	}
+}
 
 fn add_price_storage(price: u128, asset_id: u128, who: AccountId, block: u64) {
 	let price = PrePrice { price, block, who };
@@ -998,11 +993,8 @@
 #[cfg(test)]
 mod test {
 	use super::*;
-	// use crate::BondOfferOf;
 	use composable_support::validation::Validate;
-	use composable_traits::oracle::{Oracle as OracleTrait};
 	use validation::{ValidThreshhold, ValidMaxAnswer,ValidBlockInterval, ValidMinAnswers};
-	// use composable_traits::bonded_finance::{BondDuration, ValidBondOffer};
 	use frame_support::assert_ok;
 	use mock::Test;
 
