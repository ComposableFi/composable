--- conflicted
+++ resolved
@@ -8,13 +8,9 @@
 	traits::{Currency, OnInitialize},
 };
 use pallet_balances::Error as BalancesError;
-<<<<<<< HEAD
-use sp_core::offchain::{testing, OffchainDbExt, OffchainWorkerExt, TransactionPoolExt};
-=======
 use parking_lot::RwLock;
 use sp_core::offchain::{testing, OffchainDbExt, OffchainWorkerExt, TransactionPoolExt};
 use sp_io::TestExternalities;
->>>>>>> 29cd704a
 use sp_keystore::{testing::KeyStore, KeystoreExt, SyncCryptoStore};
 use sp_runtime::{traits::BadOrigin, Percent, RuntimeAppPublic};
 use std::sync::Arc;
@@ -178,45 +174,6 @@
 }
 
 #[test]
-<<<<<<< HEAD
-fn do_request_price() {
-	new_test_ext().execute_with(|| {
-		// sets ID to true first
-		let account_2 = get_account_2();
-		assert_ok!(Oracle::add_asset_and_info(
-			Origin::signed(account_2),
-			1,
-			Percent::from_percent(80),
-			3,
-			5,
-		));
-
-		let account_3 = get_account_3();
-		// fails on not enough funds
-		assert_noop!(Oracle::do_request_price(&account_3, 1), Error::<Test>::NotEnoughFunds);
-		// passes
-		let account_1: AccountId = Default::default();
-		assert_ok!(Oracle::do_request_price(&account_1, 1));
-		// takes the cost
-		assert_eq!(Balances::free_balance(account_1), 99);
-		// True and request ID incremented
-		assert_eq!(Oracle::requested(1), true);
-
-		// fails on invalid ID
-		assert_noop!(Oracle::do_request_price(&account_1, 2), Error::<Test>::InvalidAssetId);
-
-		// no funds taken if already true
-		let account_3 = get_account_3();
-		assert_ok!(Oracle::do_request_price(&account_3, 1));
-
-		// True and request ID not incremented
-		assert_eq!(Oracle::requested(1), true);
-	});
-}
-
-#[test]
-=======
->>>>>>> 29cd704a
 fn add_stake() {
 	new_test_ext().execute_with(|| {
 		let account_1: AccountId = Default::default();
@@ -713,16 +670,7 @@
 
 #[test]
 fn should_make_http_call_and_parse_result() {
-<<<<<<< HEAD
-	let (offchain, state) = testing::TestOffchainExt::new();
-	let mut t = sp_io::TestExternalities::default();
-	t.register_extension(OffchainDbExt::new(offchain.clone()));
-	t.register_extension(OffchainWorkerExt::new(offchain));
-
-	price_oracle_response(&mut state.write(), "0");
-=======
 	let (mut t, _) = offchain_worker_env(|state| price_oracle_response(state, "0"));
->>>>>>> 29cd704a
 
 	t.execute_with(|| {
 		// when
@@ -732,34 +680,9 @@
 	});
 }
 
-<<<<<<< HEAD
-fn price_oracle_response(state: &mut testing::OffchainState, price_id: &str) {
-	let base: String = "http://localhost:3001/price/".to_owned();
-	let url = base + price_id;
-
-	state.expect_request(testing::PendingRequest {
-		method: "GET".into(),
-		uri: url,
-		response: Some(br#"{"0": 15523}"#.to_vec()),
-		sent: true,
-		..Default::default()
-	});
-}
-
-#[test]
-fn knows_how_to_mock_several_http_calls() {
-	let (offchain, state) = testing::TestOffchainExt::new();
-	let mut t = sp_io::TestExternalities::default();
-	t.register_extension(OffchainDbExt::new(offchain.clone()));
-	t.register_extension(OffchainWorkerExt::new(offchain));
-
-	{
-		let mut state = state.write();
-=======
 #[test]
 fn knows_how_to_mock_several_http_calls() {
 	let (mut t, _) = offchain_worker_env(|state| {
->>>>>>> 29cd704a
 		state.expect_request(testing::PendingRequest {
 			method: "GET".into(),
 			uri: "http://localhost:3001/price/0".into(),
@@ -798,7 +721,86 @@
 
 #[test]
 fn should_submit_signed_transaction_on_chain() {
-<<<<<<< HEAD
+	let (mut t, pool_state) = offchain_worker_env(|state| price_oracle_response(state, "0"));
+
+	t.execute_with(|| {
+		// when
+		Oracle::fetch_price_and_send_signed(&0).unwrap();
+		// then
+		let tx = pool_state.write().transactions.pop().unwrap();
+		assert!(pool_state.read().transactions.is_empty());
+		let tx = Extrinsic::decode(&mut &*tx).unwrap();
+		assert_eq!(tx.signature.unwrap().0, 0);
+		assert_eq!(tx.call, Call::Oracle(crate::Call::submit_price { price: 15523, asset_id: 0 }));
+	});
+}
+
+#[test]
+#[should_panic = "Tx already submitted"]
+fn should_check_oracles_submitted_price() {
+	let (mut t, _) = offchain_worker_env(|state| price_oracle_response(state, "0"));
+
+	t.execute_with(|| {
+		let account_2 = get_account_2();
+
+		add_price_storage(100u128, 0, account_2, 0);
+		// when
+		Oracle::fetch_price_and_send_signed(&0).unwrap();
+	});
+}
+
+#[test]
+fn parse_price_works() {
+	let test_data = vec![
+		("{\"1\":6536.92}", Some(6536)),
+		("{\"1\":650000000}", Some(650000000)),
+		("{\"2\":6536}", None),
+		("{\"0\":\"6432\"}", None),
+	];
+
+	for (json, expected) in test_data {
+		assert_eq!(expected, Oracle::parse_price(json, "1"));
+	}
+}
+
+fn add_price_storage(price: u128, asset_id: u128, who: AccountId, block: u64) {
+	let price = PrePrice { price, block, who };
+	PrePrices::<Test>::mutate(asset_id, |current_prices| current_prices.push(price));
+}
+
+fn do_price_update(asset_id: u128, block: u64) {
+	let account_1: AccountId = Default::default();
+	for i in 0..3 {
+		let price = i as u128 + 100u128;
+		add_price_storage(price, asset_id, account_1, block);
+	}
+
+	System::set_block_number(block);
+	Oracle::on_initialize(block);
+	let price = Price { price: 101, block };
+	assert_eq!(Oracle::prices(asset_id), price);
+}
+
+fn set_historic_prices(asset_id: u128, historic_prices: Vec<Price<u128, u64>>) {
+	PriceHistory::<Test>::insert(asset_id, historic_prices);
+}
+
+fn price_oracle_response(state: &mut testing::OffchainState, price_id: &str) {
+	let base: String = "http://localhost:3001/price/".to_owned();
+	let url = base + price_id;
+
+	state.expect_request(testing::PendingRequest {
+		method: "GET".into(),
+		uri: url,
+		response: Some(br#"{"0": 15523}"#.to_vec()),
+		sent: true,
+		..Default::default()
+	});
+}
+
+fn offchain_worker_env(
+	state_updater: fn(&mut testing::OffchainState),
+) -> (TestExternalities, Arc<RwLock<testing::PoolState>>) {
 	const PHRASE: &str =
 		"news slush supreme milk chapter athlete soap sausage put clutch what kitten";
 
@@ -818,111 +820,6 @@
 	t.register_extension(TransactionPoolExt::new(pool));
 	t.register_extension(KeystoreExt(Arc::new(keystore)));
 
-	price_oracle_response(&mut offchain_state.write(), "0");
-=======
-	let (mut t, pool_state) = offchain_worker_env(|state| price_oracle_response(state, "0"));
->>>>>>> 29cd704a
-
-	t.execute_with(|| {
-		// when
-		Oracle::fetch_price_and_send_signed(&0).unwrap();
-		// then
-		let tx = pool_state.write().transactions.pop().unwrap();
-		assert!(pool_state.read().transactions.is_empty());
-		let tx = Extrinsic::decode(&mut &*tx).unwrap();
-		assert_eq!(tx.signature.unwrap().0, 0);
-		assert_eq!(tx.call, Call::Oracle(crate::Call::submit_price { price: 15523, asset_id: 0 }));
-<<<<<<< HEAD
-=======
-	});
-}
-
-#[test]
-#[should_panic = "Tx already submitted"]
-fn should_check_oracles_submitted_price() {
-	let (mut t, _) = offchain_worker_env(|state| price_oracle_response(state, "0"));
-
-	t.execute_with(|| {
-		let account_2 = get_account_2();
-
-		add_price_storage(100u128, 0, account_2, 0);
-		// when
-		Oracle::fetch_price_and_send_signed(&0).unwrap();
->>>>>>> 29cd704a
-	});
-}
-
-#[test]
-fn parse_price_works() {
-	let test_data = vec![
-		("{\"1\":6536.92}", Some(6536)),
-		("{\"1\":650000000}", Some(650000000)),
-		("{\"2\":6536}", None),
-		("{\"0\":\"6432\"}", None),
-	];
-
-	for (json, expected) in test_data {
-		assert_eq!(expected, Oracle::parse_price(json, "1"));
-	}
-}
-
-fn add_price_storage(price: u128, asset_id: u128, who: AccountId, block: u64) {
-	let price = PrePrice { price, block, who };
-	PrePrices::<Test>::mutate(asset_id, |current_prices| current_prices.push(price));
-}
-
-fn do_price_update(asset_id: u128, block: u64) {
-	let account_1: AccountId = Default::default();
-	for i in 0..3 {
-		let price = i as u128 + 100u128;
-		add_price_storage(price, asset_id, account_1, block);
-	}
-
-	System::set_block_number(block);
-	Oracle::on_initialize(block);
-	let price = Price { price: 101, block };
-	assert_eq!(Oracle::prices(asset_id), price);
-}
-
-fn set_historic_prices(asset_id: u128, historic_prices: Vec<Price<u128, u64>>) {
-	PriceHistory::<Test>::insert(asset_id, historic_prices);
-}
-
-fn price_oracle_response(state: &mut testing::OffchainState, price_id: &str) {
-	let base: String = "http://localhost:3001/price/".to_owned();
-	let url = base + price_id;
-
-	state.expect_request(testing::PendingRequest {
-		method: "GET".into(),
-		uri: url,
-		response: Some(br#"{"0": 15523}"#.to_vec()),
-		sent: true,
-		..Default::default()
-	});
-}
-
-fn offchain_worker_env(
-	state_updater: fn(&mut testing::OffchainState),
-) -> (TestExternalities, Arc<RwLock<testing::PoolState>>) {
-	const PHRASE: &str =
-		"news slush supreme milk chapter athlete soap sausage put clutch what kitten";
-
-	let (offchain, offchain_state) = testing::TestOffchainExt::new();
-	let (pool, pool_state) = testing::TestTransactionPoolExt::new();
-	let keystore = KeyStore::new();
-	SyncCryptoStore::sr25519_generate_new(
-		&keystore,
-		crate::crypto::Public::ID,
-		Some(&format!("{}/hunter1", PHRASE)),
-	)
-	.unwrap();
-
-	let mut t = sp_io::TestExternalities::default();
-	t.register_extension(OffchainDbExt::new(offchain.clone()));
-	t.register_extension(OffchainWorkerExt::new(offchain));
-	t.register_extension(TransactionPoolExt::new(pool));
-	t.register_extension(KeystoreExt(Arc::new(keystore)));
-
 	state_updater(&mut offchain_state.write());
 
 	(t, pool_state)
