--- conflicted
+++ resolved
@@ -52,13 +52,8 @@
 	};
 	use sp_std::{borrow::ToOwned, fmt::Debug, str, vec};
 
-<<<<<<< HEAD
-	pub use crate::weights::WeightInfo;
-
-=======
 	// Key Id for location of signer key in keystore
 	//pub const KEY_ID: [u8; 4] = *b"orac";
->>>>>>> 6752dbd9
 	pub const KEY_TYPE: KeyTypeId = KeyTypeId(*b"orac");
 	pub const CRYPTO_KEY_TYPE: CryptoKeyTypeId = CryptoKeyTypeId(*b"orac");
 
@@ -106,10 +101,7 @@
 			+ Into<u128>
 			+ Debug
 			+ Default
-<<<<<<< HEAD
-=======
 			+ TypeInfo
->>>>>>> 6752dbd9
 			+ PriceableAsset;
 		type PriceValue: Default
 			+ Parameter
