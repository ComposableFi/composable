#![cfg_attr(not(feature = "std"), no_std)]

/// Edit this file to define custom logic or remove it if it is not needed.
/// Learn more about FRAME and the core library of Substrate FRAME pallets:
/// <https://substrate.dev/docs/en/knowledgebase/runtime/frame>
pub use pallet::*;

#[cfg(test)]
mod mock;

#[cfg(test)]
mod tests;

#[cfg(feature = "runtime-benchmarks")]
mod benchmarking;
pub mod weights;

#[frame_support::pallet]
pub mod pallet {
	use codec::{Codec, FullCodec};
	use composable_traits::oracle::{Oracle, Price as LastPrice};
	use frame_support::{
		dispatch::{DispatchResult, DispatchResultWithPostInfo, Vec},
		pallet_prelude::*,
		traits::{
			Currency, EnsureOrigin,
			ExistenceRequirement::{AllowDeath, KeepAlive},
			ReservableCurrency,
		},
		weights::{DispatchClass::Operational, Pays},
	};

	use frame_system::{
		offchain::{
			AppCrypto, CreateSignedTransaction, SendSignedTransaction, SignedPayload, Signer,
			SigningTypes,
		},
		pallet_prelude::*,
		Config as SystemConfig,
	};
	use lite_json::json::JsonValue;
	use sp_core::crypto::KeyTypeId;
	use sp_runtime::{
		offchain::{http, Duration},
		traits::{AtLeast32BitUnsigned, CheckedAdd, CheckedMul, CheckedSub, Saturating, Zero},
		AccountId32, KeyTypeId as CryptoKeyTypeId, PerThing, Percent, RuntimeDebug,
	};
	use sp_std::{borrow::ToOwned, fmt::Debug, str, vec};

<<<<<<< HEAD
	// Key Id for location of signer key in keystore
	pub const KEY_ID: [u8; 4] = *b"orac";
	pub const KEY_TYPE: KeyTypeId = KeyTypeId(KEY_ID);
	pub const CRYPTO_KEY_TYPE: CryptoKeyTypeId = CryptoKeyTypeId(KEY_ID);
	pub use crate::weights::WeightInfo;
=======
	pub use crate::weights::WeightInfo;

	pub const KEY_TYPE: KeyTypeId = KeyTypeId(*b"orac");
	pub const CRYPTO_KEY_TYPE: CryptoKeyTypeId = CryptoKeyTypeId(*b"orac");
>>>>>>> c38f8626

	pub mod crypto {
		use super::KEY_TYPE;
		use sp_core::sr25519::Signature as Sr25519Signature;
		use sp_runtime::{
			app_crypto::{app_crypto, sr25519},
			traits::Verify,
			MultiSignature, MultiSigner,
		};
		app_crypto!(sr25519, KEY_TYPE);

		pub struct BathurstStId;
		// implemented for ocw-runtime
		impl frame_system::offchain::AppCrypto<MultiSigner, MultiSignature> for BathurstStId {
			type RuntimeAppPublic = Public;
			type GenericSignature = sp_core::sr25519::Signature;
			type GenericPublic = sp_core::sr25519::Public;
		}

		impl
			frame_system::offchain::AppCrypto<
				<Sr25519Signature as Verify>::Signer,
				Sr25519Signature,
			> for BathurstStId
		{
			type RuntimeAppPublic = Public;
			type GenericSignature = sp_core::sr25519::Signature;
			type GenericPublic = sp_core::sr25519::Public;
		}
	}

	#[pallet::config]
	pub trait Config: CreateSignedTransaction<Call<Self>> + frame_system::Config {
		type Event: From<Event<Self>> + IsType<<Self as frame_system::Config>::Event>;
		/// The currency mechanism.
		type Currency: ReservableCurrency<Self::AccountId>;
		type AssetId: FullCodec
			+ Eq
			+ PartialEq
			+ Copy
			+ MaybeSerializeDeserialize
			+ From<u128>
			+ Into<u128>
			+ Debug
			+ Default;
		type PriceValue: Default
			+ Parameter
			+ Codec
			+ Copy
			+ Ord
			+ CheckedAdd
			+ CheckedSub
			+ CheckedMul
			+ AtLeast32BitUnsigned
			+ From<u64>
			+ From<u128>
			+ Into<u128>
			+ Zero;
		type AuthorityId: AppCrypto<Self::Public, Self::Signature>;
		/// The Min stake for an oracle
		type MinStake: Get<BalanceOf<Self>>;
		/// The delay to withdraw stake as an oracle
		type StakeLock: Get<Self::BlockNumber>;
		/// Blocks until price is considered stale
		type StalePrice: Get<Self::BlockNumber>;
		/// Origin to add new price types
		type AddOracle: EnsureOrigin<Self::Origin>;
		/// Cost to request a price update
		type RequestCost: Get<BalanceOf<Self>>;
		/// Rewards for a correct answer
		type RewardAmount: Get<BalanceOf<Self>>;
		/// Slash for an incorrect answer
		type SlashAmount: Get<BalanceOf<Self>>;
		/// Upper bound for max answers for a price
		type MaxAnswerBound: Get<u32>;
		/// Upper bound for total assets available for the oracle
		type MaxAssetsCount: Get<u32>;
		/// The weight information of this pallet.
		type WeightInfo: WeightInfo;
	}

	#[derive(Encode, Decode, Default, Debug, PartialEq)]
	pub struct Withdraw<Balance, BlockNumber> {
		pub stake: Balance,
		pub unlock_block: BlockNumber,
	}

	#[derive(Encode, Decode, Clone, Copy, Default, Debug, PartialEq)]
	pub struct PrePrice<PriceValue, BlockNumber, AccountId> {
		pub price: PriceValue,
		pub block: BlockNumber,
		pub who: AccountId,
	}

	#[derive(Encode, Decode, Default, Debug, PartialEq)]
	pub struct Price<PriceValue, BlockNumber> {
		pub price: PriceValue,
		pub block: BlockNumber,
	}

	#[derive(Encode, Decode, Default, Debug, PartialEq, Clone)]
	pub struct AssetInfo<Percent> {
		pub threshold: Percent,
		pub min_answers: u32,
		pub max_answers: u32,
	}

	type BalanceOf<T> =
		<<T as Config>::Currency as Currency<<T as SystemConfig>::AccountId>>::Balance;

	#[pallet::pallet]
	#[pallet::generate_store(pub(super) trait Store)]
	pub struct Pallet<T>(_);

	#[pallet::storage]
	#[pallet::getter(fn assets_count)]
	/// Total amount of assets
	pub type AssetsCount<T: Config> = StorageValue<_, u32, ValueQuery>;

	#[pallet::storage]
	#[pallet::getter(fn signer_to_controller)]
	/// Mapping signing key to controller key
	pub type SignerToController<T: Config> =
		StorageMap<_, Blake2_128Concat, T::AccountId, T::AccountId, OptionQuery>;

	#[pallet::storage]
	#[pallet::getter(fn controller_to_signer)]
	/// Mapping Controller key to signer key
	pub type ControllerToSigner<T: Config> =
		StorageMap<_, Blake2_128Concat, T::AccountId, T::AccountId, OptionQuery>;

	#[pallet::storage]
	#[pallet::getter(fn declared_withdraws)]
	/// Tracking withdrawl requests
	pub type DeclaredWithdraws<T: Config> =
		StorageMap<_, Blake2_128Concat, T::AccountId, Withdraw<BalanceOf<T>, T::BlockNumber>>;

	#[pallet::storage]
	#[pallet::getter(fn oracle_stake)]
	/// Mapping of signing key to stake
	pub type OracleStake<T: Config> = StorageMap<_, Blake2_128Concat, T::AccountId, BalanceOf<T>>;

	#[pallet::storage]
	#[pallet::getter(fn prices)]
	/// Price for an asset and blocknumber asset was updated at
	pub type Prices<T: Config> = StorageMap<
		_,
		Blake2_128Concat,
		T::AssetId,
		Price<T::PriceValue, T::BlockNumber>,
		ValueQuery,
	>;

	#[pallet::storage]
	#[pallet::getter(fn pre_prices)]
	/// Temporary prices before aggregated
	pub type PrePrices<T: Config> = StorageMap<
		_,
		Blake2_128Concat,
		T::AssetId,
		Vec<PrePrice<T::PriceValue, T::BlockNumber, T::AccountId>>,
		ValueQuery,
	>;

	#[pallet::storage]
	#[pallet::getter(fn accuracy_threshold)]
	/// Information about asset, including precision threshold and max/min answers
	pub type AssetsInfo<T: Config> =
		StorageMap<_, Blake2_128Concat, T::AssetId, AssetInfo<Percent>, ValueQuery>;

	#[pallet::storage]
	#[pallet::getter(fn requested)]
	/// If an asset price has been requested
	pub type Requested<T: Config> = StorageMap<_, Blake2_128Concat, T::AssetId, bool, ValueQuery>;

	#[pallet::storage]
	#[pallet::getter(fn request_id)]
	/// Request Id number
	pub type RequestedId<T: Config> = StorageMap<_, Blake2_128Concat, T::AssetId, u128, ValueQuery>;

	#[pallet::event]
	#[pallet::metadata(T::AccountId = "AccountId",  BalanceOf<T> = "Balance", T::BlockNumber = "BlockNumber", Percent = "Percent")]
	#[pallet::generate_deposit(pub(super) fn deposit_event)]
	pub enum Event<T: Config> {
		/// Asset info created or changed. \[asset_id, threshold, min_answers, max_answers\]
		AssetInfoChange(T::AssetId, Percent, u32, u32),
		/// A new price was requested. \[requested_by, asset_id\]
		PriceRequested(T::AccountId, T::AssetId),
		/// Signer was set. \[signer, controller\]
		SignerSet(T::AccountId, T::AccountId),
		/// Stake was added. \[added_by, amount_added, total_amount\]
		StakeAdded(T::AccountId, BalanceOf<T>, BalanceOf<T>),
		/// Stake removed. \[removed_by, amount, block_number\]
		StakeRemoved(T::AccountId, BalanceOf<T>, T::BlockNumber),
		/// Stake reclaimed. \[reclaimed_by, amount\]
		StakeReclaimed(T::AccountId, BalanceOf<T>),
		/// Price submitted by oracle. \[oracle_address, asset_id, price\]
		PriceSubmitted(T::AccountId, T::AssetId, T::PriceValue),
		/// Oracle slashed. \[oracle_address, asset_id, amount\]
		UserSlashed(T::AccountId, T::AssetId, BalanceOf<T>),
		/// Oracle rewarded. \[oracle_address, asset_id, price\]
		UserRewarded(T::AccountId, T::AssetId, BalanceOf<T>),
		/// Answer from oracle removed for staleness. \[oracle_address, price\]
		AnswerPruned(T::AccountId, T::PriceValue),
	}

	#[pallet::error]
	pub enum Error<T> {
		/// Unknown
		Unknown,
		/// No Permission
		NoPermission,
		/// No stake for oracle
		NoStake,
		/// Stake is locked try again later
		StakeLocked,
		/// Not enough oracle stake for action
		NotEnoughStake,
		/// Not Enough Funds to complete action
		NotEnoughFunds,
		/// Invalid asset id
		InvalidAssetId,
		/// Price already submitted
		AlreadySubmitted,
		/// Max prices already reached
		MaxPrices,
		/// Price has not been requested
		PriceNotRequested,
		/// Signer has not been set
		UnsetSigner,
		/// Signer has already been set
		AlreadySet,
		/// No controller has been set
		UnsetController,
		/// This controller is already in use
		ControllerUsed,
		/// This signer is already in use
		SignerUsed,
		/// Error avoids a panic
		AvoidPanic,
		/// Max answers have been exceeded
		ExceedMaxAnswers,
		/// Invalid min answers
		InvalidMinAnswers,
		// max answers less than min answers
		MaxAnswersLessThanMinAnswers,
		/// Threshold exceeded
		ExceedThreshold,
		/// Asset count exceeded
		ExceedAssetsCount,
		/// Price not found
		PriceNotFound,
		/// Stake exceeded
		ExceedStake,
	}

	#[pallet::hooks]
	impl<T: Config> Hooks<BlockNumberFor<T>> for Pallet<T> {
		fn on_initialize(block: T::BlockNumber) -> Weight {
			Self::update_prices(block)
		}

		fn offchain_worker(_block_number: T::BlockNumber) {
			log::info!("Offchain worker triggered");
			Self::check_requests();
		}
	}

	impl<T: Config> Oracle for Pallet<T> {
		type Balance = T::PriceValue;
		type AssetId = T::AssetId;
		type Timestamp = <T as frame_system::Config>::BlockNumber;

		fn get_price(
			of: Self::AssetId,
		) -> Result<LastPrice<Self::Balance, Self::Timestamp>, DispatchError> {
			let Price { price, block } =
				Prices::<T>::try_get(of).map_err(|_| Error::<T>::PriceNotFound)?;
			Ok(LastPrice { price, block })
		}
	}

	#[pallet::call]
	impl<T: Config> Pallet<T> {
		/// Permissioned call to add an asset
		///
		/// - `asset_id`: Id for the asset
		/// - `threshold`: Percent close to mean to be rewarded
		/// - `min_answers`: Min answers before aggregation
		/// - `max_answers`: Max answers to aggregate
		///
		/// Emits `DepositEvent` event when successful.
		#[pallet::weight(T::WeightInfo::add_asset_and_info())]
		pub fn add_asset_and_info(
			origin: OriginFor<T>,
			asset_id: T::AssetId,
			threshold: Percent,
			min_answers: u32,
			max_answers: u32,
		) -> DispatchResultWithPostInfo {
			T::AddOracle::ensure_origin(origin)?;
			ensure!(min_answers > 0, Error::<T>::InvalidMinAnswers);
			ensure!(max_answers >= min_answers, Error::<T>::MaxAnswersLessThanMinAnswers);
			ensure!(threshold < Percent::from_percent(100), Error::<T>::ExceedThreshold);
			ensure!(max_answers <= T::MaxAnswerBound::get(), Error::<T>::ExceedMaxAnswers);
			ensure!(
				AssetsCount::<T>::get() < T::MaxAssetsCount::get(),
				Error::<T>::ExceedAssetsCount
			);
			let asset_info = AssetInfo { threshold, min_answers, max_answers };
			AssetsInfo::<T>::insert(asset_id, asset_info);
			AssetsCount::<T>::mutate(|a| *a += 1);
			Self::deposit_event(Event::AssetInfoChange(
				asset_id,
				threshold,
				min_answers,
				max_answers,
			));
			Ok(().into())
		}

		/// Call to request price, charges a fee
		///
		/// - `asset_id`: Id for the asset
		///
		/// Emits `PriceRequested` event when successful.
		#[pallet::weight(T::WeightInfo::request_price())]
		pub fn request_price(
			origin: OriginFor<T>,
			asset_id: T::AssetId,
		) -> DispatchResultWithPostInfo {
			//TODO talk about the security and if this should be protected
			let who = ensure_signed(origin)?;
			Self::do_request_price(&who, asset_id)?;
			Ok(().into())
		}

		/// Call for a signer to be set, called from controller, adds stake.
		///
		/// - `signer`: signer to tie controller to
		///
		/// Emits `SignerSet` and `StakeAdded` events when successful.
		#[pallet::weight(T::WeightInfo::set_signer())]
		pub fn set_signer(
			origin: OriginFor<T>,
			signer: T::AccountId,
		) -> DispatchResultWithPostInfo {
			let who = ensure_signed(origin)?;
			let current_controller = ControllerToSigner::<T>::get(&who);
			let current_signer = SignerToController::<T>::get(&signer);

			ensure!(current_controller == None, Error::<T>::ControllerUsed);
			ensure!(current_signer == None, Error::<T>::SignerUsed);

			Self::do_add_stake(who.clone(), signer.clone(), T::MinStake::get())?;

			ControllerToSigner::<T>::insert(&who, signer.clone());
			SignerToController::<T>::insert(signer.clone(), who.clone());

			Self::deposit_event(Event::SignerSet(signer, who));
			Ok(().into())
		}

		/// call to add more stake from a controller
		///
		/// - `stake`: amount to add to stake
		///
		/// Emits `StakeAdded` event when successful.
		#[pallet::weight(T::WeightInfo::add_stake())]
		pub fn add_stake(origin: OriginFor<T>, stake: BalanceOf<T>) -> DispatchResultWithPostInfo {
			let who = ensure_signed(origin)?;
			let signer = ControllerToSigner::<T>::get(&who).ok_or(Error::<T>::UnsetSigner)?;

			Self::do_add_stake(who, signer, stake)?;

			Ok(().into())
		}

		/// Call to put in a claim to remove stake, called from controller
		///
		/// Emits `StakeRemoved` event when successful.
		#[pallet::weight(T::WeightInfo::remove_stake())]
		pub fn remove_stake(origin: OriginFor<T>) -> DispatchResultWithPostInfo {
			let who = ensure_signed(origin)?;
			let signer = ControllerToSigner::<T>::get(&who).ok_or(Error::<T>::UnsetSigner)?;
			let block = frame_system::Pallet::<T>::block_number();
			let unlock_block = block + T::StakeLock::get();
			let stake = Self::oracle_stake(signer.clone()).ok_or(Error::<T>::NoStake)?;
			let withdrawal = Withdraw { stake, unlock_block };
			OracleStake::<T>::remove(&signer);
			DeclaredWithdraws::<T>::insert(signer.clone(), withdrawal);
			Self::deposit_event(Event::StakeRemoved(signer, stake, unlock_block));
			Ok(().into())
		}

		/// Call to reclaim stake after proper time has passed, called from controller
		///
		/// Emits `StakeReclaimed` event when successful.
		#[pallet::weight(T::WeightInfo::reclaim_stake())]
		pub fn reclaim_stake(origin: OriginFor<T>) -> DispatchResultWithPostInfo {
			let who = ensure_signed(origin)?;
			let signer = ControllerToSigner::<T>::get(&who).ok_or(Error::<T>::UnsetSigner)?;
			let block = frame_system::Pallet::<T>::block_number();
			let withdrawal = DeclaredWithdraws::<T>::get(&signer).ok_or(Error::<T>::Unknown)?;
			ensure!(block > withdrawal.unlock_block, Error::<T>::StakeLocked);
			DeclaredWithdraws::<T>::remove(&signer);
			T::Currency::unreserve(&signer, withdrawal.stake);
			let _ = T::Currency::transfer(&signer, &who, withdrawal.stake, AllowDeath);

			ControllerToSigner::<T>::remove(&who);
			SignerToController::<T>::remove(&signer);

			Self::deposit_event(Event::StakeReclaimed(signer, withdrawal.stake));
			Ok(().into())
		}
		/// Call to submit a price, gas is returned if all logic gates passed
		/// Should be called from offchain worker but can be called manually too
		/// Operational transaction
		///
		/// - `price`: price to submit
		/// - `asset_id`: Id for the asset
		///
		/// Emits `PriceSubmitted` event when successful.
		#[pallet::weight((T::WeightInfo::submit_price(T::MaxAnswerBound::get()), Operational))]
		pub fn submit_price(
			origin: OriginFor<T>,
			price: T::PriceValue,
			asset_id: T::AssetId,
		) -> DispatchResultWithPostInfo {
			let who = ensure_signed(origin)?;
			let author_stake = OracleStake::<T>::get(&who).unwrap_or_else(Zero::zero);
			ensure!(Requested::<T>::get(asset_id), Error::<T>::PriceNotRequested);
			ensure!(author_stake >= T::MinStake::get(), Error::<T>::NotEnoughStake);

			let set_price = PrePrice {
				price,
				block: frame_system::Pallet::<T>::block_number(),
				who: who.clone(),
			};
			PrePrices::<T>::try_mutate(asset_id, |current_prices| -> Result<(), DispatchError> {
				// There can convert current_prices.len() to u32 safely
				// because current_prices.len() limited by u32
				// (type of AssetsInfo::<T>::get(asset_id).max_answers).
				if current_prices.len() as u32 >= AssetsInfo::<T>::get(asset_id).max_answers {
					return Err(Error::<T>::MaxPrices.into())
				}
				if current_prices.iter().any(|candidate| candidate.who == who) {
					return Err(Error::<T>::AlreadySubmitted.into())
				}
				current_prices.push(set_price);
				Ok(())
			})?;
			Self::deposit_event(Event::PriceSubmitted(who, asset_id, price));
			Ok(Pays::No.into())
		}
	}

	/// Payload used by this example crate to hold price
	/// data required to submit a transaction.
	#[derive(Encode, Decode, Clone, PartialEq, Eq, RuntimeDebug)]
	pub struct PricePayload<Public, BlockNumber> {
		block_number: BlockNumber,
		price: u32,
		public: Public,
	}

	impl<T: SigningTypes> SignedPayload<T> for PricePayload<T::Public, T::BlockNumber> {
		fn public(&self) -> T::Public {
			self.public.clone()
		}
	}

	impl<T: Config> Pallet<T> {
		pub fn do_add_stake(
			who: T::AccountId,
			signer: T::AccountId,
			stake: BalanceOf<T>,
		) -> DispatchResult {
			let amount_staked = Self::oracle_stake(signer.clone())
				.unwrap_or_else(|| 0u32.into())
				.checked_add(&stake)
				.ok_or(Error::<T>::ExceedStake)?;
			T::Currency::transfer(&who, &signer, stake, KeepAlive)?;
			T::Currency::reserve(&signer, stake)?;
			OracleStake::<T>::insert(&signer, amount_staked);
			Self::deposit_event(Event::StakeAdded(signer, stake, amount_staked));
			Ok(())
		}

		pub fn handle_payout(
			pre_prices: &[PrePrice<T::PriceValue, T::BlockNumber, T::AccountId>],
			price: T::PriceValue,
			asset_id: T::AssetId,
		) {
			for answer in pre_prices {
				let accuracy: Percent;
				if answer.price < price {
					accuracy = PerThing::from_rational(answer.price, price);
				} else {
					let adjusted_number = price.saturating_sub(answer.price - price);
					accuracy = PerThing::from_rational(adjusted_number, price);
				}
				let min_accuracy = AssetsInfo::<T>::get(asset_id).threshold;
				if accuracy < min_accuracy {
					let slash_amount = T::SlashAmount::get();
					let try_slash = T::Currency::can_slash(&answer.who, slash_amount);
					if !try_slash {
						log::warn!("Failed to slash {:?}", answer.who);
					}
					T::Currency::slash(&answer.who, slash_amount);
					Self::deposit_event(Event::UserSlashed(
						answer.who.clone(),
						asset_id,
						slash_amount,
					));
				} else {
					let reward_amount = T::RewardAmount::get();
					let controller = SignerToController::<T>::get(&answer.who)
						.unwrap_or_else(|| answer.who.clone());

					let _ = T::Currency::deposit_into_existing(&controller, reward_amount);
					Self::deposit_event(Event::UserRewarded(
						answer.who.clone(),
						asset_id,
						reward_amount,
					));
				}
			}
		}
		// This can take an account to pay, therefore another pallet can call this and fund oracle
		// requests
		pub fn do_request_price(who: &T::AccountId, asset_id: T::AssetId) -> DispatchResult {
			ensure!(AssetsInfo::<T>::contains_key(asset_id), Error::<T>::InvalidAssetId);
			if !Self::requested(asset_id) {
				ensure!(
					T::Currency::can_slash(who, T::RequestCost::get()),
					Error::<T>::NotEnoughFunds
				);
				T::Currency::slash(who, T::RequestCost::get());
				RequestedId::<T>::mutate(asset_id, |request_id| *request_id += 1);
				Requested::<T>::insert(asset_id, true);
			}
			Self::deposit_event(Event::PriceRequested(who.clone(), asset_id));
			Ok(())
		}

		pub fn update_prices(block: T::BlockNumber) -> Weight {
			let mut total_weight: Weight = Zero::zero();
			let one_read = T::DbWeight::get().reads(1);
			for (asset_id, asset_info) in AssetsInfo::<T>::iter() {
				total_weight += one_read;
				let (removed_pre_prices_len, pre_prices) =
					Self::update_pre_prices(asset_id, asset_info.clone(), block);
				total_weight += T::WeightInfo::update_pre_prices(removed_pre_prices_len as u32);
				let pre_prices_len = pre_prices.len();
				Self::update_price(asset_id, asset_info.clone(), block, pre_prices);
				total_weight += T::WeightInfo::update_price(pre_prices_len as u32);
			}
			total_weight
		}

		#[allow(clippy::type_complexity)]
		pub fn update_pre_prices(
			asset_id: T::AssetId,
			asset_info: AssetInfo<Percent>,
			block: T::BlockNumber,
		) -> (usize, Vec<PrePrice<T::PriceValue, T::BlockNumber, T::AccountId>>) {
			// TODO maybe add a check if price is requested, is less operations?
			let pre_pruned_prices = PrePrices::<T>::get(asset_id);
			let prev_pre_prices_len = pre_pruned_prices.len();
			let mut pre_prices = Vec::new();

			// There can convert pre_pruned_prices.len() to u32 safely
			// because pre_pruned_prices.len() limited by u32
			// (type of AssetsInfo::<T>::get(asset_id).max_answers).
			if pre_pruned_prices.len() as u32 >= asset_info.min_answers {
				let res = Self::prune_old_pre_prices(asset_info, pre_pruned_prices, block);
				let staled_prices = res.0;
				pre_prices = res.1;
				for p in staled_prices {
					Self::deposit_event(Event::AnswerPruned(p.who.clone(), p.price));
				}
				PrePrices::<T>::insert(asset_id, pre_prices.clone());
			}

			(prev_pre_prices_len - pre_prices.len(), pre_prices)
		}

		pub fn update_price(
			asset_id: T::AssetId,
			asset_info: AssetInfo<Percent>,
			block: T::BlockNumber,
			pre_prices: Vec<PrePrice<T::PriceValue, T::BlockNumber, T::AccountId>>,
		) {
			// There can convert pre_prices.len() to u32 safely
			// because pre_prices.len() limited by u32
			// (type of AssetsInfo::<T>::get(asset_id).max_answers).
			if pre_prices.len() as u32 >= asset_info.min_answers {
				if let Some(price) = Self::get_median_price(&pre_prices) {
					Prices::<T>::insert(asset_id, Price { price, block });
					Requested::<T>::insert(asset_id, false);
					PrePrices::<T>::remove(asset_id);

					Self::handle_payout(&pre_prices, price, asset_id);
				}
			}
		}

		#[allow(clippy::type_complexity)]
		pub fn prune_old_pre_prices(
			asset_info: AssetInfo<Percent>,
			mut pre_prices: Vec<PrePrice<T::PriceValue, T::BlockNumber, T::AccountId>>,
			block: T::BlockNumber,
		) -> (
			Vec<PrePrice<T::PriceValue, T::BlockNumber, T::AccountId>>,
			Vec<PrePrice<T::PriceValue, T::BlockNumber, T::AccountId>>,
		) {
			let stale_block = block.saturating_sub(T::StalePrice::get());
			let (staled_prices, mut fresh_prices) =
				match pre_prices.iter().position(|p| p.block >= stale_block) {
					Some(index) => {
						let fresh_prices = pre_prices.split_off(index);
						(pre_prices, fresh_prices)
					},
					None => (pre_prices, vec![]),
				};

			// check max answer
			if fresh_prices.len() as u32 > asset_info.max_answers {
				fresh_prices = fresh_prices[0..asset_info.max_answers as usize].to_vec();
			}

			(staled_prices, fresh_prices)
		}

		pub fn get_median_price(
			prices: &[PrePrice<T::PriceValue, T::BlockNumber, T::AccountId>],
		) -> Option<T::PriceValue> {
			if prices.is_empty() {
				return None
			}

			let mut numbers: Vec<T::PriceValue> =
				prices.iter().map(|current_prices| current_prices.price).collect();

			numbers.sort_unstable();

			let mid = numbers.len() / 2;
			if numbers.len() % 2 == 0 {
				Some(numbers[mid - 1].saturating_add(numbers[mid]) / 2u32.into())
			} else {
				Some(numbers[mid])
			}
		}

		pub fn check_requests() {
			for (i, _) in AssetsInfo::<T>::iter() {
				if Requested::<T>::get(i) {
					let _ = Self::fetch_price_and_send_signed(&i);
				}
			}
		}

		pub fn fetch_price_and_send_signed(price_id: &T::AssetId) -> Result<(), &'static str> {
			let signer = Signer::<T, T::AuthorityId>::all_accounts();
			if !signer.can_sign() {
				log::info!("no signer");
				return Err(
					"No local accounts available. Consider adding one via `author_insertKey` RPC.",
				)
			}
			// checks to make sure key from keystore has not already submitted price
			let prices = PrePrices::<T>::get(*price_id);
			let public_key = sp_io::crypto::sr25519_public_keys(CRYPTO_KEY_TYPE);
			let account = AccountId32::new(public_key[0].0);
			let mut to32 = AccountId32::as_ref(&account);
			let address: T::AccountId = T::AccountId::decode(&mut to32).unwrap_or_default();

			if prices.into_iter().any(|price| price.who == address) {
				return Err("Tx already submitted")
			}

			// Make an external HTTP request to fetch the current price.
			// Note this call will block until response is received.
			let price = Self::fetch_price(price_id).map_err(|_| "Failed to fetch price")?;
			log::info!("price {:#?}", price);

			// Using `send_signed_transaction` associated type we create and submit a transaction
			// representing the call, we've just created.
			// Submit signed will return a vector of results for all accounts that were found in the
			// local keystore with expected `KEY_TYPE`.
			let results = signer.send_signed_transaction(|_account| {
				// Received price is wrapped into a call to `submit_price` public function of this
				// pallet. This means that the transaction, when executed, will simply call that
				// function passing `price` as an argument.
				Call::submit_price(price.into(), *price_id)
			});

			for (acc, res) in &results {
				match res {
					Ok(()) => log::info!("[{:?}] Submitted price of {} cents", acc.id, price),
					Err(e) => log::error!("[{:?}] Failed to submit transaction: {:?}", acc.id, e),
				}
			}

			Ok(())
		}

		pub fn fetch_price(price_id: &T::AssetId) -> Result<u64, http::Error> {
			// We want to keep the offchain worker execution time reasonable, so we set a hard-coded
			// deadline to 2s to complete the external call.
			// You can also wait idefinitely for the response, however you may still get a timeout
			// coming from the host machine.
			let deadline = sp_io::offchain::timestamp().add(Duration::from_millis(2_000));

			// Check if the node has another endpoint to call if not fall back to localhost:3001
			// Then build the endpoint
			let kind = sp_core::offchain::StorageKind::PERSISTENT;
			let from_local = sp_io::offchain::local_storage_get(kind, b"ocw-url")
				.unwrap_or_else(|| b"http://localhost:3001/price/".to_vec());
			let base = str::from_utf8(&from_local).unwrap_or("http://localhost:3001/price/");
			let string_id =
				serde_json::to_string(&(*price_id).into()).map_err(|_| http::Error::IoError)?;
			let request_id = RequestedId::<T>::get(price_id);
			let string_request_id =
				serde_json::to_string(&request_id).map_err(|_| http::Error::IoError)?;
			let url = base.to_owned() + &string_id + "/" + &string_request_id;

			// Initiate an external HTTP GET request.
			let request = http::Request::get(&url);

			log::info!("request incoming {:#?}", request);

			// set the deadline for sending of the request
			let pending = request.deadline(deadline).send().map_err(|_| http::Error::IoError)?;

			let response =
				pending.try_wait(deadline).map_err(|_| http::Error::DeadlineReached)??;
			// Let's check the status code before we proceed to reading the response.
			if response.code != 200 {
				log::warn!("Unexpected status code: {}", response.code);
				return Err(http::Error::Unknown)
			}

			let body = response.body().collect::<Vec<u8>>();

			// Create a str slice from the body.
			let body_str = sp_std::str::from_utf8(&body).map_err(|_| {
				log::warn!("No UTF8 body");
				http::Error::Unknown
			})?;

			let price = match Self::parse_price(body_str, &string_id) {
				Some(price) => Ok(price),
				None => {
					log::warn!("Unable to extract price from the response: {:?}", body_str);
					Err(http::Error::Unknown)
				},
			}?;

			log::warn!("Got price: {} cents", price);

			Ok(price)
		}

		pub fn parse_price(price_str: &str, asset_id: &str) -> Option<u64> {
			let val = lite_json::parse_json(price_str);
			let price = match val.ok()? {
				JsonValue::Object(obj) => {
					let (_, v) =
						obj.into_iter().find(|(k, _)| k.iter().copied().eq(asset_id.chars()))?;
					match v {
						JsonValue::Number(number) => number,
						_ => return None,
					}
				},
				_ => return None,
			};
			Some(price.integer as u64)
		}
	}
}<|MERGE_RESOLUTION|>--- conflicted
+++ resolved
@@ -46,19 +46,12 @@
 		AccountId32, KeyTypeId as CryptoKeyTypeId, PerThing, Percent, RuntimeDebug,
 	};
 	use sp_std::{borrow::ToOwned, fmt::Debug, str, vec};
-
-<<<<<<< HEAD
+	pub use crate::weights::WeightInfo;
+
 	// Key Id for location of signer key in keystore
 	pub const KEY_ID: [u8; 4] = *b"orac";
 	pub const KEY_TYPE: KeyTypeId = KeyTypeId(KEY_ID);
 	pub const CRYPTO_KEY_TYPE: CryptoKeyTypeId = CryptoKeyTypeId(KEY_ID);
-	pub use crate::weights::WeightInfo;
-=======
-	pub use crate::weights::WeightInfo;
-
-	pub const KEY_TYPE: KeyTypeId = KeyTypeId(*b"orac");
-	pub const CRYPTO_KEY_TYPE: CryptoKeyTypeId = CryptoKeyTypeId(*b"orac");
->>>>>>> c38f8626
 
 	pub mod crypto {
 		use super::KEY_TYPE;
