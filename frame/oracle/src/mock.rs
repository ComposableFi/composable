--- conflicted
+++ resolved
@@ -33,7 +33,6 @@
 }
 
 impl system::Config for Test {
-<<<<<<< HEAD
     type BaseCallFilter = ();
     type BlockWeights = ();
     type BlockLength = ();
@@ -57,31 +56,6 @@
     type SystemWeightInfo = ();
     type SS58Prefix = SS58Prefix;
     type OnSetCode = ();
-=======
-	type BaseCallFilter = ();
-	type BlockWeights = ();
-	type BlockLength = ();
-	type DbWeight = ();
-	type Origin = Origin;
-	type Call = Call;
-	type Index = u64;
-	type BlockNumber = u64;
-	type Hash = H256;
-	type Hashing = BlakeTwo256;
-	type AccountId = sp_core::sr25519::Public;
-	type Lookup = IdentityLookup<Self::AccountId>;
-	type Header = Header;
-	type Event = Event;
-	type BlockHashCount = BlockHashCount;
-	type Version = ();
-	type PalletInfo = PalletInfo;
-	type AccountData = pallet_balances::AccountData<u64>;
-	type OnNewAccount = ();
-	type OnKilledAccount = ();
-	type SystemWeightInfo = ();
-	type SS58Prefix = SS58Prefix;
-	type OnSetCode = ();
->>>>>>> 2d04cb02
 }
 
 parameter_types! {
@@ -89,7 +63,6 @@
 }
 
 impl pallet_balances::Config for Test {
-<<<<<<< HEAD
     type Balance = u64;
     type Event = Event;
     type DustRemoval = ();
@@ -109,28 +82,6 @@
     pub const RewardAmount: u64 = 5;
     pub const SlashAmount: u64 = 5;
     pub const MaxAnswerBound: u64 = 5;
-=======
-	type Balance = u64;
-	type Event = Event;
-	type DustRemoval = ();
-	type ExistentialDeposit = ExistentialDeposit;
-	type AccountStore = System;
-	type WeightInfo = ();
-	type MaxLocks = ();
-	type MaxReserves = ();
-	type ReserveIdentifier = [u8; 8];
-}
-
-parameter_types! {
-	pub const StakeLock: u64 = 1;
-	pub const MinStake: u64 = 1;
-	pub const StalePrice: u64 = 2;
-	pub const RequestCost: u64 = 1;
-	pub const RewardAmount: u64 = 5;
-	pub const SlashAmount: u64 = 5;
-	pub const MaxAnswerBound: u64 = 5;
->>>>>>> 2d04cb02
-
 }
 
 ord_parameter_types! {
@@ -168,7 +119,6 @@
 }
 
 impl pallet_oracle::Config for Test {
-<<<<<<< HEAD
     type Event = Event;
     type AuthorityId = crypto::TestAuthId;
     type Currency = Balances;
@@ -181,20 +131,6 @@
     type SlashAmount = SlashAmount;
     type MaxAnswerBound = MaxAnswerBound;
     type WeightInfo = ();
-=======
-	type Event = Event;
-	type AuthorityId = crypto::TestAuthId;
-	type Currency = Balances;
-	type StakeLock = StakeLock;
-	type StalePrice = StalePrice;
-	type MinStake = MinStake;
-	type AddOracle = EnsureSignedBy<RootAccount, sp_core::sr25519::Public>;
-	type RequestCost = RequestCost;
-	type RewardAmount = RewardAmount;
-	type SlashAmount = SlashAmount;
-	type MaxAnswerBound = MaxAnswerBound;
-	type WeightInfo = ();
->>>>>>> 2d04cb02
 }
 
 // Build genesis storage according to the mock runtime.
