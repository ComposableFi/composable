--- conflicted
+++ resolved
@@ -40,21 +40,13 @@
 ] }
 
 [dev-dependencies]
-<<<<<<< HEAD
 pallet-balances = { git = "https://github.com/paritytech/substrate", branch = "polkadot-v0.9.18" }
 parking_lot = "0.12.0"
 serde = { version = '1.0.136' }
 sp-keystore = { git = "https://github.com/paritytech/substrate", branch = "polkadot-v0.9.18" }
 frame-benchmarking = { default-features = false, git = "https://github.com/paritytech/substrate", branch = "polkadot-v0.9.18" }
-=======
 proptest = "1.0.0"
 composable-tests-helpers = { path = "../composable-tests-helpers", default-features = false }
-frame-benchmarking = { default-features = false, git = "https://github.com/paritytech/substrate", branch = "polkadot-v0.9.17" }
-pallet-balances = { git = "https://github.com/paritytech/substrate", branch = "polkadot-v0.9.17" }
-parking_lot = "0.11.2"
-serde = "1.0.130"
-sp-keystore = { git = "https://github.com/paritytech/substrate", branch = "polkadot-v0.9.17" }
->>>>>>> 60877eec
 
 [features]
 default = ["std"]
