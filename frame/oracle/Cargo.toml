--- conflicted
+++ resolved
@@ -17,23 +17,13 @@
 version = "2.0.0"
 
 [dependencies]
-<<<<<<< HEAD
-frame-support = { default-features = false, git = "https://github.com/paritytech/substrate", branch = "polkadot-v0.9.17"  }
+frame-support = { default-features = false, git = "https://github.com/paritytech/substrate", branch = "polkadot-v0.9.17" }
 frame-system = { default-features = false, git = "https://github.com/paritytech/substrate", branch = "polkadot-v0.9.17" }
 
+sp-core = { default-features = false, git = "https://github.com/paritytech/substrate", branch = "polkadot-v0.9.17" }
+sp-io = { default-features = false, git = "https://github.com/paritytech/substrate", branch = "polkadot-v0.9.17" }
 sp-runtime = { default-features = false, git = "https://github.com/paritytech/substrate", branch = "polkadot-v0.9.17" }
-sp-io = { default-features = false,  git = "https://github.com/paritytech/substrate", branch = "polkadot-v0.9.17" }
-sp-core = { default-features = false,  git = "https://github.com/paritytech/substrate", branch = "polkadot-v0.9.17" }
-sp-std = { default-features = false,  git = "https://github.com/paritytech/substrate", branch = "polkadot-v0.9.17" }
-=======
-frame-support = { default-features = false, git = "https://github.com/paritytech/substrate", branch = "polkadot-v0.9.16" }
-frame-system = { default-features = false, git = "https://github.com/paritytech/substrate", branch = "polkadot-v0.9.16" }
-
-sp-core = { default-features = false, git = "https://github.com/paritytech/substrate", branch = "polkadot-v0.9.16" }
-sp-io = { default-features = false, git = "https://github.com/paritytech/substrate", branch = "polkadot-v0.9.16" }
-sp-runtime = { default-features = false, git = "https://github.com/paritytech/substrate", branch = "polkadot-v0.9.16" }
-sp-std = { default-features = false, git = "https://github.com/paritytech/substrate", branch = "polkadot-v0.9.16" }
->>>>>>> 3ddc73de
+sp-std = { default-features = false, git = "https://github.com/paritytech/substrate", branch = "polkadot-v0.9.17" }
 
 lite-json = { version = "0.1", default-features = false }
 log = { version = "0.4.14", default-features = false }
@@ -41,11 +31,7 @@
   "alloc",
 ] }
 
-<<<<<<< HEAD
-frame-benchmarking = { default-features = false, optional = true, git = 'https://github.com/paritytech/substrate.git', branch = 'polkadot-v0.9.17' }
-=======
-frame-benchmarking = { default-features = false, optional = true, git = "https://github.com/paritytech/substrate", branch = "polkadot-v0.9.16" }
->>>>>>> 3ddc73de
+frame-benchmarking = { default-features = false, optional = true, git = "https://github.com/paritytech/substrate", branch = "polkadot-v0.9.17" }
 
 composable-support = { path = "../composable-support", default-features = false }
 composable-traits = { path = "../composable-traits", default-features = false }
