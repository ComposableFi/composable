--- conflicted
+++ resolved
@@ -16,23 +16,13 @@
 version = "3.0.0"
 
 [dependencies]
-<<<<<<< HEAD
-frame-support = {default-features = false, git = "https://github.com/paritytech/substrate", branch = "polkadot-v0.9.19"}
-frame-system = {default-features = false, git = "https://github.com/paritytech/substrate", branch = "polkadot-v0.9.19"}
+frame-support = {default-features = false, git = "https://github.com/paritytech/substrate", branch = "polkadot-v0.9.22"}
+frame-system = {default-features = false, git = "https://github.com/paritytech/substrate", branch = "polkadot-v0.9.22"}
 
-sp-core = {default-features = false, git = "https://github.com/paritytech/substrate", branch = "polkadot-v0.9.19"}
-sp-io = {default-features = false, git = "https://github.com/paritytech/substrate", branch = "polkadot-v0.9.19"}
-sp-runtime = {default-features = false, git = "https://github.com/paritytech/substrate", branch = "polkadot-v0.9.19"}
-sp-std = {default-features = false, git = "https://github.com/paritytech/substrate", branch = "polkadot-v0.9.19"}
-=======
-frame-support = { default-features = false, git = "https://github.com/paritytech/substrate", branch = "polkadot-v0.9.22" }
-frame-system = { default-features = false, git = "https://github.com/paritytech/substrate", branch = "polkadot-v0.9.22" }
-
-sp-core = { default-features = false, git = "https://github.com/paritytech/substrate", branch = "polkadot-v0.9.22" }
-sp-io = { default-features = false, git = "https://github.com/paritytech/substrate", branch = "polkadot-v0.9.22" }
-sp-runtime = { default-features = false, git = "https://github.com/paritytech/substrate", branch = "polkadot-v0.9.22" }
-sp-std = { default-features = false, git = "https://github.com/paritytech/substrate", branch = "polkadot-v0.9.22" }
->>>>>>> ef99fbba
+sp-core = {default-features = false, git = "https://github.com/paritytech/substrate", branch = "polkadot-v0.9.22"}
+sp-io = {default-features = false, git = "https://github.com/paritytech/substrate", branch = "polkadot-v0.9.22"}
+sp-runtime = {default-features = false, git = "https://github.com/paritytech/substrate", branch = "polkadot-v0.9.22"}
+sp-std = {default-features = false, git = "https://github.com/paritytech/substrate", branch = "polkadot-v0.9.22"}
 
 lite-json = {version = "0.1.3", default-features = false}
 log = {version = "0.4.16", default-features = false}
@@ -40,11 +30,7 @@
   "alloc",
 ]}
 
-<<<<<<< HEAD
-frame-benchmarking = {default-features = false, optional = true, git = "https://github.com/paritytech/substrate", branch = "polkadot-v0.9.19"}
-=======
-frame-benchmarking = { default-features = false, optional = true, git = "https://github.com/paritytech/substrate", branch = "polkadot-v0.9.22" }
->>>>>>> ef99fbba
+frame-benchmarking = {default-features = false, optional = true, git = "https://github.com/paritytech/substrate", branch = "polkadot-v0.9.22"}
 
 composable-support = {path = "../composable-support", default-features = false}
 composable-traits = {path = "../composable-traits", default-features = false}
@@ -53,23 +39,13 @@
 ]}
 
 [dev-dependencies]
-<<<<<<< HEAD
 composable-tests-helpers = {path = "../composable-tests-helpers", default-features = false}
-frame-benchmarking = {default-features = false, git = "https://github.com/paritytech/substrate", branch = "polkadot-v0.9.19"}
-pallet-balances = {git = "https://github.com/paritytech/substrate", branch = "polkadot-v0.9.19"}
+frame-benchmarking = {default-features = false, git = "https://github.com/paritytech/substrate", branch = "polkadot-v0.9.22"}
+pallet-balances = {git = "https://github.com/paritytech/substrate", branch = "polkadot-v0.9.22"}
 parking_lot = "0.12.0"
 proptest = "1.0.0"
 serde = {version = '1.0.136'}
-sp-keystore = {git = "https://github.com/paritytech/substrate", branch = "polkadot-v0.9.19"}
-=======
-composable-tests-helpers = { path = "../composable-tests-helpers", default-features = false }
-frame-benchmarking = { default-features = false, git = "https://github.com/paritytech/substrate", branch = "polkadot-v0.9.22" }
-pallet-balances = { git = "https://github.com/paritytech/substrate", branch = "polkadot-v0.9.22" }
-parking_lot = "0.12.0"
-proptest = "1.0.0"
-serde = { version = '1.0.136' }
-sp-keystore = { git = "https://github.com/paritytech/substrate", branch = "polkadot-v0.9.22" }
->>>>>>> ef99fbba
+sp-keystore = {git = "https://github.com/paritytech/substrate", branch = "polkadot-v0.9.22"}
 
 [features]
 default = ["std"]
