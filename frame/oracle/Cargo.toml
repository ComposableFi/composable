[package]
authors = ["Composable Developers"]
edition = "2021"
homepage = "https://composable.finance"
name = "pallet-oracle"
version = "1.0.0"


[package.metadata.docs.rs]
targets = ["x86_64-unknown-linux-gnu"]

# alias "parity-scale-code" to "codec"
[dependencies.codec]
default-features = false
features = ["derive"]
package = "parity-scale-codec"
version = "3.0.0"

[dependencies]
frame-support = { default-features = false, git = "https://github.com/paritytech/substrate", branch = "polkadot-v0.9.27" }
frame-system = { default-features = false, git = "https://github.com/paritytech/substrate", branch = "polkadot-v0.9.27" }

<<<<<<< HEAD
sp-core = { default-features = false, git = "https://github.com/paritytech/substrate", branch = "polkadot-v0.9.24" }
sp-io = { default-features = false, git = "https://github.com/paritytech/substrate", branch = "polkadot-v0.9.24" }
sp-runtime = { default-features = false, git = "https://github.com/paritytech/substrate", branch = "polkadot-v0.9.24" }
sp-std = { default-features = false, git = "https://github.com/paritytech/substrate", branch = "polkadot-v0.9.24" }
=======
pallet-timestamp = { default-features = false, git = "https://github.com/paritytech/substrate", branch = "polkadot-v0.9.27" }
sp-core = { default-features = false, git = "https://github.com/paritytech/substrate", branch = "polkadot-v0.9.27" }
sp-io = { default-features = false, git = "https://github.com/paritytech/substrate", branch = "polkadot-v0.9.27" }
sp-runtime = { default-features = false, git = "https://github.com/paritytech/substrate", branch = "polkadot-v0.9.27" }
sp-std = { default-features = false, git = "https://github.com/paritytech/substrate", branch = "polkadot-v0.9.27" }
>>>>>>> 73eb7e08

lite-json = { version = "0.1.3", default-features = false }
log = { version = "0.4.16", default-features = false }
serde_json = { version = "1.0.79", default-features = false, features = [
  "alloc",
] }

frame-benchmarking = { default-features = false, optional = true, git = "https://github.com/paritytech/substrate", branch = "polkadot-v0.9.27" }

composable-support = { path = "../composable-support", default-features = false }
composable-traits = { path = "../composable-traits", default-features = false }
scale-info = { version = "2.1.1", default-features = false, features = [
  "derive",
] }

[dev-dependencies]
composable-tests-helpers = { path = "../composable-tests-helpers" }
frame-benchmarking = { default-features = false, git = "https://github.com/paritytech/substrate", branch = "polkadot-v0.9.27" }
pallet-balances = { git = "https://github.com/paritytech/substrate", branch = "polkadot-v0.9.27" }
parking_lot = "0.12.0"
proptest = "1.0.0"
serde = { version = '1.0.136' }
sp-keystore = { git = "https://github.com/paritytech/substrate", branch = "polkadot-v0.9.27" }

[features]
default = ["std"]
std = [
  "codec/std",
  "log/std",
  "lite-json/std",
  "frame-support/std",
  "frame-system/std",
  "sp-runtime/std",
  "sp-io/std",
  "sp-core/std",
  "sp-std/std",
  "scale-info/std",
]

runtime-benchmarks = [
  'frame-benchmarking',
  'frame-support/runtime-benchmarks',
  'frame-system/runtime-benchmarks',
]<|MERGE_RESOLUTION|>--- conflicted
+++ resolved
@@ -20,18 +20,10 @@
 frame-support = { default-features = false, git = "https://github.com/paritytech/substrate", branch = "polkadot-v0.9.27" }
 frame-system = { default-features = false, git = "https://github.com/paritytech/substrate", branch = "polkadot-v0.9.27" }
 
-<<<<<<< HEAD
-sp-core = { default-features = false, git = "https://github.com/paritytech/substrate", branch = "polkadot-v0.9.24" }
-sp-io = { default-features = false, git = "https://github.com/paritytech/substrate", branch = "polkadot-v0.9.24" }
-sp-runtime = { default-features = false, git = "https://github.com/paritytech/substrate", branch = "polkadot-v0.9.24" }
-sp-std = { default-features = false, git = "https://github.com/paritytech/substrate", branch = "polkadot-v0.9.24" }
-=======
-pallet-timestamp = { default-features = false, git = "https://github.com/paritytech/substrate", branch = "polkadot-v0.9.27" }
 sp-core = { default-features = false, git = "https://github.com/paritytech/substrate", branch = "polkadot-v0.9.27" }
 sp-io = { default-features = false, git = "https://github.com/paritytech/substrate", branch = "polkadot-v0.9.27" }
 sp-runtime = { default-features = false, git = "https://github.com/paritytech/substrate", branch = "polkadot-v0.9.27" }
 sp-std = { default-features = false, git = "https://github.com/paritytech/substrate", branch = "polkadot-v0.9.27" }
->>>>>>> 73eb7e08
 
 lite-json = { version = "0.1.3", default-features = false }
 log = { version = "0.4.16", default-features = false }
