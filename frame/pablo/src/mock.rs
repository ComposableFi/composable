#![cfg(test)]

use crate as pablo;
use frame_support::{
	ord_parameter_types, parameter_types,
	traits::{EnsureOneOf, Everything},
	PalletId,
};
use frame_system::{self as system, EnsureRoot, EnsureSignedBy};
use orml_traits::parameter_type_with_key;
use sp_arithmetic::traits::Zero;
use sp_core::H256;
use sp_runtime::{
	testing::Header,
	traits::{BlakeTwo256, ConvertInto, IdentityLookup},
	Permill,
};

pub type CurrencyId = u128;
pub type BlockNumber = u64;
pub type Moment = composable_traits::time::Timestamp;

pub const BTC: AssetId = 0;
pub const USDT: CurrencyId = 2;
pub const USDC: CurrencyId = 4;
pub const PROJECT_TOKEN: AssetId = 1;
pub const TWAP_INTERVAL: Moment = 10;
pub const MILLISECS_PER_BLOCK: u64 = 12000;

type UncheckedExtrinsic = frame_system::mocking::MockUncheckedExtrinsic<Test>;
type Block = frame_system::mocking::MockBlock<Test>;

// Configure a mock runtime to test the pallet.
frame_support::construct_runtime!(
	pub enum Test where
		Block = Block,
		NodeBlock = Block,
		UncheckedExtrinsic = UncheckedExtrinsic,
	{
		System: frame_system::{Pallet, Call, Config, Storage, Event<T>},
		Pablo: pablo::{Pallet, Call, Storage, Event<T>},
		LpTokenFactory: pallet_currency_factory::{Pallet, Storage, Event<T>},
		Tokens: orml_tokens::{Pallet, Call, Storage, Config<T>, Event<T>},
		Timestamp: pallet_timestamp::{Pallet, Call, Storage},
		StakingRewards: pallet_staking_rewards::{Pallet, Storage, Call, Event<T>},
	}
);

impl pallet_currency_factory::Config for Test {
	type Event = Event;
	type AssetId = CurrencyId;
	type AddOrigin = EnsureRoot<AccountId>;
	type Balance = Balance;
	type WeightInfo = ();
}

parameter_types! {
	pub const BlockHashCount: u64 = 250;
	pub const SS58Prefix: u8 = 42;
}

pub type AccountId = u128;

#[allow(dead_code)]
pub static ALICE: AccountId = 1;
#[allow(dead_code)]
pub static BOB: AccountId = 2;
#[allow(dead_code)]
pub static CHARLIE: AccountId = 3;
#[allow(dead_code)]
pub static CURVE_ADMIN_FEE_ACC_ID: AccountId = 4;

impl system::Config for Test {
	type BaseCallFilter = Everything;
	type BlockWeights = ();
	type BlockLength = ();
	type DbWeight = ();
	type Origin = Origin;
	type Call = Call;
	type Index = u64;
	type BlockNumber = BlockNumber;
	type Hash = H256;
	type Hashing = BlakeTwo256;
	type AccountId = AccountId;
	type Lookup = IdentityLookup<Self::AccountId>;
	type Header = Header;
	type Event = Event;
	type BlockHashCount = BlockHashCount;
	type Version = ();
	type PalletInfo = PalletInfo;
	type AccountData = ();
	type OnNewAccount = ();
	type OnKilledAccount = ();
	type SystemWeightInfo = ();
	type SS58Prefix = SS58Prefix;
	type OnSetCode = ();
	type MaxConsumers = frame_support::traits::ConstU32<16>;
}

pub type Balance = u128;
pub type AssetId = u128;
pub type Amount = i128;
pub type PoolId = u128;
pub type RewardPoolId = u16;
pub type PositionId = u128;

parameter_type_with_key! {
	pub ExistentialDeposits: |_currency_id: AssetId| -> Balance {
		Zero::zero()
	};
}

type ReserveIdentifier = [u8; 8];
impl orml_tokens::Config for Test {
	type Event = Event;
	type Balance = Balance;
	type Amount = Amount;
	type CurrencyId = AssetId;
	type WeightInfo = ();
	type ExistentialDeposits = ExistentialDeposits;
	type OnDust = ();
	type MaxLocks = ();
	type ReserveIdentifier = ReserveIdentifier;
	type MaxReserves = frame_support::traits::ConstU32<2>;
	type DustRemovalWhitelist = Everything;
	type OnNewTokenAccount = ();
	type OnKilledTokenAccount = ();
}

parameter_types! {
	pub Precision: u128 = 100_u128;
	pub TestPalletID : PalletId = PalletId(*b"pablo_pa");
	pub MinSaleDuration: BlockNumber = 3600 / 12;
	pub MaxSaleDuration: BlockNumber = 30 * 24 * 3600 / 12;
	pub MaxInitialWeight: Permill = Permill::from_percent(95);
	pub MinFinalWeight: Permill = Permill::from_percent(5);
	pub const TWAPInterval: Moment = MILLISECS_PER_BLOCK * TWAP_INTERVAL;
}

parameter_types! {
	pub const MinimumPeriod: u64 = MILLISECS_PER_BLOCK / 2;
}

impl pallet_timestamp::Config for Test {
	type Moment = Moment;
	type OnTimestampSet = ();
	type MinimumPeriod = MinimumPeriod;
	type WeightInfo = ();
}

<<<<<<< HEAD
ord_parameter_types! {
	pub const RootAccount: AccountId = ALICE;
=======
parameter_types! {
	pub const StakingRewardsPalletId: PalletId = PalletId(*b"stk_rwrd");
	pub const MaxStakingDurationPresets: u32 = 10;
	pub const MaxRewardConfigsPerPool: u32 = 10;
}

impl pallet_staking_rewards::Config for Test {
	type Event = Event;
	type Balance = Balance;
	type RewardPoolId = RewardPoolId;
	type PositionId = PositionId;
	type AssetId = CurrencyId;
	type Assets = Tokens;
	type CurrencyFactory = LpTokenFactory;
	type UnixTime = Timestamp;
	type ReleaseRewardsPoolsBatchSize = frame_support::traits::ConstU8<13>;
	type PalletId = StakingRewardsPalletId;
	type MaxStakingDurationPresets = MaxStakingDurationPresets;
	type MaxRewardConfigsPerPool = MaxRewardConfigsPerPool;
	type RewardPoolCreationOrigin = EnsureRoot<Self::AccountId>;
	type WeightInfo = ();
}

parameter_types! {
	pub const MaxStakingRewardPools: u32 = 10;
	pub const MillisecsPerBlock: u32 = 12000;
>>>>>>> 495faa2a
}

impl pablo::Config for Test {
	type Event = Event;
	type AssetId = AssetId;
	type Balance = Balance;
	type CurrencyFactory = LpTokenFactory;
	type Assets = Tokens;
	type Convert = ConvertInto;
	type PoolId = PoolId;
	type PalletId = TestPalletID;
	type LocalAssets = LpTokenFactory;
	type LbpMinSaleDuration = MinSaleDuration;
	type LbpMaxSaleDuration = MaxSaleDuration;
	type LbpMaxInitialWeight = MaxInitialWeight;
	type LbpMinFinalWeight = MinFinalWeight;
	type PoolCreationOrigin = EnsureOneOf<
		EnsureSignedBy<RootAccount, AccountId>, // for tests
		EnsureRoot<AccountId>,                  // for benchmarks
	>;
	type EnableTwapOrigin = EnsureRoot<AccountId>;
	type Time = Timestamp;
	type TWAPInterval = TWAPInterval;
	type WeightInfo = ();
	type RewardPoolId = RewardPoolId;
	type MaxStakingRewardPools = MaxStakingRewardPools;
	type MaxRewardConfigsPerPool = MaxRewardConfigsPerPool;
	type MaxStakingDurationPresets = MaxStakingDurationPresets;
	type ManageStaking = StakingRewards;
	type ProtocolStaking = StakingRewards;
	type MsPerBlock = MillisecsPerBlock;
}

// Build genesis storage according to the mock runtime.
pub fn new_test_ext() -> sp_io::TestExternalities {
	system::GenesisConfig::default().build_storage::<Test>().unwrap().into()
}<|MERGE_RESOLUTION|>--- conflicted
+++ resolved
@@ -148,10 +148,6 @@
 	type WeightInfo = ();
 }
 
-<<<<<<< HEAD
-ord_parameter_types! {
-	pub const RootAccount: AccountId = ALICE;
-=======
 parameter_types! {
 	pub const StakingRewardsPalletId: PalletId = PalletId(*b"stk_rwrd");
 	pub const MaxStakingDurationPresets: u32 = 10;
@@ -175,10 +171,13 @@
 	type WeightInfo = ();
 }
 
+ord_parameter_types! {
+	pub const RootAccount: AccountId = ALICE;
+}
+
 parameter_types! {
 	pub const MaxStakingRewardPools: u32 = 10;
 	pub const MillisecsPerBlock: u32 = 12000;
->>>>>>> 495faa2a
 }
 
 impl pablo::Config for Test {
