#![cfg_attr(
	not(test),
	warn(
		clippy::disallowed_methods,
		clippy::disallowed_types,
		clippy::indexing_slicing,
		clippy::todo,
		clippy::unwrap_used,
		clippy::panic
	)
)]
#![warn(clippy::unseparated_literal_suffix)]
#![cfg_attr(not(feature = "std"), no_std)]
#![warn(
	bad_style,
	bare_trait_objects,
	const_err,
	improper_ctypes,
	non_shorthand_field_patterns,
	no_mangle_generic_items,
	overflowing_literals,
	path_statements,
	patterns_in_fns_without_body,
	private_in_public,
	unconditional_recursion,
	unused_allocation,
	unused_comparisons,
	unused_parens,
	while_true,
	trivial_casts,
	trivial_numeric_casts,
	unused_extern_crates
)]
#![allow(dead_code)] // TODO: remove when most of the work is completed.

pub use pallet::*;

#[cfg(any(feature = "runtime-benchmarks", test))]
mod benchmarking;
#[cfg(test)]
mod common_test_functions;
#[cfg(test)]
mod liquidity_bootstrapping_tests;
#[cfg(test)]
mod mock;
#[cfg(test)]
mod stable_swap_tests;
#[cfg(test)]
mod uniswap_tests;

pub mod weights;

mod liquidity_bootstrapping;
mod stable_swap;
mod twap;
mod types;
mod uniswap;

pub use crate::weights::WeightInfo;

#[frame_support::pallet]
pub mod pallet {
	use crate::{
		stable_swap::StableSwap,
		twap::{update_price_cumulative_state, update_twap_state},
		types::{PriceCumulative, TimeWeightedAveragePrice},
		uniswap::Uniswap,
		WeightInfo,
	};
	use codec::FullCodec;
	use composable_support::math::safe::{safe_multiply_by_rational, SafeArithmetic, SafeSub};
	use composable_traits::{
		currency::{CurrencyFactory, LocalAssets},
		defi::{CurrencyPair, Rate},
		dex::{
			Amm, ConstantProductPoolInfo, Fee, LiquidityBootstrappingPoolInfo, PriceAggregate,
			RedeemableAssets, RemoveLiquiditySimulationResult, StableSwapPoolInfo,
		},
	};
	use core::fmt::Debug;
	use frame_support::{
		pallet_prelude::*,
		traits::{
			fungibles::{Inspect, Mutate, Transfer},
			Time,
		},
		transactional, PalletId, RuntimeDebug,
	};

	use crate::liquidity_bootstrapping::LiquidityBootstrapping;
	use composable_maths::dex::{
		constant_product::compute_deposit_lp, price::compute_initial_price_cumulative,
	};
	use composable_support::validation::Validated;
	use composable_traits::{currency::BalanceLike, dex::FeeConfig};
	use frame_system::{
		ensure_signed,
		pallet_prelude::{BlockNumberFor, OriginFor},
	};
	use sp_runtime::{
		traits::{AccountIdConversion, BlockNumberProvider, Convert, One, Zero},
		ArithmeticError, FixedPointNumber, Permill,
	};
	use sp_std::{collections::btree_map::BTreeMap, vec::Vec};

	#[derive(RuntimeDebug, Encode, Decode, MaxEncodedLen, Clone, PartialEq, Eq, TypeInfo)]
	pub enum PoolInitConfiguration<AccountId, AssetId, BlockNumber> {
		StableSwap {
			owner: AccountId,
			pair: CurrencyPair<AssetId>,
			amplification_coefficient: u16,
			// trading fee
			fee: Permill,
		},
		ConstantProduct {
			owner: AccountId,
			pair: CurrencyPair<AssetId>,
			// trading fee
			fee: Permill,
			base_weight: Permill,
		},
		LiquidityBootstrapping(LiquidityBootstrappingPoolInfo<AccountId, AssetId, BlockNumber>),
	}

	#[derive(RuntimeDebug, Encode, Decode, MaxEncodedLen, Clone, PartialEq, Eq, TypeInfo)]
	pub enum PoolConfiguration<AccountId, AssetId, BlockNumber> {
		StableSwap(StableSwapPoolInfo<AccountId, AssetId>),
		ConstantProduct(ConstantProductPoolInfo<AccountId, AssetId>),
		LiquidityBootstrapping(LiquidityBootstrappingPoolInfo<AccountId, AssetId, BlockNumber>),
	}

	pub(crate) type AssetIdOf<T> = <T as Config>::AssetId;
	pub(crate) type BalanceOf<T> = <T as Config>::Balance;
	pub(crate) type AccountIdOf<T> = <T as frame_system::Config>::AccountId;
	pub(crate) type LiquidityBootstrappingPoolInfoOf<T> = LiquidityBootstrappingPoolInfo<
		<T as frame_system::Config>::AccountId,
		<T as Config>::AssetId,
		<T as frame_system::Config>::BlockNumber,
	>;
	type PoolIdOf<T> = <T as Config>::PoolId;
	type PoolConfigurationOf<T> = PoolConfiguration<
		<T as frame_system::Config>::AccountId,
		<T as Config>::AssetId,
		<T as frame_system::Config>::BlockNumber,
	>;
	pub(crate) type PoolInitConfigurationOf<T> = PoolInitConfiguration<
		<T as frame_system::Config>::AccountId,
		<T as Config>::AssetId,
		<T as frame_system::Config>::BlockNumber,
	>;
	pub(crate) type MomentOf<T> = <<T as Config>::Time as Time>::Moment;
	pub(crate) type TWAPStateOf<T> = TimeWeightedAveragePrice<MomentOf<T>, <T as Config>::Balance>;
	pub(crate) type PriceCumulativeStateOf<T> =
		PriceCumulative<MomentOf<T>, <T as Config>::Balance>;

	#[pallet::event]
	#[pallet::generate_deposit(pub(super) fn deposit_event)]
	pub enum Event<T: Config> {
		/// Pool with specified id `T::PoolId` was created successfully by `T::AccountId`.
		PoolCreated {
			/// Id of newly created pool.
			pool_id: T::PoolId,
			/// Owner of the pool.
			owner: T::AccountId,
			// Pool assets
			assets: CurrencyPair<AssetIdOf<T>>,
		},
		/// The sale ended, the funds repatriated and the pool deleted.
		PoolDeleted {
			/// Pool that was removed.
			pool_id: T::PoolId,
			/// Amount of base asset repatriated.
			base_amount: T::Balance,
			/// Amount of quote asset repatriated.
			quote_amount: T::Balance,
		},

		/// Liquidity added into the pool `T::PoolId`.
		LiquidityAdded {
			/// Account id who added liquidity.
			who: T::AccountId,
			/// Pool id to which liquidity added.
			pool_id: T::PoolId,
			/// Amount of base asset deposited.
			base_amount: T::Balance,
			/// Amount of quote asset deposited.
			quote_amount: T::Balance,
			/// Amount of minted lp.
			minted_lp: T::Balance,
		},
		/// Liquidity removed from pool `T::PoolId` by `T::AccountId` in balanced way.
		LiquidityRemoved {
			/// Account id who removed liquidity.
			who: T::AccountId,
			/// Pool id to which liquidity added.
			pool_id: T::PoolId,
			/// Amount of base asset removed from pool.
			base_amount: T::Balance,
			/// Amount of quote asset removed from pool.
			quote_amount: T::Balance,
			/// Updated lp token supply.
			total_issuance: T::Balance,
		},
		/// Token exchange happened.
		Swapped {
			/// Pool id on which exchange done.
			pool_id: T::PoolId,
			/// Account id who exchanged token.
			who: T::AccountId,
			/// Id of asset used as input.
			base_asset: T::AssetId,
			/// Id of asset used as output.
			quote_asset: T::AssetId,
			/// Amount of base asset received.
			base_amount: T::Balance,
			/// Amount of quote asset provided.
			quote_amount: T::Balance,
			/// Charged fees.
			fee: Fee<T::AssetId, T::Balance>,
		},
		/// TWAP updated.
		TwapUpdated {
			/// Pool id on which exchange done.
			pool_id: T::PoolId,
			/// TWAP Timestamp
			timestamp: MomentOf<T>,
			/// Map of asset_id -> twap
			twaps: BTreeMap<T::AssetId, Rate>,
		},
	}

	#[pallet::error]
	pub enum Error<T> {
		PoolNotFound,
		NotEnoughLiquidity,
		NotEnoughLpToken,
		PairMismatch,
		MustBeOwner,
		InvalidSaleState,
		InvalidAmount,
		InvalidAsset,
		CannotRespectMinimumRequested,
		AssetAmountMustBePositiveNumber,
		InvalidPair,
		InvalidFees,
		AmpFactorMustBeGreaterThanZero,
		MissingAmount,
		MissingMinExpectedAmount,
		MoreThanTwoAssetsNotYetSupported,
		NoLpTokenForLbp,
		WeightsMustBeNonZero,
		WeightsMustSumToOne,
	}

	#[pallet::config]
	pub trait Config: frame_system::Config {
		#[allow(missing_docs)]
		type Event: From<Event<Self>> + IsType<<Self as frame_system::Config>::Event>;

		/// Type representing the unique ID of an asset.
		type AssetId: FullCodec
			+ MaxEncodedLen
			+ Eq
			+ PartialEq
			+ Copy
			+ Clone
			+ MaybeSerializeDeserialize
			+ Debug
			+ Default
			+ TypeInfo
			+ Ord;

		/// Type representing the Balance of an account.
		type Balance: BalanceLike + SafeSub;

		/// An isomorphism: Balance<->u128
		type Convert: Convert<u128, BalanceOf<Self>> + Convert<BalanceOf<Self>, u128>;

		/// Factory to create new lp-token.
		type CurrencyFactory: CurrencyFactory<<Self as Config>::AssetId, Self::Balance>;

		/// Dependency allowing this pallet to transfer funds from one account to another.
		type Assets: Transfer<AccountIdOf<Self>, Balance = BalanceOf<Self>, AssetId = AssetIdOf<Self>>
			+ Mutate<AccountIdOf<Self>, Balance = BalanceOf<Self>, AssetId = AssetIdOf<Self>>
			+ Inspect<AccountIdOf<Self>, Balance = BalanceOf<Self>, AssetId = AssetIdOf<Self>>;

		/// Type representing the unique ID of a pool.
		type PoolId: FullCodec
			+ MaxEncodedLen
			+ Default
			+ Debug
			+ TypeInfo
			+ Eq
			+ PartialEq
			+ Ord
			+ Copy
			+ Zero
			+ One
			+ SafeArithmetic;

		#[pallet::constant]
		type PalletId: Get<PalletId>;

		/// Used for spot price calculation for LBP
		type LocalAssets: LocalAssets<AssetIdOf<Self>>;

		/// Minimum duration for a sale.
		#[pallet::constant]
		type LbpMinSaleDuration: Get<BlockNumberFor<Self>>;

		/// Maximum duration for a sale.
		#[pallet::constant]
		type LbpMaxSaleDuration: Get<BlockNumberFor<Self>>;

		/// Maximum initial weight.
		#[pallet::constant]
		type LbpMaxInitialWeight: Get<Permill>;

		/// Minimum final weight.
		#[pallet::constant]
		type LbpMinFinalWeight: Get<Permill>;

		/// Required origin for pool creation.
		type PoolCreationOrigin: EnsureOrigin<Self::Origin>;

		/// Required origin to enable TWAP on pool.
		type EnableTwapOrigin: EnsureOrigin<Self::Origin>;

		/// Time provider.
		type Time: Time;

		/// The interval between TWAP computations.
		#[pallet::constant]
		type TWAPInterval: Get<MomentOf<Self>>;

		type WeightInfo: WeightInfo;
<<<<<<< HEAD

		fn redeemable_assets_for_given_lp_tokens(
			pool: PoolConfigurationOf<Self>,
			pool_account: Self::AccountId,
			lp_amount: Self::Balance,
		) -> Result<RedeemableAssets<Self::AssetId, Self::Balance>, DispatchError> {
			match pool {
				PoolConfiguration::StableSwap(StableSwapPoolInfo { pair, lp_token, .. })
				| PoolConfiguration::ConstantProduct(ConstantProductPoolInfo {
					pair,
					lp_token,
					..
				}) => {
					let pool_base_aum =
						Self::Convert::convert(Self::Assets::balance(pair.base, &pool_account));
					let pool_quote_aum =
						Self::Convert::convert(Self::Assets::balance(pair.quote, &pool_account));
					let lp_issued = Self::Assets::total_issuance(lp_token);

					let base_amount = Self::Convert::convert(safe_multiply_by_rational(
						Self::Convert::convert(lp_amount),
						pool_base_aum,
						Self::Convert::convert(lp_issued),
					)?);
					let quote_amount = Self::Convert::convert(safe_multiply_by_rational(
						Self::Convert::convert(lp_amount),
						pool_quote_aum,
						Self::Convert::convert(lp_issued),
					)?);
					Ok(RedeemableAssets {
						assets: BTreeMap::from([
							(pair.base, base_amount),
							(pair.quote, quote_amount),
						]),
					})
				},

				// for LBP just return 0 for both balances as it does not have LP Token
				PoolConfiguration::LiquidityBootstrapping(LiquidityBootstrappingPoolInfo {
					pair,
					..
				}) => Ok(RedeemableAssets {
					assets: BTreeMap::from([
						(pair.base, Self::Balance::zero()),
						(pair.quote, Self::Balance::zero()),
					]),
				}),
			}
		}
=======
>>>>>>> be2aebf2
	}

	#[pallet::pallet]
	#[pallet::generate_store(pub(super) trait Store)]
	pub struct Pallet<T>(_);

	#[pallet::type_value]
	pub fn PoolCountOnEmpty<T: Config>() -> T::PoolId {
		Zero::zero()
	}

	#[pallet::storage]
	#[pallet::getter(fn pool_count)]
	#[allow(clippy::disallowed_types)]
	pub type PoolCount<T: Config> = StorageValue<_, T::PoolId, ValueQuery, PoolCountOnEmpty<T>>;

	#[pallet::storage]
	#[pallet::getter(fn pools)]
	pub type Pools<T: Config> = StorageMap<_, Blake2_128Concat, T::PoolId, PoolConfigurationOf<T>>;

	#[pallet::storage]
	#[pallet::getter(fn twap)]
	#[pallet::unbounded]
	pub type TWAPState<T: Config> =
		StorageMap<_, Blake2_128Concat, T::PoolId, TWAPStateOf<T>, OptionQuery>;

	#[pallet::storage]
	#[pallet::getter(fn price_cumulative)]
	#[pallet::unbounded]
	pub type PriceCumulativeState<T: Config> =
		StorageMap<_, Blake2_128Concat, T::PoolId, PriceCumulativeStateOf<T>, OptionQuery>;

	pub(crate) enum PriceRatio {
		Swapped,
		NotSwapped,
	}

	#[pallet::call]
	impl<T: Config> Pallet<T> {
		/// Create a new pool.
		///
		/// Emits `PoolCreated` event when successful.
		#[pallet::weight(T::WeightInfo::create())]
		pub fn create(origin: OriginFor<T>, pool: PoolInitConfigurationOf<T>) -> DispatchResult {
			T::PoolCreationOrigin::ensure_origin(origin)?;
			let _ = Self::do_create_pool(pool)?;
			Ok(())
		}

		/// Execute a buy order on pool.
		///
		/// Emits `Swapped` event when successful.
		#[pallet::weight(T::WeightInfo::buy())]
		pub fn buy(
			origin: OriginFor<T>,
			pool_id: T::PoolId,
			asset_id: T::AssetId,
			amount: T::Balance,
			min_receive: T::Balance,
			keep_alive: bool,
		) -> DispatchResult {
			let who = ensure_signed(origin)?;
			let _ = <Self as Amm>::buy(&who, pool_id, asset_id, amount, min_receive, keep_alive)?;
			Ok(())
		}

		/// Execute a sell order on pool.
		///
		/// Emits `Swapped` event when successful.
		#[pallet::weight(T::WeightInfo::sell())]
		pub fn sell(
			origin: OriginFor<T>,
			pool_id: T::PoolId,
			asset_id: T::AssetId,
			amount: T::Balance,
			min_receive: T::Balance,
			keep_alive: bool,
		) -> DispatchResult {
			let who = ensure_signed(origin)?;
			let _ = <Self as Amm>::sell(&who, pool_id, asset_id, amount, min_receive, keep_alive)?;
			Ok(())
		}

		/// Execute a specific swap operation.
		///
		/// The `quote_amount` is always the quote asset amount (A/B => B), (B/A => A).
		///
		/// Emits `Swapped` event when successful.
		#[pallet::weight(T::WeightInfo::swap())]
		pub fn swap(
			origin: OriginFor<T>,
			pool_id: T::PoolId,
			pair: CurrencyPair<T::AssetId>,
			quote_amount: T::Balance,
			min_receive: T::Balance,
			keep_alive: bool,
		) -> DispatchResult {
			let who = ensure_signed(origin)?;
			let _ = <Self as Amm>::exchange(
				&who,
				pool_id,
				pair,
				quote_amount,
				min_receive,
				keep_alive,
			)?;
			Ok(())
		}

		/// Add liquidity to the given pool.
		///
		/// Emits `LiquidityAdded` event when successful.
		#[pallet::weight(T::WeightInfo::add_liquidity())]
		pub fn add_liquidity(
			origin: OriginFor<T>,
			pool_id: T::PoolId,
			base_amount: T::Balance,
			quote_amount: T::Balance,
			min_mint_amount: T::Balance,
			keep_alive: bool,
		) -> DispatchResult {
			let who = ensure_signed(origin)?;
			let _ = <Self as Amm>::add_liquidity(
				&who,
				pool_id,
				base_amount,
				quote_amount,
				min_mint_amount,
				keep_alive,
			)?;
			Ok(())
		}

		/// Remove liquidity from the given pool.
		///
		/// Emits `LiquidityRemoved` event when successful.
		#[pallet::weight(T::WeightInfo::remove_liquidity())]
		pub fn remove_liquidity(
			origin: OriginFor<T>,
			pool_id: T::PoolId,
			lp_amount: T::Balance,
			min_base_amount: T::Balance,
			min_quote_amount: T::Balance,
		) -> DispatchResult {
			let who = ensure_signed(origin)?;
			let _ = <Self as Amm>::remove_liquidity(
				&who,
				pool_id,
				lp_amount,
				min_base_amount,
				min_quote_amount,
			)?;
			Ok(())
		}

		#[pallet::weight(10_000)]
		#[transactional]
		pub fn enable_twap(origin: OriginFor<T>, pool_id: T::PoolId) -> DispatchResult {
			T::EnableTwapOrigin::ensure_origin(origin)?;
			if TWAPState::<T>::contains_key(pool_id) {
				// pool_id is alread enabled for TWAP
				return Ok(());
			}
			let current_timestamp = T::Time::now();
			let rate_base = Self::do_get_exchange_rate(pool_id, PriceRatio::NotSwapped)?;
			let rate_quote = Self::do_get_exchange_rate(pool_id, PriceRatio::Swapped)?;
			let (base_price_cumulative, quote_price_cumulative) = (
				compute_initial_price_cumulative::<T::Convert, _>(rate_base)?,
				compute_initial_price_cumulative::<T::Convert, _>(rate_quote)?,
			);
			TWAPState::<T>::insert(
				pool_id,
				TimeWeightedAveragePrice {
					base_price_cumulative,
					quote_price_cumulative,
					timestamp: current_timestamp,
					base_twap: rate_base,
					quote_twap: rate_quote,
				},
			);
			PriceCumulativeState::<T>::insert(
				pool_id,
				PriceCumulative {
					timestamp: current_timestamp,
					base_price_cumulative,
					quote_price_cumulative,
				},
			);
			Ok(())
		}
	}

	#[pallet::hooks]
	impl<T: Config> Hooks<T::BlockNumber> for Pallet<T> {
		fn on_initialize(_block_number: T::BlockNumber) -> Weight {
			let mut weight: Weight = 0;
			let twap_enabled_pools: Vec<T::PoolId> =
				PriceCumulativeState::<T>::iter_keys().collect();
			for pool_id in twap_enabled_pools {
				let result = PriceCumulativeState::<T>::try_mutate(
					pool_id,
					|prev_price_cumulative| -> Result<(), DispatchError> {
						let (base_price_cumulative, quote_price_cumulative) =
							update_price_cumulative_state::<T>(pool_id, prev_price_cumulative)?;
						// if update_twap_state fails, return Err() so effect of
						// update_price_cumulative_state is also gets reverted.
						TWAPState::<T>::try_mutate(
							pool_id,
							|prev_twap_state| -> Result<(), DispatchError> {
								update_twap_state::<T>(
									base_price_cumulative,
									quote_price_cumulative,
									prev_twap_state,
								)
							},
						)
					},
				);
				if result.is_ok() {
					weight += 1;
					if let Some(updated_twap) = TWAPState::<T>::get(pool_id) {
						if let Ok(currency_pair) = Self::currency_pair(pool_id) {
							Self::deposit_event(Event::<T>::TwapUpdated {
								pool_id,
								timestamp: updated_twap.timestamp,
								twaps: BTreeMap::from([
									(currency_pair.base, updated_twap.base_twap),
									(currency_pair.quote, updated_twap.quote_twap),
								]),
							});
						}
					}
				}
			}
			weight
		}
	}

	impl<T: Config> Pallet<T> {
		#[transactional]
		pub fn do_create_pool(
			init_config: PoolInitConfigurationOf<T>,
		) -> Result<T::PoolId, DispatchError> {
			let (owner, pool_id, pair) = match init_config {
				PoolInitConfiguration::StableSwap {
					owner,
					pair,
					amplification_coefficient,
					fee,
				} => (
					owner.clone(),
					StableSwap::<T>::do_create_pool(
						&owner,
						pair,
						amplification_coefficient,
						FeeConfig::default_from(fee),
					)?,
					pair,
				),
				PoolInitConfiguration::ConstantProduct { owner, pair, fee, base_weight } => (
					owner.clone(),
					Uniswap::<T>::do_create_pool(
						&owner,
						pair,
						FeeConfig::default_from(fee),
						base_weight,
					)?,
					pair,
				),
				PoolInitConfiguration::LiquidityBootstrapping(pool_config) => {
					let validated_pool_config =
						Validated::new(pool_config.clone()).map_err(DispatchError::Other)?;
					(
						pool_config.owner,
						LiquidityBootstrapping::<T>::do_create_pool(validated_pool_config)?,
						pool_config.pair,
					)
				},
			};
			Self::deposit_event(Event::<T>::PoolCreated { owner, pool_id, assets: pair });
			Ok(pool_id)
		}

		pub(crate) fn get_pool(
			pool_id: T::PoolId,
		) -> Result<PoolConfigurationOf<T>, DispatchError> {
			Pools::<T>::get(pool_id).ok_or_else(|| Error::<T>::PoolNotFound.into())
		}

		pub(crate) fn account_id(pool_id: &T::PoolId) -> T::AccountId {
			T::PalletId::get().into_sub_account_truncating(pool_id)
		}

		pub(crate) fn do_get_exchange_rate(
			pool_id: T::PoolId,
			price_ratio: PriceRatio,
		) -> Result<Rate, DispatchError> {
			let pair = Self::currency_pair(pool_id)?;
			let pool_account = Self::account_id(&pool_id);
			let pair = match price_ratio {
				PriceRatio::NotSwapped => pair,
				PriceRatio::Swapped => pair.swap(),
			};
			let pool_base_asset_under_management =
				T::Convert::convert(T::Assets::balance(pair.base, &pool_account));
			let pool_quote_asset_under_management =
				T::Convert::convert(T::Assets::balance(pair.quote, &pool_account));
			Ok(Rate::checked_from_rational(
				pool_base_asset_under_management,
				pool_quote_asset_under_management,
			)
			.ok_or(ArithmeticError::Overflow)?)
		}

		fn update_twap(pool_id: T::PoolId) -> Result<(), DispatchError> {
			let currency_pair = Self::currency_pair(pool_id)?; // update price cumulatives
			let (base_price_cumulative, quote_price_cumulative) =
				PriceCumulativeState::<T>::try_mutate(
					pool_id,
					|prev_price_cumulative| -> Result<(T::Balance, T::Balance), DispatchError> {
						update_price_cumulative_state::<T>(pool_id, prev_price_cumulative)
					},
				)?;
			if base_price_cumulative != T::Balance::zero()
				&& quote_price_cumulative != T::Balance::zero()
			{
				// update TWAP
				let updated_twap = TWAPState::<T>::try_mutate(
					pool_id,
					|prev_twap_state| -> Result<Option<TWAPStateOf<T>>, DispatchError> {
						update_twap_state::<T>(
							base_price_cumulative,
							quote_price_cumulative,
							prev_twap_state,
						)
						.map_or_else(|_| Ok(None), |_| Ok(prev_twap_state.clone()))
					},
				)?;
				if let Some(updated_twap) = updated_twap {
					Self::deposit_event(Event::<T>::TwapUpdated {
						pool_id,
						timestamp: updated_twap.timestamp,
						twaps: BTreeMap::from([
							(currency_pair.base, updated_twap.base_twap),
							(currency_pair.quote, updated_twap.quote_twap),
						]),
					});
				}
				return Ok(())
			}
			Ok(())
		}

		#[transactional]
		fn disburse_fees(
			who: &T::AccountId,
			owner: &T::AccountId,
			fees: &Fee<T::AssetId, T::Balance>,
		) -> Result<(), DispatchError> {
			if !fees.owner_fee.is_zero() {
				T::Assets::transfer(fees.asset_id, who, owner, fees.owner_fee, false)?;
			}
			// TODO other fees handling
			Ok(())
		}
	}

	impl<T: Config> Amm for Pallet<T> {
		type AssetId = T::AssetId;
		type Balance = T::Balance;
		type AccountId = T::AccountId;
		type PoolId = T::PoolId;

		fn pool_exists(pool_id: Self::PoolId) -> bool {
			Pools::<T>::contains_key(pool_id)
		}

		fn currency_pair(
			pool_id: Self::PoolId,
		) -> Result<CurrencyPair<Self::AssetId>, DispatchError> {
			let pool = Self::get_pool(pool_id)?;
			match pool {
				PoolConfiguration::StableSwap(info) => Ok(info.pair),
				PoolConfiguration::ConstantProduct(info) => Ok(info.pair),
				PoolConfiguration::LiquidityBootstrapping(info) => Ok(info.pair),
			}
		}

		fn lp_token(pool_id: Self::PoolId) -> Result<Self::AssetId, DispatchError> {
			let pool = Self::get_pool(pool_id)?;
			match pool {
				PoolConfiguration::StableSwap(info) => Ok(info.lp_token),
				PoolConfiguration::ConstantProduct(info) => Ok(info.lp_token),
				PoolConfiguration::LiquidityBootstrapping(_) => {
					Err(Error::<T>::NoLpTokenForLbp.into())
				},
			}
		}

		fn simulate_add_liquidity(
			who: &Self::AccountId,
			pool_id: Self::PoolId,
			amounts: BTreeMap<Self::AssetId, Self::Balance>,
		) -> Result<Self::Balance, DispatchError> {
			let pool = Self::get_pool(pool_id)?;
			let pool_account = Self::account_id(&pool_id);
			let currency_pair = Self::currency_pair(pool_id)?;
			ensure!(amounts.len() < 3, Error::<T>::MoreThanTwoAssetsNotYetSupported);
			let base_amount = *amounts.get(&currency_pair.base).ok_or(Error::<T>::MissingAmount)?;
			let quote_amount =
				*amounts.get(&currency_pair.quote).ok_or(Error::<T>::MissingAmount)?;
			ensure!(
				T::Assets::reducible_balance(currency_pair.base, who, false) >= base_amount,
				Error::<T>::NotEnoughLiquidity
			);
			ensure!(
				T::Assets::reducible_balance(currency_pair.quote, who, false) >= quote_amount,
				Error::<T>::NotEnoughLiquidity
			);

			lp_for_liquidity::<T>(pool, pool_account, base_amount, quote_amount)
		}

		fn redeemable_assets_for_lp_tokens(
			pool_id: Self::PoolId,
			lp_amount: Self::Balance,
			min_expected_amounts: BTreeMap<Self::AssetId, Self::Balance>,
		) -> Result<RedeemableAssets<Self::AssetId, Self::Balance>, DispatchError> {
			let pool = Self::get_pool(pool_id)?;
			let pool_account = Self::account_id(&pool_id);
			let currency_pair = Self::currency_pair(pool_id)?;
			ensure!(min_expected_amounts.len() < 3, Error::<T>::MoreThanTwoAssetsNotYetSupported);
			let min_base_amount = *min_expected_amounts
				.get(&currency_pair.base)
				.ok_or(Error::<T>::MissingMinExpectedAmount)?;
			let min_quote_amount = *min_expected_amounts
				.get(&currency_pair.quote)
				.ok_or(Error::<T>::MissingMinExpectedAmount)?;
			match pool {
<<<<<<< HEAD
				PoolConfiguration::StableSwap(pool) => {
					StableSwap::<T>::calculate_mint_amount_and_fees(
						&pool,
						&pool_account,
						&base_amount,
						&quote_amount,
					)
					.map(|x| x.0)
				},
				PoolConfiguration::ConstantProduct(pool) => {
=======
				PoolConfiguration::StableSwap(StableSwapPoolInfo { pair, lp_token, .. }) |
				PoolConfiguration::ConstantProduct(ConstantProductPoolInfo {
					pair,
					lp_token,
					..
				}) => {
>>>>>>> be2aebf2
					let pool_base_aum =
						T::Convert::convert(T::Assets::balance(pair.base, &pool_account));
					let pool_quote_aum =
						T::Convert::convert(T::Assets::balance(pair.quote, &pool_account));
					let lp_issued = T::Assets::total_issuance(lp_token);

					let base_amount = T::Convert::convert(safe_multiply_by_rational(
						T::Convert::convert(lp_amount),
						pool_base_aum,
						T::Convert::convert(lp_issued),
					)?);
					let quote_amount = T::Convert::convert(safe_multiply_by_rational(
						T::Convert::convert(lp_amount),
						pool_quote_aum,
						T::Convert::convert(lp_issued),
					)?);
					ensure!(
						base_amount >= min_base_amount && quote_amount >= min_quote_amount,
						Error::<T>::CannotRespectMinimumRequested
					);
					Ok(RedeemableAssets {
						assets: BTreeMap::from([
							(pair.base, base_amount),
							(pair.quote, quote_amount),
						]),
					})
				},
<<<<<<< HEAD
				PoolConfiguration::LiquidityBootstrapping(_) => {
					Err(Error::<T>::NoLpTokenForLbp.into())
				},
=======

				// for LBP just return 0 for both balances as it does not have LP Token
				PoolConfiguration::LiquidityBootstrapping(LiquidityBootstrappingPoolInfo {
					pair,
					..
				}) => Ok(RedeemableAssets {
					assets: BTreeMap::from([
						(pair.base, Self::Balance::zero()),
						(pair.quote, Self::Balance::zero()),
					]),
				}),
>>>>>>> be2aebf2
			}
		}

		fn simulate_remove_liquidity(
			who: &Self::AccountId,
			pool_id: Self::PoolId,
			lp_amount: Self::Balance,
			min_expected_amounts: BTreeMap<Self::AssetId, Self::Balance>,
		) -> Result<RemoveLiquiditySimulationResult<Self::AssetId, Self::Balance>, DispatchError> {
			ensure!(min_expected_amounts.len() < 3, Error::<T>::MoreThanTwoAssetsNotYetSupported);
			let redeemable_assets =
				Self::redeemable_assets_for_lp_tokens(pool_id, lp_amount, min_expected_amounts)?;
			let pool = Self::get_pool(pool_id)?;
			let pool_account = Self::account_id(&pool_id);
			match pool {
				PoolConfiguration::StableSwap(StableSwapPoolInfo { pair, lp_token, .. }) |
				PoolConfiguration::ConstantProduct(ConstantProductPoolInfo {
					pair,
					lp_token,
					..
				}) => {
					let base_amount = *redeemable_assets
						.assets
						.get(&pair.base)
						.ok_or(Error::<T>::InvalidAsset)?;
					let quote_amount = *redeemable_assets
						.assets
						.get(&pair.quote)
						.ok_or(Error::<T>::InvalidAsset)?;
					let lp_issued = T::Assets::total_issuance(lp_token);
					let total_issuance = lp_issued.safe_sub(&lp_amount)?;

					ensure!(
						T::Assets::reducible_balance(pair.base, &pool_account, false) > base_amount,
						Error::<T>::NotEnoughLiquidity
					);
					ensure!(
						T::Assets::reducible_balance(pair.quote, &pool_account, false) >
							quote_amount,
						Error::<T>::NotEnoughLiquidity
					);
					ensure!(
						T::Assets::reducible_balance(lp_token, who, false) > lp_amount,
						Error::<T>::NotEnoughLpToken
					);
					Ok(RemoveLiquiditySimulationResult {
						assets: BTreeMap::from([
							(pair.base, base_amount),
							(pair.quote, quote_amount),
							(lp_token, total_issuance),
						]),
					})
				},
				PoolConfiguration::LiquidityBootstrapping(LiquidityBootstrappingPoolInfo {
					pair,
					..
				}) => Ok(RemoveLiquiditySimulationResult {
					assets: BTreeMap::from([
						(pair.base, Self::Balance::zero()),
						(pair.quote, Self::Balance::zero()),
					]),
				}),
			}
		}

		fn get_exchange_value(
			pool_id: Self::PoolId,
			asset_id: Self::AssetId,
			quote_amount: Self::Balance,
		) -> Result<Self::Balance, DispatchError> {
			let pool = Self::get_pool(pool_id)?;
			let pool_account = Self::account_id(&pool_id);
			match pool {
				PoolConfiguration::StableSwap(info) => StableSwap::<T>::get_exchange_value(
					&info,
					&pool_account,
					asset_id,
					quote_amount,
				),
				PoolConfiguration::ConstantProduct(info) => {
					Uniswap::<T>::get_exchange_value(&info, &pool_account, asset_id, quote_amount)
				},
				PoolConfiguration::LiquidityBootstrapping(info) => {
					LiquidityBootstrapping::<T>::get_exchange_value(
						info,
						pool_account,
						asset_id,
						quote_amount,
					)
				},
			}
		}

		#[transactional]
		fn add_liquidity(
			who: &Self::AccountId,
			pool_id: Self::PoolId,
			base_amount: Self::Balance,
			quote_amount: Self::Balance,
			min_mint_amount: Self::Balance,
			keep_alive: bool,
		) -> Result<(), DispatchError> {
			let pool = Self::get_pool(pool_id)?;
			let pool_account = Self::account_id(&pool_id);
			let (added_base_amount, added_quote_amount, minted_lp) = match pool {
				PoolConfiguration::StableSwap(info) => {
					let (added_base_amount, added_quote_amount, minted_lp, base_fee, quote_fee) =
						StableSwap::<T>::add_liquidity(
							who,
							info.clone(),
							pool_account.clone(),
							base_amount,
							quote_amount,
							min_mint_amount,
							keep_alive,
						)?;
					// imbalance fees
					Self::disburse_fees(&pool_account, &info.owner, &base_fee)?;
					Self::disburse_fees(&pool_account, &info.owner, &quote_fee)?;
					(added_base_amount, added_quote_amount, minted_lp)
				},
				PoolConfiguration::ConstantProduct(info) => Uniswap::<T>::add_liquidity(
					who,
					info,
					pool_account,
					base_amount,
					quote_amount,
					min_mint_amount,
					keep_alive,
				)?,
				PoolConfiguration::LiquidityBootstrapping(info) => {
					LiquidityBootstrapping::<T>::add_liquidity(
						who,
						info,
						pool_account,
						base_amount,
						quote_amount,
						min_mint_amount,
						keep_alive,
					)?
				},
			};
			Self::update_twap(pool_id)?;
			Self::deposit_event(Event::<T>::LiquidityAdded {
				who: who.clone(),
				pool_id,
				base_amount: added_base_amount,
				quote_amount: added_quote_amount,
				minted_lp,
			});
			Ok(())
		}

		#[transactional]
		fn remove_liquidity(
			who: &Self::AccountId,
			pool_id: Self::PoolId,
			lp_amount: Self::Balance,
			min_base_amount: Self::Balance,
			min_quote_amount: Self::Balance,
		) -> Result<(), DispatchError> {
			let currency_pair = Self::currency_pair(pool_id)?;
			let redeemable_assets = Self::redeemable_assets_for_lp_tokens(
				pool_id,
				lp_amount,
				BTreeMap::from([
					(currency_pair.base, min_base_amount),
					(currency_pair.quote, min_quote_amount),
				]),
			)?;
			let pool = Self::get_pool(pool_id)?;
			let pool_account = Self::account_id(&pool_id);
			match pool {
				PoolConfiguration::StableSwap(info) => {
					let base_amount = *redeemable_assets
						.assets
						.get(&info.pair.base)
						.ok_or(Error::<T>::InvalidAsset)?;
					let quote_amount = *redeemable_assets
						.assets
						.get(&info.pair.quote)
						.ok_or(Error::<T>::InvalidAsset)?;
					let (base_amount, quote_amount, updated_lp) =
						StableSwap::<T>::remove_liquidity(
							who,
							info,
							pool_account,
							lp_amount,
							base_amount,
							quote_amount,
						)?;
					Self::update_twap(pool_id)?;
					Self::deposit_event(Event::<T>::LiquidityRemoved {
						pool_id,
						who: who.clone(),
						base_amount,
						quote_amount,
						total_issuance: updated_lp,
					});
				},
				PoolConfiguration::ConstantProduct(info) => {
					let base_amount = *redeemable_assets
						.assets
						.get(&info.pair.base)
						.ok_or(Error::<T>::InvalidAsset)?;
					let quote_amount = *redeemable_assets
						.assets
						.get(&info.pair.quote)
						.ok_or(Error::<T>::InvalidAsset)?;
					let (base_amount, quote_amount, updated_lp) = Uniswap::<T>::remove_liquidity(
						who,
						info,
						pool_account,
						lp_amount,
						base_amount,
						quote_amount,
					)?;
					Self::update_twap(pool_id)?;
					Self::deposit_event(Event::<T>::LiquidityRemoved {
						pool_id,
						who: who.clone(),
						base_amount,
						quote_amount,
						total_issuance: updated_lp,
					});
				},
				PoolConfiguration::LiquidityBootstrapping(info) => {
					let (base_amount, quote_amount) =
						LiquidityBootstrapping::<T>::remove_liquidity(
							who,
							pool_id,
							info,
							pool_account,
							lp_amount,
							min_base_amount,
							min_quote_amount,
						)?;
					Self::update_twap(pool_id)?;
					Pools::<T>::remove(pool_id);
					Self::deposit_event(Event::PoolDeleted { pool_id, base_amount, quote_amount });
				},
			}
			Ok(())
		}

		#[transactional]
		fn exchange(
			who: &Self::AccountId,
			pool_id: Self::PoolId,
			pair: CurrencyPair<Self::AssetId>,
			quote_amount: Self::Balance,
			min_receive: Self::Balance,
			keep_alive: bool,
		) -> Result<Self::Balance, DispatchError> {
			let pool = Self::get_pool(pool_id)?;
			let pool_account = Self::account_id(&pool_id);
			let (base_amount, owner, fees) = match pool {
				PoolConfiguration::StableSwap(info) => {
					// NOTE: lp_fees includes owner_fees.
					let (base_amount_excluding_fees, quote_amount, fees) =
						StableSwap::<T>::do_compute_swap(
							&info,
							&pool_account,
							pair,
							quote_amount,
							true,
						)?;

					ensure!(
						base_amount_excluding_fees >= min_receive,
						Error::<T>::CannotRespectMinimumRequested
					);
					T::Assets::transfer(pair.quote, who, &pool_account, quote_amount, keep_alive)?;

					// NOTE(hussein-aitlance): no need to keep alive the pool account
					T::Assets::transfer(
						pair.base,
						&pool_account,
						who,
						base_amount_excluding_fees,
						false,
					)?;
					(base_amount_excluding_fees, info.owner, fees)
				},
				PoolConfiguration::ConstantProduct(info) => {
					// NOTE: lp_fees includes owner_fees.
					let (base_amount, quote_amount_excluding_lp_fee, fees) =
						Uniswap::<T>::do_compute_swap(
							&info,
							&pool_account,
							pair,
							quote_amount,
							true,
						)?;

					ensure!(base_amount >= min_receive, Error::<T>::CannotRespectMinimumRequested);

					T::Assets::transfer(
						pair.quote,
						who,
						&pool_account,
						quote_amount_excluding_lp_fee,
						keep_alive,
					)?;
					// NOTE(hussein-aitlance): no need to keep alive the pool account
					T::Assets::transfer(pair.base, &pool_account, who, base_amount, false)?;
					(base_amount, info.owner, fees)
				},
				PoolConfiguration::LiquidityBootstrapping(info) => {
					let current_block = frame_system::Pallet::<T>::current_block_number();
					let (fees, base_amount) = LiquidityBootstrapping::<T>::do_get_exchange(
						info.clone(),
						&pool_account,
						pair,
						current_block,
						quote_amount,
						true,
					)?;

					ensure!(base_amount >= min_receive, Error::<T>::CannotRespectMinimumRequested);

					T::Assets::transfer(pair.quote, who, &pool_account, quote_amount, keep_alive)?;
					// NOTE(hussein-aitlance): no need to keep alive the pool account
					T::Assets::transfer(pair.base, &pool_account, who, base_amount, false)?;
					(base_amount, info.owner, fees)
				},
			};
			Self::disburse_fees(who, &owner, &fees)?;
			Self::update_twap(pool_id)?;
			Self::deposit_event(Event::<T>::Swapped {
				pool_id,
				who: who.clone(),
				base_asset: pair.base,
				quote_asset: pair.quote,
				base_amount,
				quote_amount,
				fee: fees,
			});
			Ok(base_amount)
		}

		#[transactional]
		fn buy(
			who: &Self::AccountId,
			pool_id: Self::PoolId,
			asset_id: Self::AssetId,
			amount: Self::Balance,
			min_receive: Self::Balance,
			keep_alive: bool,
		) -> Result<Self::Balance, DispatchError> {
			let pool = Self::get_pool(pool_id)?;
			match pool {
				PoolConfiguration::StableSwap(info) => {
					let pair =
						if asset_id == info.pair.base { info.pair } else { info.pair.swap() };
					// Since when buying asset user can't executed exchange as he don't know how
					// much amount of quote token he has to trade-in to get expected buy tokens.
					// So we compute price assuming user wants to sell instead of buy.
					// And then do exchange computed amount with token indices flipped.
					let dx = Self::get_exchange_value(pool_id, asset_id, amount)?;
					Self::exchange(who, pool_id, pair, dx, min_receive, keep_alive)?;
					Ok(amount)
				},
				PoolConfiguration::ConstantProduct(info) => {
					let pair =
						if asset_id == info.pair.base { info.pair } else { info.pair.swap() };
					let quote_amount = Self::get_exchange_value(pool_id, asset_id, amount)?;
					Self::exchange(who, pool_id, pair, quote_amount, min_receive, keep_alive)
				},
				PoolConfiguration::LiquidityBootstrapping(info) => {
					let pair =
						if asset_id == info.pair.base { info.pair } else { info.pair.swap() };
					let quote_amount = Self::get_exchange_value(pool_id, asset_id, amount)?;
					Self::exchange(who, pool_id, pair, quote_amount, min_receive, keep_alive)
				},
			}
		}

		#[transactional]
		fn sell(
			who: &Self::AccountId,
			pool_id: Self::PoolId,
			asset_id: Self::AssetId,
			amount: Self::Balance,
			min_receive: Self::Balance,
			keep_alive: bool,
		) -> Result<Self::Balance, DispatchError> {
			let pool = Self::get_pool(pool_id)?;
			match pool {
				PoolConfiguration::StableSwap(info) => {
					let pair =
						if asset_id == info.pair.base { info.pair.swap() } else { info.pair };
					Self::exchange(who, pool_id, pair, amount, min_receive, keep_alive)
				},
				PoolConfiguration::ConstantProduct(info) => {
					let pair =
						if asset_id == info.pair.base { info.pair.swap() } else { info.pair };
					Self::exchange(who, pool_id, pair, amount, min_receive, keep_alive)
				},
				PoolConfiguration::LiquidityBootstrapping(info) => {
					let pair =
						if asset_id == info.pair.base { info.pair.swap() } else { info.pair };
					Self::exchange(who, pool_id, pair, amount, min_receive, keep_alive)
				},
			}
		}
	}

	/// Retrieve the price(s) from the given pool calculated for the given `base_asset_id`
	/// and `quote_asset_id` pair.
	pub fn prices_for<T: Config>(
		pool_id: T::PoolId,
		base_asset_id: T::AssetId,
		quote_asset_id: T::AssetId,
		amount: T::Balance,
	) -> Result<PriceAggregate<T::PoolId, T::AssetId, T::Balance>, DispatchError> {
		// quote_asset_id is always known given the base as no multi-asset pool support is
		// implemented as of now.
		let spot_price = <Pallet<T> as Amm>::get_exchange_value(pool_id, base_asset_id, amount)?;
		Ok(PriceAggregate { pool_id, base_asset_id, quote_asset_id, spot_price })
	}

	fn lp_for_liquidity<T: Config>(
		pool_config: PoolConfiguration<T::AccountId, T::AssetId, T::BlockNumber>,
		pool_account: T::AccountId,
		base_amount: T::Balance,
		quote_amount: T::Balance,
	) -> Result<T::Balance, DispatchError> {
		match pool_config {
			PoolConfiguration::StableSwap(pool) => {
				let (amount_of_lp_token_to_mint, ..) =
					StableSwap::<T>::calculate_mint_amount_and_fees(
						&pool,
						&pool_account,
						&base_amount,
						&quote_amount,
					)?;
				Ok(amount_of_lp_token_to_mint)
			},
			PoolConfiguration::ConstantProduct(pool) => {
				let pool_base_aum =
					T::Convert::convert(T::Assets::balance(pool.pair.base, &pool_account));
				let pool_quote_aum =
					T::Convert::convert(T::Assets::balance(pool.pair.quote, &pool_account));

				let lp_total_issuance =
					T::Convert::convert(T::Assets::total_issuance(pool.lp_token));
				let (_, amount_of_lp_token_to_mint) = compute_deposit_lp(
					lp_total_issuance,
					T::Convert::convert(base_amount),
					T::Convert::convert(quote_amount),
					pool_base_aum,
					pool_quote_aum,
				)?;
				Ok(T::Convert::convert(amount_of_lp_token_to_mint))
			},
			PoolConfiguration::LiquidityBootstrapping(_pool) => Ok(T::Balance::zero()),
		}
	}
}<|MERGE_RESOLUTION|>--- conflicted
+++ resolved
@@ -334,58 +334,6 @@
 		type TWAPInterval: Get<MomentOf<Self>>;
 
 		type WeightInfo: WeightInfo;
-<<<<<<< HEAD
-
-		fn redeemable_assets_for_given_lp_tokens(
-			pool: PoolConfigurationOf<Self>,
-			pool_account: Self::AccountId,
-			lp_amount: Self::Balance,
-		) -> Result<RedeemableAssets<Self::AssetId, Self::Balance>, DispatchError> {
-			match pool {
-				PoolConfiguration::StableSwap(StableSwapPoolInfo { pair, lp_token, .. })
-				| PoolConfiguration::ConstantProduct(ConstantProductPoolInfo {
-					pair,
-					lp_token,
-					..
-				}) => {
-					let pool_base_aum =
-						Self::Convert::convert(Self::Assets::balance(pair.base, &pool_account));
-					let pool_quote_aum =
-						Self::Convert::convert(Self::Assets::balance(pair.quote, &pool_account));
-					let lp_issued = Self::Assets::total_issuance(lp_token);
-
-					let base_amount = Self::Convert::convert(safe_multiply_by_rational(
-						Self::Convert::convert(lp_amount),
-						pool_base_aum,
-						Self::Convert::convert(lp_issued),
-					)?);
-					let quote_amount = Self::Convert::convert(safe_multiply_by_rational(
-						Self::Convert::convert(lp_amount),
-						pool_quote_aum,
-						Self::Convert::convert(lp_issued),
-					)?);
-					Ok(RedeemableAssets {
-						assets: BTreeMap::from([
-							(pair.base, base_amount),
-							(pair.quote, quote_amount),
-						]),
-					})
-				},
-
-				// for LBP just return 0 for both balances as it does not have LP Token
-				PoolConfiguration::LiquidityBootstrapping(LiquidityBootstrappingPoolInfo {
-					pair,
-					..
-				}) => Ok(RedeemableAssets {
-					assets: BTreeMap::from([
-						(pair.base, Self::Balance::zero()),
-						(pair.quote, Self::Balance::zero()),
-					]),
-				}),
-			}
-		}
-=======
->>>>>>> be2aebf2
 	}
 
 	#[pallet::pallet]
@@ -825,25 +773,12 @@
 				.get(&currency_pair.quote)
 				.ok_or(Error::<T>::MissingMinExpectedAmount)?;
 			match pool {
-<<<<<<< HEAD
-				PoolConfiguration::StableSwap(pool) => {
-					StableSwap::<T>::calculate_mint_amount_and_fees(
-						&pool,
-						&pool_account,
-						&base_amount,
-						&quote_amount,
-					)
-					.map(|x| x.0)
-				},
-				PoolConfiguration::ConstantProduct(pool) => {
-=======
 				PoolConfiguration::StableSwap(StableSwapPoolInfo { pair, lp_token, .. }) |
 				PoolConfiguration::ConstantProduct(ConstantProductPoolInfo {
 					pair,
 					lp_token,
 					..
 				}) => {
->>>>>>> be2aebf2
 					let pool_base_aum =
 						T::Convert::convert(T::Assets::balance(pair.base, &pool_account));
 					let pool_quote_aum =
@@ -871,11 +806,6 @@
 						]),
 					})
 				},
-<<<<<<< HEAD
-				PoolConfiguration::LiquidityBootstrapping(_) => {
-					Err(Error::<T>::NoLpTokenForLbp.into())
-				},
-=======
 
 				// for LBP just return 0 for both balances as it does not have LP Token
 				PoolConfiguration::LiquidityBootstrapping(LiquidityBootstrappingPoolInfo {
@@ -887,7 +817,6 @@
 						(pair.quote, Self::Balance::zero()),
 					]),
 				}),
->>>>>>> be2aebf2
 			}
 		}
 
