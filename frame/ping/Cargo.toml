--- conflicted
+++ resolved
@@ -15,27 +15,15 @@
 ] }
 serde = { version = "1.0.130", optional = true, features = ["derive"] }
 
-<<<<<<< HEAD
-sp-std = { git = "https://github.com/paritytech/substrate", default-features = false, branch = "polkadot-v0.9.17" }
-sp-runtime = { git = "https://github.com/paritytech/substrate", default-features = false, branch = "polkadot-v0.9.17" }
 frame-support = { git = "https://github.com/paritytech/substrate", default-features = false, branch = "polkadot-v0.9.17" }
 frame-system = { git = "https://github.com/paritytech/substrate", default-features = false, branch = "polkadot-v0.9.17" }
-=======
-frame-support = { git = "https://github.com/paritytech/substrate", default-features = false, branch = "polkadot-v0.9.16" }
-frame-system = { git = "https://github.com/paritytech/substrate", default-features = false, branch = "polkadot-v0.9.16" }
-sp-runtime = { git = "https://github.com/paritytech/substrate", default-features = false, branch = "polkadot-v0.9.16" }
-sp-std = { git = "https://github.com/paritytech/substrate", default-features = false, branch = "polkadot-v0.9.16" }
->>>>>>> 3ddc73de
+sp-runtime = { git = "https://github.com/paritytech/substrate", default-features = false, branch = "polkadot-v0.9.17" }
+sp-std = { git = "https://github.com/paritytech/substrate", default-features = false, branch = "polkadot-v0.9.17" }
 
 xcm = { git = "https://github.com/paritytech/polkadot", default-features = false, branch = "release-v0.9.17" }
 
-<<<<<<< HEAD
+cumulus-pallet-xcm = { git = "https://github.com/paritytech/cumulus", branch = "polkadot-v0.9.17", default-features = false }
 cumulus-primitives-core = { git = "https://github.com/paritytech/cumulus", branch = "polkadot-v0.9.17", default-features = false }
-cumulus-pallet-xcm = { git = "https://github.com/paritytech/cumulus", branch = "polkadot-v0.9.17", default-features = false }
-=======
-cumulus-pallet-xcm = { git = "https://github.com/paritytech/cumulus", branch = "polkadot-v0.9.16", default-features = false }
-cumulus-primitives-core = { git = "https://github.com/paritytech/cumulus", branch = "polkadot-v0.9.16", default-features = false }
->>>>>>> 3ddc73de
 
 [features]
 default = ["std"]
