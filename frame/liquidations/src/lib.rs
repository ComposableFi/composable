#![cfg_attr(not(feature = "std"), no_std)]
#![warn(
	bad_style,
	bare_trait_objects,
	const_err,
	improper_ctypes,
	non_shorthand_field_patterns,
	no_mangle_generic_items,
	overflowing_literals,
	path_statements,
	patterns_in_fns_without_body,
	private_in_public,
	unconditional_recursion,
	unused_allocation,
	 unused_comparisons,
	unused_parens,
	while_true,
 	trivial_casts,
	 trivial_numeric_casts,
	 unused_extern_crates,
)]
// TODO: allow until pallet fully implemented
#![allow(unused_imports)]
#![allow(dead_code)]
#![allow(unused_variables)]

pub use pallet::*;

#[frame_support::pallet]
pub mod pallet {


use codec::{Codec, FullCodec};
	use composable_traits::{
		auction::DutchAuction,
		dex::{Orderbook, SimpleExchange},
		lending::Lending,
		liquidation::Liquidation,
		math::LiftedFixedBalance,
		loans::PriceStructure,
	};
	use frame_support::{
		dispatch::DispatchResult,
		log,
		pallet_prelude::MaybeSerializeDeserialize,
		traits::{Hooks, IsType, UnixTime},
		transactional, PalletId, Parameter,
	};
	use frame_system::{offchain::Signer, pallet_prelude::*, Account};
	use num_traits::{CheckedDiv, SaturatingSub};
	use sp_runtime::{
		traits::{
			AccountIdConversion, AtLeast32BitUnsigned, CheckedAdd, CheckedMul, CheckedSub, One,
			Saturating, Zero,
		},
		ArithmeticError, DispatchError, FixedPointNumber, FixedPointOperand, FixedU128, Percent,
		Perquintill,
	};
	use sp_std::{fmt::Debug, vec::Vec};
	pub trait DeFiComposablePallet {
		type AssetId: FullCodec
			+ Eq
			+ PartialEq
			+ Copy
			+ MaybeSerializeDeserialize
			+ From<u128>
			+ Default;
	}

	pub const PALLET_ID: PalletId = PalletId(*b"Liqudati");

	#[pallet::config]
	pub trait Config: frame_system::Config + DeFiComposablePallet {
		type Event: From<Event<Self>> + IsType<<Self as frame_system::Config>::Event>;
		type Balance: Default
			+ Parameter
			+ Codec
			+ Copy
			+ Ord
			+ CheckedAdd
			+ CheckedSub
			+ CheckedMul
			+ SaturatingSub
			+ AtLeast32BitUnsigned
			+ From<u64> // at least 64 bit
			+ Zero
			+ FixedPointOperand
			+ Into<LiftedFixedBalance> // integer part not more than bits in this
			+ Into<u128>; // cannot do From<u128>, until LiftedFixedBalance integer part is larger than 128
			  // bit
		type UnixTime: UnixTime;

		type Lending: Lending;

		type DutchAuction: DutchAuction<
			Balance = Self::Balance,
			AccountId = Self::AccountId,
			AssetId = Self::AssetId,
			OrderId = u128,
			GroupId = Self::GroupId,
		>;

		type GroupId : Default + FullCodec;
	}

	#[pallet::event]
	#[pallet::generate_deposit(pub (crate) fn deposit_event)]
	pub enum Event<T: Config> {
		PositionWasSentToLiquidation {},
	}
	#[pallet::error]
	pub enum Error<T> {}

	#[pallet::pallet]
	#[pallet::generate_store(pub(super) trait Store)]
	pub struct Pallet<T>(_);

<<<<<<< HEAD

=======
	#[pallet::call]
	impl<T: Config> Pallet<T> {
		#[pallet::weight(1234)]
		pub fn liquidate_many(
			sender: OriginFor<T>,
			block_number: T::BlockNumber,
		) -> DispatchResult {
			// how in PF
			// ask ask all illiquid borrow
			// collect collaterals and borrows
			// make sure that can transfer these to dutch auction (API in lending)
			for (
				source_account,
				&source_asset_id,
				&source_asset_price,
				&target_asset_id,
				target_account,
				&total_amount,
			) in Vec::new().iter()
			{
				let _liquidation_id = Self::liquidate(
					source_account,
					source_asset_id,
					source_asset_price,
					target_asset_id,
					target_account,
					total_amount,
				)?;
			}
			Ok(())
		}
	}

	#[pallet::hooks]
	impl<T: Config> Hooks<T::BlockNumber> for Pallet<T> {
		fn offchain_worker(block_number: T::BlockNumber) {
			// for off chain worker need  to implement transaction signer to call into extrinsic
			// let signer = Signer::<T, T::AccountId>::any_account();
			// if !signer.can_sign() {
			// 	return Err(Error::<T>::NoAvailableAccount);
			// }
			// if let Err(e) = Self::liquidate_many(signer, block_number) {
			//     log::error!("Failed to run offchain liquidation: {:?}", e);
			// }
		}
	}

>>>>>>> 44c705ff
	impl<T: Config> Liquidation for Pallet<T> {
		type AssetId = T::AssetId;

		type Balance = T::Balance;

		type AccountId = T::AccountId;

		type LiquidationId = u128;

<<<<<<< HEAD
		type GroupId = T::GroupId;

=======
>>>>>>> 44c705ff
		fn liquidate(
			source_account: &Self::AccountId,
			source_asset_id: Self::AssetId,
			source_asset_price: PriceStructure<Self::GroupId, Self::Balance>,
			target_asset_id: Self::AssetId,
			target_account: &Self::AccountId,
			total_amount: Self::Balance,
		) -> Result<Self::LiquidationId, DispatchError> {
			let order_id = <T as Config>::DutchAuction::start(
				source_account,
				source_asset_id,
				source_account,
				target_asset_id,
				target_account,
				total_amount,
				source_asset_price,
				composable_traits::auction::AuctionStepFunction::default(),
			)?;
			Ok(order_id)
		}
<<<<<<< HEAD
=======

		fn has_been_liquidated(liquidation_id: &Self::LiquidationId) -> bool {
			// TODO: implement
			false
		}
>>>>>>> 44c705ff
	}
}<|MERGE_RESOLUTION|>--- conflicted
+++ resolved
@@ -115,57 +115,6 @@
 	#[pallet::generate_store(pub(super) trait Store)]
 	pub struct Pallet<T>(_);
 
-<<<<<<< HEAD
-
-=======
-	#[pallet::call]
-	impl<T: Config> Pallet<T> {
-		#[pallet::weight(1234)]
-		pub fn liquidate_many(
-			sender: OriginFor<T>,
-			block_number: T::BlockNumber,
-		) -> DispatchResult {
-			// how in PF
-			// ask ask all illiquid borrow
-			// collect collaterals and borrows
-			// make sure that can transfer these to dutch auction (API in lending)
-			for (
-				source_account,
-				&source_asset_id,
-				&source_asset_price,
-				&target_asset_id,
-				target_account,
-				&total_amount,
-			) in Vec::new().iter()
-			{
-				let _liquidation_id = Self::liquidate(
-					source_account,
-					source_asset_id,
-					source_asset_price,
-					target_asset_id,
-					target_account,
-					total_amount,
-				)?;
-			}
-			Ok(())
-		}
-	}
-
-	#[pallet::hooks]
-	impl<T: Config> Hooks<T::BlockNumber> for Pallet<T> {
-		fn offchain_worker(block_number: T::BlockNumber) {
-			// for off chain worker need  to implement transaction signer to call into extrinsic
-			// let signer = Signer::<T, T::AccountId>::any_account();
-			// if !signer.can_sign() {
-			// 	return Err(Error::<T>::NoAvailableAccount);
-			// }
-			// if let Err(e) = Self::liquidate_many(signer, block_number) {
-			//     log::error!("Failed to run offchain liquidation: {:?}", e);
-			// }
-		}
-	}
-
->>>>>>> 44c705ff
 	impl<T: Config> Liquidation for Pallet<T> {
 		type AssetId = T::AssetId;
 
@@ -175,11 +124,8 @@
 
 		type LiquidationId = u128;
 
-<<<<<<< HEAD
 		type GroupId = T::GroupId;
 
-=======
->>>>>>> 44c705ff
 		fn liquidate(
 			source_account: &Self::AccountId,
 			source_asset_id: Self::AssetId,
@@ -200,13 +146,5 @@
 			)?;
 			Ok(order_id)
 		}
-<<<<<<< HEAD
-=======
-
-		fn has_been_liquidated(liquidation_id: &Self::LiquidationId) -> bool {
-			// TODO: implement
-			false
-		}
->>>>>>> 44c705ff
 	}
 }