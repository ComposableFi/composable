[package]
authors = ["Composable Developers"]
edition = "2021"
homepage = "https://composable.finance"
name = "pallet-staking-rewards"
version = "0.0.1"


[package.metadata.docs.rs]
targets = ["x86_64-unknown-linux-gnu"]

[dependencies]
composable-support = { default-features = false, path = "../../frame/composable-support" }
composable-traits = { default-features = false, path = "../../frame/composable-traits" }
frame-support = { default-features = false, git = "https://github.com/paritytech/substrate", branch = "polkadot-v0.9.22" }
frame-system = { default-features = false, git = "https://github.com/paritytech/substrate", branch = "polkadot-v0.9.22" }
orml-rewards = { default-features = false, git = "https://github.com/open-web3-stack/open-runtime-module-library", rev = "f709ed62262435b3ad80482d309e3575625d1e5b" }
parity-scale-codec = { default-features = false, features = [
  "derive",
], version = "3.0.0" }
scale-info = { default-features = false, version = "2.1.1", features = [
  "derive",
] }
sp-arithmetic = { default-features = false, git = "https://github.com/paritytech/substrate", branch = "polkadot-v0.9.22" }
sp-core = { default-features = false, git = "https://github.com/paritytech/substrate", branch = "polkadot-v0.9.22" }
sp-io = { default-features = false, git = "https://github.com/paritytech/substrate", branch = "polkadot-v0.9.22" }
sp-runtime = { default-features = false, git = "https://github.com/paritytech/substrate", branch = "polkadot-v0.9.22" }
sp-std = { default-features = false, git = "https://github.com/paritytech/substrate", branch = "polkadot-v0.9.22" }

<<<<<<< HEAD
log = { version = "0.4.14", default-features = false }

composable-support = { path = "../composable-support", default-features = false }
composable-traits = { path = "../composable-traits", default-features = false }

orml-rewards = { git = "https://github.com/open-web3-stack/open-runtime-module-library", rev = "f709ed62262435b3ad80482d309e3575625d1e5b", default-features = false }

[dev-dependencies]
composable-tests-helpers = { path = "../composable-tests-helpers" }
composable-traits = { path = "../../frame/composable-traits" }
env_logger = "0.9.0"
orml-tokens = { git = "https://github.com/open-web3-stack/open-runtime-module-library", rev = "f709ed62262435b3ad80482d309e3575625d1e5b" }
orml-traits = { git = "https://github.com/open-web3-stack/open-runtime-module-library", rev = "f709ed62262435b3ad80482d309e3575625d1e5b", default-features = false }
=======
[dev-dependencies]
composable-tests-helpers = { path = "../composable-tests-helpers" }
env_logger = "0.9.0"
frame-benchmarking = { git = "https://github.com/paritytech/substrate", branch = "polkadot-v0.9.22" }
hex-literal = "0.3.3"
once_cell = "1.8.0"
orml-tokens = { git = "https://github.com/open-web3-stack/open-runtime-module-library", rev = "f709ed62262435b3ad80482d309e3575625d1e5b" }
orml-traits = { git = "https://github.com/open-web3-stack/open-runtime-module-library", rev = "f709ed62262435b3ad80482d309e3575625d1e5b", default-features = false }
pallet-assets = { path = "../assets" }
pallet-balances = { git = "https://github.com/paritytech/substrate", branch = "polkadot-v0.9.22" }
pallet-currency-factory = { path = "../currency-factory" }
>>>>>>> 420408f8
pallet-timestamp = { git = "https://github.com/paritytech/substrate", branch = "polkadot-v0.9.22" }
primitives = { path = "../../runtime/primitives", default-features = false }
proptest = "1.0"

[features]
default = ["std"]
std = [
  "sp-std/std",
  "sp-runtime/std",
  "sp-io/std",
  "sp-core/std",
  "sp-arithmetic/std",
  "scale-info/std",
  "primitives/std",
  "parity-scale-codec/std",
  "orml-rewards/std",
  "frame-system/std",
  "frame-support/std",
  "composable-traits/std",
<<<<<<< HEAD
  "log/std",
  "orml-rewards/std",
=======
  "composable-support/std",
>>>>>>> 420408f8
]

runtime-benchmarks = [
  "pallet-timestamp/runtime-benchmarks",
  "pallet-balances/runtime-benchmarks",
  "frame-system/runtime-benchmarks",
  "frame-support/runtime-benchmarks",
  "frame-benchmarking/runtime-benchmarks",
]<|MERGE_RESOLUTION|>--- conflicted
+++ resolved
@@ -27,21 +27,6 @@
 sp-runtime = { default-features = false, git = "https://github.com/paritytech/substrate", branch = "polkadot-v0.9.22" }
 sp-std = { default-features = false, git = "https://github.com/paritytech/substrate", branch = "polkadot-v0.9.22" }
 
-<<<<<<< HEAD
-log = { version = "0.4.14", default-features = false }
-
-composable-support = { path = "../composable-support", default-features = false }
-composable-traits = { path = "../composable-traits", default-features = false }
-
-orml-rewards = { git = "https://github.com/open-web3-stack/open-runtime-module-library", rev = "f709ed62262435b3ad80482d309e3575625d1e5b", default-features = false }
-
-[dev-dependencies]
-composable-tests-helpers = { path = "../composable-tests-helpers" }
-composable-traits = { path = "../../frame/composable-traits" }
-env_logger = "0.9.0"
-orml-tokens = { git = "https://github.com/open-web3-stack/open-runtime-module-library", rev = "f709ed62262435b3ad80482d309e3575625d1e5b" }
-orml-traits = { git = "https://github.com/open-web3-stack/open-runtime-module-library", rev = "f709ed62262435b3ad80482d309e3575625d1e5b", default-features = false }
-=======
 [dev-dependencies]
 composable-tests-helpers = { path = "../composable-tests-helpers" }
 env_logger = "0.9.0"
@@ -53,7 +38,6 @@
 pallet-assets = { path = "../assets" }
 pallet-balances = { git = "https://github.com/paritytech/substrate", branch = "polkadot-v0.9.22" }
 pallet-currency-factory = { path = "../currency-factory" }
->>>>>>> 420408f8
 pallet-timestamp = { git = "https://github.com/paritytech/substrate", branch = "polkadot-v0.9.22" }
 primitives = { path = "../../runtime/primitives", default-features = false }
 proptest = "1.0"
@@ -73,12 +57,7 @@
   "frame-system/std",
   "frame-support/std",
   "composable-traits/std",
-<<<<<<< HEAD
-  "log/std",
-  "orml-rewards/std",
-=======
   "composable-support/std",
->>>>>>> 420408f8
 ]
 
 runtime-benchmarks = [
