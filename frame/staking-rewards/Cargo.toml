[package]
authors = ["Composable Developers"]
edition = "2021"
homepage = "https://composable.finance"
name = "pallet-staking-rewards"
version = "0.0.1"


[package.metadata.docs.rs]
targets = ["x86_64-unknown-linux-gnu"]

[dependencies]
composable-support = { default-features = false, path = "../../frame/composable-support" }
composable-traits = { default-features = false, path = "../../frame/composable-traits" }
<<<<<<< HEAD
frame-support = { default-features = false, git = "https://github.com/paritytech/substrate", branch = "polkadot-v0.9.24" }
frame-system = { default-features = false, git = "https://github.com/paritytech/substrate", branch = "polkadot-v0.9.24" }
orml-rewards = { default-features = false, git = "https://github.com/open-web3-stack/open-runtime-module-library", rev = "b57f88b39cd547e2fb51727d8bb9bcc64fddf8b5" }
=======
frame-benchmarking = { default-features = false, optional = true, git = "https://github.com/paritytech/substrate", branch = "polkadot-v0.9.22" }
frame-support = { default-features = false, git = "https://github.com/paritytech/substrate", branch = "polkadot-v0.9.22" }
frame-system = { default-features = false, git = "https://github.com/paritytech/substrate", branch = "polkadot-v0.9.22" }
orml-rewards = { default-features = false, git = "https://github.com/open-web3-stack/open-runtime-module-library", rev = "f709ed62262435b3ad80482d309e3575625d1e5b" }
>>>>>>> be2aebf2
parity-scale-codec = { default-features = false, features = [
  "derive",
], version = "3.0.0" }
scale-info = { default-features = false, version = "2.1.1", features = [
  "derive",
] }
sp-arithmetic = { default-features = false, git = "https://github.com/paritytech/substrate", branch = "polkadot-v0.9.24" }
sp-core = { default-features = false, git = "https://github.com/paritytech/substrate", branch = "polkadot-v0.9.24" }
sp-io = { default-features = false, git = "https://github.com/paritytech/substrate", branch = "polkadot-v0.9.24" }
sp-runtime = { default-features = false, git = "https://github.com/paritytech/substrate", branch = "polkadot-v0.9.24" }
sp-std = { default-features = false, git = "https://github.com/paritytech/substrate", branch = "polkadot-v0.9.24" }

[dev-dependencies]
composable-tests-helpers = { path = "../composable-tests-helpers" }
env_logger = "0.9.0"
frame-benchmarking = { git = "https://github.com/paritytech/substrate", branch = "polkadot-v0.9.24" }
hex-literal = "0.3.3"
once_cell = "1.8.0"
orml-tokens = { git = "https://github.com/open-web3-stack/open-runtime-module-library", rev = "b57f88b39cd547e2fb51727d8bb9bcc64fddf8b5" }
orml-traits = { git = "https://github.com/open-web3-stack/open-runtime-module-library", rev = "b57f88b39cd547e2fb51727d8bb9bcc64fddf8b5", default-features = false }
pallet-assets = { path = "../assets" }
pallet-balances = { git = "https://github.com/paritytech/substrate", branch = "polkadot-v0.9.24" }
pallet-currency-factory = { path = "../currency-factory" }
pallet-timestamp = { git = "https://github.com/paritytech/substrate", branch = "polkadot-v0.9.24" }
primitives = { path = "../../runtime/primitives", default-features = false }
proptest = "1.0"

[features]
default = ["std"]
std = [
  "sp-std/std",
  "sp-runtime/std",
  "sp-io/std",
  "sp-core/std",
  "sp-arithmetic/std",
  "scale-info/std",
  "primitives/std",
  "parity-scale-codec/std",
  "orml-rewards/std",
  "frame-system/std",
  "frame-support/std",
  "composable-traits/std",
  "composable-support/std",
]

runtime-benchmarks = [
  "pallet-timestamp/runtime-benchmarks",
  "pallet-balances/runtime-benchmarks",
  "frame-system/runtime-benchmarks",
  "frame-support/runtime-benchmarks",
  "frame-benchmarking/runtime-benchmarks",
]<|MERGE_RESOLUTION|>--- conflicted
+++ resolved
@@ -12,16 +12,10 @@
 [dependencies]
 composable-support = { default-features = false, path = "../../frame/composable-support" }
 composable-traits = { default-features = false, path = "../../frame/composable-traits" }
-<<<<<<< HEAD
+frame-benchmarking = { default-features = false, optional = true, git = "https://github.com/paritytech/substrate", branch = "polkadot-v0.9.24" }
 frame-support = { default-features = false, git = "https://github.com/paritytech/substrate", branch = "polkadot-v0.9.24" }
 frame-system = { default-features = false, git = "https://github.com/paritytech/substrate", branch = "polkadot-v0.9.24" }
 orml-rewards = { default-features = false, git = "https://github.com/open-web3-stack/open-runtime-module-library", rev = "b57f88b39cd547e2fb51727d8bb9bcc64fddf8b5" }
-=======
-frame-benchmarking = { default-features = false, optional = true, git = "https://github.com/paritytech/substrate", branch = "polkadot-v0.9.22" }
-frame-support = { default-features = false, git = "https://github.com/paritytech/substrate", branch = "polkadot-v0.9.22" }
-frame-system = { default-features = false, git = "https://github.com/paritytech/substrate", branch = "polkadot-v0.9.22" }
-orml-rewards = { default-features = false, git = "https://github.com/open-web3-stack/open-runtime-module-library", rev = "f709ed62262435b3ad80482d309e3575625d1e5b" }
->>>>>>> be2aebf2
 parity-scale-codec = { default-features = false, features = [
   "derive",
 ], version = "3.0.0" }
