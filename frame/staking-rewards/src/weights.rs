use frame_support::dispatch::Weight;

pub trait WeightInfo {
	fn create_reward_pool() -> Weight;
<<<<<<< HEAD
	fn stake() -> Weight;
=======
	fn split() -> Weight;
>>>>>>> 486389e6
}

impl WeightInfo for () {
	fn create_reward_pool() -> Weight {
		10_000
	}
<<<<<<< HEAD

	fn stake() -> Weight {
=======
	fn split() -> Weight {
>>>>>>> 486389e6
		10_000
	}
}<|MERGE_RESOLUTION|>--- conflicted
+++ resolved
@@ -2,23 +2,20 @@
 
 pub trait WeightInfo {
 	fn create_reward_pool() -> Weight;
-<<<<<<< HEAD
 	fn stake() -> Weight;
-=======
 	fn split() -> Weight;
->>>>>>> 486389e6
 }
 
 impl WeightInfo for () {
 	fn create_reward_pool() -> Weight {
 		10_000
 	}
-<<<<<<< HEAD
 
 	fn stake() -> Weight {
-=======
+		10_000
+	}
+
 	fn split() -> Weight {
->>>>>>> 486389e6
 		10_000
 	}
 }