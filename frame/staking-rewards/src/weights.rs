use frame_support::dispatch::Weight;

pub trait WeightInfo {
	fn create_reward_pool() -> Weight;
	fn stake() -> Weight;
<<<<<<< HEAD
	fn unstake() -> Weight;
=======
	fn extend() -> Weight;
>>>>>>> c8edd024
	fn split() -> Weight;
}

impl WeightInfo for () {
	fn create_reward_pool() -> Weight {
		10_000
	}

	fn stake() -> Weight {
		10_000
	}

<<<<<<< HEAD
	fn unstake() -> Weight {
=======
	fn extend() -> Weight {
>>>>>>> c8edd024
		10_000
	}

	fn split() -> Weight {
		10_000
	}
}<|MERGE_RESOLUTION|>--- conflicted
+++ resolved
@@ -3,11 +3,8 @@
 pub trait WeightInfo {
 	fn create_reward_pool() -> Weight;
 	fn stake() -> Weight;
-<<<<<<< HEAD
+	fn extend() -> Weight;
 	fn unstake() -> Weight;
-=======
-	fn extend() -> Weight;
->>>>>>> c8edd024
 	fn split() -> Weight;
 }
 
@@ -20,11 +17,11 @@
 		10_000
 	}
 
-<<<<<<< HEAD
+	fn extend() -> Weight {
+		10_000
+	}
+
 	fn unstake() -> Weight {
-=======
-	fn extend() -> Weight {
->>>>>>> c8edd024
 		10_000
 	}
 
