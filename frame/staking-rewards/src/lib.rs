//! Implements staking rewards protocol.
#![cfg_attr(
	not(test),
	deny(
		clippy::disallowed_methods,
		clippy::disallowed_types,
		clippy::indexing_slicing,
		clippy::todo,
		clippy::unwrap_used,
		clippy::panic
	)
)]
#![deny(clippy::unseparated_literal_suffix, clippy::disallowed_types)]
#![cfg_attr(not(feature = "std"), no_std)]
#![deny(
	bad_style,
	bare_trait_objects,
	const_err,
	improper_ctypes,
	non_shorthand_field_patterns,
	no_mangle_generic_items,
	overflowing_literals,
	path_statements,
	patterns_in_fns_without_body,
	private_in_public,
	unconditional_recursion,
	unused_allocation,
	unused_comparisons,
	unused_parens,
	while_true,
	trivial_casts,
	trivial_numeric_casts,
	unused_extern_crates
)]

#[cfg(any(feature = "runtime-benchmarks", test))]
mod benchmarking;
mod prelude;
#[cfg(test)]
mod test;
mod validation;
pub mod weights;

pub use pallet::*;

#[frame_support::pallet]
pub mod pallet {
	pub use crate::weights::WeightInfo;
	use composable_support::{
		abstractions::{
			nonce::Nonce,
			utils::{
				increment::{Increment, SafeIncrement},
				start_at::ZeroInit,
			},
		},
<<<<<<< HEAD
		math::safe::{SafeArithmetic, SafeDiv, SafeMul},
=======
		math::safe::SafeArithmetic,
		validation::Validated,
>>>>>>> 486389e6
	};
	use composable_traits::{
		currency::{BalanceLike, CurrencyFactory},
		staking::RewardPoolConfiguration::RewardRateBasedIncentive,
		time::DurationSeconds,
	};
	use frame_support::{
		pallet_prelude::*,
		traits::{
			fungibles::{Inspect, Mutate, Transfer},
			tokens::WithdrawConsequence,
			UnixTime,
		},
		transactional, BoundedBTreeMap, PalletId,
	};
	use frame_system::pallet_prelude::*;
	use sp_arithmetic::{traits::One, Permill};
<<<<<<< HEAD
	use sp_runtime::{
		traits::{AccountIdConversion, BlockNumberProvider},
		ArithmeticError, Perbill,
	};
	use sp_std::{collections::btree_map::BTreeMap, fmt::Debug};
=======
	use sp_runtime::{traits::BlockNumberProvider, PerThing};
	use sp_std::{collections::btree_map::BTreeMap, fmt::Debug, vec::Vec};
>>>>>>> 486389e6

	use crate::{prelude::*, validation::ValidSplitRatio};

	#[pallet::event]
	#[pallet::generate_deposit(pub fn deposit_event)]
	pub enum Event<T: Config> {
		/// Pool with specified id `T::RewardPoolId` was created successfully by `T::AccountId`.
		RewardPoolCreated {
			/// Id of newly created pool.
			pool_id: T::RewardPoolId,
			/// Owner of the pool.
			owner: T::AccountId,
			/// End block
			end_block: T::BlockNumber,
		},
		Staked {
			/// Id of newly created stake.
			pool_id: T::RewardPoolId,
			/// Owner of the stake.
			owner: T::AccountId,
			amount: T::Balance,
			/// Duration of stake.
			duration_preset: DurationSeconds,
			/// Position Id of newly created stake.
			position_id: T::PositionId,
			keep_alive: bool,
		},
	}

	#[pallet::error]
	pub enum Error<T> {
		/// Error when creating reward configs.
		RewardConfigProblem,
		/// Invalid end block number provided for creating a pool.
		EndBlockMustBeInTheFuture,
		/// Unimplemented reward pool type.
		UnimplementedRewardPoolConfiguration,
<<<<<<< HEAD
		/// Rewards pool not found.
		RewardsPoolNotFound,
		/// Error when creating reduction configs.
		ReductionConfigProblem,
		/// Not enough assets for a stake.
		NotEnoughAssets,
=======
		/// No position found for given id.
		NoPositionFound,
>>>>>>> 486389e6
	}

	pub(crate) type AssetIdOf<T> = <T as Config>::AssetId;
	pub(crate) type BalanceOf<T> = <T as Config>::Balance;
	pub(crate) type AccountIdOf<T> = <T as frame_system::Config>::AccountId;

	#[pallet::config]
	pub trait Config: frame_system::Config {
		type Event: From<Event<Self>> + IsType<<Self as frame_system::Config>::Event>;

		/// The reward balance type.
		type Balance: Parameter + Member + BalanceLike + FixedPointOperand + From<u128> + Into<u128>;

		/// The reward pool ID type.
		/// Type representing the unique ID of a pool.
		type RewardPoolId: FullCodec
			+ MaxEncodedLen
			+ Default
			+ Debug
			+ TypeInfo
			+ Eq
			+ PartialEq
			+ Ord
			+ Copy
			+ Zero
			+ One
			+ SafeArithmetic;

		/// The position id type.
<<<<<<< HEAD
		type PositionId: Parameter + Member + Clone + FullCodec + Copy + Zero + One + SafeArithmetic;
=======
		type PositionId: Parameter + Member + Clone + FullCodec + Zero + One + Copy + SafeArithmetic;
>>>>>>> 486389e6

		type AssetId: Parameter
			+ Member
			+ AssetIdLike
			+ MaybeSerializeDeserialize
			+ Ord
			+ From<u128>
			+ Into<u128>;

		/// Is used to create staked asset per `Self::RewardPoolId`
		type CurrencyFactory: CurrencyFactory<Self::AssetId, Self::Balance>;

		/// Dependency allowing this pallet to transfer funds from one account to another.
		type Assets: Transfer<AccountIdOf<Self>, Balance = BalanceOf<Self>, AssetId = AssetIdOf<Self>>
			+ Mutate<AccountIdOf<Self>, Balance = BalanceOf<Self>, AssetId = AssetIdOf<Self>>;

		/// is used for rate based rewarding and position lock timing
		type UnixTime: UnixTime;

		/// the size of batch to take each time trying to release rewards
		#[pallet::constant]
		type ReleaseRewardsPoolsBatchSize: Get<u8>;

		#[pallet::constant]
		type PalletId: Get<PalletId>;

		/// Maximum number of staking duration presets allowed.
		#[pallet::constant]
		type MaxStakingDurationPresets: Get<u32>;

		/// Maximum number of reward configurations per pool.
		#[pallet::constant]
		type MaxRewardConfigsPerPool: Get<u32>;

		/// Required origin for reward pool creation.
		type RewardPoolCreationOrigin: EnsureOrigin<Self::Origin>;

		type WeightInfo: WeightInfo;
	}

	/// Abstraction over RewardPoolConfiguration type
	type RewardPoolConfigurationOf<T> = RewardPoolConfiguration<
		<T as frame_system::Config>::AccountId,
		<T as Config>::AssetId,
		<T as frame_system::Config>::BlockNumber,
		RewardConfigs<
			<T as Config>::AssetId,
			<T as Config>::Balance,
			<T as Config>::MaxRewardConfigsPerPool,
		>,
		StakingDurationToRewardsMultiplierConfig<<T as Config>::MaxStakingDurationPresets>,
	>;

	/// Abstraction over RewardPool type
	type RewardPoolOf<T> = RewardPool<
		<T as frame_system::Config>::AccountId,
		<T as Config>::AssetId,
		<T as Config>::Balance,
		<T as frame_system::Config>::BlockNumber,
		StakingDurationToRewardsMultiplierConfig<<T as Config>::MaxStakingDurationPresets>,
		Rewards<
			<T as Config>::AssetId,
			<T as Config>::Balance,
			<T as Config>::MaxRewardConfigsPerPool,
		>,
	>;

	/// Abstraction over Stake type
	type StakeOf<T> = Stake<
		<T as Config>::RewardPoolId,
		<T as Config>::Balance,
		Reductions<
			<T as Config>::AssetId,
			<T as Config>::Balance,
			<T as Config>::MaxRewardConfigsPerPool,
		>,
	>;

	#[pallet::pallet]
	#[pallet::generate_store(pub (super) trait Store)]
	#[pallet::without_storage_info]
	pub struct Pallet<T>(_);

	#[pallet::storage]
	#[pallet::getter(fn pool_count)]
	#[allow(clippy::disallowed_types)]
	pub type RewardPoolCount<T: Config> =
		StorageValue<_, T::RewardPoolId, ValueQuery, Nonce<ZeroInit, SafeIncrement>>;

	#[pallet::storage]
	#[pallet::getter(fn pools)]
	pub type RewardPools<T: Config> =
		StorageMap<_, Blake2_128Concat, T::RewardPoolId, RewardPoolOf<T>>;

	#[pallet::storage]
	#[pallet::getter(fn stake_count)]
	#[allow(clippy::disallowed_types)]
	pub type StakeCount<T: Config> =
		StorageValue<_, T::PositionId, ValueQuery, Nonce<ZeroInit, SafeIncrement>>;

	#[pallet::storage]
	#[pallet::getter(fn stakes)]
<<<<<<< HEAD
	pub type Stakes<T: Config> = StorageMap<_, Blake2_128Concat, T::PositionId, StakeOf<T>>;
=======
	pub type Stakes<T: Config> =
		StorageMap<_, Blake2_128Concat, T::PositionId, StakeOf<T>, OptionQuery>;
>>>>>>> 486389e6

	#[pallet::call]
	impl<T: Config> Pallet<T> {
		/// Create a new reward pool based on the config.
		///
		/// Emits `RewardPoolCreated` event when successful.
		#[pallet::weight(T::WeightInfo::create_reward_pool())]
		#[transactional]
		pub fn create_reward_pool(
			origin: OriginFor<T>,
			pool_config: RewardPoolConfigurationOf<T>,
		) -> DispatchResult {
			T::RewardPoolCreationOrigin::ensure_origin(origin)?;
			let (owner, pool_id, end_block) = match pool_config {
				RewardRateBasedIncentive {
					owner,
					asset_id,
					reward_configs: initial_reward_config,
					end_block,
					lock,
				} => {
					ensure!(
						end_block > frame_system::Pallet::<T>::current_block_number(),
						Error::<T>::EndBlockMustBeInTheFuture
					);
					let pool_id = RewardPoolCount::<T>::increment()?;
					let mut rewards = BTreeMap::new();
					for (_, reward_config) in initial_reward_config.into_iter().enumerate() {
						rewards.insert(reward_config.0, Reward::from(reward_config.1));
					}
					RewardPools::<T>::insert(
						pool_id,
						RewardPool {
							owner: owner.clone(),
							asset_id,
							rewards: BoundedBTreeMap::<
								T::AssetId,
								Reward<T::AssetId, T::Balance>,
								T::MaxRewardConfigsPerPool,
							>::try_from(rewards)
							.map_err(|_| Error::<T>::RewardConfigProblem)?,
							total_shares: T::Balance::zero(),
							end_block,
							lock,
						},
					);
					Ok((owner, pool_id, end_block))
				},
				_ => Err(Error::<T>::UnimplementedRewardPoolConfiguration),
			}?;
			Self::deposit_event(Event::<T>::RewardPoolCreated { pool_id, owner, end_block });
			Ok(())
		}

<<<<<<< HEAD
		/// Create a new stake.
		///
		/// Emits `Staked` event when successful.
		#[pallet::weight(T::WeightInfo::stake())]
		pub fn stake(
			origin: OriginFor<T>,
			pool_id: T::RewardPoolId,
			amount: T::Balance,
			duration_preset: DurationSeconds,
		) -> DispatchResult {
			let owner = ensure_signed(origin)?;
			let keep_alive = true;
			let _position_id =
				<Self as Staking>::stake(&owner, &pool_id, amount, duration_preset, keep_alive)?;

=======
		#[pallet::weight(T::WeightInfo::split())]
		pub fn split(
			origin: OriginFor<T>,
			position: T::PositionId,
			ratio: Validated<Permill, ValidSplitRatio>,
		) -> DispatchResult {
			let who = ensure_signed(origin)?;
			<Self as Staking>::split(&who, &position, ratio.value())?;
>>>>>>> 486389e6
			Ok(())
		}
	}

	impl<T: Config> Staking for Pallet<T> {
		type AccountId = T::AccountId;
		type RewardPoolId = T::RewardPoolId;
		type Balance = T::Balance;
		type PositionId = T::PositionId;

		#[transactional]
		fn stake(
			who: &Self::AccountId,
			pool_id: &Self::RewardPoolId,
			amount: Self::Balance,
			duration_preset: DurationSeconds,
			keep_alive: bool,
		) -> Result<Self::PositionId, DispatchError> {
			let mut rewards_pool =
				RewardPools::<T>::try_get(pool_id).map_err(|_| Error::<T>::RewardsPoolNotFound)?;

			let reward_multiplier = Self::reward_multiplier(&rewards_pool, duration_preset)
				.ok_or(Error::<T>::RewardConfigProblem)?;

			ensure!(
				matches!(
					T::Assets::can_withdraw(rewards_pool.asset_id, who, amount),
					WithdrawConsequence::Success
				),
				Error::<T>::NotEnoughAssets
			);

			let boosted_amount = Self::boosted_amount(reward_multiplier, amount);
			let mut reductions = Reductions::new();

			let mut inner_rewards = rewards_pool.rewards.into_inner();
			for (asset_id, reward) in inner_rewards.iter_mut() {
				let inflation = if rewards_pool.total_shares == Self::Balance::from(0_u32) {
					Self::Balance::from(0_u32)
				} else {
					reward
						.total_rewards
						.safe_mul(&boosted_amount)
						.map_err(|_| ArithmeticError::Overflow)?
						.safe_div(&rewards_pool.total_shares)
						.map_err(|_| ArithmeticError::Overflow)?
				};

				reward.total_rewards = reward
					.total_rewards
					.safe_add(&inflation)
					.map_err(|_| ArithmeticError::Overflow)?;
				reward.total_dilution_adjustment = reward
					.total_dilution_adjustment
					.safe_add(&inflation)
					.map_err(|_| ArithmeticError::Overflow)?;

				reductions
					.try_insert(*asset_id, inflation)
					.map_err(|_| Error::<T>::ReductionConfigProblem)?;
			}
			let rewards =
				Rewards::try_from(inner_rewards).map_err(|_| Error::<T>::RewardConfigProblem)?;

			let new_position = Stake {
				reward_pool_id: *pool_id,
				stake: amount,
				share: boosted_amount,
				reductions,
				lock: lock::Lock {
					started_at: T::UnixTime::now().as_secs(),
					duration: duration_preset,
					unlock_penalty: rewards_pool.lock.unlock_penalty,
				},
			};

			rewards_pool.total_shares += boosted_amount;
			rewards_pool.rewards = rewards;

			let position_id = StakeCount::<T>::increment()?;
			T::Assets::transfer(
				rewards_pool.asset_id,
				who,
				&Self::pool_account_id(pool_id),
				amount,
				keep_alive,
			)?;
			RewardPools::<T>::insert(pool_id, rewards_pool);
			Stakes::<T>::insert(position_id, new_position);

			Self::deposit_event(Event::<T>::Staked {
				pool_id: *pool_id,
				owner: who.clone(),
				amount,
				duration_preset,
				position_id,
				keep_alive,
			});

			Ok(position_id)
		}

		#[transactional]
		fn extend(
			_who: &Self::AccountId,
			_position: Self::PositionId,
			_amount: Self::Balance,
			_keep_alive: bool,
		) -> Result<Self::PositionId, DispatchError> {
			Err("Not implemented".into())
		}

		#[transactional]
		fn unstake(
			_who: &Self::AccountId,
			_position: &Self::PositionId,
			_remove_amount: Self::Balance,
		) -> DispatchResult {
			Err("Not implemented".into())
		}

		#[transactional]
		fn split(
			_who: &Self::AccountId,
			position: &Self::PositionId,
			ratio: Permill,
		) -> Result<[Self::PositionId; 2], DispatchError> {
			let mut old_position =
				Stakes::<T>::try_mutate(position, |old_stake| match old_stake {
					Some(stake) => {
						let old_value = stake.clone();
						stake.stake = ratio.mul_floor(stake.stake);
						stake.share = ratio.mul_floor(stake.share);
						let assets: Vec<T::AssetId> = stake.reductions.keys().cloned().collect();
						for asset in assets {
							let reduction = stake.reductions.get_mut(&asset);
							if let Some(value) = reduction {
								*value = ratio.mul_floor(*value);
							}
						}
						Ok(old_value)
					},
					None => Err(Error::<T>::NoPositionFound),
				})?;
			let left_from_one_ratio = ratio.left_from_one();
			let assets: Vec<T::AssetId> = old_position.reductions.keys().cloned().collect();
			for asset in assets {
				let reduction = old_position.reductions.get_mut(&asset);
				if let Some(value) = reduction {
					*value = left_from_one_ratio.mul_floor(*value);
				}
			}

			let new_stake = StakeOf::<T> {
				stake: left_from_one_ratio.mul_floor(old_position.stake),
				share: left_from_one_ratio.mul_floor(old_position.share),
				..old_position
			};
			let new_position = StakeCount::<T>::increment()?;
			Stakes::<T>::insert(new_position, new_stake);
			Ok([*position, new_position])
		}
	}

	impl<T: Config> Pallet<T> {
		pub(crate) fn pool_account_id(pool_id: &T::RewardPoolId) -> T::AccountId {
			T::PalletId::get().into_sub_account(("po", pool_id))
		}

		pub(crate) fn reward_multiplier(
			rewards_pool: &RewardPoolOf<T>,
			duration_preset: DurationSeconds,
		) -> Option<Perbill> {
			rewards_pool.lock.duration_presets.get(&duration_preset).cloned()
		}

		pub(crate) fn boosted_amount(reward_multiplier: Perbill, amount: T::Balance) -> T::Balance {
			reward_multiplier.mul_ceil(amount)
		}
	}
}<|MERGE_RESOLUTION|>--- conflicted
+++ resolved
@@ -54,12 +54,7 @@
 				start_at::ZeroInit,
 			},
 		},
-<<<<<<< HEAD
 		math::safe::{SafeArithmetic, SafeDiv, SafeMul},
-=======
-		math::safe::SafeArithmetic,
-		validation::Validated,
->>>>>>> 486389e6
 	};
 	use composable_traits::{
 		currency::{BalanceLike, CurrencyFactory},
@@ -77,16 +72,11 @@
 	};
 	use frame_system::pallet_prelude::*;
 	use sp_arithmetic::{traits::One, Permill};
-<<<<<<< HEAD
 	use sp_runtime::{
 		traits::{AccountIdConversion, BlockNumberProvider},
-		ArithmeticError, Perbill,
+		ArithmeticError, Perbill, PerThing,
 	};
-	use sp_std::{collections::btree_map::BTreeMap, fmt::Debug};
-=======
-	use sp_runtime::{traits::BlockNumberProvider, PerThing};
 	use sp_std::{collections::btree_map::BTreeMap, fmt::Debug, vec::Vec};
->>>>>>> 486389e6
 
 	use crate::{prelude::*, validation::ValidSplitRatio};
 
@@ -124,17 +114,14 @@
 		EndBlockMustBeInTheFuture,
 		/// Unimplemented reward pool type.
 		UnimplementedRewardPoolConfiguration,
-<<<<<<< HEAD
 		/// Rewards pool not found.
 		RewardsPoolNotFound,
 		/// Error when creating reduction configs.
 		ReductionConfigProblem,
 		/// Not enough assets for a stake.
 		NotEnoughAssets,
-=======
 		/// No position found for given id.
 		NoPositionFound,
->>>>>>> 486389e6
 	}
 
 	pub(crate) type AssetIdOf<T> = <T as Config>::AssetId;
@@ -164,11 +151,7 @@
 			+ SafeArithmetic;
 
 		/// The position id type.
-<<<<<<< HEAD
 		type PositionId: Parameter + Member + Clone + FullCodec + Copy + Zero + One + SafeArithmetic;
-=======
-		type PositionId: Parameter + Member + Clone + FullCodec + Zero + One + Copy + SafeArithmetic;
->>>>>>> 486389e6
 
 		type AssetId: Parameter
 			+ Member
@@ -271,12 +254,8 @@
 
 	#[pallet::storage]
 	#[pallet::getter(fn stakes)]
-<<<<<<< HEAD
-	pub type Stakes<T: Config> = StorageMap<_, Blake2_128Concat, T::PositionId, StakeOf<T>>;
-=======
 	pub type Stakes<T: Config> =
 		StorageMap<_, Blake2_128Concat, T::PositionId, StakeOf<T>, OptionQuery>;
->>>>>>> 486389e6
 
 	#[pallet::call]
 	impl<T: Config> Pallet<T> {
@@ -331,7 +310,6 @@
 			Ok(())
 		}
 
-<<<<<<< HEAD
 		/// Create a new stake.
 		///
 		/// Emits `Staked` event when successful.
@@ -347,7 +325,9 @@
 			let _position_id =
 				<Self as Staking>::stake(&owner, &pool_id, amount, duration_preset, keep_alive)?;
 
-=======
+			Ok(())
+		}
+
 		#[pallet::weight(T::WeightInfo::split())]
 		pub fn split(
 			origin: OriginFor<T>,
@@ -356,7 +336,6 @@
 		) -> DispatchResult {
 			let who = ensure_signed(origin)?;
 			<Self as Staking>::split(&who, &position, ratio.value())?;
->>>>>>> 486389e6
 			Ok(())
 		}
 	}
