--- conflicted
+++ resolved
@@ -502,11 +502,7 @@
 										PositionState::Pending => {},
 										PositionState::Expired => {
 											// TODO: https://app.clickup.com/t/2xw5fca
-<<<<<<< HEAD
-											//log::info!("Expired: {:?}", &nft);
-=======
 											log::info!("Expired: {:?}", &nft);
->>>>>>> 96035afe
 										},
 										PositionState::LockedRewarding => {
 											// TODO: return here increased share if one of assets is
