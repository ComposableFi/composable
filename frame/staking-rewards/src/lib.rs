--- conflicted
+++ resolved
@@ -1,6 +1,3 @@
-<<<<<<< HEAD
-// TODO: implement on top of orml-rewards
-=======
 //! Implements staking rewards protocol.
 #![cfg_attr(
 	not(test),
@@ -95,5 +92,4 @@
 	#[pallet::generate_store(pub(super) trait Store)]
 	#[pallet::without_storage_info]
 	pub struct Pallet<T>(_);
-}
->>>>>>> 420408f8
+}