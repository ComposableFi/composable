--- conflicted
+++ resolved
@@ -547,7 +547,6 @@
 			update_rewards_pool::<T>(pool_id, reward_updates)
 		}
 
-<<<<<<< HEAD
 		/// Claim a current reward for some position.
 		///
 		/// Emits `Claimed` event when successful.
@@ -557,7 +556,8 @@
 			<Self as Staking>::claim(&owner, &position_id)?;
 
 			Ok(())
-=======
+		}
+    
 		/// Add funds to the reward pool's rewards pot for the specified asset.
 		///
 		/// Emits `RewardsPotIncreased` when successful.
@@ -571,7 +571,6 @@
 		) -> DispatchResult {
 			let who = ensure_signed(origin)?;
 			add_to_rewards_pot::<T>(who, pool_id, asset_id, amount, keep_alive)
->>>>>>> b6bf2b80
 		}
 	}
 
