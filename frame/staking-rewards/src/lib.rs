//! Implements staking rewards protocol.
#![cfg_attr(
	not(test),
	deny(
		clippy::disallowed_methods,
		clippy::disallowed_types,
		clippy::indexing_slicing,
		clippy::todo,
		clippy::unwrap_used,
		clippy::panic
	)
)]
#![deny(clippy::unseparated_literal_suffix, clippy::disallowed_types)]
#![cfg_attr(not(feature = "std"), no_std)]
#![deny(
	bad_style,
	bare_trait_objects,
	const_err,
	improper_ctypes,
	non_shorthand_field_patterns,
	no_mangle_generic_items,
	overflowing_literals,
	path_statements,
	patterns_in_fns_without_body,
	private_in_public,
	unconditional_recursion,
	unused_allocation,
	unused_comparisons,
	unused_parens,
	while_true,
	trivial_casts,
	trivial_numeric_casts,
	unused_extern_crates
)]

#[cfg(any(feature = "runtime-benchmarks", test))]
mod benchmarking;
mod prelude;
#[cfg(test)]
mod test;
mod validation;
pub mod weights;

pub use pallet::*;

#[frame_support::pallet]
pub mod pallet {
	pub use crate::weights::WeightInfo;
	use composable_support::{
		abstractions::{
			nonce::Nonce,
			utils::{
				increment::{Increment, SafeIncrement},
				start_at::ZeroInit,
			},
		},
		math::safe::{SafeArithmetic, SafeDiv, SafeMul, SafeSub},
		validation::Validated,
	};
	use composable_traits::{
		currency::{BalanceLike, CurrencyFactory},
		staking::{RewardPoolConfiguration::RewardRateBasedIncentive, DEFAULT_MAX_REWARDS},
		time::DurationSeconds,
	};
	use frame_support::{
		pallet_prelude::*,
		traits::{
			fungibles::{Inspect, Mutate, Transfer},
			tokens::WithdrawConsequence,
			UnixTime,
		},
		transactional, BoundedBTreeMap, PalletId,
	};
	use frame_system::pallet_prelude::*;
	use sp_arithmetic::{traits::One, Permill};
	use sp_runtime::{
		traits::{AccountIdConversion, BlockNumberProvider},
		PerThing, Perbill,
	};
	use sp_std::{cmp::max, collections::btree_map::BTreeMap, fmt::Debug, vec, vec::Vec};

	use crate::{prelude::*, validation::ValidSplitRatio};

	#[pallet::event]
	#[pallet::generate_deposit(pub fn deposit_event)]
	pub enum Event<T: Config> {
		/// Pool with specified id `T::RewardPoolId` was created successfully by `T::AccountId`.
		RewardPoolCreated {
			/// Id of newly created pool.
			pool_id: T::RewardPoolId,
			/// Owner of the pool.
			owner: T::AccountId,
			/// End block
			end_block: T::BlockNumber,
		},
		Staked {
			/// Id of newly created stake.
			pool_id: T::RewardPoolId,
			/// Owner of the stake.
			owner: T::AccountId,
			amount: T::Balance,
			/// Duration of stake.
			duration_preset: DurationSeconds,
			/// Position Id of newly created stake.
			position_id: T::PositionId,
			keep_alive: bool,
		},
<<<<<<< HEAD
		Unstaked {
			/// Owner of the stake.
			owner: T::AccountId,
			/// Position Id of newly created stake.
			position_id: T::PositionId,
=======
		StakeAmountExtended {
			position_id: T::PositionId,
			/// Extended amount
			amount: T::Balance,
>>>>>>> c8edd024
		},
		/// Split stake position into two positions
		SplitPosition { positions: Vec<T::PositionId> },
	}

	#[pallet::error]
	pub enum Error<T> {
		/// Error when creating reward configs.
		RewardConfigProblem,
		/// Invalid end block number provided for creating a pool.
		EndBlockMustBeInTheFuture,
		/// Unimplemented reward pool type.
		UnimplementedRewardPoolConfiguration,
		/// Rewards pool not found.
		RewardsPoolNotFound,
		/// Error when creating reduction configs.
		ReductionConfigProblem,
		/// Not enough assets for a stake.
		NotEnoughAssets,
		/// No stake found for given id.
		StakeNotFound,
		/// Reward's max limit reached.
		MaxRewardLimitReached,
		/// Only pool owner can add new reward asset.
		OnlyPoolOwnerCanAddNewReward,
		/// Stake not found.
		StakeNotFound,
		/// only the owner of stake can unstake it
		OnlyOwnerCanDoIt,
	}

	pub(crate) type AssetIdOf<T> = <T as Config>::AssetId;
	pub(crate) type BalanceOf<T> = <T as Config>::Balance;
	pub(crate) type AccountIdOf<T> = <T as frame_system::Config>::AccountId;

	#[pallet::config]
	pub trait Config: frame_system::Config {
		type Event: From<Event<Self>> + IsType<<Self as frame_system::Config>::Event>;

		/// The reward balance type.
		type Balance: Parameter
			+ Member
			+ BalanceLike
			+ FixedPointOperand
			+ From<u128>
			+ Into<u128>
			+ Zero;

		/// The reward pool ID type.
		/// Type representing the unique ID of a pool.
		type RewardPoolId: FullCodec
			+ MaxEncodedLen
			+ Default
			+ Debug
			+ TypeInfo
			+ Eq
			+ PartialEq
			+ Ord
			+ Copy
			+ Zero
			+ One
			+ SafeArithmetic;

		/// The position id type.
		type PositionId: Parameter + Member + Clone + FullCodec + Copy + Zero + One + SafeArithmetic;

		type AssetId: Parameter
			+ Member
			+ AssetIdLike
			+ MaybeSerializeDeserialize
			+ Ord
			+ From<u128>
			+ Into<u128>;

		/// Is used to create staked asset per `Self::RewardPoolId`
		type CurrencyFactory: CurrencyFactory<Self::AssetId, Self::Balance>;

		/// Dependency allowing this pallet to transfer funds from one account to another.
		type Assets: Transfer<AccountIdOf<Self>, Balance = BalanceOf<Self>, AssetId = AssetIdOf<Self>>
			+ Mutate<AccountIdOf<Self>, Balance = BalanceOf<Self>, AssetId = AssetIdOf<Self>>;

		/// is used for rate based rewarding and position lock timing
		type UnixTime: UnixTime;

		/// the size of batch to take each time trying to release rewards
		#[pallet::constant]
		type ReleaseRewardsPoolsBatchSize: Get<u8>;

		#[pallet::constant]
		type PalletId: Get<PalletId>;

		/// Maximum number of staking duration presets allowed.
		#[pallet::constant]
		type MaxStakingDurationPresets: Get<u32>;

		/// Maximum number of reward configurations per pool.
		#[pallet::constant]
		type MaxRewardConfigsPerPool: Get<u32>;

		/// Required origin for reward pool creation.
		type RewardPoolCreationOrigin: EnsureOrigin<Self::Origin>;

		type WeightInfo: WeightInfo;
	}

	/// Abstraction over RewardPoolConfiguration type
	type RewardPoolConfigurationOf<T> = RewardPoolConfiguration<
		<T as frame_system::Config>::AccountId,
		<T as Config>::AssetId,
		<T as frame_system::Config>::BlockNumber,
		RewardConfigs<
			<T as Config>::AssetId,
			<T as Config>::Balance,
			<T as Config>::MaxRewardConfigsPerPool,
		>,
		StakingDurationToRewardsMultiplierConfig<<T as Config>::MaxStakingDurationPresets>,
	>;

	/// Abstraction over RewardPool type
	type RewardPoolOf<T> = RewardPool<
		<T as frame_system::Config>::AccountId,
		<T as Config>::AssetId,
		<T as Config>::Balance,
		<T as frame_system::Config>::BlockNumber,
		StakingDurationToRewardsMultiplierConfig<<T as Config>::MaxStakingDurationPresets>,
		Rewards<
			<T as Config>::AssetId,
			<T as Config>::Balance,
			<T as Config>::MaxRewardConfigsPerPool,
		>,
	>;

	/// Abstraction over Stake type
	type StakeOf<T> = Stake<
		<T as frame_system::Config>::AccountId,
		<T as Config>::RewardPoolId,
		<T as Config>::Balance,
		Reductions<
			<T as Config>::AssetId,
			<T as Config>::Balance,
			<T as Config>::MaxRewardConfigsPerPool,
		>,
	>;

	#[pallet::pallet]
	#[pallet::generate_store(pub (super) trait Store)]
	#[pallet::without_storage_info]
	pub struct Pallet<T>(_);

	#[pallet::storage]
	#[pallet::getter(fn pool_count)]
	#[allow(clippy::disallowed_types)]
	pub type RewardPoolCount<T: Config> =
		StorageValue<_, T::RewardPoolId, ValueQuery, Nonce<ZeroInit, SafeIncrement>>;

	#[pallet::storage]
	#[pallet::getter(fn pools)]
	pub type RewardPools<T: Config> =
		StorageMap<_, Blake2_128Concat, T::RewardPoolId, RewardPoolOf<T>>;

	#[pallet::storage]
	#[pallet::getter(fn stake_count)]
	#[allow(clippy::disallowed_types)]
	pub type StakeCount<T: Config> =
		StorageValue<_, T::PositionId, ValueQuery, Nonce<ZeroInit, SafeIncrement>>;

	#[pallet::storage]
	#[pallet::getter(fn stakes)]
	pub type Stakes<T: Config> =
		StorageMap<_, Blake2_128Concat, T::PositionId, StakeOf<T>, OptionQuery>;

	#[pallet::call]
	impl<T: Config> Pallet<T> {
		/// Create a new reward pool based on the config.
		///
		/// Emits `RewardPoolCreated` event when successful.
		#[pallet::weight(T::WeightInfo::create_reward_pool())]
		#[transactional]
		pub fn create_reward_pool(
			origin: OriginFor<T>,
			pool_config: RewardPoolConfigurationOf<T>,
		) -> DispatchResult {
			T::RewardPoolCreationOrigin::ensure_origin(origin)?;
			let (owner, pool_id, end_block) = match pool_config {
				RewardRateBasedIncentive {
					owner,
					asset_id,
					reward_configs: initial_reward_config,
					end_block,
					lock,
				} => {
					ensure!(
						end_block > frame_system::Pallet::<T>::current_block_number(),
						Error::<T>::EndBlockMustBeInTheFuture
					);
					let pool_id = RewardPoolCount::<T>::increment()?;
					let mut rewards = BTreeMap::new();
					for (_, reward_config) in initial_reward_config.into_iter().enumerate() {
						rewards.insert(reward_config.0, Reward::from(reward_config.1));
					}
					RewardPools::<T>::insert(
						pool_id,
						RewardPool {
							owner: owner.clone(),
							asset_id,
							rewards: BoundedBTreeMap::<
								T::AssetId,
								Reward<T::AssetId, T::Balance>,
								T::MaxRewardConfigsPerPool,
							>::try_from(rewards)
							.map_err(|_| Error::<T>::RewardConfigProblem)?,
							total_shares: T::Balance::zero(),
							end_block,
							lock,
						},
					);
					Ok((owner, pool_id, end_block))
				},
				_ => Err(Error::<T>::UnimplementedRewardPoolConfiguration),
			}?;
			Self::deposit_event(Event::<T>::RewardPoolCreated { pool_id, owner, end_block });
			Ok(())
		}

		/// Create a new stake.
		///
		/// Emits `Staked` event when successful.
		#[pallet::weight(T::WeightInfo::stake())]
		pub fn stake(
			origin: OriginFor<T>,
			pool_id: T::RewardPoolId,
			amount: T::Balance,
			duration_preset: DurationSeconds,
		) -> DispatchResult {
			let owner = ensure_signed(origin)?;
			let keep_alive = true;
			let _position_id =
				<Self as Staking>::stake(&owner, &pool_id, amount, duration_preset, keep_alive)?;

			Ok(())
		}

<<<<<<< HEAD
		/// Remove a stake.
		///
		/// Emits `Unstaked` event when successful.
		#[pallet::weight(T::WeightInfo::unstake())]
		pub fn unstake(origin: OriginFor<T>, position_id: T::PositionId) -> DispatchResult {
			let owner = ensure_signed(origin)?;
			<Self as Staking>::unstake(&owner, &position_id, Zero::zero())?;
=======
		/// Extend an existing stake.
		///
		/// Emits `StakeExtended` event when successful.
		#[pallet::weight(T::WeightInfo::extend())]
		pub fn extend(
			origin: OriginFor<T>,
			position: T::PositionId,
			amount: T::Balance,
		) -> DispatchResult {
			let owner = ensure_signed(origin)?;
			let keep_alive = true;
			let _position_id = <Self as Staking>::extend(&owner, position, amount, keep_alive)?;
>>>>>>> c8edd024

			Ok(())
		}

		#[pallet::weight(T::WeightInfo::split())]
		pub fn split(
			origin: OriginFor<T>,
			position: T::PositionId,
			ratio: Validated<Permill, ValidSplitRatio>,
		) -> DispatchResult {
			let who = ensure_signed(origin)?;
			<Self as Staking>::split(&who, &position, ratio.value())?;
			Ok(())
		}
	}

	impl<T: Config> Staking for Pallet<T> {
		type AccountId = T::AccountId;
		type RewardPoolId = T::RewardPoolId;
		type Balance = T::Balance;
		type PositionId = T::PositionId;

		#[transactional]
		fn stake(
			who: &Self::AccountId,
			pool_id: &Self::RewardPoolId,
			amount: Self::Balance,
			duration_preset: DurationSeconds,
			keep_alive: bool,
		) -> Result<Self::PositionId, DispatchError> {
			let mut rewards_pool =
				RewardPools::<T>::try_get(pool_id).map_err(|_| Error::<T>::RewardsPoolNotFound)?;

			let reward_multiplier = Self::reward_multiplier(&rewards_pool, duration_preset)
				.ok_or(Error::<T>::RewardConfigProblem)?;

			ensure!(
				matches!(
					T::Assets::can_withdraw(rewards_pool.asset_id, who, amount),
					WithdrawConsequence::Success
				),
				Error::<T>::NotEnoughAssets
			);

			let boosted_amount = Self::boosted_amount(reward_multiplier, amount);
			let (rewards, reductions) =
				Self::compute_rewards_and_reductions(boosted_amount, &rewards_pool)?;

			let new_position = Stake {
				owner: who.clone(),
				reward_pool_id: *pool_id,
				stake: amount,
				share: boosted_amount,
				reductions,
				lock: lock::Lock {
					started_at: T::UnixTime::now().as_secs(),
					duration: duration_preset,
					unlock_penalty: rewards_pool.lock.unlock_penalty,
				},
			};

			rewards_pool.total_shares = rewards_pool.total_shares.safe_add(&boosted_amount)?;
			rewards_pool.rewards = rewards;

			let position_id = StakeCount::<T>::increment()?;
			T::Assets::transfer(
				rewards_pool.asset_id,
				who,
				&Self::pool_account_id(pool_id),
				amount,
				keep_alive,
			)?;
			RewardPools::<T>::insert(pool_id, rewards_pool);
			Stakes::<T>::insert(position_id, new_position);

			Self::deposit_event(Event::<T>::Staked {
				pool_id: *pool_id,
				owner: who.clone(),
				amount,
				duration_preset,
				position_id,
				keep_alive,
			});

			Ok(position_id)
		}

		#[transactional]
		fn extend(
			who: &Self::AccountId,
			position: Self::PositionId,
			amount: Self::Balance,
			keep_alive: bool,
		) -> Result<Self::PositionId, DispatchError> {
			let mut stake = Stakes::<T>::get(position).ok_or(Error::<T>::StakeNotFound)?;
			let mut rewards_pool = RewardPools::<T>::try_get(stake.reward_pool_id)
				.map_err(|_| Error::<T>::RewardsPoolNotFound)?;
			let reward_multiplier = Perbill::one();

			ensure!(
				matches!(
					T::Assets::can_withdraw(rewards_pool.asset_id, who, amount),
					WithdrawConsequence::Success
				),
				Error::<T>::NotEnoughAssets
			);

			let boosted_amount = Self::boosted_amount(reward_multiplier, amount);

			let (rewards, reductions) =
				Self::compute_rewards_and_reductions(boosted_amount, &rewards_pool)?;
			rewards_pool.total_shares = rewards_pool.total_shares.safe_add(&boosted_amount)?;
			rewards_pool.rewards = rewards;
			stake.stake = stake.stake.safe_add(&boosted_amount)?;
			stake.share = stake.share.safe_add(&boosted_amount)?;
			for (asset, additional_inflation) in reductions.iter() {
				let inflation =
					stake.reductions.get_mut(asset).ok_or(Error::<T>::ReductionConfigProblem)?;
				*inflation = inflation.safe_add(additional_inflation)?;
			}

			T::Assets::transfer(
				rewards_pool.asset_id,
				who,
				&Self::pool_account_id(&stake.reward_pool_id),
				amount,
				keep_alive,
			)?;
			RewardPools::<T>::insert(stake.reward_pool_id, rewards_pool);
			Stakes::<T>::insert(position, stake);
			Self::deposit_event(Event::<T>::StakeAmountExtended { position_id: position, amount });
			Ok(position)
		}

		#[transactional]
		fn unstake(
			who: &Self::AccountId,
			position_id: &Self::PositionId,
			_remove_amount: Self::Balance,
		) -> DispatchResult {
			let keep_alive = false;
			let stake = Stakes::<T>::try_get(position_id).map_err(|_| Error::<T>::StakeNotFound)?;
			ensure!(who == &stake.owner, Error::<T>::OnlyOwnerCanDoIt);
			let pool_id = stake.reward_pool_id;
			let mut rewards_pool =
				RewardPools::<T>::try_get(pool_id).map_err(|_| Error::<T>::RewardsPoolNotFound)?;

			let mut inner_rewards = rewards_pool.rewards.into_inner();
			for (asset_id, reward) in inner_rewards.iter_mut() {
				let inflation =
					stake.reductions.get(asset_id).ok_or(Error::<T>::ReductionConfigProblem)?;
				let claim = if rewards_pool.total_shares == Zero::zero() {
					Zero::zero()
				} else {
					reward
						.total_rewards
						.safe_mul(&stake.share)?
						.safe_div(&rewards_pool.total_shares)?
						.safe_sub(inflation)?
				};
				reward.total_rewards = reward.total_rewards.safe_sub(inflation)?;
				reward.total_dilution_adjustment =
					reward.total_dilution_adjustment.safe_sub(inflation)?;

				T::Assets::transfer(
					rewards_pool.asset_id,
					&Self::pool_account_id(&pool_id),
					who,
					claim,
					keep_alive,
				)?;
			}
			rewards_pool.rewards =
				Rewards::try_from(inner_rewards).map_err(|_| Error::<T>::RewardConfigProblem)?;

			RewardPools::<T>::insert(pool_id, rewards_pool);
			Stakes::<T>::remove(position_id);

			Self::deposit_event(Event::<T>::Unstaked {
				owner: who.clone(),
				position_id: *position_id,
			});

			Ok(())
		}

		#[transactional]
		fn split(
			_who: &Self::AccountId,
			position: &Self::PositionId,
			ratio: Permill,
		) -> Result<[Self::PositionId; 2], DispatchError> {
			let mut old_position =
				Stakes::<T>::try_mutate(position, |old_stake| match old_stake {
					Some(stake) => {
						let old_value = stake.clone();
						stake.stake = ratio.mul_floor(stake.stake);
						stake.share = ratio.mul_floor(stake.share);
						let assets: Vec<T::AssetId> = stake.reductions.keys().cloned().collect();
						for asset in assets {
							let reduction = stake.reductions.get_mut(&asset);
							if let Some(value) = reduction {
								*value = ratio.mul_floor(*value);
							}
						}
						Ok(old_value)
					},
					None => Err(Error::<T>::StakeNotFound),
				})?;
			let left_from_one_ratio = ratio.left_from_one();
			let assets: Vec<T::AssetId> = old_position.reductions.keys().cloned().collect();
			for asset in assets {
				let reduction = old_position.reductions.get_mut(&asset);
				if let Some(value) = reduction {
					*value = left_from_one_ratio.mul_floor(*value);
				}
			}

			let new_stake = StakeOf::<T> {
				stake: left_from_one_ratio.mul_floor(old_position.stake),
				share: left_from_one_ratio.mul_floor(old_position.share),
				..old_position
			};
			let new_position = StakeCount::<T>::increment()?;
			Stakes::<T>::insert(new_position, new_stake);
			Self::deposit_event(Event::<T>::SplitPosition {
				positions: vec![*position, new_position],
			});
			Ok([*position, new_position])
		}
	}

	impl<T: Config> Pallet<T> {
		pub(crate) fn pool_account_id(pool_id: &T::RewardPoolId) -> T::AccountId {
			T::PalletId::get().into_sub_account_truncating(pool_id)
		}

		pub(crate) fn reward_multiplier(
			rewards_pool: &RewardPoolOf<T>,
			duration_preset: DurationSeconds,
		) -> Option<Perbill> {
			rewards_pool.lock.duration_presets.get(&duration_preset).cloned()
		}

		pub(crate) fn boosted_amount(reward_multiplier: Perbill, amount: T::Balance) -> T::Balance {
			reward_multiplier.mul_ceil(amount)
		}

		fn compute_rewards_and_reductions(
			boosted_amount: T::Balance,
			rewards_pool: &RewardPoolOf<T>,
		) -> Result<
			(
				Rewards<T::AssetId, T::Balance, T::MaxRewardConfigsPerPool>,
				Reductions<T::AssetId, T::Balance, T::MaxRewardConfigsPerPool>,
			),
			DispatchError,
		> {
			let mut reductions = Reductions::new();
			let mut rewards_btree_map = Rewards::new();

			for (asset_id, reward) in rewards_pool.rewards.iter() {
				let reward = reward.clone();
				let inflation = if rewards_pool.total_shares == T::Balance::zero() {
					T::Balance::zero()
				} else {
					reward
						.total_rewards
						.safe_mul(&boosted_amount)?
						.safe_div(&rewards_pool.total_shares)?
				};

				let total_rewards = reward.total_rewards.safe_add(&inflation)?;
				let total_dilution_adjustment =
					reward.total_dilution_adjustment.safe_add(&inflation)?;
				let updated_reward = Reward { total_rewards, total_dilution_adjustment, ..reward };
				rewards_btree_map
					.try_insert(*asset_id, updated_reward)
					.map_err(|_| Error::<T>::ReductionConfigProblem)?;

				reductions
					.try_insert(*asset_id, inflation)
					.map_err(|_| Error::<T>::ReductionConfigProblem)?;
			}
			Ok((rewards_btree_map, reductions))
		}
	}

	impl<T: Config> ProtocolStaking for Pallet<T> {
		type AssetId = T::AssetId;
		type AccountId = T::AccountId;
		type RewardPoolId = T::RewardPoolId;
		type Balance = T::Balance;

		fn accumulate_reward(
			_pool: &Self::RewardPoolId,
			_reward_currency: Self::AssetId,
			_reward_increment: Self::Balance,
		) -> DispatchResult {
			Ok(())
		}

		#[transactional]
		fn transfer_reward(
			from: &Self::AccountId,
			pool: &Self::RewardPoolId,
			reward_currency: Self::AssetId,
			reward_increment: Self::Balance,
		) -> DispatchResult {
			RewardPools::<T>::try_mutate(pool, |reward_pool| {
				match reward_pool {
					Some(reward_pool) => {
						match reward_pool.rewards.get_mut(&reward_currency) {
							Some(mut reward) => {
								let new_total_reward =
									reward.total_rewards.safe_add(&reward_increment)?;
								ensure!(
									(new_total_reward
										.safe_sub(&reward.total_dilution_adjustment)?) <=
										reward.max_rewards,
									Error::<T>::MaxRewardLimitReached
								);
								reward.total_rewards = new_total_reward;
								let pool_account = Self::pool_account_id(pool);
								T::Assets::transfer(
									reward_currency,
									from,
									&pool_account,
									reward_increment,
									false,
								)?;
							},
							None => {
								// new reward asset so only pool owner is allowed to add.
								ensure!(
									*from == reward_pool.owner,
									Error::<T>::OnlyPoolOwnerCanAddNewReward
								);
								let reward = Reward {
									asset_id: reward_currency,
									total_rewards: reward_increment,
									total_dilution_adjustment: T::Balance::zero(),
									max_rewards: max(reward_increment, DEFAULT_MAX_REWARDS.into()),
									reward_rate: Perbill::zero(),
								};
								reward_pool
									.rewards
									.try_insert(reward_currency, reward)
									.map_err(|_| Error::<T>::RewardConfigProblem)?;
								let pool_account = Self::pool_account_id(pool);
								T::Assets::transfer(
									reward_currency,
									from,
									&pool_account,
									reward_increment,
									false,
								)?;
							},
						}
						Ok(())
					},
					None => Err(Error::<T>::UnimplementedRewardPoolConfiguration.into()),
				}
			})
		}
	}
}<|MERGE_RESOLUTION|>--- conflicted
+++ resolved
@@ -105,18 +105,16 @@
 			position_id: T::PositionId,
 			keep_alive: bool,
 		},
-<<<<<<< HEAD
+		StakeAmountExtended {
+			position_id: T::PositionId,
+			/// Extended amount
+			amount: T::Balance,
+		},
 		Unstaked {
 			/// Owner of the stake.
 			owner: T::AccountId,
 			/// Position Id of newly created stake.
 			position_id: T::PositionId,
-=======
-		StakeAmountExtended {
-			position_id: T::PositionId,
-			/// Extended amount
-			amount: T::Balance,
->>>>>>> c8edd024
 		},
 		/// Split stake position into two positions
 		SplitPosition { positions: Vec<T::PositionId> },
@@ -142,8 +140,6 @@
 		MaxRewardLimitReached,
 		/// Only pool owner can add new reward asset.
 		OnlyPoolOwnerCanAddNewReward,
-		/// Stake not found.
-		StakeNotFound,
 		/// only the owner of stake can unstake it
 		OnlyOwnerCanDoIt,
 	}
@@ -359,15 +355,6 @@
 			Ok(())
 		}
 
-<<<<<<< HEAD
-		/// Remove a stake.
-		///
-		/// Emits `Unstaked` event when successful.
-		#[pallet::weight(T::WeightInfo::unstake())]
-		pub fn unstake(origin: OriginFor<T>, position_id: T::PositionId) -> DispatchResult {
-			let owner = ensure_signed(origin)?;
-			<Self as Staking>::unstake(&owner, &position_id, Zero::zero())?;
-=======
 		/// Extend an existing stake.
 		///
 		/// Emits `StakeExtended` event when successful.
@@ -380,7 +367,17 @@
 			let owner = ensure_signed(origin)?;
 			let keep_alive = true;
 			let _position_id = <Self as Staking>::extend(&owner, position, amount, keep_alive)?;
->>>>>>> c8edd024
+
+			Ok(())
+		}
+
+		/// Remove a stake.
+		///
+		/// Emits `Unstaked` event when successful.
+		#[pallet::weight(T::WeightInfo::unstake())]
+		pub fn unstake(origin: OriginFor<T>, position_id: T::PositionId) -> DispatchResult {
+			let owner = ensure_signed(origin)?;
+			<Self as Staking>::unstake(&owner, &position_id, Zero::zero())?;
 
 			Ok(())
 		}
