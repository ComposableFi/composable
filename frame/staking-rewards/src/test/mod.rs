--- conflicted
+++ resolved
@@ -347,7 +347,6 @@
 
 #[test]
 fn unstake_in_case_of_not_zero_claims_and_early_unlock_should_work() {
-<<<<<<< HEAD
 	let staker = ALICE;
 	let amount = 100_500;
 	let duration = ONE_HOUR;
@@ -378,61 +377,6 @@
 			let rewards_pool =
 				StakingRewards::pools(StakingRewards::pool_count()).expect("rewards_pool expected");
 			assert_eq!(balance(staked_asset_id, &staker), amount * 2 - penalty);
-=======
-	new_test_ext().execute_with(|| {
-		System::set_block_number(1);
-		assert_ok!(StakingRewards::create_reward_pool(Origin::root(), get_default_reward_pool()));
-		let staker = ALICE;
-		let pool_id = PICA::ID;
-		let amount = 100_500u32.into();
-		let duration_preset = ONE_HOUR;
-		let total_rewards = 100;
-		let total_shares = 200;
-		let claim = 50;
-
-		let rewards_pool = StakingRewards::pools(PICA::ID).expect("rewards_pool expected");
-		let staked_asset_id = rewards_pool.asset_id;
-		mint_assets(
-			[staker, StakingRewards::pool_account_id(&pool_id)],
-			rewards_pool
-				.rewards
-				.iter()
-				.map(|(asset_id, _inflation)| *asset_id)
-				.chain([staked_asset_id]),
-			amount * 2,
-		);
-		update_total_rewards_and_total_shares_in_rewards_pool(pool_id, total_rewards, total_shares);
-
-		assert_ok!(StakingRewards::stake(Origin::signed(staker), pool_id, amount, duration_preset));
-		let stake_id = StakingRewards::stake_count();
-		assert_eq!(balance(staked_asset_id, &staker), amount);
-
-		let mut stake = StakingRewards::stakes(stake_id).expect("stake expected");
-		let unlock_penalty = stake.lock.unlock_penalty;
-		stake.reductions = update_reductions(stake.reductions, claim);
-		Stakes::<Test>::insert(stake_id, stake);
-
-		assert_ok!(StakingRewards::unstake(Origin::signed(staker), stake_id));
-		assert_eq!(StakingRewards::stakes(stake_id), None);
-		assert_last_event::<Test, _>(|e| {
-			matches!(
-				e.event,
-				Event::StakingRewards(crate::Event::Unstaked { owner, position_id })
-					if owner == staker && position_id == stake_id
-			)
-		});
-
-		let penalty = unlock_penalty.mul_ceil(amount);
-		let claim_with_penalty = (Perbill::one() - unlock_penalty).mul_ceil(claim);
-		let rewards_pool = StakingRewards::pools(PICA::ID).expect("rewards_pool expected");
-		assert_eq!(balance(staked_asset_id, &staker), amount * 2 - penalty);
-		assert_eq!(
-			balance(staked_asset_id, &StakingRewards::pool_account_id(&pool_id)),
-			amount * 2 + penalty
-		);
-		for (rewarded_asset_id, _) in rewards_pool.rewards.iter() {
-			assert_eq!(balance(*rewarded_asset_id, &staker), amount * 2 + claim_with_penalty);
->>>>>>> b6bf2b80
 			assert_eq!(
 				balance(staked_asset_id, &StakingRewards::pool_account_id(&pool_id)),
 				amount * 2 + penalty
@@ -450,7 +394,6 @@
 
 #[test]
 fn unstake_in_case_of_not_zero_claims_and_not_early_unlock_should_work() {
-<<<<<<< HEAD
 	let staker = ALICE;
 	let amount = 100_500u32.into();
 	let duration_preset = ONE_HOUR;
@@ -483,64 +426,6 @@
 			let rewards_pool =
 				StakingRewards::pools(StakingRewards::pool_count()).expect("rewards_pool expected");
 			assert_eq!(balance(staked_asset_id, &staker), amount * 2);
-=======
-	new_test_ext().execute_with(|| {
-		System::set_block_number(1);
-		assert_ok!(StakingRewards::create_reward_pool(Origin::root(), get_default_reward_pool()));
-		let staker = ALICE;
-		let pool_id = PICA::ID;
-		let amount = 100_500u32.into();
-		let duration_preset = ONE_HOUR;
-		let total_rewards = 100;
-		let total_shares = 200;
-		let claim = 50;
-
-		let rewards_pool = StakingRewards::pools(PICA::ID).expect("rewards_pool expected");
-		let staked_asset_id = rewards_pool.asset_id;
-		mint_assets(
-			[staker, StakingRewards::pool_account_id(&pool_id)],
-			rewards_pool
-				.rewards
-				.iter()
-				.map(|(asset_id, _inflation)| *asset_id)
-				.chain([staked_asset_id]),
-			amount * 2,
-		);
-		update_total_rewards_and_total_shares_in_rewards_pool(pool_id, total_rewards, total_shares);
-
-		assert_ok!(StakingRewards::stake(Origin::signed(staker), pool_id, amount, duration_preset));
-		let stake_id = StakingRewards::stake_count();
-		assert_eq!(balance(staked_asset_id, &staker), amount);
-
-		let mut stake = StakingRewards::stakes(stake_id).expect("stake expected");
-		let unlock_penalty = stake.lock.unlock_penalty;
-		let stake_duration = stake.lock.duration;
-		stake.reductions = update_reductions(stake.reductions, claim);
-		Stakes::<Test>::insert(stake_id, stake);
-
-		let second_in_milliseconds = 1000;
-		Timestamp::set_timestamp(
-			Timestamp::now() + stake_duration * second_in_milliseconds + second_in_milliseconds,
-		);
-		assert_ok!(StakingRewards::unstake(Origin::signed(staker), stake_id));
-		assert_eq!(StakingRewards::stakes(stake_id), None);
-		assert_last_event::<Test, _>(|e| {
-			matches!(
-				e.event,
-				Event::StakingRewards(crate::Event::Unstaked { owner, position_id })
-					if owner == staker && position_id == stake_id
-			)
-		});
-
-		let rewards_pool = StakingRewards::pools(PICA::ID).expect("rewards_pool expected");
-		assert_eq!(balance(staked_asset_id, &staker), amount * 2);
-		assert_eq!(
-			balance(staked_asset_id, &StakingRewards::pool_account_id(&pool_id)),
-			amount * 2
-		);
-		for (rewarded_asset_id, _) in rewards_pool.rewards.iter() {
-			assert_eq!(balance(*rewarded_asset_id, &staker), amount * 2 + claim);
->>>>>>> b6bf2b80
 			assert_eq!(
 				balance(staked_asset_id, &StakingRewards::pool_account_id(&pool_id)),
 				amount * 2
