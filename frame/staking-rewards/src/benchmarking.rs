--- conflicted
+++ resolved
@@ -234,7 +234,6 @@
 		.unwrap();
 	}: _(RawOrigin::Root, pool_id, updates)
 
-<<<<<<< HEAD
 	claim {
 		let r in 1 .. T::MaxRewardConfigsPerPool::get();
 		let asset_id = 100.into();
@@ -252,7 +251,7 @@
 	verify {
 		assert_last_event::<T>(Event::Claimed { owner: staker, position_id }.into());
 	}
-=======
+ 
 	add_to_rewards_pot {
 		frame_system::Pallet::<T>::set_block_number(1.into());
 
@@ -264,7 +263,6 @@
 		<T::Assets as Mutate<T::AccountId>>::mint_into(asset_id, &user, amount * 2.into())?;
 
 	}: _(RawOrigin::Signed(user), pool_id,  asset_id, amount, true)
->>>>>>> b6bf2b80
 
 	impl_benchmark_test_suite!(Pallet, crate::test::new_test_ext(), crate::test::Test);
 }