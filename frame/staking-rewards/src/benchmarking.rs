//! Benchmarks
use crate::{validation::ValidSplitRatio, *};
use composable_support::{abstractions::utils::increment::Increment, validation::Validated};
use composable_traits::{
	staking::{
		lock::{Lock, LockConfig},
		Reductions, RewardConfig, RewardPoolConfiguration,
		RewardPoolConfiguration::RewardRateBasedIncentive,
		Stake,
	},
	time::{DurationSeconds, ONE_HOUR, ONE_MINUTE},
};
use frame_benchmarking::{account, benchmarks, whitelisted_caller};
use frame_support::{traits::fungibles::Mutate, BoundedBTreeMap};
use frame_system::{EventRecord, RawOrigin};
use sp_arithmetic::{traits::SaturatedConversion, Perbill, Permill};
use sp_std::collections::btree_map::BTreeMap;

fn get_reward_pool<T: Config>(
	owner: T::AccountId,
) -> RewardPoolConfiguration<
	T::AccountId,
	T::AssetId,
	T::BlockNumber,
	BoundedBTreeMap<T::AssetId, RewardConfig<T::AssetId, T::Balance>, T::MaxRewardConfigsPerPool>,
	BoundedBTreeMap<DurationSeconds, Perbill, T::MaxStakingDurationPresets>,
> {
	let pool_init_config = RewardRateBasedIncentive {
		owner,
		asset_id: 100.into(),
		end_block: 5_u128.saturated_into(),
		reward_configs: reward_config::<T>(),
		lock: lock_config::<T>(),
	};
	pool_init_config
}

fn lock_config<T: Config>(
) -> LockConfig<BoundedBTreeMap<DurationSeconds, Perbill, T::MaxStakingDurationPresets>> {
	let mut duration_presets = BTreeMap::new();
	duration_presets.insert(ONE_HOUR, Perbill::from_percent(1));
	duration_presets.insert(ONE_MINUTE, Perbill::from_rational(1_u32, 10_u32));
	LockConfig {
		duration_presets: BoundedBTreeMap::try_from(duration_presets).unwrap(),
		unlock_penalty: Perbill::from_percent(5),
	}
}

fn reward_config<T: Config>(
) -> BoundedBTreeMap<T::AssetId, RewardConfig<T::AssetId, T::Balance>, T::MaxRewardConfigsPerPool> {
	let config = RewardConfig {
		asset_id: 101.into(),
		max_rewards: 100_u128.into(),
		reward_rate: Perbill::from_percent(10),
	};
	let mut rewards = BTreeMap::new();
	rewards.insert(101.into(), config);
	BoundedBTreeMap::try_from(rewards).unwrap()
}

fn assert_last_event<T: Config>(generic_event: <T as Config>::Event) {
	let events = frame_system::Pallet::<T>::events();
	let system_event: <T as frame_system::Config>::Event = generic_event.into();
	// compare to the last event record
	let EventRecord { event, .. } = &events[events.len() - 1];
	assert_eq!(event, &system_event);
}

benchmarks! {
	where_clause {
		where T::BlockNumber: From<u32>, T::Balance: From<u128>, T::AssetId: From<u128>, T::RewardPoolId: From<u16>, T::PositionId: From<u128>,
	}

	create_reward_pool {
		let owner: T::AccountId = account("owner", 0, 0);
	}: _(RawOrigin::Root, get_reward_pool::<T>(owner))

	stake {
		let (asset_id, pool_id, amount, duration_preset, position_id, keep_alive) = (100.into(), 1_u16.into(), 100_500_u128.into(), ONE_HOUR, 1_u128.into(), true);
		let staker = whitelisted_caller();
		let pool_owner: T::AccountId = account("owner", 0, 0);
		<Pallet<T>>::create_reward_pool(RawOrigin::Root.into(), get_reward_pool::<T>(pool_owner))?;
		<T::Assets as Mutate<T::AccountId>>::mint_into(asset_id, &staker, amount * 2.into())?;
	}: _(RawOrigin::Signed(staker.clone()), pool_id, amount, duration_preset)
	verify {
		assert_last_event::<T>(Event::Staked { pool_id, owner: staker, amount, duration_preset, position_id, keep_alive }.into());
	}

<<<<<<< HEAD
	unstake {
=======
	extend {
>>>>>>> c8edd024
		let (asset_id, pool_id, amount, duration_preset, position_id, keep_alive) = (100.into(), 1_u16.into(), 100_500_u128.into(), ONE_HOUR, 1_u128.into(), true);
		let staker = whitelisted_caller();
		let pool_owner: T::AccountId = account("owner", 0, 0);
		<Pallet<T>>::create_reward_pool(RawOrigin::Root.into(), get_reward_pool::<T>(pool_owner))?;
<<<<<<< HEAD
		<T::Assets as Mutate<T::AccountId>>::mint_into(asset_id, &staker, amount * 2.into())?;
		<Pallet<T>>::stake(RawOrigin::Signed(staker.clone()).into(), pool_id, amount, duration_preset)?;
	}: _(RawOrigin::Signed(staker.clone()), position_id)
	verify {
		assert_last_event::<T>(Event::Unstaked { owner: staker, position_id }.into());
=======
		<T::Assets as Mutate<T::AccountId>>::mint_into(asset_id, &staker, amount * 2.into()).expect("an asset minting expected");
		<Pallet<T>>::stake(RawOrigin::Signed(staker.clone()).into(), pool_id, amount, duration_preset)?;
	}: _(RawOrigin::Signed(staker.clone()), 1_u128.into(), amount)
	verify {
		assert_last_event::<T>(Event::StakeAmountExtended { position_id, amount}.into());
>>>>>>> c8edd024
	}

	split {
		frame_system::Pallet::<T>::set_block_number(1.into());
		let user: T::AccountId = account("user", 0, 0);
		let _res = Pallet::<T>::create_reward_pool(RawOrigin::Root.into(), get_reward_pool::<T>(user.clone()));
		let _res = StakeCount::<T>::increment();
		let new_stake = Stake::<T::AccountId, T::RewardPoolId, T::Balance, Reductions<T::AssetId, T::Balance, T::MaxRewardConfigsPerPool>> {
			owner: user.clone(),
			reward_pool_id: 1_u16.into(),
			stake: 1000_000_000_000_000_u128.into(),
			share: 1000_000_000_000_000_u128.into(),
			reductions: Reductions::<_,_,_>::new(),
			lock: Lock {
				started_at: 10000_u64,
				duration: 10000000_u64,
				unlock_penalty: Perbill::from_percent(2)
			}
		};
		let position_id : T::PositionId = 1_u128.into();
		Stakes::<T>::insert(position_id, new_stake);
		let ratio =  Permill::from_rational(1_u32,7_u32);
		let validated_ratio = Validated::<Permill, ValidSplitRatio>::new(ratio).unwrap();

	}: _(RawOrigin::Signed(user), position_id, validated_ratio)

	impl_benchmark_test_suite!(Pallet, crate::test::new_test_ext(), crate::test::Test);
}<|MERGE_RESOLUTION|>--- conflicted
+++ resolved
@@ -86,28 +86,28 @@
 		assert_last_event::<T>(Event::Staked { pool_id, owner: staker, amount, duration_preset, position_id, keep_alive }.into());
 	}
 
-<<<<<<< HEAD
-	unstake {
-=======
 	extend {
->>>>>>> c8edd024
 		let (asset_id, pool_id, amount, duration_preset, position_id, keep_alive) = (100.into(), 1_u16.into(), 100_500_u128.into(), ONE_HOUR, 1_u128.into(), true);
 		let staker = whitelisted_caller();
 		let pool_owner: T::AccountId = account("owner", 0, 0);
 		<Pallet<T>>::create_reward_pool(RawOrigin::Root.into(), get_reward_pool::<T>(pool_owner))?;
-<<<<<<< HEAD
+		<T::Assets as Mutate<T::AccountId>>::mint_into(asset_id, &staker, amount * 2.into()).expect("an asset minting expected");
+		<Pallet<T>>::stake(RawOrigin::Signed(staker.clone()).into(), pool_id, amount, duration_preset)?;
+	}: _(RawOrigin::Signed(staker.clone()), 1_u128.into(), amount)
+	verify {
+		assert_last_event::<T>(Event::StakeAmountExtended { position_id, amount}.into());
+	}
+
+	unstake {
+		let (asset_id, pool_id, amount, duration_preset, position_id, keep_alive) = (100.into(), 1_u16.into(), 100_500_u128.into(), ONE_HOUR, 1_u128.into(), true);
+		let staker = whitelisted_caller();
+		let pool_owner: T::AccountId = account("owner", 0, 0);
+		<Pallet<T>>::create_reward_pool(RawOrigin::Root.into(), get_reward_pool::<T>(pool_owner))?;
 		<T::Assets as Mutate<T::AccountId>>::mint_into(asset_id, &staker, amount * 2.into())?;
 		<Pallet<T>>::stake(RawOrigin::Signed(staker.clone()).into(), pool_id, amount, duration_preset)?;
 	}: _(RawOrigin::Signed(staker.clone()), position_id)
 	verify {
 		assert_last_event::<T>(Event::Unstaked { owner: staker, position_id }.into());
-=======
-		<T::Assets as Mutate<T::AccountId>>::mint_into(asset_id, &staker, amount * 2.into()).expect("an asset minting expected");
-		<Pallet<T>>::stake(RawOrigin::Signed(staker.clone()).into(), pool_id, amount, duration_preset)?;
-	}: _(RawOrigin::Signed(staker.clone()), 1_u128.into(), amount)
-	verify {
-		assert_last_event::<T>(Event::StakeAmountExtended { position_id, amount}.into());
->>>>>>> c8edd024
 	}
 
 	split {
