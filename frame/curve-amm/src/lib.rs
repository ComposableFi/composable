#![cfg_attr(not(test), warn(clippy::disallowed_method, clippy::indexing_slicing))] // allow in tests
#![warn(clippy::unseparated_literal_suffix, clippy::disallowed_type)]
#![cfg_attr(not(feature = "std"), no_std)]
#![warn(
	bad_style,
	bare_trait_objects,
	const_err,
	improper_ctypes,
	non_shorthand_field_patterns,
	no_mangle_generic_items,
	overflowing_literals,
	path_statements,
	patterns_in_fns_without_body,
	private_in_public,
	unconditional_recursion,
	unused_allocation,
	unused_comparisons,
	unused_parens,
	while_true,
	trivial_casts,
	trivial_numeric_casts,
	unused_extern_crates
)]
#![allow(clippy::all)]

pub use pallet::*;

#[cfg(test)]
mod mock;

#[cfg(test)]
mod tests;

#[frame_support::pallet]
pub mod pallet {
	use codec::{Codec, FullCodec};
	use composable_traits::{
		currency::CurrencyFactory,
		dex::{CurveAmm, StableSwapPoolInfo},
		math::LiftedFixedBalance,
	};
	use frame_support::{
		pallet_prelude::*,
		traits::fungibles::{Inspect, Mutate, Transfer},
		PalletId,
	};
	use scale_info::TypeInfo;
	use sp_core::crypto::KeyTypeId;
	use sp_runtime::{
		traits::{
			AccountIdConversion, AtLeast32BitUnsigned, CheckedAdd, CheckedDiv, CheckedMul,
			CheckedSub, One, Zero,
		},
		FixedPointNumber, FixedPointOperand, FixedU128, KeyTypeId as CryptoKeyTypeId, Permill,
	};
	use sp_std::{collections::btree_set::BTreeSet, fmt::Debug, iter::FromIterator};

	pub const PALLET_ID: PalletId = PalletId(*b"CurveAmm");
	pub const KEY_TYPE: KeyTypeId = KeyTypeId(*b"camm");
	pub const CRYPTO_KEY_TYPE: CryptoKeyTypeId = CryptoKeyTypeId(*b"camm");

	pub mod crypto {
		use super::KEY_TYPE;
		use sp_core::sr25519::Signature as Sr25519Signature;
		use sp_runtime::{
			app_crypto::{app_crypto, sr25519},
			traits::Verify,
			MultiSignature, MultiSigner,
		};
		app_crypto!(sr25519, KEY_TYPE);

		pub struct TestAuthId;

		// implementation for runtime
		impl frame_system::offchain::AppCrypto<MultiSigner, MultiSignature> for TestAuthId {
			type RuntimeAppPublic = Public;
			type GenericSignature = sp_core::sr25519::Signature;
			type GenericPublic = sp_core::sr25519::Public;
		}

		// implementation for mock runtime in test
		impl
			frame_system::offchain::AppCrypto<
				<Sr25519Signature as Verify>::Signer,
				Sr25519Signature,
			> for TestAuthId
		{
			type RuntimeAppPublic = Public;
			type GenericSignature = sp_core::sr25519::Signature;
			type GenericPublic = sp_core::sr25519::Public;
		}
	}

	#[pallet::config]
	pub trait Config: frame_system::Config {
		type Event: From<Event<Self>> + IsType<<Self as frame_system::Config>::Event>;
		type AssetId: FullCodec
			+ Eq
			+ PartialEq
			+ Copy
			+ MaybeSerializeDeserialize
			+ Debug
			+ Default
			+ TypeInfo
			+ Ord;
		type Balance: Default
			+ Parameter
			+ Codec
			+ Copy
			+ Ord
			+ CheckedAdd
			+ CheckedSub
			+ CheckedMul
			+ AtLeast32BitUnsigned
			+ From<u64> // at least 64 bit
			+ Zero
			+ One
			+ FixedPointOperand
			+ Into<LiftedFixedBalance>
			+ Into<u128>; // cannot do From<u128>, until LiftedFixedBalance integer part is larger than 128
			  // bit
		type CurrencyFactory: CurrencyFactory<<Self as Config>::AssetId>;
		type LpToken: Transfer<Self::AccountId, Balance = Self::Balance, AssetId = <Self as Config>::AssetId>
			+ Mutate<Self::AccountId, Balance = Self::Balance, AssetId = <Self as Config>::AssetId>
			+ Inspect<Self::AccountId, Balance = Self::Balance, AssetId = <Self as Config>::AssetId>;
		type Precision: Get<FixedU128>;
		type PoolId: FullCodec
			+ Default
			+ TypeInfo
			+ Eq
			+ PartialEq
			+ Ord
			+ Copy
			+ Debug
			+ CheckedAdd
			+ One;
		type PoolTokenIndex: Copy + Debug + Eq + Into<u32>;
	}

	#[pallet::pallet]
	#[pallet::generate_store(pub(super) trait Store)]
	pub struct Pallet<T>(_);

	/// Current number of pools (also ID for the next created pool)
	#[pallet::storage]
	#[pallet::getter(fn pool_count)]
	pub type PoolCount<T: Config> = StorageValue<_, T::PoolId, ValueQuery>;

	/// Existing pools
	#[pallet::storage]
	#[pallet::getter(fn pools)]
	pub type Pools<T: Config> =
		StorageMap<_, Blake2_128Concat, T::PoolId, StableSwapPoolInfo<T::AccountId>>;

	/// Pool's LP asset
	// FIXME: This should be named `PoolLpAsset, with the `LP` acronym in camel case: `Lp`
	#[pallet::storage]
	#[pallet::getter(fn pool_lp_asset)]
	pub type PoolLPAsset<T: Config> = StorageMap<_, Blake2_128Concat, T::PoolId, T::AssetId>;

	/// List of assets supported by the pool
	#[pallet::storage]
	#[pallet::getter(fn pool_assets)]
	pub type PoolAssets<T: Config> = StorageMap<_, Blake2_128Concat, T::PoolId, Vec<T::AssetId>>;

	/// Balance of asset for given pool excluding admin_fee
	#[pallet::storage]
	#[pallet::getter(fn pool_asset_balance)]
	pub type PoolAssetBalance<T: Config> = StorageDoubleMap<
		_,
		Blake2_128Concat,
		T::PoolId,
		Blake2_128Concat,
		T::AssetId,
		T::Balance,
		ValueQuery,
	>;

	/// Balance of asset for given pool including admin_fee
	#[pallet::storage]
	#[pallet::getter(fn pool_asset_total_balance)]
	pub type PoolAssetTotalBalance<T: Config> = StorageDoubleMap<
		_,
		Blake2_128Concat,
		T::PoolId,
		Blake2_128Concat,
		T::AssetId,
		T::Balance,
		ValueQuery,
	>;

	#[pallet::hooks]
	impl<T: Config> Hooks<T::BlockNumber> for Pallet<T> {}

	#[pallet::error]
	pub enum Error<T> {
		/// Could not create new asset
		AssetNotCreated,
		/// Values in the storage are inconsistent
		InconsistentStorage,
		/// Not enough assets provided
		NotEnoughAssets,
		/// Some provided assets are not unique
		DuplicateAssets,
		/// Pool with specified id is not found
		PoolNotFound,
		/// Error occurred while performing math calculations
		Math,
		/// Specified asset amount is wrong
		AssetAmountMustBePositiveNumber,
		/// Required amount of some token did not reached during adding or removing liquidity
		RequiredAmountNotReached,
		/// Source does not have required amount of coins to complete operation
		InsufficientFunds,
		/// Specified index is out of range
		IndexOutOfRange,
		/// The `AssetChecker` can use this error in case it can't provide better error
		ExternalAssetCheckFailed,
	}

	#[pallet::event]
	#[pallet::generate_deposit(pub (crate) fn deposit_event)]
	pub enum Event<T: Config> {
		/// Pool with specified id `T::PoolId` was created successfully by `T::AccountId`.
		///
		/// Included values are:
		/// - account identifier `T::AccountId`
		/// - pool identifier `T::PoolId`
		///
		/// \[who, pool_id\]
		PoolCreated { who: T::AccountId, pool_id: T::PoolId },

		/// Liquidity added into the pool `T::PoolId` by `T::AccountId`.
		///
		/// Included values are:
		/// - account identifier `T::AccountId`
		/// - pool identifier `T::PoolId`
		/// - added token amounts `Vec<T::Balance>`
		/// - charged fees `Vec<T::Balance>`
		/// - actual invariant `T::Balance`
		/// - actual token supply `T::Balance`
		/// - minted amount `T::Balance`
		///
		/// \[who, pool_id, token_amounts, fees, invariant, token_supply, mint_amount\]
		LiquidityAdded {
			who: T::AccountId,
			pool_id: T::PoolId,
			token_amounts: Vec<T::Balance>,
			fees: Vec<T::Balance>,
			invariant: T::Balance,
			token_supply: T::Balance,
			mint_amount: T::Balance,
		},

		/// Liquidity removed from pool `T::PoolId` by `T::AccountId` in balanced way.
		///
		/// Included values are:
		/// - account identifier `T::AccountId`
		/// - pool identifier `T::PoolId`
		/// - removed token amounts `Vec<T::Balance>`
		/// - charged fees `Vec<T::Balance>`
		/// - actual token supply `T::Balance`
		///
		/// \[who, pool_id, token_amounts, fees, token_supply\]
		LiquidityRemoved {
			who: T::AccountId,
			pool_id: T::PoolId,
			token_amounts: Vec<T::Balance>,
			fees: Vec<T::Balance>,
			token_supply: T::Balance,
		},

		/// Token exchange happened.
		///
		/// Included values are:
		/// - account identifier `T::AccountId`
		/// - pool identifier `T::PoolId`
		/// - index of sent token `T::PoolTokenIndex`
		/// - amount of sent token `T::Balance`
		/// - index of received token `T::PoolTokenIndex`
		/// - amount of received token `T::Balance`
		/// - charged fee `T::Balance`
		///
		/// \[who, pool_id, sent_token_index, sent_amount, received_token_index, received_amount,
		/// fee\]
		TokenExchanged {
			who: T::AccountId,
			pool_id: T::PoolId,
			sent_token_index: T::PoolTokenIndex,
			sent_amount: T::Balance,
			received_token_index: T::PoolTokenIndex,
			received_amount: T::Balance,
			fee: T::Balance,
		},

		/// Withdraw admin fees `Vec<T::Balance>` from pool `T::PoolId` by user `T::AccountId`
		///
		/// Included values are:
		/// - account identifier `T::AccountId`
		/// - pool identifier `T::PoolId`
		/// - admin fee receiving account identifier `T::AccountId`
		/// - withdrew admin fees `Vec<T::Balance>`
		///
		/// [who, pool_id, admin_fee_account, admin_fees]
		AdminFeesWithdrawn {
			who: T::AccountId,
			pool_id: T::PoolId,
			admin_fee_account: T::AccountId,
			admin_fees: Vec<T::Balance>,
		},
	}

	#[pallet::call]
	impl<T: Config> Pallet<T> {}

	impl<T: Config> CurveAmm for Pallet<T> {
		type AssetId = T::AssetId;
		type Balance = T::Balance;
		type AccountId = T::AccountId;
		type PoolId = T::PoolId;
		type PoolTokenIndex = T::PoolTokenIndex;

		fn pool_count() -> T::PoolId {
			PoolCount::<T>::get()
		}

		fn add_liquidity(
			who: &Self::AccountId,
			pool_id: T::PoolId,
			amounts: Vec<Self::Balance>,
			min_mint_amount: Self::Balance,
		) -> Result<(), DispatchError> {
			let zero = Self::Balance::zero();
			ensure!(
				amounts.iter().all(|&x| x >= zero),
				Error::<T>::AssetAmountMustBePositiveNumber
			);

			let pool = Self::get_pool_info(pool_id).ok_or(Error::<T>::PoolNotFound)?;
			let pool_lp_asset =
				PoolLPAsset::<T>::get(pool_id).ok_or(Error::<T>::InconsistentStorage)?;

			let assets = PoolAssets::<T>::get(pool_id).ok_or(Error::<T>::InconsistentStorage)?;
			let old_balances = assets
				.iter()
				.map(|asset_id| {
					let balance = PoolAssetBalance::<T>::get(pool_id, asset_id);
					let balance: u128 = (balance).into();
					FixedU128::saturating_from_integer(balance)
				})
				.collect::<Vec<FixedU128>>();

			let n_coins = assets.len();

			// REVIEW: I'm not sure if this check needs to be dome? `PoolAssetBalance::<T>::get`
			// doesn't appear to be fallible, but I could be missing something.
			ensure!(assets.len() == old_balances.len(), Error::<T>::InconsistentStorage);
			// If a check needs to be made, then it should be made against `amounts` as is done here
			ensure!(assets.len() == amounts.len(), Error::<T>::IndexOutOfRange);

			let amplification_coefficient = pool.amplification_coefficient;
			let ann = Self::get_ann(amplification_coefficient, n_coins).ok_or(Error::<T>::Math)?;

			let d0 = Self::get_d(&old_balances, ann).ok_or(Error::<T>::Math)?;

			let token_supply = T::LpToken::total_issuance(pool_lp_asset);
			let token_supply_u: u128 = token_supply.into();
			let token_supply_f = FixedU128::saturating_from_integer(token_supply_u);
<<<<<<< HEAD
			let mut new_balances = old_balances.clone();
			for i in 0..n_coins {
				if token_supply == zero {
					ensure!(amounts[i] > zero, Error::<T>::AssetAmountMustBePositiveNumber);
				}
				let amount_i: u128 = amounts[i].into();
				new_balances[i] = new_balances[i]
					.checked_add(&FixedU128::saturating_from_integer(amount_i))
					.ok_or(Error::<T>::Math)?;
			}

			let d1 = Self::get_d(&new_balances, ann).ok_or(Error::<T>::Math)?;
			ensure!(d1 > d0, Error::<T>::AssetAmountMustBePositiveNumber);
			let d1_b = d1.checked_mul_int(1u64).ok_or(Error::<T>::Math)?.into();
			let mint_amount;
=======

			let mut new_balances = old_balances
				.iter()
				.zip(&amounts)
				.map(|(balance, amount)| -> Result<_, _> {
					if token_supply == zero {
						ensure!(amount > &zero, Error::<T>::WrongAssetAmount);
					}
					balance
						.checked_add(&FixedU128::saturating_from_integer(*amount))
						.ok_or(Error::<T>::Math)
				})
				.collect::<Result<Vec<_>, _>>()?;

			let d1 = Self::get_d(&new_balances, ann).ok_or(Error::<T>::Math)?;
			ensure!(d1 > d0, Error::<T>::WrongAssetAmount);

			let d1_b = d1.checked_mul_int(1_u64).ok_or(Error::<T>::Math)?.into();
>>>>>>> fd5ea0f8
			let mut fees = vec![FixedU128::zero(); n_coins];

			// Only account for fees if we are not the first to deposit
			let mint_amount: <T as Config>::Balance = if token_supply > zero {
				// Deposit x + withdraw y would charge about same
				// fees as a swap. Otherwise, one could exchange w/o paying fees.
				// And this formula leads to exactly that equality
				// fee = pool.fee * n_coins / (4 * (n_coins - 1))
				let one = FixedU128::saturating_from_integer(1_u8);
				let four = FixedU128::saturating_from_integer(4_u8);
				let n_coins_f = FixedU128::saturating_from_integer(n_coins as u128);
				let fee_f: FixedU128 = pool.fee.into();
				let fee_f = fee_f
					.checked_mul(&n_coins_f)
					.ok_or(Error::<T>::Math)?
					.checked_div(
						&four
							.checked_mul(&n_coins_f.checked_sub(&one).ok_or(Error::<T>::Math)?)
							.ok_or(Error::<T>::Math)?,
					)
					.ok_or(Error::<T>::Math)?;
				let admin_fee_f: FixedU128 = pool.admin_fee.into();

				for (((asset_id, &old_balance), new_balance), fee) in assets
					.iter()
					.zip(&old_balances)
					.zip(new_balances.iter_mut())
					.zip(fees.iter_mut())
				{
					// ideal_balance = d1 * old_balances[i] / d0
					let ideal_balance = d1
						.checked_mul(&old_balance)
						.map(|x| x.checked_div(&d0))
						.flatten()
						.ok_or(Error::<T>::Math)?;

					// difference = abs(ideal_balance - new_balance)
					let difference = if ideal_balance > *new_balance {
						ideal_balance.checked_sub(&new_balance)
					} else {
						new_balance.checked_sub(&ideal_balance)
					}
					.ok_or(Error::<T>::Math)?;

					*fee = fee_f.checked_mul(&difference).ok_or(Error::<T>::Math)?;

					// new_pool_balance = new_balance - (fees[i] * admin_fee)
					let new_pool_balance = new_balance
						.checked_sub(&fee.checked_mul(&admin_fee_f).ok_or(Error::<T>::Math)?)
						.ok_or(Error::<T>::Math)?;

					PoolAssetBalance::<T>::mutate(
						pool_id,
						asset_id,
						|balance| -> DispatchResult {
							*balance = new_pool_balance
								.checked_mul_int(1_u64)
								.ok_or(Error::<T>::Math)?
								.into();
							Ok(())
						},
					)?;

					*new_balance = new_balance.checked_sub(&fee).ok_or(Error::<T>::Math)?;
				}

				let d2 = Self::get_d(&new_balances, ann).ok_or(Error::<T>::Math)?;

				// mint_amount = token_supply * (d2 - d0) / d0
				token_supply_f
					.checked_mul(
						&d2.checked_sub(&d0)
							.ok_or(Error::<T>::Math)?
							.checked_div(&d0)
							.ok_or(Error::<T>::Math)?,
					)
					.ok_or(Error::<T>::Math)?
					.checked_mul_int(1_u64)
					.ok_or(Error::<T>::Math)?
					.into()
			} else {
				for (asset_id, new_balance) in assets.iter().zip(&new_balances) {
					PoolAssetBalance::<T>::mutate(
						pool_id,
						asset_id,
						|balance| -> DispatchResult {
							*balance =
								new_balance.checked_mul_int(1_u64).ok_or(Error::<T>::Math)?.into();
							Ok(())
						},
					)?;
				}
				d1_b
			};

			ensure!(mint_amount >= min_mint_amount, Error::<T>::RequiredAmountNotReached);

			let new_token_supply =
				token_supply.checked_add(&mint_amount).ok_or(Error::<T>::Math)?;

			// Ensure that for all tokens user has sufficient amount
			for (amount, asset) in amounts.iter().zip(&assets) {
				ensure!(T::LpToken::balance(*asset, who) >= *amount, Error::<T>::InsufficientFunds);
			}

			// Transfer funds to pool
			for (i, amount) in amounts.iter().enumerate() {
				if amount > &zero {
					Self::transfer_liquidity_into_pool(
						&Self::account_id(&pool_id),
						pool_id,
						who,
						i,
						*amount,
					)?;
				}
			}

			T::LpToken::mint_into(pool_lp_asset, who, mint_amount)?;
			let fees: Vec<T::Balance> = fees
				.iter()
				.map(|b_f| Ok(b_f.checked_mul_int(1_u64).ok_or(Error::<T>::Math)?.into()))
				.collect::<Result<Vec<T::Balance>, Error<T>>>()?;

			Self::deposit_event(Event::LiquidityAdded {
				who: who.clone(),
				pool_id,
				token_amounts: amounts,
				fees,
				invariant: d1_b,
				token_supply: new_token_supply,
				mint_amount,
			});

			Ok(())
		}

		fn remove_liquidity(
			who: &Self::AccountId,
			pool_id: T::PoolId,
			amount: Self::Balance,
			min_amounts: Vec<Self::Balance>,
		) -> Result<(), DispatchError> {
			let zero = FixedU128::zero();
			let b_zero = Self::Balance::zero();
<<<<<<< HEAD
			ensure!(amount >= b_zero, Error::<T>::AssetAmountMustBePositiveNumber);
			let amount_u: u128 = amount.into();
			let amount_f = FixedU128::saturating_from_integer(amount_u);
=======

			ensure!(amount >= b_zero, Error::<T>::WrongAssetAmount);

			let amount_f = {
				let amount_u: u128 = amount.into();
				FixedU128::saturating_from_integer(amount_u)
			};
>>>>>>> fd5ea0f8

			let min_amounts_f: Vec<FixedU128> = min_amounts
				.iter()
				.map(|balance| {
					let balance: u128 = (*balance).into();
					FixedU128::saturating_from_integer(balance)
				})
				.collect();

			let pool_lp_asset =
				PoolLPAsset::<T>::get(pool_id).ok_or(Error::<T>::InconsistentStorage)?;
			let assets = PoolAssets::<T>::get(pool_id).ok_or(Error::<T>::InconsistentStorage)?;
			// let n_coins = assets.len();

			let balances: Vec<<T as Config>::Balance> = assets
				.iter()
				.copied()
				.map(|asset_id| PoolAssetBalance::<T>::get(pool_id, asset_id))
				.collect();

			ensure!(assets.len() == balances.len(), Error::<T>::InconsistentStorage);

			ensure!(assets.len() == min_amounts.len(), Error::<T>::IndexOutOfRange);

			let token_supply = T::LpToken::total_issuance(pool_lp_asset);
			let token_supply_u: u128 = token_supply.into();

			let amounts_f = assets
				.iter()
				.zip(balances)
				.zip(min_amounts_f)
				.map(
					|((asset_id, old_balance), min_amount_f)| -> Result<FixedU128, DispatchError> {
						let old_balance = {
							let old_balance: u128 = old_balance.into();
							FixedU128::saturating_from_integer(old_balance)
						};
						// value = old_balance * n_amount / token_supply
						let value = old_balance
							.checked_mul(&amount_f)
							.ok_or(Error::<T>::Math)?
							.checked_div(&FixedU128::saturating_from_integer(token_supply_u))
							.ok_or(Error::<T>::Math)?;

						ensure!(value >= min_amount_f, Error::<T>::RequiredAmountNotReached);

						PoolAssetBalance::<T>::mutate(
							pool_id,
							asset_id,
							|balance| -> DispatchResult {
								*balance = old_balance
									.checked_sub(&value)
									.ok_or(Error::<T>::InsufficientFunds)?
									.checked_mul_int(1_u64)
									.ok_or(Error::<T>::Math)?
									.into();
								Ok(())
							},
						)?;
						Ok(value)
					},
				)
				.collect::<Result<Vec<_>, _>>()?;

			let amounts: Vec<T::Balance> = amounts_f
				.iter()
				.map(|b_f| b_f.checked_mul_int(1_u64).ok_or(Error::<T>::Math).map(T::Balance::from))
				.collect::<Result<Vec<T::Balance>, Error<T>>>()?;

			let new_token_supply = token_supply.checked_sub(&amount).ok_or(Error::<T>::Math)?;

			let fees = vec![T::Balance::zero(); assets.len()];

			T::LpToken::burn_from(pool_lp_asset, who, amount)?;

			// Ensure that for all tokens we have sufficient amount
			for (asset_id, amount) in assets.iter().zip(&amounts) {
				ensure!(
					T::LpToken::balance(*asset_id, &Self::account_id(&pool_id)) >= *amount,
					Error::<T>::InsufficientFunds
				);
			}

			for (index, (amount_f, amount)) in amounts_f.iter().zip(&amounts).enumerate() {
				if amount_f > &zero {
					Self::transfer_liquidity_from_pool(
						&Self::account_id(&pool_id),
						pool_id,
						index,
						who,
						*amount,
					)?;
				}
			}

			Self::deposit_event(Event::LiquidityRemoved {
				who: who.clone(),
				pool_id,
				token_amounts: amounts,
				fees,
				token_supply: new_token_supply,
			});

			Ok(())
		}

		// REVIEW: indexing
		fn exchange(
			who: &Self::AccountId,
			pool_id: T::PoolId,
			i_token: T::PoolTokenIndex,
			j_token: T::PoolTokenIndex,
			dx: Self::Balance,
			min_dy: Self::Balance,
		) -> Result<(), DispatchError> {
			let prec = T::Precision::get();
			let zero_b = Self::Balance::zero();
<<<<<<< HEAD
			ensure!(dx >= zero_b, Error::<T>::AssetAmountMustBePositiveNumber);
=======

			ensure!(dx >= zero_b, Error::<T>::WrongAssetAmount);

			let pool = Pools::<T>::get(pool_id).ok_or(Error::<T>::PoolNotFound)?;
>>>>>>> fd5ea0f8

			let pool = Self::get_pool_info(pool_id).ok_or(Error::<T>::PoolNotFound)?;
			let i = i_token.into() as usize;
			let j = j_token.into() as usize;

			let assets = PoolAssets::<T>::get(pool_id).ok_or(Error::<T>::InconsistentStorage)?;
			let mut balances = Vec::new();
			for asset_id in &assets {
				balances.push(PoolAssetBalance::<T>::get(pool_id, asset_id));
			}
			let n_coins = assets.len();

			ensure!(i < n_coins && j < n_coins, Error::<T>::IndexOutOfRange);

			let dx_u: u128 = dx.into();
			let dx_f = FixedU128::saturating_from_integer(dx_u);
			let min_dy_u: u128 = min_dy.into();
			let min_dy_f = FixedU128::saturating_from_integer(min_dy_u);

			let xp: Vec<FixedU128> = balances
				.iter()
				.map(|b| {
					let b_u: u128 = (*b).into();
					FixedU128::saturating_from_integer(b_u)
				})
				.collect();

			// xp[i] + dx
			let x = xp[i].checked_add(&dx_f).ok_or(Error::<T>::Math)?;

			let amp_f = pool.amplification_coefficient;
			let ann = Self::get_ann(amp_f, n_coins).ok_or(Error::<T>::Math)?;
			let y = Self::get_y(i, j, x, &xp, ann).ok_or(Error::<T>::Math)?;

			// -1 just in case there were some rounding errors
			// dy = xp[j] - y - 1
			let dy_f = xp[j]
				.checked_sub(&y)
				.ok_or(Error::<T>::Math)?
				.checked_sub(&prec)
				.ok_or(Error::<T>::Math)?;

			let fee_f: FixedU128 = pool.fee.into();
			let dy_fee_f = dy_f.checked_mul(&fee_f).ok_or(Error::<T>::Math)?;
			let dy_fee = dy_fee_f.checked_mul_int(1_u64).ok_or(Error::<T>::Math)?.into();
			let dy_f = dy_f.checked_sub(&dy_fee_f).ok_or(Error::<T>::Math)?;
			ensure!(dy_f >= min_dy_f, Error::<T>::RequiredAmountNotReached);

			let admin_fee_f: FixedU128 = pool.admin_fee.into();
			let dy_admin_fee_f = dy_fee_f.checked_mul(&admin_fee_f).ok_or(Error::<T>::Math)?;
			let dy: Self::Balance = dy_f.checked_mul_int(1_u64).ok_or(Error::<T>::Math)?.into();
			let asset_id_i = assets[i];
			let asset_id_j = assets[j];
			PoolAssetBalance::<T>::mutate(pool_id, asset_id_i, |balance| -> DispatchResult {
				*balance = x.checked_mul_int(1_u64).ok_or(Error::<T>::Math)?.into();
				Ok(())
			})?;
			// When rounding errors happen, we undercharge admin fee in favor of LP
			let bal_j = xp[j]
				.checked_sub(&dy_f)
				.ok_or(Error::<T>::Math)?
				.checked_sub(&dy_admin_fee_f)
				.ok_or(Error::<T>::Math)?;
			PoolAssetBalance::<T>::mutate(pool_id, asset_id_j, |balance| -> DispatchResult {
				*balance = bal_j.checked_mul_int(1_u64).ok_or(Error::<T>::Math)?.into();
				Ok(())
			})?;

			ensure!(T::LpToken::balance(asset_id_i, &who) >= dx, Error::<T>::InsufficientFunds);

			ensure!(
				T::LpToken::balance(asset_id_j, &Self::account_id(&pool_id)) >= dy,
				Error::<T>::InsufficientFunds
			);

			Self::transfer_liquidity_into_pool(&Self::account_id(&pool_id), pool_id, &who, i, dx)?;
			Self::transfer_liquidity_from_pool(&Self::account_id(&pool_id), pool_id, j, &who, dy)?;

			Self::deposit_event(Event::TokenExchanged {
				who: who.clone(),
				pool_id,
				sent_token_index: i_token,
				sent_amount: dx,
				received_token_index: j_token,
				received_amount: dy,
				fee: dy_fee,
			});
			Ok(())
		}

		fn withdraw_admin_fees(
			who: &Self::AccountId,
			pool_id: T::PoolId,
			admin_fee_account: &Self::AccountId,
		) -> Result<(), DispatchError> {
			let assets = PoolAssets::<T>::get(pool_id).ok_or(Error::<T>::InconsistentStorage)?;
			let mut balances = Vec::new();
			for asset_id in &assets {
				balances.push(PoolAssetBalance::<T>::get(pool_id, asset_id));
			}
			let mut total_balances = Vec::new();
			for asset_id in &assets {
				total_balances.push(PoolAssetTotalBalance::<T>::get(pool_id, asset_id));
			}
			let n_coins = assets.len();

			ensure!(n_coins == balances.len(), Error::<T>::InconsistentStorage);

			let admin_fees = total_balances
				.iter()
				.zip(balances)
				.map(|(tb, b)| {
					let admin_fee = tb.checked_sub(&b).ok_or(Error::<T>::Math)?;

					Ok(admin_fee)
				})
				.collect::<Result<Vec<Self::Balance>, DispatchError>>()?;

			let assets = assets.clone();

			for ((asset_id, total_balance), admin_fee) in
				assets.iter().zip(&total_balances).zip(&admin_fees)
			{
				let new_total_balance =
					total_balance.checked_sub(&admin_fee).ok_or(Error::<T>::Math)?;
				PoolAssetTotalBalance::<T>::mutate(
					pool_id,
					asset_id,
					|total_balance| -> DispatchResult {
						*total_balance = new_total_balance;
						Ok(())
					},
				)?;
			}

			for (asset, amount) in assets.into_iter().zip(admin_fees.iter().copied()) {
				T::LpToken::transfer(
					asset,
					&Self::account_id(&pool_id),
					admin_fee_account,
					amount,
					true,
				)?;
			}

			Self::deposit_event(Event::AdminFeesWithdrawn {
				who: who.clone(),
				pool_id,
				admin_fee_account: admin_fee_account.clone(),
				admin_fees,
			});

			Ok(())
		}
	}

	impl<T: Config> Pallet<T> {
		pub fn create_pool(
			who: &T::AccountId,
			assets: Vec<T::AssetId>,
			amplification_coefficient: FixedU128,
			fee: Permill,
			admin_fee: Permill,
		) -> Result<T::PoolId, DispatchError> {
			// Assets related checks
			ensure!(assets.len() > 1, Error::<T>::NotEnoughAssets);
			let unique_assets = BTreeSet::<T::AssetId>::from_iter(assets.iter().copied());
			ensure!(unique_assets.len() == assets.len(), Error::<T>::DuplicateAssets);

			// Add new pool
			let pool_id =
				PoolCount::<T>::try_mutate(|pool_count| -> Result<T::PoolId, DispatchError> {
					let pool_id = *pool_count;

					Pools::<T>::try_mutate_exists(pool_id, |maybe_pool_info| -> DispatchResult {
						// We expect that PoolInfos have sequential keys.
						// No PoolInfo can have key greater or equal to PoolCount
						ensure!(maybe_pool_info.is_none(), Error::<T>::InconsistentStorage);

						*maybe_pool_info = Some(StableSwapPoolInfo {
							owner: who.clone(),
							amplification_coefficient,
							fee,
							admin_fee,
						});

						Ok(())
					})?;

					PoolLPAsset::<T>::try_mutate(pool_id, |lp_asset| -> DispatchResult {
						ensure!(lp_asset.is_none(), Error::<T>::InconsistentStorage);
						let asset = T::CurrencyFactory::create()?;
						*lp_asset = Some(asset);
						Ok(())
					})?;

					for asset_id in &assets {
						PoolAssetBalance::<T>::insert(pool_id, asset_id, T::Balance::zero());
						PoolAssetTotalBalance::<T>::insert(pool_id, asset_id, T::Balance::zero());
					}

					PoolAssets::<T>::try_mutate(pool_id, |pool_assets| -> DispatchResult {
						ensure!(pool_assets.is_none(), Error::<T>::InconsistentStorage);
						*pool_assets = Some(assets);
						Ok(())
					})?;

					*pool_count = pool_id
						.checked_add(&T::PoolId::one())
						.ok_or(Error::<T>::InconsistentStorage)?;

					Ok(pool_id)
				})?;

			Self::deposit_event(Event::PoolCreated { who: who.clone(), pool_id });

			Ok(pool_id)
		}

		/// Return pool information for given pool_id.
		pub fn get_pool_info(pool_id: T::PoolId) -> Option<StableSwapPoolInfo<T::AccountId>> {
			Pools::<T>::get(pool_id)
		}

		/// Find `ann = amp * n^n` where `amp` - amplification coefficient,
		/// `n` - number of coins.
		pub fn get_ann(amp: FixedU128, n: usize) -> Option<FixedU128> {
			let n_coins = FixedU128::saturating_from_integer(n as u128);
			let mut ann = amp;
			for _ in 0..n {
				ann = ann.checked_mul(&n_coins)?;
			}
			Some(ann)
		}
		/// Find `d` preserving StableSwap invariant.
		/// Here `d` - total amount of coins when they have an equal price,
		/// `xp` - coin amounts, `ann` is amplification coefficient multiplied by `n^n`,
		/// where `n` is number of coins.
		///
		/// # Notes
		///
		/// D invariant calculation in non-overflowing integer operations iteratively
		///
		/// ```pseudocode
		///  A * sum(x_i) * n^n + D = A * D * n^n + D^(n+1) / (n^n * prod(x_i))
		/// ```
		///
		/// Converging solution:
		///
		/// ```pseudocode
		/// D[j + 1] = (A * n^n * sum(x_i) - D[j]^(n+1) / (n^n * prod(x_i))) / (A * n^n - 1)
		/// ```
		pub fn get_d(xp_f: &[FixedU128], ann_f: FixedU128) -> Option<FixedU128> {
			let zero = FixedU128::zero();
			let one = FixedU128::one();
			let prec = T::Precision::get();
			let n = FixedU128::saturating_from_integer(u128::try_from(xp_f.len()).ok()?);
			let sum = xp_f.iter().try_fold(zero, |s, x| s.checked_add(x))?;
			if sum == zero {
				return Some(zero)
			}
			let mut d = sum;

			for _ in 0..255 {
				let mut d_p = d;
				for x in xp_f.iter() {
					// d_p = d_p * d / (x * n)
					d_p = d_p.checked_mul(&d)?.checked_div(&x.checked_mul(&n)?)?;
				}
				let d_prev = d;
				// d = (ann * sum + d_p * n) * d / ((ann - 1) * d + (n + 1) * d_p)
				d = ann_f.checked_mul(&sum)?.checked_add(&d_p.checked_mul(&n)?)?.checked_mul(
					&d.checked_div(
						&ann_f
							.checked_sub(&one)?
							.checked_mul(&d)?
							.checked_add(&n.checked_add(&one)?.checked_mul(&d_p)?)?,
					)?,
				)?;

				if d > d_prev {
					if d.checked_sub(&d_prev)? <= prec {
						return Some(d)
					}
				} else if d_prev.checked_sub(&d)? <= prec {
					return Some(d)
				}
			}
			None
		}

		/// Here `xp` - coin amounts, `ann` is amplification coefficient multiplied by `n^n`, where
		/// `n` is number of coins.
		///
		/// See https://github.com/equilibrium-eosdt/equilibrium-curve-amm/blob/master/docs/deducing-get_y-formulas.pdf
		/// for detailed explanation about formulas this function uses.
		///
		/// # Notes
		///
		/// Done by solving quadratic equation iteratively.
		///
		/// ```pseudocode
		/// x_1^2 + x_1 * (sum' - (A * n^n - 1) * D / (A * n^n)) = D^(n+1) / (n^2n * prod' * A)
		/// x_1^2 + b * x_1 = c
		///
		/// x_1 = (x_1^2 + c) / (2 * x_1 + b)
		/// ```
		pub fn get_y(
			i: usize,
			j: usize,
			x_f: FixedU128,
			xp_f: &[FixedU128],
			ann_f: FixedU128,
		) -> Option<FixedU128> {
			let zero = FixedU128::zero();
			let prec = T::Precision::get();
			let two = FixedU128::saturating_from_integer(2_u8);
			let n = FixedU128::try_from(xp_f.len() as u128).ok()?;

			// Same coin
			if i == j {
				return None
			}
			// j above n
			if j >= xp_f.len() {
				return None
			}
			if i >= xp_f.len() {
				return None
			}
			let d_f = Self::get_d(xp_f, ann_f)?;
			let mut c = d_f;
			let mut s = zero;

			// Calculate s and c
			// p is implicitly calculated as part of c
			// note that loop makes n - 1 iterations
			for (k, xp_k) in xp_f.iter().enumerate() {
				let x_k: FixedU128;
				if k == i {
					x_k = x_f;
				} else if k != j {
					x_k = *xp_k;
				} else {
					continue
				}
				// s = s + x_k
				s = s.checked_add(&x_k)?;
				// c = c * d / (x_k * n)
				c = c.checked_mul(&d_f)?.checked_div(&x_k.checked_mul(&n)?)?;
			}
			// c = c * d / (ann * n)
			// At this step we have d^n in the numerator of c
			// and n^(n-1) in its denominator.
			// So we multiplying it by remaining d/n
			c = c.checked_mul(&d_f)?.checked_div(&ann_f.checked_mul(&n)?)?;

			// b = s + d / ann
			// We subtract d later
			let b = s.checked_add(&d_f.checked_div(&ann_f)?)?;
			let mut y = d_f;

			for _ in 0..255 {
				let y_prev = y;
				// y = (y^2 + c) / (2 * y + b - d)
				// Subtract d to calculate b finally
				y = y
					.checked_mul(&y)?
					.checked_add(&c)?
					.checked_div(&two.checked_mul(&y)?.checked_add(&b)?.checked_sub(&d_f)?)?;

				// Equality with the specified precision
				if y > y_prev {
					if y.checked_sub(&y_prev)? <= prec {
						return Some(y)
					}
				} else if y_prev.checked_sub(&y)? <= prec {
					return Some(y)
				}
			}

			None
		}
		/// Here `xp` - coin amounts, `ann` is amplification coefficient multiplied by `n^n`, where
		/// `n` is number of coins.
		/// Calculate `x[i]` if one reduces `d` from being calculated for `xp` to `d`.
		///
		/// # Notes
		///
		/// Done by solving quadratic equation iteratively.
		///
		/// ```pseudocode
		/// x_1^2 + x_1 * (sum' - (A * n^n - 1) * D / (A * n^n)) = D^(n+1) / (n^2n * prod' * A)
		/// x_1^2 + b * x_1 = c
		///
		/// x_1 = (x_1^2 + c) / (2 * x_1 + b)
		/// ```
		pub fn get_y_d(
			i: usize,
			d_f: FixedU128,
			xp_f: &[FixedU128],
			ann_f: FixedU128,
		) -> Option<FixedU128> {
			let zero = FixedU128::zero();
			let prec = T::Precision::get();
			let two = FixedU128::saturating_from_integer(2_u8);
			let n = FixedU128::try_from(xp_f.len() as u128).ok()?;

			if i >= xp_f.len() {
				return None
			}

			let mut c = d_f;
			let mut s = zero;

			for (k, xp_k) in xp_f.iter().enumerate() {
				if k == i {
					continue
				}

				let x = xp_k;

				s = s.checked_add(x)?;
				// c = c * d / (x * n)
				c = c.checked_mul(&d_f)?.checked_div(&x.checked_mul(&n)?)?;
			}
			// c = c * d / (ann * n)
			c = c.checked_mul(&d_f)?.checked_div(&ann_f.checked_mul(&n)?)?;
			// b = s + d / ann
			let b = s.checked_add(&d_f.checked_div(&ann_f)?)?;
			let mut y = d_f;

			for _ in 0..255 {
				let y_prev = y;
				// y = (y*y + c) / (2 * y + b - d)
				y = y
					.checked_mul(&y)?
					.checked_add(&c)?
					.checked_div(&two.checked_mul(&y)?.checked_add(&b)?.checked_sub(&d_f)?)?;

				// Equality with the specified precision
				if y > y_prev {
					if y.checked_sub(&y_prev)? <= prec {
						return Some(y)
					}
				} else if y_prev.checked_sub(&y)? <= prec {
					return Some(y)
				}
			}

			None
		}

		// REVIEW: indexing
		fn transfer_liquidity_into_pool(
			pool_account_id: &T::AccountId,
			pool_id: T::PoolId,
			source: &T::AccountId,
			destination_asset_index: usize,
			amount: T::Balance,
		) -> DispatchResult {
			let assets = PoolAssets::<T>::get(pool_id).ok_or(Error::<T>::InconsistentStorage)?;
			let asset_id = assets[destination_asset_index];
			T::LpToken::transfer(asset_id, source, pool_account_id, amount, true)?;
			PoolAssetTotalBalance::<T>::mutate(
				pool_id,
				asset_id,
				|total_balance| -> DispatchResult {
					*total_balance = total_balance.checked_add(&amount).ok_or(Error::<T>::Math)?;
					Ok(())
				},
			)?;

			Ok(())
		}

		// REVIEW: indexing
		fn transfer_liquidity_from_pool(
			pool_account_id: &T::AccountId,
			pool_id: T::PoolId,
			source_asset_index: usize,
			destination: &T::AccountId,
			amount: T::Balance,
		) -> DispatchResult {
			let assets = PoolAssets::<T>::get(pool_id).ok_or(Error::<T>::InconsistentStorage)?;
			let asset_id = assets[source_asset_index];
			T::LpToken::transfer(asset_id, pool_account_id, destination, amount, true)?;

			PoolAssetTotalBalance::<T>::mutate(
				pool_id,
				asset_id,
				|total_balance| -> DispatchResult {
					*total_balance = total_balance.checked_sub(&amount).ok_or(Error::<T>::Math)?;
					Ok(())
				},
			)?;

			Ok(())
		}

		pub fn account_id(pool_id: &T::PoolId) -> T::AccountId {
			PALLET_ID.into_sub_account(pool_id)
		}
	}
}<|MERGE_RESOLUTION|>--- conflicted
+++ resolved
@@ -366,30 +366,13 @@
 			let token_supply = T::LpToken::total_issuance(pool_lp_asset);
 			let token_supply_u: u128 = token_supply.into();
 			let token_supply_f = FixedU128::saturating_from_integer(token_supply_u);
-<<<<<<< HEAD
-			let mut new_balances = old_balances.clone();
-			for i in 0..n_coins {
-				if token_supply == zero {
-					ensure!(amounts[i] > zero, Error::<T>::AssetAmountMustBePositiveNumber);
-				}
-				let amount_i: u128 = amounts[i].into();
-				new_balances[i] = new_balances[i]
-					.checked_add(&FixedU128::saturating_from_integer(amount_i))
-					.ok_or(Error::<T>::Math)?;
-			}
-
-			let d1 = Self::get_d(&new_balances, ann).ok_or(Error::<T>::Math)?;
-			ensure!(d1 > d0, Error::<T>::AssetAmountMustBePositiveNumber);
-			let d1_b = d1.checked_mul_int(1u64).ok_or(Error::<T>::Math)?.into();
-			let mint_amount;
-=======
 
 			let mut new_balances = old_balances
 				.iter()
 				.zip(&amounts)
 				.map(|(balance, amount)| -> Result<_, _> {
 					if token_supply == zero {
-						ensure!(amount > &zero, Error::<T>::WrongAssetAmount);
+						ensure!(amount > &zero, Error::<T>::AssetAmountMustBePositiveNumber);
 					}
 					balance
 						.checked_add(&FixedU128::saturating_from_integer(*amount))
@@ -398,10 +381,9 @@
 				.collect::<Result<Vec<_>, _>>()?;
 
 			let d1 = Self::get_d(&new_balances, ann).ok_or(Error::<T>::Math)?;
-			ensure!(d1 > d0, Error::<T>::WrongAssetAmount);
+			ensure!(d1 > d0, Error::<T>::AssetAmountMustBePositiveNumber);
 
 			let d1_b = d1.checked_mul_int(1_u64).ok_or(Error::<T>::Math)?.into();
->>>>>>> fd5ea0f8
 			let mut fees = vec![FixedU128::zero(); n_coins];
 
 			// Only account for fees if we are not the first to deposit
@@ -547,19 +529,13 @@
 		) -> Result<(), DispatchError> {
 			let zero = FixedU128::zero();
 			let b_zero = Self::Balance::zero();
-<<<<<<< HEAD
+
 			ensure!(amount >= b_zero, Error::<T>::AssetAmountMustBePositiveNumber);
-			let amount_u: u128 = amount.into();
-			let amount_f = FixedU128::saturating_from_integer(amount_u);
-=======
-
-			ensure!(amount >= b_zero, Error::<T>::WrongAssetAmount);
 
 			let amount_f = {
 				let amount_u: u128 = amount.into();
 				FixedU128::saturating_from_integer(amount_u)
 			};
->>>>>>> fd5ea0f8
 
 			let min_amounts_f: Vec<FixedU128> = min_amounts
 				.iter()
@@ -677,14 +653,7 @@
 		) -> Result<(), DispatchError> {
 			let prec = T::Precision::get();
 			let zero_b = Self::Balance::zero();
-<<<<<<< HEAD
 			ensure!(dx >= zero_b, Error::<T>::AssetAmountMustBePositiveNumber);
-=======
-
-			ensure!(dx >= zero_b, Error::<T>::WrongAssetAmount);
-
-			let pool = Pools::<T>::get(pool_id).ok_or(Error::<T>::PoolNotFound)?;
->>>>>>> fd5ea0f8
 
 			let pool = Self::get_pool_info(pool_id).ok_or(Error::<T>::PoolNotFound)?;
 			let i = i_token.into() as usize;
@@ -944,7 +913,7 @@
 			let n = FixedU128::saturating_from_integer(u128::try_from(xp_f.len()).ok()?);
 			let sum = xp_f.iter().try_fold(zero, |s, x| s.checked_add(x))?;
 			if sum == zero {
-				return Some(zero)
+				return Some(zero);
 			}
 			let mut d = sum;
 
@@ -967,10 +936,10 @@
 
 				if d > d_prev {
 					if d.checked_sub(&d_prev)? <= prec {
-						return Some(d)
+						return Some(d);
 					}
 				} else if d_prev.checked_sub(&d)? <= prec {
-					return Some(d)
+					return Some(d);
 				}
 			}
 			None
@@ -1006,14 +975,14 @@
 
 			// Same coin
 			if i == j {
-				return None
+				return None;
 			}
 			// j above n
 			if j >= xp_f.len() {
-				return None
+				return None;
 			}
 			if i >= xp_f.len() {
-				return None
+				return None;
 			}
 			let d_f = Self::get_d(xp_f, ann_f)?;
 			let mut c = d_f;
@@ -1029,7 +998,7 @@
 				} else if k != j {
 					x_k = *xp_k;
 				} else {
-					continue
+					continue;
 				}
 				// s = s + x_k
 				s = s.checked_add(&x_k)?;
@@ -1059,10 +1028,10 @@
 				// Equality with the specified precision
 				if y > y_prev {
 					if y.checked_sub(&y_prev)? <= prec {
-						return Some(y)
+						return Some(y);
 					}
 				} else if y_prev.checked_sub(&y)? <= prec {
-					return Some(y)
+					return Some(y);
 				}
 			}
 
@@ -1094,7 +1063,7 @@
 			let n = FixedU128::try_from(xp_f.len() as u128).ok()?;
 
 			if i >= xp_f.len() {
-				return None
+				return None;
 			}
 
 			let mut c = d_f;
@@ -1102,7 +1071,7 @@
 
 			for (k, xp_k) in xp_f.iter().enumerate() {
 				if k == i {
-					continue
+					continue;
 				}
 
 				let x = xp_k;
@@ -1128,10 +1097,10 @@
 				// Equality with the specified precision
 				if y > y_prev {
 					if y.checked_sub(&y_prev)? <= prec {
-						return Some(y)
+						return Some(y);
 					}
 				} else if y_prev.checked_sub(&y)? <= prec {
-					return Some(y)
+					return Some(y);
 				}
 			}
 
