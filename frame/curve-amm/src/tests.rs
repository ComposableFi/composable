use frame_support::assert_ok;

use crate::mock::*;
use composable_traits::dex::CurveAmm as CurveAmmTrait;
use frame_support::traits::fungibles::{Inspect, Mutate};
use proptest::prelude::*;
use sp_runtime::{
	helpers_128bit::multiply_by_rational,
	traits::{Saturating, Zero},
	FixedPointNumber, FixedU128, Permill,
};
use sp_std::cmp::Ordering;

/// Accepts -2, -1, 0, 1, 2
macro_rules! prop_assert_zero_epsilon {
	($x:expr) => {{
		let epsilon = 2;
		let upper = 0 + epsilon;
		let lower = 0;
		prop_assert!(upper >= $x && $x >= lower, "{} => {} >= {}", upper, $x, lower);
	}};
}

/// Accept a 'dust' deviation
macro_rules! prop_assert_epsilon {
	($x:expr, $y:expr) => {{
		let precision = 1000;
		let epsilon = 5;
		let upper = precision + epsilon;
		let lower = precision - epsilon;
		let q = multiply_by_rational($x, precision, $y).expect("qed;");
		prop_assert!(
			upper >= q && q >= lower,
			"({}) => {} >= {} * {} / {} >= {}",
			q,
			upper,
			$x,
			precision,
			$y,
			lower
		);
	}};
}

#[test]
fn compute_d_works() {
	let xp = vec![
		FixedU128::saturating_from_rational(11_u128, 10_u128),
		FixedU128::saturating_from_rational(88_u128, 100_u128),
	];
	let amp = FixedU128::saturating_from_rational(292_u128, 100_u128);
	let ann = CurveAmm::get_ann(amp, xp.len()).unwrap();
	let d = CurveAmm::get_d(&xp, ann);
	// expected d is 1.978195735374521596
	// expected precision is 1e-13
	let delta = d
		.map(|x| {
			x.saturating_sub(FixedU128::saturating_from_rational(
				1978195735374521596_u128,
				10_000_000_000_000_000_u128,
			))
			.saturating_abs()
		})
		.map(|x| x.cmp(&FixedU128::saturating_from_rational(1_u128, 10_000_000_000_000_u128)));
	assert_eq!(delta, Some(Ordering::Less));
}

#[test]
fn compute_d_empty() {
	let xp = vec![];
	let amp = FixedU128::saturating_from_rational(292_u128, 100_u128);
	let ann = CurveAmm::get_ann(amp, xp.len()).unwrap();
	let result = CurveAmm::get_d(&xp, ann);
	assert_eq!(result, Some(FixedU128::zero()));
}

#[test]
fn get_y_successful() {
	let i = 0;
	let j = 1;
	let x = FixedU128::saturating_from_rational(111_u128, 100_u128);
	let xp = vec![
		FixedU128::saturating_from_rational(11_u128, 10_u128),
		FixedU128::saturating_from_rational(88_u128, 100_u128),
	];
	let amp = FixedU128::saturating_from_rational(292_u128, 100_u128);
	let ann = CurveAmm::get_ann(amp, xp.len()).unwrap();

	let result = CurveAmm::get_y(i, j, x, &xp, ann);
	// expected y is 1.247108067356516682
	// expected precision is 1e-13
	let delta = result
		.map(|x| {
			x.saturating_sub(FixedU128::saturating_from_rational(
				1247108067356516682_u128,
				10_000_000_000_000_000_u128,
			))
			.saturating_abs()
		})
		.map(|x| x.cmp(&FixedU128::saturating_from_rational(1_u128, 10_000_000_000_000_u128)));
	assert_eq!(delta, Some(Ordering::Less));
}

#[test]
fn get_y_same_coin() {
	let i = 1;
	let j = 1;
	let x = FixedU128::saturating_from_rational(111_u128, 100_u128);
	let xp = vec![
		FixedU128::saturating_from_rational(11_u128, 10_u128),
		FixedU128::saturating_from_rational(88_u128, 100_u128),
	];
	let amp = FixedU128::saturating_from_rational(292_u128, 100_u128);
	let ann = CurveAmm::get_ann(amp, xp.len()).unwrap();

	let result = CurveAmm::get_y(i, j, x, &xp, ann);

	assert_eq!(result, None);
}

#[test]
fn get_y_i_greater_than_n() {
	let i = 33;
	let j = 1;
	let x = FixedU128::saturating_from_rational(111_u128, 100_u128);
	let xp = vec![
		FixedU128::saturating_from_rational(11_u128, 10_u128),
		FixedU128::saturating_from_rational(88_u128, 100_u128),
	];
	let amp = FixedU128::saturating_from_rational(292_u128, 100_u128);
	let ann = CurveAmm::get_ann(amp, xp.len()).unwrap();

	let result = CurveAmm::get_y(i, j, x, &xp, ann);

	assert_eq!(result, None);
}

#[test]
fn get_y_j_greater_than_n() {
	let i = 1;
	let j = 33;
	let x = FixedU128::saturating_from_rational(111_u128, 100_u128);
	let xp = vec![
		FixedU128::saturating_from_rational(11_u128, 10_u128),
		FixedU128::saturating_from_rational(88_u128, 100_u128),
	];
	let amp = FixedU128::saturating_from_rational(292_u128, 100_u128);
	let ann = CurveAmm::get_ann(amp, xp.len()).unwrap();

	let result = CurveAmm::get_y(i, j, x, &xp, ann);

	assert_eq!(result, None);
}

#[test]
fn add_remove_liquidity() {
	new_test_ext().execute_with(|| {
		let assets = vec![MockCurrencyId::USDC, MockCurrencyId::USDT];
		let amp_coeff = FixedU128::saturating_from_rational(1_000_i128, 1_i128);
		let fee = Permill::zero();
		let admin_fee = Permill::zero();

		assert_eq!(Tokens::balance(MockCurrencyId::USDT, &ALICE), 0);
		assert_ok!(Tokens::mint_into(MockCurrencyId::USDT, &ALICE, 200_000));
		assert_eq!(Tokens::balance(MockCurrencyId::USDT, &ALICE), 200_000);

		assert_eq!(Tokens::balance(MockCurrencyId::USDC, &ALICE), 0);
		assert_ok!(Tokens::mint_into(MockCurrencyId::USDC, &ALICE, 200_000));
		assert_eq!(Tokens::balance(MockCurrencyId::USDC, &ALICE), 200_000);

		assert_eq!(Tokens::balance(MockCurrencyId::USDT, &BOB), 0);
		assert_ok!(Tokens::mint_into(MockCurrencyId::USDT, &BOB, 200_000));
		assert_eq!(Tokens::balance(MockCurrencyId::USDT, &BOB), 200_000);

		assert_eq!(Tokens::balance(MockCurrencyId::USDC, &BOB), 0);
		assert_ok!(Tokens::mint_into(MockCurrencyId::USDC, &BOB, 200_000));
		assert_eq!(Tokens::balance(MockCurrencyId::USDC, &BOB), 200_000);

		let p = CurveAmm::create_pool(&ALICE, assets, amp_coeff, fee, admin_fee);
		assert_ok!(&p);
		let pool_id = p.unwrap();
<<<<<<< HEAD
		let pool = CurveAmm::get_pool_info(pool_id);
=======

		let pool = CurveAmm::pool(pool_id);
>>>>>>> fd5ea0f8
		assert!(pool.is_some());

		let pool_lp_asset = CurveAmm::pool_lp_asset(pool_id);
		assert!(pool_lp_asset.is_some());
		let pool_lp_asset = pool_lp_asset.unwrap();

		// 1 USDC = 1 USDT
<<<<<<< HEAD
		let amounts = vec![130000u128, 130000u128];
		assert_ok!(CurveAmm::add_liquidity(&ALICE, pool_id, amounts.clone(), 0u128));
		let alice_balance = Tokens::balance(pool_lp_asset, &ALICE);
		assert_ne!(alice_balance, 0);
		assert_eq!(Tokens::balance(MockCurrencyId::USDT, &ALICE), 200000 - 130000);
		assert_eq!(Tokens::balance(MockCurrencyId::USDC, &ALICE), 200000 - 130000);
		let pool = CurveAmm::get_pool_info(pool_id);
=======
		let amounts = vec![130_000_u128, 130_000_u128];

		// add 130k of liquidity to both currencies to the pool
		assert_ok!(CurveAmm::add_liquidity(&ALICE, pool_id, amounts.clone(), 0_u128));
		let alice_lp_asset_balance = Tokens::balance(pool_lp_asset, &ALICE);
		assert_ne!(alice_lp_asset_balance, 0);
		assert_eq!(alice_lp_asset_balance, 260_000); // 130_000 * 2 tokens

		assert_eq!(Tokens::balance(MockCurrencyId::USDT, &ALICE), 200_000 - 130_000);
		assert_eq!(Tokens::balance(MockCurrencyId::USDC, &ALICE), 200_000 - 130_000);
		let pool = CurveAmm::pool(pool_id);
>>>>>>> fd5ea0f8
		assert!(pool.is_some());
		assert_ok!(CurveAmm::add_liquidity(&BOB, pool_id, amounts.clone(), 0_u128));

		let bob_lp_asset_balance = Tokens::balance(pool_lp_asset, &BOB);
		assert_ne!(bob_lp_asset_balance, 0);
		assert_eq!(Tokens::balance(MockCurrencyId::USDT, &BOB), 200_000 - 130_000);
		assert_eq!(Tokens::balance(MockCurrencyId::USDC, &BOB), 200_000 - 130_000);

		let min_amt = vec![0_u128, 0_u128];
		assert_eq!(Tokens::balance(MockCurrencyId::USDC, &CurveAmm::account_id(&pool_id)), 260_000);
		assert_eq!(Tokens::balance(MockCurrencyId::USDT, &CurveAmm::account_id(&pool_id)), 260_000);

		assert_ok!(CurveAmm::remove_liquidity(
			&ALICE,
			pool_id,
			alice_lp_asset_balance,
			min_amt.clone()
		));
		assert_eq!(Tokens::balance(pool_lp_asset, &ALICE), 0);
		assert_eq!(Tokens::balance(MockCurrencyId::USDT, &ALICE), 200_000);
		assert_eq!(Tokens::balance(MockCurrencyId::USDC, &ALICE), 200_000);
		assert_eq!(Tokens::balance(MockCurrencyId::USDC, &CurveAmm::account_id(&pool_id)), 130_000);
		assert_eq!(Tokens::balance(MockCurrencyId::USDT, &CurveAmm::account_id(&pool_id)), 130_000);

		assert_ok!(CurveAmm::remove_liquidity(
			&BOB,
			pool_id,
			bob_lp_asset_balance,
			min_amt.clone()
		));
		assert_eq!(Tokens::balance(pool_lp_asset, &BOB), 0);
		assert_eq!(Tokens::balance(MockCurrencyId::USDT, &BOB), 200_000);
		assert_eq!(Tokens::balance(MockCurrencyId::USDC, &BOB), 200_000);
		assert_eq!(Tokens::balance(MockCurrencyId::USDC, &CurveAmm::account_id(&pool_id)), 0);
		assert_eq!(Tokens::balance(MockCurrencyId::USDT, &CurveAmm::account_id(&pool_id)), 0);
	});
}

#[test]
fn exchange_test() {
	new_test_ext().execute_with(|| {
		let assets = vec![MockCurrencyId::USDC, MockCurrencyId::USDT];
		let amp_coeff = FixedU128::saturating_from_rational(1000_i128, 1_i128);
		let fee = Permill::zero();
		let admin_fee = Permill::zero();

		assert_eq!(Tokens::balance(MockCurrencyId::USDT, &ALICE), 0);
		assert_ok!(Tokens::mint_into(MockCurrencyId::USDT, &ALICE, 200000));
		assert_eq!(Tokens::balance(MockCurrencyId::USDT, &ALICE), 200000);
		assert_eq!(Tokens::balance(MockCurrencyId::USDC, &ALICE), 0);
		assert_ok!(Tokens::mint_into(MockCurrencyId::USDC, &ALICE, 200000));
		assert_eq!(Tokens::balance(MockCurrencyId::USDC, &ALICE), 200000);
		assert_eq!(Tokens::balance(MockCurrencyId::USDT, &BOB), 0);
		assert_ok!(Tokens::mint_into(MockCurrencyId::USDT, &BOB, 200000));
		assert_eq!(Tokens::balance(MockCurrencyId::USDT, &BOB), 200000);
		assert_eq!(Tokens::balance(MockCurrencyId::USDC, &BOB), 0);
		assert_ok!(Tokens::mint_into(MockCurrencyId::USDC, &BOB, 200000));
		assert_eq!(Tokens::balance(MockCurrencyId::USDC, &BOB), 200000);
		assert_eq!(Tokens::balance(MockCurrencyId::USDT, &CHARLIE), 0);
		assert_ok!(Tokens::mint_into(MockCurrencyId::USDT, &CHARLIE, 200000));
		assert_eq!(Tokens::balance(MockCurrencyId::USDT, &CHARLIE), 200000);
		let p = CurveAmm::create_pool(&ALICE, assets, amp_coeff, fee, admin_fee);
		assert_ok!(&p);
		let pool_id = p.unwrap();
		let pool = CurveAmm::get_pool_info(pool_id);
		let pool_lp_asset = CurveAmm::pool_lp_asset(pool_id);
		assert!(pool.is_some());
		assert!(pool_lp_asset.is_some());
		let pool_lp_asset = pool_lp_asset.unwrap();
		// 1 USDC = 1 USDT
		let amounts = vec![130000_u128, 130000_u128];
		assert_ok!(CurveAmm::add_liquidity(&ALICE, pool_id, amounts.clone(), 0_u128));
		let alice_balance = Tokens::balance(pool_lp_asset, &ALICE);
		assert_ne!(alice_balance, 0);
		assert_eq!(Tokens::balance(MockCurrencyId::USDT, &ALICE), 200000 - 130000);
		assert_eq!(Tokens::balance(MockCurrencyId::USDC, &ALICE), 200000 - 130000);
		let pool = CurveAmm::get_pool_info(pool_id);
		assert!(pool.is_some());
		assert_ok!(CurveAmm::add_liquidity(&BOB, pool_id, amounts.clone(), 0_u128));
		let bob_balance = Tokens::balance(pool_lp_asset, &BOB);
		assert_ne!(bob_balance, 0);
		assert_eq!(Tokens::balance(MockCurrencyId::USDT, &BOB), 200000 - 130000);
		assert_eq!(Tokens::balance(MockCurrencyId::USDC, &BOB), 200000 - 130000);
		assert_eq!(Tokens::balance(MockCurrencyId::USDC, &CHARLIE), 0);
		assert_ok!(CurveAmm::exchange(&CHARLIE, pool_id, 1, 0, 65000, 0));
		assert!(65000 - Tokens::balance(MockCurrencyId::USDC, &CHARLIE) < 10);
	});
}

proptest! {
	#![proptest_config(ProptestConfig::with_cases(10000))]

	#[test]
	fn proptest_exchange(alice_balance in 1..u32::MAX,
						 bob_balance in 1..u32::MAX) {

	new_test_ext().execute_with(|| {
		// configuration for DEX Pool
		let assets = vec![MockCurrencyId::USDC, MockCurrencyId::USDT];
		let amp_coeff = FixedU128::saturating_from_rational(10000_i128, 1_i128);
		let fee = Permill::zero();
		let admin_fee = Permill::zero();

		// Add funds to ALICE's account.
		assert_eq!(Tokens::balance(MockCurrencyId::USDT, &ALICE), 0);
		assert_ok!(Tokens::mint_into(MockCurrencyId::USDT, &ALICE, alice_balance.into()));
		assert_eq!(Tokens::balance(MockCurrencyId::USDT, &ALICE), alice_balance.into());
		assert_eq!(Tokens::balance(MockCurrencyId::USDC, &ALICE), 0);
		assert_ok!(Tokens::mint_into(MockCurrencyId::USDC, &ALICE, alice_balance.into()));
		assert_eq!(Tokens::balance(MockCurrencyId::USDC, &ALICE), alice_balance.into());

		// Add funds to BOB's account.
		assert_eq!(Tokens::balance(MockCurrencyId::USDT, &BOB), 0);
		assert_ok!(Tokens::mint_into(MockCurrencyId::USDT, &BOB, bob_balance.into()));
		assert_eq!(Tokens::balance(MockCurrencyId::USDT, &BOB), bob_balance.into());
		assert_eq!(Tokens::balance(MockCurrencyId::USDC, &BOB), 0);
		assert_ok!(Tokens::mint_into(MockCurrencyId::USDC, &BOB, bob_balance.into()));
		assert_eq!(Tokens::balance(MockCurrencyId::USDC, &BOB), bob_balance.into());

		// Add funds to CHARLIE's account.
		assert_eq!(Tokens::balance(MockCurrencyId::USDT, &CHARLIE), 0);
		assert_ok!(Tokens::mint_into(MockCurrencyId::USDT, &CHARLIE, alice_balance.into()));
		assert_eq!(Tokens::balance(MockCurrencyId::USDT, &CHARLIE), alice_balance.into());


		// create DEX pool for 1 USDC = 1 USDT
		let p = CurveAmm::create_pool(&ALICE, assets, amp_coeff, fee, admin_fee);
		assert_ok!(&p);
		let pool_id = p.unwrap();
		let pool = CurveAmm::get_pool_info(pool_id);
		let pool_lp_asset = CurveAmm::pool_lp_asset(pool_id);
		assert!(pool.is_some());
		assert!(pool_lp_asset.is_some());
		let pool_lp_asset = pool_lp_asset.unwrap();

		// ALICE adds liquidity to DEX pool.
		let alice_amounts = vec![alice_balance as u128, alice_balance as u128];
		assert_ok!(CurveAmm::add_liquidity(&ALICE, pool_id, alice_amounts.clone(), 0_u128));
		let alice_lp_balance = Tokens::balance(pool_lp_asset, &ALICE);
		assert_ne!(alice_lp_balance, 0);
		assert_eq!(Tokens::balance(MockCurrencyId::USDT, &ALICE), 0);
		assert_eq!(Tokens::balance(MockCurrencyId::USDC, &ALICE), 0);

		// BOB adds liquidity to DEX pool.
		let bob_amounts = vec![bob_balance as u128, bob_balance as u128];
		assert_ok!(CurveAmm::add_liquidity(&BOB, pool_id, bob_amounts.clone(), 0_u128));
		let bob_lp_balance = Tokens::balance(pool_lp_asset, &BOB);
		assert_ne!(bob_lp_balance, 0);
		assert_eq!(Tokens::balance(MockCurrencyId::USDT, &BOB), 0);
		assert_eq!(Tokens::balance(MockCurrencyId::USDC, &BOB), 0);

		// CHARLIE exchanges USDT for USDC, CHARLIE has same balance of USDT as of ALICE.
		assert_eq!(Tokens::balance(MockCurrencyId::USDC, &CHARLIE), 0);
		assert_ok!(CurveAmm::exchange(&CHARLIE, pool_id, 1, 0, alice_balance as u128, 0));
		prop_assert_epsilon!(alice_balance as u128, Tokens::balance(MockCurrencyId::USDC, &CHARLIE));
		Ok(())
	}).unwrap();
	}

	#[test]
	fn proptest_add_remove_liquidity(alice_balance in 0..u32::MAX,
									 bob_balance in 0..u32::MAX) {
	new_test_ext().execute_with(|| {
		// configuration for DEX Pool
		let assets = vec![MockCurrencyId::USDC, MockCurrencyId::USDT];
		let amp_coeff = FixedU128::saturating_from_rational(1000_i128, 1_i128);
		let fee = Permill::zero();
		let admin_fee = Permill::zero();

		// Add funds to ALICE's account.
		assert_eq!(Tokens::balance(MockCurrencyId::USDT, &ALICE), 0);
		assert_ok!(Tokens::mint_into(MockCurrencyId::USDT, &ALICE, alice_balance.into()));
		assert_eq!(Tokens::balance(MockCurrencyId::USDT, &ALICE), alice_balance.into());
		assert_eq!(Tokens::balance(MockCurrencyId::USDC, &ALICE), 0);
		assert_ok!(Tokens::mint_into(MockCurrencyId::USDC, &ALICE, alice_balance.into()));
		assert_eq!(Tokens::balance(MockCurrencyId::USDC, &ALICE), alice_balance.into());

		// Add funds to BOB's account.
		assert_eq!(Tokens::balance(MockCurrencyId::USDT, &BOB), 0);
		assert_ok!(Tokens::mint_into(MockCurrencyId::USDT, &BOB, bob_balance.into()));
		assert_eq!(Tokens::balance(MockCurrencyId::USDT, &BOB), bob_balance.into());
		assert_eq!(Tokens::balance(MockCurrencyId::USDC, &BOB), 0);
		assert_ok!(Tokens::mint_into(MockCurrencyId::USDC, &BOB, bob_balance.into()));
		assert_eq!(Tokens::balance(MockCurrencyId::USDC, &BOB), bob_balance.into());

		// create DEX pool for 1 USDC = 1 USDT
		let p = CurveAmm::create_pool(&ALICE, assets, amp_coeff, fee, admin_fee);
		assert_ok!(&p);
		let pool_id = p.unwrap();
		let pool = CurveAmm::get_pool_info(pool_id);
		assert!(pool.is_some());
		let pool_lp_asset = CurveAmm::pool_lp_asset(pool_id);
		assert!(pool_lp_asset.is_some());
		let pool_lp_asset = pool_lp_asset.unwrap();

		// ALICE adds liquidity to DEX pool.
		let alice_amounts = vec![alice_balance as u128, alice_balance as u128];
		assert_ok!(CurveAmm::add_liquidity(&ALICE, pool_id, alice_amounts.clone(), 0_u128));
		let alice_lp_balance = Tokens::balance(pool_lp_asset, &ALICE);
		assert_ne!(alice_lp_balance, 0);
		assert_eq!(Tokens::balance(MockCurrencyId::USDT, &ALICE), 0);
		assert_eq!(Tokens::balance(MockCurrencyId::USDC, &ALICE), 0);

		// BOB adds liquidity to DEX pool.
		let bob_amounts = vec![bob_balance as u128, bob_balance as u128];
		assert_ok!(CurveAmm::add_liquidity(&BOB, pool_id, bob_amounts.clone(), 0_u128));
		let bob_lp_balance = Tokens::balance(pool_lp_asset, &BOB);
		assert_ne!(bob_balance, 0);
		assert_eq!(Tokens::balance(MockCurrencyId::USDT, &BOB), 0);
		assert_eq!(Tokens::balance(MockCurrencyId::USDC, &BOB), 0);

		let min_amt = vec![0_u128, 0_u128];
		assert_eq!(Tokens::balance(MockCurrencyId::USDC, &CurveAmm::account_id(&pool_id)), alice_balance as u128 + bob_balance as u128);
		assert_eq!(Tokens::balance(MockCurrencyId::USDT, &CurveAmm::account_id(&pool_id)), alice_balance as u128 + bob_balance as u128);

		// ALICE removes liquidity from DEX pool.
		assert_ok!(CurveAmm::remove_liquidity(&ALICE, pool_id, alice_lp_balance, min_amt.clone()));
		prop_assert_zero_epsilon!(Tokens::balance(pool_lp_asset, &ALICE));
		prop_assert_epsilon!(Tokens::balance(MockCurrencyId::USDT, &ALICE), alice_balance as u128);
		prop_assert_epsilon!(Tokens::balance(MockCurrencyId::USDC, &ALICE), alice_balance as u128);
		prop_assert_epsilon!(Tokens::balance(MockCurrencyId::USDC, &CurveAmm::account_id(&pool_id)), bob_balance as u128);
		prop_assert_epsilon!(Tokens::balance(MockCurrencyId::USDT, &CurveAmm::account_id(&pool_id)), bob_balance as u128);

		// BOB removes liquidity from DEX pool.
		assert_ok!(CurveAmm::remove_liquidity(&BOB, pool_id, bob_lp_balance, min_amt.clone()));
		prop_assert_zero_epsilon!(Tokens::balance(pool_lp_asset, &BOB));
		prop_assert_zero_epsilon!(Tokens::balance(MockCurrencyId::USDC, &CurveAmm::account_id(&pool_id)));
		prop_assert_zero_epsilon!(Tokens::balance(MockCurrencyId::USDT, &CurveAmm::account_id(&pool_id)));
		prop_assert_epsilon!(Tokens::balance(MockCurrencyId::USDT, &BOB), bob_balance as u128);
		prop_assert_epsilon!(Tokens::balance(MockCurrencyId::USDC, &BOB), bob_balance as u128);
		Ok(())
	}).unwrap();
	}
}<|MERGE_RESOLUTION|>--- conflicted
+++ resolved
@@ -179,12 +179,7 @@
 		let p = CurveAmm::create_pool(&ALICE, assets, amp_coeff, fee, admin_fee);
 		assert_ok!(&p);
 		let pool_id = p.unwrap();
-<<<<<<< HEAD
-		let pool = CurveAmm::get_pool_info(pool_id);
-=======
-
-		let pool = CurveAmm::pool(pool_id);
->>>>>>> fd5ea0f8
+		let pool = CurveAmm::get_pool_info(pool_id);
 		assert!(pool.is_some());
 
 		let pool_lp_asset = CurveAmm::pool_lp_asset(pool_id);
@@ -192,27 +187,13 @@
 		let pool_lp_asset = pool_lp_asset.unwrap();
 
 		// 1 USDC = 1 USDT
-<<<<<<< HEAD
-		let amounts = vec![130000u128, 130000u128];
-		assert_ok!(CurveAmm::add_liquidity(&ALICE, pool_id, amounts.clone(), 0u128));
-		let alice_balance = Tokens::balance(pool_lp_asset, &ALICE);
-		assert_ne!(alice_balance, 0);
-		assert_eq!(Tokens::balance(MockCurrencyId::USDT, &ALICE), 200000 - 130000);
-		assert_eq!(Tokens::balance(MockCurrencyId::USDC, &ALICE), 200000 - 130000);
-		let pool = CurveAmm::get_pool_info(pool_id);
-=======
 		let amounts = vec![130_000_u128, 130_000_u128];
-
-		// add 130k of liquidity to both currencies to the pool
 		assert_ok!(CurveAmm::add_liquidity(&ALICE, pool_id, amounts.clone(), 0_u128));
 		let alice_lp_asset_balance = Tokens::balance(pool_lp_asset, &ALICE);
 		assert_ne!(alice_lp_asset_balance, 0);
-		assert_eq!(alice_lp_asset_balance, 260_000); // 130_000 * 2 tokens
-
-		assert_eq!(Tokens::balance(MockCurrencyId::USDT, &ALICE), 200_000 - 130_000);
-		assert_eq!(Tokens::balance(MockCurrencyId::USDC, &ALICE), 200_000 - 130_000);
-		let pool = CurveAmm::pool(pool_id);
->>>>>>> fd5ea0f8
+		assert_eq!(Tokens::balance(MockCurrencyId::USDT, &ALICE), 200_000 - 1300_00);
+		assert_eq!(Tokens::balance(MockCurrencyId::USDC, &ALICE), 200_000 - 1300_00);
+		let pool = CurveAmm::get_pool_info(pool_id);
 		assert!(pool.is_some());
 		assert_ok!(CurveAmm::add_liquidity(&BOB, pool_id, amounts.clone(), 0_u128));
 
