--- conflicted
+++ resolved
@@ -40,19 +40,7 @@
 composable-traits = { default-features = false, version = "0.0.1", path = "../composable-traits" } 
 
 [dev-dependencies]
-<<<<<<< HEAD
-hex-literal = "0.3.3"
-once_cell = "1.8.0"
-proptest = "0.9.6"
-serde = "1.0.119"
-
-orml-tokens = { git = "https://github.com/open-web3-stack/open-runtime-module-library", rev = "b89b1f98fcf0f5c341fbef1d12bfd869a2f2a9fe" }
-orml-traits = { git = "https://github.com/open-web3-stack/open-runtime-module-library", rev = "b89b1f98fcf0f5c341fbef1d12bfd869a2f2a9fe", default-features = false }
 pallet-balances = { git = "https://github.com/paritytech/substrate", branch = "polkadot-v0.9.12" }
-pallet-timestamp = { git = "https://github.com/paritytech/substrate", branch = "polkadot-v0.9.12" }
-=======
-pallet-balances = { git = "https://github.com/paritytech/substrate", branch = "polkadot-v0.9.11" }
->>>>>>> 6408006b
 pallet-currency-factory = { version = "0.0.1", path = "../currency-factory" }
 
 [features]
