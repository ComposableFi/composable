use super::*;
use crate::{self as pallet_dex_router, Pallet as DexRouter};
use composable_traits::{defi::CurrencyPair, dex::Amm};
use frame_benchmarking::{benchmarks, impl_benchmark_test_suite, whitelisted_caller};
use frame_support::traits::fungibles::Mutate;
use frame_system::RawOrigin;
use sp_arithmetic::Permill;
use sp_std::{vec, vec::Vec};

fn create_single_node_pool<T>() -> (
	CurrencyPair<<T as pallet_dex_router::Config>::AssetId>,
	Vec<<T as pallet_dex_router::Config>::PoolId>,
)
where
	T: pallet_dex_router::Config + pallet_pablo::Config,
	<T as pallet_dex_router::Config>::Balance: From<u128>,
	<T as pallet_dex_router::Config>::AssetId: From<u128>,
	<T as pallet_dex_router::Config>::PoolId: From<u128>,
	<T as pallet_pablo::Config>::Balance: From<u128>,
	<T as pallet_pablo::Config>::AssetId: From<u128>,
{
	let unit = 1_000_000_000_000_u128;
	let usdc: <T as pallet_pablo::Config>::AssetId = 100_u128.into();
	let usdt: <T as pallet_pablo::Config>::AssetId = 104_u128.into();
	let owner: <T as frame_system::Config>::AccountId = whitelisted_caller();
	let usdc_usdt_config = pallet_pablo::PoolInitConfiguration::StableSwap {
		owner: owner.clone(),
		pair: CurrencyPair::new(usdc, usdt),
		amplification_coefficient: 5_u16,
		fee: Permill::zero(),
	};
	let usdc_usdt = pallet_pablo::Pallet::<T>::do_create_pool(usdc_usdt_config).unwrap();
	sp_std::if_std! {
		println!(" usdc_usdt {:?}", usdc_usdt);
	}
	// 1 usdc == 1 usdt
	let usdc_amount = 1000 * unit;
	let usdt_amount = 1000 * unit;
	<T as pallet_pablo::Config>::Assets::mint_into(usdc, &owner, usdc_amount.into())
		.expect("mint usdc failed");
	<T as pallet_pablo::Config>::Assets::mint_into(usdt, &owner, usdt_amount.into())
		.expect("mint usdt failed");
	let dex_route = vec![0_u128.into()];
	let usdc: <T as pallet_dex_router::Config>::AssetId = 100_u128.into();
	let usdt: <T as pallet_dex_router::Config>::AssetId = 104_u128.into();
	let currency_pair = CurrencyPair::new(usdc, usdt);
	(currency_pair, dex_route)
}

fn create_pools_route<T>() -> (
	CurrencyPair<<T as pallet_dex_router::Config>::AssetId>,
	Vec<<T as pallet_dex_router::Config>::PoolId>,
)
where
	T: pallet_dex_router::Config + pallet_pablo::Config,
	<T as pallet_dex_router::Config>::Balance: From<u128>,
	<T as pallet_dex_router::Config>::AssetId: From<u128>,
	<T as pallet_dex_router::Config>::PoolId: From<u128>,
	<T as pallet_pablo::Config>::Balance: From<u128>,
	<T as pallet_pablo::Config>::AssetId: From<u128>,
{
	let unit = 1_000_000_000_000_u128;
	let owner: <T as frame_system::Config>::AccountId = whitelisted_caller();
	let pica: <T as pallet_pablo::Config>::AssetId = 100_u128.into();
	let ksm: <T as pallet_pablo::Config>::AssetId = 101_u128.into();
	let eth: <T as pallet_pablo::Config>::AssetId = 102_u128.into();
	let usdc: <T as pallet_pablo::Config>::AssetId = 103_u128.into();
	let usdt: <T as pallet_pablo::Config>::AssetId = 104_u128.into();
	let pica_ksm_config = pallet_pablo::PoolInitConfiguration::ConstantProduct {
		owner: owner.clone(),
		pair: CurrencyPair::new(pica, ksm),
		fee: Permill::zero(),
		base_weight: Permill::from_percent(50),
	};
	let pica_ksm = pallet_pablo::Pallet::<T>::do_create_pool(pica_ksm_config).unwrap();
	// 100 pica == 1 ksm
	let pica_amount = 100 * 1000 * unit;
	let ksm_amount = 1 * 1000 * unit;
	<T as pallet_pablo::Config>::Assets::mint_into(pica, &owner, pica_amount.into())
		.expect("mint pica failed");
	<T as pallet_pablo::Config>::Assets::mint_into(ksm, &owner, ksm_amount.into())
		.expect("mint ksm failed");
	<pallet_pablo::Pallet<T> as Amm>::add_liquidity(
		&owner,
		pica_ksm,
		pica_amount.into(),
		ksm_amount.into(),
		0_u128.into(),
		false,
	)
	.expect("add_liquidity to pica_ksm_pool failed");
	sp_std::if_std! {
		println!(" pica_ksm {:?}", pica_ksm);
	}
	let ksm_eth_config = pallet_pablo::PoolInitConfiguration::ConstantProduct {
		owner: owner.clone(),
		pair: CurrencyPair::new(ksm, eth),
		fee: Permill::zero(),
		base_weight: Permill::from_percent(50),
	};
	let ksm_eth = pallet_pablo::Pallet::<T>::do_create_pool(ksm_eth_config).unwrap();
	// 10 ksm == 1 eth
	let ksm_amount = 10 * 1000 * unit;
	let eth_amount = 1 * 1000 * unit;
	<T as pallet_pablo::Config>::Assets::mint_into(ksm, &owner, ksm_amount.into())
		.expect("mint ksm failed");
	<T as pallet_pablo::Config>::Assets::mint_into(eth, &owner, eth_amount.into())
		.expect("mint eth failed");
	<pallet_pablo::Pallet<T> as Amm>::add_liquidity(
		&owner,
		ksm_eth,
		ksm_amount.into(),
		eth_amount.into(),
		0_u128.into(),
		false,
	)
	.expect("add_liquidity to ksm_eth_pool failed");
	sp_std::if_std! {
		println!(" ksm_eth {:?}", ksm_eth);
	}

	let eth_usdc_config = pallet_pablo::PoolInitConfiguration::ConstantProduct {
		owner: owner.clone(),
		pair: CurrencyPair::new(eth, usdc),
		fee: Permill::zero(),
		base_weight: Permill::from_percent(50),
	};
	let eth_usdc = pallet_pablo::Pallet::<T>::do_create_pool(eth_usdc_config).unwrap();
	// 1 eth = 200 usdc
	let eth_amount = 1 * 1000 * unit;
	let usdc_amount = 200 * 1000 * unit;
	<T as pallet_pablo::Config>::Assets::mint_into(eth, &owner, eth_amount.into())
		.expect("mint eth failed");
	<T as pallet_pablo::Config>::Assets::mint_into(usdc, &owner, usdc_amount.into())
		.expect("mint usdc failed");
	<pallet_pablo::Pallet<T> as Amm>::add_liquidity(
		&owner,
		eth_usdc,
		eth_amount.into(),
		usdc_amount.into(),
		0_u128.into(),
		false,
	)
	.expect("add_liquidity to eth_usdc_pool failed");

	sp_std::if_std! {
		println!(" eth_usdc {:?}", eth_usdc);
	}
	let usdc_usdt_config = pallet_pablo::PoolInitConfiguration::StableSwap {
		owner: owner.clone(),
		pair: CurrencyPair::new(usdc, usdt),
		amplification_coefficient: 5_u16,
		fee: Permill::zero(),
	};
	let usdc_usdt = pallet_pablo::Pallet::<T>::do_create_pool(usdc_usdt_config).unwrap();
	sp_std::if_std! {
		println!(" usdc_usdt {:?}", usdc_usdt);
	}
	// 1 usdc == 1 usdt
	let usdc_amount = 1000 * unit;
	let usdt_amount = 1000 * unit;
	<T as pallet_pablo::Config>::Assets::mint_into(usdc, &owner, usdc_amount.into())
		.expect("mint usdc failed");
	<T as pallet_pablo::Config>::Assets::mint_into(usdt, &owner, usdt_amount.into())
		.expect("mint usdt failed");
	<pallet_pablo::Pallet<T> as Amm>::add_liquidity(
		&owner,
		usdc_usdt,
		usdc_amount.into(),
		usdt_amount.into(),
		0_u128.into(),
		false,
	)
	.expect("add_liquidity to usdc_usdt_pool failed");
	let dex_route = vec![3_u128.into(), 2_u128.into(), 1_u128.into(), 0_u128.into()];
	let pica: <T as pallet_dex_router::Config>::AssetId = 100_u128.into();
	let usdt: <T as pallet_dex_router::Config>::AssetId = 104_u128.into();
	let currency_pair = CurrencyPair::new(pica, usdt);
	(currency_pair, dex_route)
}

benchmarks! {
	where_clause {
		where
		T: pallet_dex_router::Config + pallet_pablo::Config,
		<T as pallet_dex_router::Config>::Balance: From<u128>,
		<T as pallet_dex_router::Config>::AssetId: From<u128>,
		<T as pallet_dex_router::Config>::PoolId: From<u128>,
		<T as pallet_pablo::Config>::Balance: From<u128>,
		<T as pallet_pablo::Config>::AssetId: From<u128>,
		<T as pallet_pablo::Config>::PoolId: From<u128>,
	}

	// benchmarks inserting new route
	update_route {
		let (currency_pair, dex_route) = create_pools_route::<T>();
		// let owner : <T as frame_system::Config>::AccountId= whitelisted_caller();
	} : _(RawOrigin::Root, currency_pair, Some(dex_route.try_into().unwrap()))

	exchange {
		let unit = 1_000_000_000_000_u128;
		let pica_amount =  2000_u128 * unit;
		let (currency_pair, dex_route) = create_pools_route::<T>();
		let owner : <T as frame_system::Config>::AccountId= whitelisted_caller();
		let origin = RawOrigin::Signed(owner.clone());
		let pica : <T as pallet_pablo::Config>::AssetId = 100_u128.into();
		<T as pallet_pablo::Config>::Assets::mint_into(pica, &owner, pica_amount.into()).expect("Mint pica failed");
		pallet_dex_router::Pallet::<T>::update_route(RawOrigin::Root.into(), currency_pair, Some(dex_route.try_into().unwrap())).expect("update route failed");
		// exchange 1000 PICA via route
	} : _(origin, currency_pair.swap(), (1000_u128 * unit).into(), 0_u128.into())

	buy {
		let unit = 1_000_000_000_000_u128;
		let usdc_amount =  20_u128 * 100 * unit; // 1 pica = 20 usdc based on liquidity added while pool creation
		let (currency_pair, dex_route) = create_pools_route::<T>();
		let owner : <T as frame_system::Config>::AccountId= whitelisted_caller();
		let origin = RawOrigin::Signed(owner.clone());
		let usdc : <T as pallet_pablo::Config>::AssetId = 104_u128.into();
		<T as pallet_pablo::Config>::Assets::mint_into(usdc, &owner, usdc_amount.into()).expect("Mint usdc failed");
		pallet_dex_router::Pallet::<T>::update_route(RawOrigin::Root.into(), currency_pair, Some(dex_route.try_into().unwrap())).expect("update route failed");
		// buy 100 PICA via route
	} : _(origin, currency_pair, (100_u128 * unit).into(), 0_u128.into())

	// sell calls exchange so just added benchmark for completeness
	sell {
		let unit = 1_000_000_000_000_u128;
		let usdc_amount =  2000_u128 * unit;
		let (currency_pair, dex_route) = create_pools_route::<T>();
		let owner : <T as frame_system::Config>::AccountId= whitelisted_caller();
		let origin = RawOrigin::Signed(owner.clone());
		let usdc : <T as pallet_pablo::Config>::AssetId = 104_u128.into();
		<T as pallet_pablo::Config>::Assets::mint_into(usdc, &owner, usdc_amount.into()).expect("Mint usdc failed");
		pallet_dex_router::Pallet::<T>::update_route(RawOrigin::Root.into(), currency_pair, Some(dex_route.try_into().unwrap())).expect("update route failed");
		// sell 1000 usdc via route
	} : _(origin, currency_pair, (1000_u128 * unit).into(), 0_u128.into())

	add_liquidity {
		let unit = 1_000_000_000_000_u128;
		let owner : <T as frame_system::Config>::AccountId= whitelisted_caller();
		let (currency_pair, dex_route) = create_single_node_pool::<T>();
		// 1 usdc == 1 usdt
		let usdc_amount = 1000 * unit;
		let usdt_amount = 1000 * unit;
		let origin = RawOrigin::Signed(owner);
		pallet_dex_router::Pallet::<T>::update_route(RawOrigin::Root.into(), currency_pair, Some(dex_route.try_into().unwrap())).expect("update route failed");
	} : _(origin, currency_pair, usdc_amount.into(), usdt_amount.into(), 0_u128.into(), false)

	remove_liquidity {
		let unit = 1_000_000_000_000_u128;
		let owner : <T as frame_system::Config>::AccountId= whitelisted_caller();
		let (currency_pair, dex_route) = create_single_node_pool::<T>();
		// 1 usdc == 1 usdt
		let usdc_amount = 1000 * unit;
		let usdt_amount = 1000 * unit;
		let origin = RawOrigin::Signed(owner);
		pallet_dex_router::Pallet::<T>::update_route(RawOrigin::Root.into(), currency_pair, Some(dex_route.try_into().unwrap())).expect("update route failed");
		pallet_dex_router::Pallet::<T>::add_liquidity(origin.clone().into(), currency_pair, usdc_amount.into(), usdt_amount.into(), 0_u128.into(), false).expect("add_liquidity failed");
		// remove 1 lp_token
	} : _(origin, currency_pair, 1_u128.into(), 0_u128.into(), 0_u128.into())

<<<<<<< HEAD
	remove_liquidity_single_asset {
		let unit = 1_000_000_000_000_u128;
		let owner : <T as frame_system::Config>::AccountId= whitelisted_caller();
		let (currency_pair, dex_route) = create_single_node_pool::<T>();
		// 1 usdc == 1 usdt
		let usdc_amount = 1000 * unit;
		let usdt_amount = 1000 * unit;
		let origin = RawOrigin::Signed(owner.clone());
		pallet_dex_router::Pallet::<T>::update_route(RawOrigin::Root.into(), currency_pair, Some(dex_route.clone().try_into().unwrap())).expect("update route failed");
		pallet_dex_router::Pallet::<T>::add_liquidity(origin.clone().into(), currency_pair, usdc_amount.into(), usdt_amount.into(), 0_u128.into(), false).expect("add_liquidity failed");
		// remove 1 lp_token
	} : _(origin, currency_pair, 1_u128.into(), 0_u128.into())
=======
	// TODO(saruman9): here should be benchmarks for stable swap pool with single asset withdrawal
>>>>>>> 0f1c12a0
}
impl_benchmark_test_suite!(DexRouter, crate::mock::new_test_ext(), crate::mock::Test);<|MERGE_RESOLUTION|>--- conflicted
+++ resolved
@@ -258,21 +258,6 @@
 		// remove 1 lp_token
 	} : _(origin, currency_pair, 1_u128.into(), 0_u128.into(), 0_u128.into())
 
-<<<<<<< HEAD
-	remove_liquidity_single_asset {
-		let unit = 1_000_000_000_000_u128;
-		let owner : <T as frame_system::Config>::AccountId= whitelisted_caller();
-		let (currency_pair, dex_route) = create_single_node_pool::<T>();
-		// 1 usdc == 1 usdt
-		let usdc_amount = 1000 * unit;
-		let usdt_amount = 1000 * unit;
-		let origin = RawOrigin::Signed(owner.clone());
-		pallet_dex_router::Pallet::<T>::update_route(RawOrigin::Root.into(), currency_pair, Some(dex_route.clone().try_into().unwrap())).expect("update route failed");
-		pallet_dex_router::Pallet::<T>::add_liquidity(origin.clone().into(), currency_pair, usdc_amount.into(), usdt_amount.into(), 0_u128.into(), false).expect("add_liquidity failed");
-		// remove 1 lp_token
-	} : _(origin, currency_pair, 1_u128.into(), 0_u128.into())
-=======
 	// TODO(saruman9): here should be benchmarks for stable swap pool with single asset withdrawal
->>>>>>> 0f1c12a0
 }
 impl_benchmark_test_suite!(DexRouter, crate::mock::new_test_ext(), crate::mock::Test);