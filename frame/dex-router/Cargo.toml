[package]
authors = ["Composable Developers"]
edition = "2021"
homepage = "https://composable.finance"
name = "pallet-dex-router"
rust-version = "1.56"
version = "0.0.1"

[package.metadata.docs.rs]
targets = ["x86_64-unknown-linux-gnu"]

[dependencies]
<<<<<<< HEAD
frame-support = { default-features = false, git = "https://github.com/paritytech/substrate", branch = "polkadot-v0.9.18" }
frame-system = { default-features = false, git = "https://github.com/paritytech/substrate", branch = "polkadot-v0.9.18" }
=======
frame-support = { default-features = false, git = "https://github.com/paritytech/substrate", branch = "polkadot-v0.9.17" }
frame-system = { default-features = false, git = "https://github.com/paritytech/substrate", branch = "polkadot-v0.9.17" }
frame-benchmarking = { default-features = false, optional = true, git = "https://github.com/paritytech/substrate", branch = "polkadot-v0.9.17" }
>>>>>>> 2061c629

sp-arithmetic = { default-features = false, git = "https://github.com/paritytech/substrate", branch = "polkadot-v0.9.18" }
sp-core = { default-features = false, git = "https://github.com/paritytech/substrate", branch = "polkadot-v0.9.18" }
sp-io = { default-features = false, git = "https://github.com/paritytech/substrate", branch = "polkadot-v0.9.18" }
sp-runtime = { default-features = false, git = "https://github.com/paritytech/substrate", branch = "polkadot-v0.9.18" }
sp-std = { default-features = false, git = "https://github.com/paritytech/substrate", branch = "polkadot-v0.9.18" }

composable-support = { path = "../composable-support", default-features = false }
composable-traits = { path = "../composable-traits", default-features = false }
scale-info = { version = "2.1.1", default-features = false, features = [
  "derive",
] }
<<<<<<< HEAD
serde = { version = '1.0.136', optional = true }
=======
serde = { version = '1', optional = true }
pallet-pablo = { path = "../pablo", default-features = false }
>>>>>>> 2061c629

[dependencies.codec]
default-features = false
features = ["derive"]
package = "parity-scale-codec"
version = "3.0.0"

[dev-dependencies]
composable-tests-helpers = { path = "../composable-tests-helpers" }
orml-tokens = { git = "https://github.com/open-web3-stack/open-runtime-module-library", rev = "2b5d4ce1d08fb54c0007c2055653892d2c93a92e" }
orml-traits = { git = "https://github.com/open-web3-stack/open-runtime-module-library", rev = "2b5d4ce1d08fb54c0007c2055653892d2c93a92e", default-features = false }
pallet-balances = { git = "https://github.com/paritytech/substrate", branch = "polkadot-v0.9.18" }
pallet-currency-factory = { version = "0.0.1", path = "../currency-factory" }
pallet-pablo = { path = "../pablo", default-features = false }
pallet-timestamp = { default-features = false, git = "https://github.com/paritytech/substrate", branch = "polkadot-v0.9.18" }

[features]
default = ["std"]
std = [
  "serde/std",
  "codec/std",
  "scale-info/std",
  "frame-support/std",
  "frame-system/std",
  "sp-runtime/std",
]

runtime-benchmarks = [
    "frame-benchmarking",
    "frame-support/runtime-benchmarks",
    "frame-system/runtime-benchmarks",
]<|MERGE_RESOLUTION|>--- conflicted
+++ resolved
@@ -10,14 +10,9 @@
 targets = ["x86_64-unknown-linux-gnu"]
 
 [dependencies]
-<<<<<<< HEAD
 frame-support = { default-features = false, git = "https://github.com/paritytech/substrate", branch = "polkadot-v0.9.18" }
 frame-system = { default-features = false, git = "https://github.com/paritytech/substrate", branch = "polkadot-v0.9.18" }
-=======
-frame-support = { default-features = false, git = "https://github.com/paritytech/substrate", branch = "polkadot-v0.9.17" }
-frame-system = { default-features = false, git = "https://github.com/paritytech/substrate", branch = "polkadot-v0.9.17" }
-frame-benchmarking = { default-features = false, optional = true, git = "https://github.com/paritytech/substrate", branch = "polkadot-v0.9.17" }
->>>>>>> 2061c629
+frame-benchmarking = { default-features = false, optional = true, git = "https://github.com/paritytech/substrate", branch = "polkadot-v0.9.18" }
 
 sp-arithmetic = { default-features = false, git = "https://github.com/paritytech/substrate", branch = "polkadot-v0.9.18" }
 sp-core = { default-features = false, git = "https://github.com/paritytech/substrate", branch = "polkadot-v0.9.18" }
@@ -30,12 +25,8 @@
 scale-info = { version = "2.1.1", default-features = false, features = [
   "derive",
 ] }
-<<<<<<< HEAD
 serde = { version = '1.0.136', optional = true }
-=======
-serde = { version = '1', optional = true }
 pallet-pablo = { path = "../pablo", default-features = false }
->>>>>>> 2061c629
 
 [dependencies.codec]
 default-features = false
