--- conflicted
+++ resolved
@@ -10,15 +10,9 @@
 targets = ["x86_64-unknown-linux-gnu"]
 
 [dependencies]
-<<<<<<< HEAD
 frame-support = { default-features = false, git = "https://github.com/paritytech/substrate", branch = "polkadot-v0.9.18" }
 frame-system = { default-features = false, git = "https://github.com/paritytech/substrate", branch = "polkadot-v0.9.18" }
 frame-benchmarking = { default-features = false, optional = true, git = "https://github.com/paritytech/substrate", branch = "polkadot-v0.9.18" }
-=======
-frame-benchmarking = { default-features = false, optional = true, git = "https://github.com/paritytech/substrate", branch = "polkadot-v0.9.17" }
-frame-support = { default-features = false, git = "https://github.com/paritytech/substrate", branch = "polkadot-v0.9.17" }
-frame-system = { default-features = false, git = "https://github.com/paritytech/substrate", branch = "polkadot-v0.9.17" }
->>>>>>> 60877eec
 
 sp-arithmetic = { default-features = false, git = "https://github.com/paritytech/substrate", branch = "polkadot-v0.9.18" }
 sp-core = { default-features = false, git = "https://github.com/paritytech/substrate", branch = "polkadot-v0.9.18" }
@@ -28,19 +22,11 @@
 
 composable-support = { path = "../composable-support", default-features = false }
 composable-traits = { path = "../composable-traits", default-features = false }
-<<<<<<< HEAD
 scale-info = { version = "2.1.1", default-features = false, features = [
   "derive",
 ] }
 serde = { version = '1.0.136', optional = true }
 pallet-pablo = { path = "../pablo", default-features = false }
-=======
-pallet-pablo = { path = "../pablo", default-features = false }
-scale-info = { version = "1.0", default-features = false, features = [
-  "derive",
-] }
-serde = { version = '1', optional = true }
->>>>>>> 60877eec
 
 [dependencies.codec]
 default-features = false
