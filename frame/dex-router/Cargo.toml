--- conflicted
+++ resolved
@@ -10,33 +10,17 @@
 targets = ["x86_64-unknown-linux-gnu"]
 
 [dependencies]
-<<<<<<< HEAD
-frame-support = { default-features = false, git = "https://github.com/paritytech/substrate", branch = "polkadot-v0.9.17"  }
-frame-system = { default-features = false,  git = "https://github.com/paritytech/substrate", branch = "polkadot-v0.9.17" }
+frame-support = { default-features = false, git = "https://github.com/paritytech/substrate", branch = "polkadot-v0.9.17" }
+frame-system = { default-features = false, git = "https://github.com/paritytech/substrate", branch = "polkadot-v0.9.17" }
 
-sp-runtime = { default-features = false,  git = "https://github.com/paritytech/substrate", branch = "polkadot-v0.9.17" }
-sp-arithmetic = { default-features = false,  git = "https://github.com/paritytech/substrate", branch = "polkadot-v0.9.17" }
-sp-io = {  default-features = false,  git = "https://github.com/paritytech/substrate", branch = "polkadot-v0.9.17" }
-sp-core = {  default-features = false,  git = "https://github.com/paritytech/substrate", branch = "polkadot-v0.9.17" }
-sp-std = {  default-features = false,  git = "https://github.com/paritytech/substrate", branch = "polkadot-v0.9.17" }
+sp-arithmetic = { default-features = false, git = "https://github.com/paritytech/substrate", branch = "polkadot-v0.9.17" }
+sp-core = { default-features = false, git = "https://github.com/paritytech/substrate", branch = "polkadot-v0.9.17" }
+sp-io = { default-features = false, git = "https://github.com/paritytech/substrate", branch = "polkadot-v0.9.17" }
+sp-runtime = { default-features = false, git = "https://github.com/paritytech/substrate", branch = "polkadot-v0.9.17" }
+sp-std = { default-features = false, git = "https://github.com/paritytech/substrate", branch = "polkadot-v0.9.17" }
 
 composable-traits = { path = "../composable-traits", default-features = false }
-orml-traits = { git = "https://github.com/open-web3-stack/open-runtime-module-library", rev = "aac79b3b31953381669a2ffa9b3e9bfe48e87f38", default-features = false }
-scale-info = { version = "1.0", default-features = false, features = ["derive"] }
-serde = { version = '1', optional = true }
-=======
-frame-support = { default-features = false, git = "https://github.com/paritytech/substrate", branch = "polkadot-v0.9.16" }
-frame-system = { default-features = false, git = "https://github.com/paritytech/substrate", branch = "polkadot-v0.9.16" }
-
-sp-arithmetic = { default-features = false, git = "https://github.com/paritytech/substrate", branch = "polkadot-v0.9.16" }
-sp-core = { default-features = false, git = "https://github.com/paritytech/substrate", branch = "polkadot-v0.9.16" }
-sp-io = { default-features = false, git = "https://github.com/paritytech/substrate", branch = "polkadot-v0.9.16" }
-sp-runtime = { default-features = false, git = "https://github.com/paritytech/substrate", branch = "polkadot-v0.9.16" }
-sp-std = { default-features = false, git = "https://github.com/paritytech/substrate", branch = "polkadot-v0.9.16" }
-
-composable-traits = { path = "../composable-traits", default-features = false }
-orml-traits = { git = "https://github.com/open-web3-stack/open-runtime-module-library", rev = "2b1c9fb367ccb8e13601b2da43d1c5d9737b93c6", default-features = false }
->>>>>>> 3ddc73de
+orml-traits = { git = "https://github.com/open-web3-stack/open-runtime-module-library", rev = "9e041dc9d213f843b18b3008f32f3acabb287dcb", default-features = false }
 pallet-curve-amm = { path = "../curve-amm", default-features = false }
 pallet-uniswap-v2 = { path = "../uniswap-v2", default-features = false }
 scale-info = { version = "1.0", default-features = false, features = [
@@ -51,14 +35,9 @@
 version = "2.0.0"
 
 [dev-dependencies]
-<<<<<<< HEAD
+composable-tests-helpers = { path = "../composable-tests-helpers" }
+orml-tokens = { git = "https://github.com/open-web3-stack/open-runtime-module-library", rev = "9e041dc9d213f843b18b3008f32f3acabb287dcb" }
 pallet-balances = { git = "https://github.com/paritytech/substrate", branch = "polkadot-v0.9.17" }
-orml-tokens = { git = "https://github.com/open-web3-stack/open-runtime-module-library", rev = "aac79b3b31953381669a2ffa9b3e9bfe48e87f38" }
-=======
-composable-tests-helpers = { path = "../composable-tests-helpers" }
-orml-tokens = { git = "https://github.com/open-web3-stack/open-runtime-module-library", rev = "2b1c9fb367ccb8e13601b2da43d1c5d9737b93c6" }
-pallet-balances = { git = "https://github.com/paritytech/substrate", branch = "polkadot-v0.9.16" }
->>>>>>> 3ddc73de
 pallet-currency-factory = { version = "0.0.1", path = "../currency-factory" }
 
 [features]
