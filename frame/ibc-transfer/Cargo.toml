--- conflicted
+++ resolved
@@ -16,7 +16,6 @@
 ] }
 serde_json = { version = "1.0.45", default-features = false }
 
-<<<<<<< HEAD
 frame-benchmarking = { git = "https://github.com/paritytech/substrate", branch = "polkadot-v0.9.24", default-features = false, optional = true }
 frame-support = { git = "https://github.com/paritytech/substrate", branch = "polkadot-v0.9.24", default-features = false }
 frame-system = { git = "https://github.com/paritytech/substrate", branch = "polkadot-v0.9.24", default-features = false }
@@ -29,20 +28,6 @@
 ibc-trait = {path = "../ibc/ibc-trait", default-features = false }
 ibc-primitives = {path = "../ibc/ibc-primitives", default-features = false }
 primitives = {path = "../../runtime/primitives", default-features = false }
-=======
-balances = { package = "pallet-balances", git = "https://github.com/paritytech/substrate", branch = "polkadot-v0.9.22", default-features = false }
-composable-traits = { default-features = false, path = "../composable-traits" }
-frame-benchmarking = { git = "https://github.com/paritytech/substrate", branch = "polkadot-v0.9.22", default-features = false, optional = true }
-frame-support = { git = "https://github.com/paritytech/substrate", branch = "polkadot-v0.9.22", default-features = false }
-frame-system = { git = "https://github.com/paritytech/substrate", branch = "polkadot-v0.9.22", default-features = false }
-ibc = { git = "https://github.com/ComposableFi/ibc-rs", rev = "b3ab319018b1bb8917bca3aad977455aa2c9b179", default-features = false }
-ibc-primitives = { path = "../ibc/ibc-primitives", default-features = false }
-ibc-trait = { path = "../ibc/ibc-trait", default-features = false }
-primitives = { path = "../../runtime/primitives", default-features = false }
-sp-core = { git = "https://github.com/paritytech/substrate", branch = "polkadot-v0.9.22", default-features = false }
-sp-runtime = { git = "https://github.com/paritytech/substrate", branch = "polkadot-v0.9.22", default-features = false }
-sp-std = { git = "https://github.com/paritytech/substrate", branch = "polkadot-v0.9.22", default-features = false }
->>>>>>> be2aebf2
 
 
 [features]
