--- conflicted
+++ resolved
@@ -4,14 +4,9 @@
 	mock::{Event, ExtBuilder, MockRuntime, System, TestPallet},
 	pallet::{self, Error, VammMap},
 	tests::{
-<<<<<<< HEAD
 		helpers::any_sane_asset_amount,
 		helpers_propcompose::{loop_times, valid_twap_period},
-		Balance, Decimal, Timestamp, RUN_CASES,
-=======
-		any_sane_asset_amount, default_vamm_config, loop_times, valid_twap_period, Balance,
-		Decimal, Timestamp, RUN_CASES,
->>>>>>> cfd73599
+		Balance, Decimal, TestVammConfig, Timestamp, RUN_CASES,
 	},
 };
 use composable_traits::vamm::{Vamm as VammTrait, VammConfig, MINIMUM_TWAP_PERIOD};
@@ -82,7 +77,7 @@
 fn should_succeed_returning_vamm_id() {
 	ExtBuilder::default()
 		.build()
-		.execute_with(|| assert_ok!(TestPallet::create(&default_vamm_config()), 0));
+		.execute_with(|| assert_ok!(TestPallet::create(&TestVammConfig::default().into()), 0));
 }
 
 // -------------------------------------------------------------------------------------------------
@@ -107,40 +102,11 @@
 				vamm_config.quote_asset_reserves
 			).unwrap();
 
-<<<<<<< HEAD
 			assert_eq!(vamm_state.base_asset_reserves, vamm_config.base_asset_reserves);
 			assert_eq!(vamm_state.quote_asset_reserves, vamm_config.quote_asset_reserves);
 			assert_eq!(vamm_state.peg_multiplier, vamm_config.peg_multiplier);
 			assert_eq!(vamm_state.twap_period, vamm_config.twap_period);
 			assert_eq!(vamm_state.invariant, invariant);
-=======
-			let tmp_vamm_expected = VammState::<Balance, Timestamp, Decimal> {
-					base_asset_reserves: vamm_config.base_asset_reserves,
-					quote_asset_reserves: vamm_config.quote_asset_reserves,
-					peg_multiplier: vamm_config.peg_multiplier,
-					invariant,
-					..Default::default()
-			};
-
-			let base_asset_twap = TestPallet::do_get_price(&tmp_vamm_expected, AssetType::Base).unwrap();
-
-			let vamm_expected = VammState::<Balance, Timestamp, Decimal> {
-				base_asset_reserves: vamm_config.base_asset_reserves,
-				quote_asset_reserves: vamm_config.quote_asset_reserves,
-				peg_multiplier: vamm_config.peg_multiplier,
-				twap_period: vamm_config.twap_period,
-				base_asset_twap,
-				invariant,
-				..Default::default()
-			};
-
-			let vamm_created_ok = TestPallet::create(&vamm_config);
-			let vamm_created_some = TestPallet::get_vamm(vamm_created_ok.unwrap());
-
-			assert_ok!(vamm_created_ok);
-			assert_eq!(vamm_created_some, Some(vamm_expected));
-
->>>>>>> cfd73599
 			assert_eq!(TestPallet::vamm_count(), vamm_counter+1);
 		});
 	}
