use crate::{
	mock::{Balance, Event, ExtBuilder, MockRuntime, System, TestPallet},
	pallet::{self, Error},
	tests::{
<<<<<<< HEAD
		helpers::{
			any_sane_asset_amount, as_decimal, as_decimal_from_fraction, create_vamm,
			run_for_seconds, run_to_block, twap_update_delay,
		},
		helpers_propcompose::{any_vamm_state, balance_range},
		Decimal, TestVammConfig, Timestamp, RUN_CASES,
=======
		any_sane_asset_amount, any_vamm_state, as_decimal, run_for_seconds, twap_update_delay,
		Decimal, Timestamp, RUN_CASES,
>>>>>>> cfd73599
	},
	VammState,
};
use composable_tests_helpers::test::helper::default_acceptable_computation_error;
use composable_traits::vamm::{Vamm as VammTrait, VammConfig};
use frame_support::{assert_noop, assert_ok, assert_storage_noop};
use proptest::prelude::*;
use sp_runtime::FixedPointNumber;

// ----------------------------------------------------------------------------------------------------
//                                           Prop Compose
// ----------------------------------------------------------------------------------------------------

prop_compose! {
	fn any_new_twap()(
		twap in any_sane_asset_amount(),
	) (
		twap in Just(Decimal::from_inner(twap))
	) -> Decimal {
		twap
	}
}

// -------------------------------------------------------------------------------------------------
//                                           Unit Tests
// -------------------------------------------------------------------------------------------------

#[test]
<<<<<<< HEAD
fn should_succeed_computing_correct_reciprocal_twap() {
	assert_ok!(TestPallet::reciprocal_twap(&as_decimal(2)), as_decimal_from_fraction(50, 100));
	assert_ok!(TestPallet::reciprocal_twap(&as_decimal(50)), as_decimal_from_fraction(2, 100));
}

#[test]
fn update_twap_fails_if_vamm_does_not_exist() {
	let vamm_state = VammState::default();
	let base_twap = Some(as_decimal(10));
	let quote_twap = Some(as_decimal(50));
=======
fn update_twap_fails_if_vamm_does_not_exist() {
	let vamm_state = VammState::default();
	let base_twap = Some(Decimal::from_inner(10));
>>>>>>> cfd73599
	ExtBuilder { vamm_count: 1, vamms: vec![(0, vamm_state)] }
		.build()
		.execute_with(|| {
			assert_noop!(TestPallet::update_twap(1, None), Error::<MockRuntime>::VammDoesNotExist);

			assert_noop!(
				TestPallet::update_twap(1, base_twap),
				Error::<MockRuntime>::VammDoesNotExist
			);
		})
}

#[test]
fn update_twap_fails_if_vamm_is_closed() {
<<<<<<< HEAD
	let vamm_state = VammState { closed: Some(Timestamp::MIN), ..Default::default() };
	let base_twap = Some(as_decimal(10));
	let quote_twap = Some(as_decimal(10));
	let base_reciprocal = TestPallet::reciprocal_twap(&base_twap.unwrap()).ok();
=======
	let base_twap = as_decimal(42_u128);
	let quote_twap = base_twap.reciprocal().unwrap();
	let vamm_state = VammState {
		base_asset_reserves: base_twap.into_inner(),
		quote_asset_reserves: quote_twap.into_inner(),
		base_asset_twap: base_twap,
		closed: Some(0),
		..Default::default()
	};
>>>>>>> cfd73599
	ExtBuilder { vamm_count: 1, vamms: vec![(0, vamm_state)] }
		.build()
		.execute_with(|| {
			// For event emission
			run_for_seconds(vamm_state.closed.unwrap() + 1);

			assert_noop!(
				TestPallet::update_twap(0, Some(base_twap)),
				Error::<MockRuntime>::VammIsClosed
			);

			assert_noop!(TestPallet::update_twap(0, None), Error::<MockRuntime>::VammIsClosed);
		})
}

#[test]
fn update_twap_fails_if_new_twap_is_zero() {
<<<<<<< HEAD
	let vamm_state = VammState::default();
	let base_twap = Some(as_decimal(0));
	let base_twap_plus = Some(as_decimal(1));
	let quote_twap = Some(as_decimal(0));
	let quote_twap_plus = Some(as_decimal(1));
=======
	let vamm_state = Default::default();
	let base_twap = as_decimal(0_u128);
>>>>>>> cfd73599
	ExtBuilder { vamm_count: 1, vamms: vec![(0, vamm_state)] }
		.build()
		.execute_with(|| {
			run_for_seconds(1);
			assert_storage_noop!(TestPallet::update_twap(0, Some(base_twap)));
		})
}

#[test]
<<<<<<< HEAD
fn should_fail_if_twaps_are_not_reciprocal() {
	ExtBuilder::default().build().execute_with(|| {
		let vamm_config = TestVammConfig::default();
		create_vamm(&vamm_config.into());
		run_to_block(1);
		let twap = Some(as_decimal(10));
		assert_noop!(
			TestPallet::update_twap(0, twap, twap),
			Error::<MockRuntime>::TwapsMustBeReciprocals
		);
	})
}

#[test]
fn update_twap_fails_if_twap_timestamp_is_more_recent() {
	let timestamp = Timestamp::MIN;
	let timestamp_greater = Timestamp::MIN + 1;
	let vamm_state = VammState { twap_timestamp: timestamp_greater, ..Default::default() };
	let new_twap = Some(as_decimal(10));
	let new_twap_reciprocal = Some(TestPallet::reciprocal_twap(&new_twap.unwrap()).unwrap());
=======
fn update_twap_fails_if_twap_timestamp_is_more_recent() {
	let timestamp = Timestamp::MIN;
	let timestamp_greater = Timestamp::MIN + 1;
	let base_twap = as_decimal(42_u128);
	let quote_twap = base_twap.reciprocal().unwrap();
	let vamm_state = VammState {
		base_asset_reserves: base_twap.into_inner(),
		quote_asset_reserves: quote_twap.into_inner(),
		base_asset_twap: base_twap,
		twap_timestamp: timestamp_greater,
		..Default::default()
	};
>>>>>>> cfd73599
	ExtBuilder { vamm_count: 1, vamms: vec![(0, vamm_state)] }
		.build()
		.execute_with(|| {
			// For event emission
			run_for_seconds(timestamp);
			assert_noop!(
				TestPallet::update_twap(0, Some(base_twap)),
				Error::<MockRuntime>::AssetTwapTimestampIsMoreRecent
			);
			assert_noop!(
				TestPallet::update_twap(0, None),
				Error::<MockRuntime>::AssetTwapTimestampIsMoreRecent
			);
		})
}

#[test]
fn should_succeed_updating_twap_correctly() {
	let timestamp = Timestamp::MIN;
<<<<<<< HEAD
	let twap = as_decimal(1).into_inner();
	let new_twap = Some(as_decimal(5));
=======
	let twap = 10_u128.pow(18);
	let base_twap = Decimal::from_inner(10_u128.pow(18) * 5);
>>>>>>> cfd73599
	let vamm_state = VammState::<Balance, Timestamp, Decimal> {
		twap_timestamp: timestamp,
		base_asset_twap: twap.into(),
		base_asset_reserves: twap,
		quote_asset_reserves: twap,
		twap_period: 3600,
		peg_multiplier: 1,
		..Default::default()
	};
	ExtBuilder { vamm_count: 1, vamms: vec![(0, vamm_state)] }
		.build()
		.execute_with(|| {
			run_for_seconds(twap_update_delay(0));
			assert_ok!(TestPallet::update_twap(0, Some(base_twap)), base_twap);
			assert_eq!(TestPallet::get_vamm(0).unwrap().base_asset_twap, base_twap);

			run_for_seconds(twap_update_delay(0));
			assert_ok!(TestPallet::update_twap(0, None));
			assert_ne!(TestPallet::get_vamm(0).unwrap().base_asset_twap, base_twap);
		})
}

#[test]
fn should_update_twap_correctly() {
	ExtBuilder::default().build().execute_with(|| {
		let vamm_creation = TestPallet::create(&VammConfig {
			base_asset_reserves: as_decimal(2).into_inner(),
			quote_asset_reserves: as_decimal(50).into_inner(),
			peg_multiplier: 1,
			twap_period: 3600,
		});
		let vamm_id = vamm_creation.unwrap();
		let original_base_twap = TestPallet::get_vamm(vamm_id).unwrap().base_asset_twap;
		assert_ok!(vamm_creation);

		// For event emission & twap update
		run_for_seconds(twap_update_delay(vamm_id));
<<<<<<< HEAD
		let new_base_twap = Some(as_decimal(100));
		let new_quote_twap = Some(as_decimal_from_fraction(1, 100));
		assert_ok!(TestPallet::update_twap(vamm_id, new_base_twap, new_quote_twap));
=======
		let new_base_twap = Some(Decimal::from_inner(10_u128.pow(18) * 100));
		assert_ok!(TestPallet::update_twap(vamm_id, new_base_twap), new_base_twap.unwrap());
>>>>>>> cfd73599
		let vamm_state = TestPallet::get_vamm(vamm_id).unwrap();
		assert_eq!(vamm_state.base_asset_twap, new_base_twap.unwrap());
		System::assert_last_event(Event::TestPallet(pallet::Event::UpdatedTwap {
			vamm_id,
			base_twap: new_base_twap.unwrap(),
		}));

		// Run for long enough in order to approximate to the original twap value.
		run_for_seconds(twap_update_delay(vamm_id).saturating_pow(2));
		assert_ok!(TestPallet::update_twap(vamm_id, None));
		let vamm_state = TestPallet::get_vamm(vamm_id).unwrap();
		assert_ok!(default_acceptable_computation_error(
			vamm_state.base_asset_twap.into_inner(),
			original_base_twap.into_inner(),
		));
		System::assert_last_event(Event::TestPallet(pallet::Event::UpdatedTwap {
			vamm_id,
			base_twap: vamm_state.base_asset_twap,
		}));
	})
}

// -------------------------------------------------------------------------------------------------
//                                           Proptests
// -------------------------------------------------------------------------------------------------

proptest! {
	#![proptest_config(ProptestConfig::with_cases(RUN_CASES))]
	#[test]
	fn update_twap_proptest_succeeds(
		vamm_state in any_vamm_state(),
		base_twap in any_new_twap()
	) {
		let now = vamm_state.twap_timestamp
							.min(Timestamp::MAX/1000)
							.saturating_add(1);
		let vamm_state = VammState {
			closed: None,
			twap_timestamp: vamm_state.twap_timestamp
										.min(now)
										.saturating_add(1),
			twap_period: vamm_state.twap_timestamp
										.saturating_add(1),
			..vamm_state
		};

		ExtBuilder { vamm_count: 1, vamms: vec![(0, vamm_state)] }
			.build()
			.execute_with(|| {
				run_for_seconds(twap_update_delay(0));
				assert_ok!(
					TestPallet::update_twap(0, Some(base_twap)),
					base_twap
				);

				run_for_seconds(twap_update_delay(0));
				assert_ok!(
					TestPallet::update_twap(0, None)
				);
			})
	}
}<|MERGE_RESOLUTION|>--- conflicted
+++ resolved
@@ -2,17 +2,9 @@
 	mock::{Balance, Event, ExtBuilder, MockRuntime, System, TestPallet},
 	pallet::{self, Error},
 	tests::{
-<<<<<<< HEAD
-		helpers::{
-			any_sane_asset_amount, as_decimal, as_decimal_from_fraction, create_vamm,
-			run_for_seconds, run_to_block, twap_update_delay,
-		},
-		helpers_propcompose::{any_vamm_state, balance_range},
-		Decimal, TestVammConfig, Timestamp, RUN_CASES,
-=======
-		any_sane_asset_amount, any_vamm_state, as_decimal, run_for_seconds, twap_update_delay,
+		helpers::{any_sane_asset_amount, as_decimal, run_for_seconds, twap_update_delay},
+		helpers_propcompose::any_vamm_state,
 		Decimal, Timestamp, RUN_CASES,
->>>>>>> cfd73599
 	},
 	VammState,
 };
@@ -41,22 +33,9 @@
 // -------------------------------------------------------------------------------------------------
 
 #[test]
-<<<<<<< HEAD
-fn should_succeed_computing_correct_reciprocal_twap() {
-	assert_ok!(TestPallet::reciprocal_twap(&as_decimal(2)), as_decimal_from_fraction(50, 100));
-	assert_ok!(TestPallet::reciprocal_twap(&as_decimal(50)), as_decimal_from_fraction(2, 100));
-}
-
-#[test]
-fn update_twap_fails_if_vamm_does_not_exist() {
-	let vamm_state = VammState::default();
-	let base_twap = Some(as_decimal(10));
-	let quote_twap = Some(as_decimal(50));
-=======
 fn update_twap_fails_if_vamm_does_not_exist() {
 	let vamm_state = VammState::default();
 	let base_twap = Some(Decimal::from_inner(10));
->>>>>>> cfd73599
 	ExtBuilder { vamm_count: 1, vamms: vec![(0, vamm_state)] }
 		.build()
 		.execute_with(|| {
@@ -71,12 +50,6 @@
 
 #[test]
 fn update_twap_fails_if_vamm_is_closed() {
-<<<<<<< HEAD
-	let vamm_state = VammState { closed: Some(Timestamp::MIN), ..Default::default() };
-	let base_twap = Some(as_decimal(10));
-	let quote_twap = Some(as_decimal(10));
-	let base_reciprocal = TestPallet::reciprocal_twap(&base_twap.unwrap()).ok();
-=======
 	let base_twap = as_decimal(42_u128);
 	let quote_twap = base_twap.reciprocal().unwrap();
 	let vamm_state = VammState {
@@ -86,7 +59,6 @@
 		closed: Some(0),
 		..Default::default()
 	};
->>>>>>> cfd73599
 	ExtBuilder { vamm_count: 1, vamms: vec![(0, vamm_state)] }
 		.build()
 		.execute_with(|| {
@@ -104,16 +76,8 @@
 
 #[test]
 fn update_twap_fails_if_new_twap_is_zero() {
-<<<<<<< HEAD
-	let vamm_state = VammState::default();
-	let base_twap = Some(as_decimal(0));
-	let base_twap_plus = Some(as_decimal(1));
-	let quote_twap = Some(as_decimal(0));
-	let quote_twap_plus = Some(as_decimal(1));
-=======
 	let vamm_state = Default::default();
 	let base_twap = as_decimal(0_u128);
->>>>>>> cfd73599
 	ExtBuilder { vamm_count: 1, vamms: vec![(0, vamm_state)] }
 		.build()
 		.execute_with(|| {
@@ -123,28 +87,6 @@
 }
 
 #[test]
-<<<<<<< HEAD
-fn should_fail_if_twaps_are_not_reciprocal() {
-	ExtBuilder::default().build().execute_with(|| {
-		let vamm_config = TestVammConfig::default();
-		create_vamm(&vamm_config.into());
-		run_to_block(1);
-		let twap = Some(as_decimal(10));
-		assert_noop!(
-			TestPallet::update_twap(0, twap, twap),
-			Error::<MockRuntime>::TwapsMustBeReciprocals
-		);
-	})
-}
-
-#[test]
-fn update_twap_fails_if_twap_timestamp_is_more_recent() {
-	let timestamp = Timestamp::MIN;
-	let timestamp_greater = Timestamp::MIN + 1;
-	let vamm_state = VammState { twap_timestamp: timestamp_greater, ..Default::default() };
-	let new_twap = Some(as_decimal(10));
-	let new_twap_reciprocal = Some(TestPallet::reciprocal_twap(&new_twap.unwrap()).unwrap());
-=======
 fn update_twap_fails_if_twap_timestamp_is_more_recent() {
 	let timestamp = Timestamp::MIN;
 	let timestamp_greater = Timestamp::MIN + 1;
@@ -157,7 +99,6 @@
 		twap_timestamp: timestamp_greater,
 		..Default::default()
 	};
->>>>>>> cfd73599
 	ExtBuilder { vamm_count: 1, vamms: vec![(0, vamm_state)] }
 		.build()
 		.execute_with(|| {
@@ -177,13 +118,8 @@
 #[test]
 fn should_succeed_updating_twap_correctly() {
 	let timestamp = Timestamp::MIN;
-<<<<<<< HEAD
-	let twap = as_decimal(1).into_inner();
-	let new_twap = Some(as_decimal(5));
-=======
 	let twap = 10_u128.pow(18);
 	let base_twap = Decimal::from_inner(10_u128.pow(18) * 5);
->>>>>>> cfd73599
 	let vamm_state = VammState::<Balance, Timestamp, Decimal> {
 		twap_timestamp: timestamp,
 		base_asset_twap: twap.into(),
@@ -221,14 +157,8 @@
 
 		// For event emission & twap update
 		run_for_seconds(twap_update_delay(vamm_id));
-<<<<<<< HEAD
-		let new_base_twap = Some(as_decimal(100));
-		let new_quote_twap = Some(as_decimal_from_fraction(1, 100));
-		assert_ok!(TestPallet::update_twap(vamm_id, new_base_twap, new_quote_twap));
-=======
 		let new_base_twap = Some(Decimal::from_inner(10_u128.pow(18) * 100));
 		assert_ok!(TestPallet::update_twap(vamm_id, new_base_twap), new_base_twap.unwrap());
->>>>>>> cfd73599
 		let vamm_state = TestPallet::get_vamm(vamm_id).unwrap();
 		assert_eq!(vamm_state.base_asset_twap, new_base_twap.unwrap());
 		System::assert_last_event(Event::TestPallet(pallet::Event::UpdatedTwap {
