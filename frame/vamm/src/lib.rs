--- conflicted
+++ resolved
@@ -286,21 +286,6 @@
 		/// effect at the time `timestamp`.
 		pub closed: Option<Moment>,
 
-<<<<<<< HEAD
-		/// The time weighted average price of the
-		/// [`base`](composable_traits::vamm::AssetType::Base) asset w.r.t. the
-		/// [`quote`](composable_traits::vamm::AssetType::Quote) asset.
-		pub base_asset_twap: Decimal,
-
-		/// The time weighted average price of the
-		/// [`quote`](composable_traits::vamm::AssetType::Quote) asset w.r.t.
-		/// the [`base`](composable_traits::vamm::AssetType::Base) asset.
-		pub quote_asset_twap: Decimal,
-
-		/// The timestamp for the last update of both
-		/// [`base_asset_twap`](VammState::base_asset_twap) and
-		/// [`quote_asset_twap`](VammState::quote_asset_twap).
-=======
 		/// The time weighted average price of
 		/// [`base`](composable_traits::vamm::AssetType::Base) asset w.r.t.
 		/// [`quote`](composable_traits::vamm::AssetType::Quote) asset.  If
@@ -313,7 +298,6 @@
 
 		/// The timestamp for the last update of
 		/// [`base_asset_twap`](VammState::base_asset_twap).
->>>>>>> cfd73599
 		pub twap_timestamp: Moment,
 
 		/// The frequency with which the vamm must have its funding rebalanced.
@@ -688,16 +672,10 @@
 		///
 		/// # Overview
 		/// In order for the caller to update the time weighted average price of
-<<<<<<< HEAD
-		/// the assets, it has to send the request to the Vamm Pallet. The
+		/// the base asset, it has to send the request to the Vamm Pallet. The
 		/// pallet will perform the needed sanity checks and update the runtime
-		/// storage with the desired twap values, returning both in the case of
+		/// storage with the desired twap value, returning it in case of
 		/// success.
-=======
-		/// the base asset, it has to request it to the Vamm Pallet. The pallet will
-		/// perform the needed sanity checks and update the runtime storage with
-		/// the desired twap value, returning it in case of success.
->>>>>>> cfd73599
 		///
 		/// This function can also compute the new twap value using an
 		/// Exponential Moving Average algorithm rather than blindly seting it
@@ -833,11 +811,10 @@
 			let mut vamm_state = Self::get_vamm_state(&config.vamm_id)?;
 
 			// Perform twap update before swapping assets.
-<<<<<<< HEAD
 			//
 			// HACK: Find a better way to extract and match this message value
 			// from `Result`.
-			match Self::update_twap(config.vamm_id, None, None) {
+			match Self::update_twap(config.vamm_id, None) {
 				Ok(_) => Ok(()),
 				Err(e) => match e {
 					DispatchError::Module(m) => match m.message {
@@ -847,9 +824,6 @@
 					_ => Err(e),
 				},
 			}?;
-=======
-			Self::update_twap(config.vamm_id, None).ok();
->>>>>>> cfd73599
 
 			// Perform required sanity checks.
 			Self::swap_sanity_check(config, &vamm_state)?;
@@ -1215,11 +1189,7 @@
 			// Vamm must be open.
 			ensure!(!Self::is_vamm_closed(vamm_state, now), Error::<T>::VammIsClosed);
 
-<<<<<<< HEAD
-			// 4) Only update asset's twap if time has passed since last update.
-=======
 			// Only update asset's twap if time has passed since last update.
->>>>>>> cfd73599
 			let now = Self::now(now);
 			ensure!(now > vamm_state.twap_timestamp, Error::<T>::AssetTwapTimestampIsMoreRecent);
 
