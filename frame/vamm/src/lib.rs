--- conflicted
+++ resolved
@@ -122,10 +122,7 @@
 	use frame_support::{pallet_prelude::*, sp_std::fmt::Debug, transactional, Blake2_128Concat};
 	use num_integer::Integer;
 	use sp_arithmetic::traits::Unsigned;
-<<<<<<< HEAD
 	use sp_core::U256;
-=======
->>>>>>> ec50a8cd
 	use sp_runtime::{
 		traits::{AtLeast32BitUnsigned, CheckedAdd, CheckedDiv, CheckedMul, CheckedSub, One, Zero},
 		ArithmeticError, FixedPointNumber,
@@ -390,11 +387,7 @@
 		/// `O(1)`
 		#[transactional]
 		fn create(config: &VammConfigOf<T>) -> Result<VammIdOf<T>, DispatchError> {
-<<<<<<< HEAD
 			// TODO(Cardosaum)
-=======
-			// TODO: (Matheus)
->>>>>>> ec50a8cd
 			// How to ensure that the caller has the right privileges?
 			// (eg. How to ensure the caller is the Clearing House, and not anyone else?)
 			ensure!(!config.base_asset_reserves.is_zero(), Error::<T>::BaseAssetReserveIsZero);
@@ -487,7 +480,6 @@
 			todo!()
 		}
 
-<<<<<<< HEAD
 		fn swap(config: &SwapConfigOf<T>) -> Result<Self::Balance, DispatchError> {
 			// Get Vamm state.
 			let mut vamm_state = Self::get_vamm_state(&config.vamm_id)?;
@@ -499,48 +491,6 @@
 			match config.asset {
 				AssetType::Quote => Self::swap_quote_asset(config, &mut vamm_state),
 				AssetType::Base => Self::swap_base_asset(config, &mut vamm_state),
-=======
-		#[allow(unused_variables)]
-		fn swap(config: &SwapConfigOf<T>) -> Result<Self::Integer, DispatchError> {
-			// Sanity checks
-			// 1) Requested vamm must exists and be retrievable.
-			ensure!(VammMap::<T>::contains_key(config.vamm_id), Error::<T>::VammDoesNotExist);
-			let vamm_state =
-				VammMap::<T>::get(config.vamm_id).ok_or(Error::<T>::FailToRetrieveVamm)?;
-
-			match config.direction {
-				// 2) If we intend to remove some asset amount from vamm, we must
-				// have sufficient funds for it.
-				Direction::Remove => match config.asset {
-					AssetType::Base => ensure!(
-						config.input_amount <= vamm_state.base_asset_reserves,
-						Error::<T>::InsufficientFundsForTrade
-					),
-					AssetType::Quote => ensure!(
-						config.input_amount <= vamm_state.quote_asset_reserves,
-						Error::<T>::InsufficientFundsForTrade
-					),
-				},
-
-				// 3) If we intend to add some asset amount to the vamm, the
-				// final amount must not overflow.
-				Direction::Add => match config.asset {
-					AssetType::Base => ensure!(
-						config.input_amount.checked_add(&vamm_state.base_asset_reserves).is_some(),
-						Error::<T>::TradeExtrapolatesMaximumSupportedAmount
-					),
-					AssetType::Quote => ensure!(
-						config.input_amount.checked_add(&vamm_state.quote_asset_reserves).is_some(),
-						Error::<T>::TradeExtrapolatesMaximumSupportedAmount
-					),
-				},
-			}
-
-			// Delegate swap to helper functions.
-			match config.asset {
-				AssetType::Quote => Self::swap_quote_asset(config),
-				AssetType::Base => todo!(),
->>>>>>> ec50a8cd
 			}
 		}
 
@@ -632,13 +582,11 @@
 				.ok_or(ArithmeticError::Overflow)?;
 
 			let new_input_amount = match direction {
-				Direction::Add => {
-					input_asset_amount.checked_add(swap_amount).ok_or(ArithmeticError::Overflow)?
-				},
-
-				Direction::Remove => {
-					input_asset_amount.checked_sub(swap_amount).ok_or(ArithmeticError::Overflow)?
-				},
+				Direction::Add =>
+					input_asset_amount.checked_add(swap_amount).ok_or(ArithmeticError::Overflow)?,
+
+				Direction::Remove =>
+					input_asset_amount.checked_sub(swap_amount).ok_or(ArithmeticError::Overflow)?,
 			};
 			let new_input_amount_u256 = Self::balance_to_u256(new_input_amount)?;
 
@@ -722,7 +670,6 @@
 
 	// Helper functions - low-level functionality
 	impl<T: Config> Pallet<T> {
-<<<<<<< HEAD
 		fn get_vamm_state(vamm_id: &VammIdOf<T>) -> Result<VammStateOf<T>, DispatchError> {
 			// Requested vamm must exists and be retrievable.
 			ensure!(VammMap::<T>::contains_key(vamm_id), Error::<T>::VammDoesNotExist);
@@ -744,10 +691,6 @@
 
 		fn u256_to_balance(value: U256) -> Result<BalanceOf<T>, DispatchError> {
 			Ok(Self::u256_to_u128(value)?.try_into().ok().ok_or(ArithmeticError::Overflow)?)
-=======
-		fn swap_quote_asset(config: &SwapConfigOf<T>) -> Result<IntegerOf<T>, DispatchError> {
-			todo!()
->>>>>>> ec50a8cd
 		}
 	}
 }
