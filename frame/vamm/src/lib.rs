--- conflicted
+++ resolved
@@ -482,7 +482,7 @@
 			todo!()
 		}
 
-		fn swap(config: &SwapConfigOf<T>) -> Result<Self::Balance, DispatchError> {
+		fn swap(config: &SwapConfigOf<T>) -> Result<BalanceOf<T>, DispatchError> {
 			// Get Vamm state.
 			let mut vamm_state = Self::get_vamm_state(&config.vamm_id)?;
 
@@ -497,10 +497,9 @@
 		}
 
 		#[allow(unused_variables)]
-<<<<<<< HEAD
 		fn swap_simulation(
 			config: &SwapSimulationConfigOf<T>,
-		) -> Result<IntegerOf<T>, DispatchError> {
+		) -> Result<BalanceOf<T>, DispatchError> {
 			todo!()
 		}
 	}
@@ -585,11 +584,13 @@
 				.ok_or(ArithmeticError::Overflow)?;
 
 			let new_input_amount = match direction {
-				Direction::Add =>
-					input_asset_amount.checked_add(swap_amount).ok_or(ArithmeticError::Overflow)?,
-
-				Direction::Remove =>
-					input_asset_amount.checked_sub(swap_amount).ok_or(ArithmeticError::Overflow)?,
+				Direction::Add => {
+					input_asset_amount.checked_add(swap_amount).ok_or(ArithmeticError::Overflow)?
+				},
+
+				Direction::Remove => {
+					input_asset_amount.checked_sub(swap_amount).ok_or(ArithmeticError::Overflow)?
+				},
 			};
 			let new_input_amount_u256 = Self::balance_to_u256(new_input_amount)?;
 
@@ -638,14 +639,6 @@
 			// vamm_state.closed`, in case vamm_state is Some(time).
 			//
 			// The vamm must not be closed
-=======
-		fn swap(config: &SwapConfigOf<T>) -> Result<BalanceOf<T>, DispatchError> {
-			// Sanity checks
-			// 1) Requested vamm must exists and be retrievable.
-			ensure!(VammMap::<T>::contains_key(config.vamm_id), Error::<T>::VammDoesNotExist);
-			let vamm_state =
-				VammMap::<T>::get(config.vamm_id).ok_or(Error::<T>::FailToRetrieveVamm)?;
->>>>>>> fa126bb7
 
 			match config.direction {
 				// If we intend to remove some asset amount from vamm, we must
@@ -679,7 +672,6 @@
 		}
 	}
 
-<<<<<<< HEAD
 	// Helper functions - low-level functionality
 	impl<T: Config> Pallet<T> {
 		fn get_vamm_state(vamm_id: &VammIdOf<T>) -> Result<VammStateOf<T>, DispatchError> {
@@ -687,13 +679,6 @@
 			ensure!(VammMap::<T>::contains_key(vamm_id), Error::<T>::VammDoesNotExist);
 			let vamm_state = VammMap::<T>::get(vamm_id).ok_or(Error::<T>::FailToRetrieveVamm)?;
 			Ok(vamm_state)
-=======
-		#[allow(unused_variables)]
-		fn swap_simulation(
-			config: &SwapSimulationConfigOf<T>,
-		) -> Result<BalanceOf<T>, DispatchError> {
-			todo!()
->>>>>>> fa126bb7
 		}
 
 		fn balance_to_u128(value: BalanceOf<T>) -> Result<u128, DispatchError> {
@@ -708,15 +693,8 @@
 			Ok(TryInto::<u128>::try_into(value).ok().ok_or(ArithmeticError::Overflow)?)
 		}
 
-<<<<<<< HEAD
 		fn u256_to_balance(value: U256) -> Result<BalanceOf<T>, DispatchError> {
 			Ok(Self::u256_to_u128(value)?.try_into().ok().ok_or(ArithmeticError::Overflow)?)
-=======
-	// Helper functions - low-level functionality
-	impl<T: Config> Pallet<T> {
-		fn swap_quote_asset(config: &SwapConfigOf<T>) -> Result<BalanceOf<T>, DispatchError> {
-			todo!()
->>>>>>> fa126bb7
 		}
 	}
 }
