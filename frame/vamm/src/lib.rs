--- conflicted
+++ resolved
@@ -290,7 +290,6 @@
 		/// effect at the time `timestamp`.
 		pub closed: Option<Moment>,
 
-<<<<<<< HEAD
 		/// The time weighted average price of
 		/// [`base`](composable_traits::vamm::AssetType::Base) asset w.r.t.
 		/// [`quote`](composable_traits::vamm::AssetType::Quote) asset.  If
@@ -303,21 +302,6 @@
 
 		/// The timestamp for the last update of
 		/// [`base_asset_twap`](VammState::base_asset_twap).
-=======
-		/// The time weighted average price of the
-		/// [`base`](composable_traits::vamm::AssetType::Base) asset w.r.t. the
-		/// [`quote`](composable_traits::vamm::AssetType::Quote) asset.
-		pub base_asset_twap: Decimal,
-
-		/// The time weighted average price of the
-		/// [`quote`](composable_traits::vamm::AssetType::Quote) asset w.r.t.
-		/// the [`base`](composable_traits::vamm::AssetType::Base) asset.
-		pub quote_asset_twap: Decimal,
-
-		/// The timestamp for the last update of both
-		/// [`base_asset_twap`](VammState::base_asset_twap) and
-		/// [`quote_asset_twap`](VammState::quote_asset_twap).
->>>>>>> c02a45bc
 		pub twap_timestamp: Moment,
 
 		/// The frequency with which the vamm must have its funding rebalanced.
@@ -691,16 +675,9 @@
 		///
 		/// # Overview
 		/// In order for the caller to update the time weighted average price of
-<<<<<<< HEAD
 		/// the base asset, it has to request it to the Vamm Pallet. The pallet will
 		/// perform the needed sanity checks and update the runtime storage with
 		/// the desired twap value, returning it in case of success.
-=======
-		/// the assets, it has to send the request to the Vamm Pallet. The
-		/// pallet will perform the needed sanity checks and update the runtime
-		/// storage with the desired twap values, returning both in the case of
-		/// success.
->>>>>>> c02a45bc
 		///
 		/// This function can also compute the new twap value using an
 		/// Exponential Moving Average algorithm rather than blindly seting it
@@ -836,13 +813,10 @@
 			let mut vamm_state = Self::get_vamm_state(&config.vamm_id)?;
 
 			// Perform twap update before swapping assets.
-<<<<<<< HEAD
-			Self::update_twap(config.vamm_id, None).ok();
-=======
 			//
 			// HACK: Find a better way to extract and match this message value
 			// from `Result`.
-			match Self::update_twap(config.vamm_id, None, None) {
+			match Self::update_twap(config.vamm_id, None) {
 				Ok(_) => Ok(()),
 				Err(e) => match e {
 					DispatchError::Module(m) => match m.message {
@@ -852,7 +826,6 @@
 					_ => Err(e),
 				},
 			}?;
->>>>>>> c02a45bc
 
 			// Perform required sanity checks.
 			Self::sanity_check_before_swap(config, &vamm_state)?;
@@ -1261,11 +1234,7 @@
 			// Vamm must be open.
 			ensure!(!Self::is_vamm_closed(vamm_state, now), Error::<T>::VammIsClosed);
 
-<<<<<<< HEAD
 			// Only update asset's twap if time has passed since last update.
-=======
-			// 4) Only update asset's twap if time has passed since last update.
->>>>>>> c02a45bc
 			let now = Self::now(now);
 			ensure!(now > vamm_state.twap_timestamp, Error::<T>::AssetTwapTimestampIsMoreRecent);
 
