//! # VAMM Pallet
//!
//! The VAMM Pallet provides functionality to manage virtual automated market makers.
//!
//! - [`Config`]
//! - [`Call`]
//! - [`Pallet`]
//!
//! ## Overview
//!
//! The VAMM Pallet allows other Pallets to leverage it's functions in order to
//! manage virtual automated market makers, abstracting away complexity. It's
//! important to note that currently just one type of constant function market
//! maker is supported, namely the `x * y = k`.
//!
//! Below is a diagram showing how the trait and runtime storage looks like and
//! interact with each other:
//!
//! ![](https://www.plantuml.com/plantuml/svg/ZLJDZjCm4BxdAKnFYzJk0qGXscMvS408kk8Q3SbiQX7_u9cqGgWyEx4JR6zJfFgGsZFV_7_J1s9mFAgXUCC7L2WKE2eA2-qFw55iB0m3yku8Ict4xq9CHsf6zm8jYc-JL5GLEv1Srrwzd3-YTGYCTwtHBx8l0_8ftD_ceC4GtddVC-9ZjnMd0-fIF4k5nA1i3k-H6-jaEviqiajMG8HSYaV_y_pBugKPdy2-2fG3Q5B6JFVJOvsfCaVCOgV0tu6m2T4RK6RKN8htC81kSIj-ZeR_erpvPdFLFOEBLLyOdyEt0mQVWzY4OUpPEEXnayr2WGtkQ9hKelu4DX-NFqj4yQwEqdEyjGCG1SIUWN5oHEp6bbTEbWJphZWaT4UagpZVePk05lj6ZGDBEqXqho2VBKkZgyYOUgPLbzSHlkT8wwLPJoEnKSBpXNp7Kgc9hgjQRwZpXXflgEzSf8GIAzS9vTDRzYAAupxC2x8AAxKT5sucvGVfiFKz5Ts_syhGZ9micq4goNdIg4UL1QygBxZe865yVF4jMjcdF2xi7xjk6ovVqUzE6cyHnhhhp4dlweNqfJWvoLZCh_jx9_i3rncPIxyXL3oWxlpVu5y0)
//!
//! ### Terminology
//!
//! * **VAMM:** Acronym for Virtual Automated Market Maker.
//! * **CFMM:** Acronym for Constant Function Market Maker.
//!
//! ### Goals
//!
//! ### Actors
//!
//! ### Implementations
//!
//! The VAMM Pallet provides implementations for the following traits:
//!
//! - [`Vamm`](composable_traits::vamm::Vamm): Exposes functionality for
//! creating, managing and closing virtual automated market makers.
//!
//! ## Interface
//!
//! ### Extrinsics
//!
//! The current implementation doesn't deal with external calls to the pallet,
//! so there is no extrisic defined.
//!
//! ### Public Functions
//!
//! * [`create`](pallet/struct.Pallet.html#method.create): Creates a new vamm,
//! returning it's Id.
//! * [`swap`](pallet/struct.Pallet.html#method.swap): Performs swap of a
//! desired asset, returning it's counterparty.
//!
//! ### Runtime Storage Objects
//!
//! - [`VammCounter`](VammCounter): The number of created vamms.
//! - [`VammMap`](VammMap): Mapping of a [`VammId`](Config::VammId) to it's
//! corresponding [`VammState`].
//!
//! ## Usage
//!
//! ### Example
//!
//! ## Related Modules
//!
//! - [`Clearing House Pallet`](../clearing_house/index.html)
//!
//! <!-- Original author: @Cardosaum -->

// Ensure we're `no_std` when compiling for Wasm.
#![cfg_attr(not(feature = "std"), no_std)]
// Allow some linters for tests.
#![cfg_attr(
	not(test),
	warn(
		clippy::disallowed_methods,
		clippy::disallowed_types,
		clippy::indexing_slicing,
		clippy::todo,
		clippy::unwrap_used,
		clippy::panic,
		clippy::doc_markdown
	)
)]
// Specify linters to VAMM Pallet.
#![warn(clippy::unseparated_literal_suffix)]
#![deny(
	dead_code,
	bad_style,
	bare_trait_objects,
	const_err,
	improper_ctypes,
	non_shorthand_field_patterns,
	no_mangle_generic_items,
	overflowing_literals,
	path_statements,
	patterns_in_fns_without_body,
	private_in_public,
	unconditional_recursion,
	unused_allocation,
	unused_comparisons,
	unused_parens,
	while_true,
	trivial_casts,
	trivial_numeric_casts,
	unused_extern_crates
)]

#[cfg(test)]
mod tests;

#[cfg(test)]
mod mock;

pub use pallet::*;

#[frame_support::pallet]
pub mod pallet {
	// ----------------------------------------------------------------------------------------------------
	//                                       Imports and Dependencies
	// ----------------------------------------------------------------------------------------------------

	use codec::{Codec, FullCodec};
	use composable_traits::vamm::{
		AssetType, Direction, MovePriceConfig, SwapConfig, SwapSimulationConfig, Vamm, VammConfig,
<<<<<<< HEAD
=======
	};
	use frame_support::{
		pallet_prelude::*, sp_std::fmt::Debug, traits::UnixTime, transactional, Blake2_128Concat,
>>>>>>> 8b5b1835
	};
	use num_integer::Integer;
	use sp_arithmetic::traits::Unsigned;
	use sp_core::U256;
	use sp_runtime::{
		traits::{AtLeast32BitUnsigned, CheckedAdd, CheckedDiv, CheckedMul, CheckedSub, One, Zero},
		ArithmeticError, FixedPointNumber,
	};

	#[cfg(feature = "std")]
	use serde::{Deserialize, Serialize};

	// ----------------------------------------------------------------------------------------------------
	//                                    Declaration Of The Pallet Type
	// ----------------------------------------------------------------------------------------------------

	#[pallet::pallet]
	#[pallet::generate_store(pub(super) trait Store)]
	pub struct Pallet<T>(_);

	// ----------------------------------------------------------------------------------------------------
	//                                             Config Trait
	// ----------------------------------------------------------------------------------------------------

	// Configure the pallet by specifying the parameters and types on which it depends.
	#[pallet::config]
	pub trait Config: frame_system::Config {
		/// Event type emitted by this pallet. Depends on the runtime's definition of an event.
		type Event: From<Event<Self>> + IsType<<Self as frame_system::Config>::Event>;

		/// The Ids used by the pallet to index each virtual automated market maker created.
		type VammId: Default
			+ CheckedAdd
			+ Clone
			+ Copy
			+ Debug
			+ FullCodec
			+ MaxEncodedLen
			+ MaybeSerializeDeserialize
			+ One
			+ Parameter
			+ PartialEq
			+ TypeInfo
			+ Unsigned
			+ Zero;

		/// The Balance type used by the pallet for bookkeeping. `Config::Convert` is used for
		/// conversions to `u128`, which are used in the computations.
		type Balance: Default
			+ AtLeast32BitUnsigned
			+ CheckedAdd
			+ CheckedDiv
			+ CheckedMul
			+ CheckedSub
			+ Codec
			+ Copy
			+ MaxEncodedLen
			+ MaybeSerializeDeserialize
			+ Ord
			+ Parameter
			+ Unsigned
			+ Zero;

		/// Signed decimal fixed point number.
		type Decimal: FullCodec + MaxEncodedLen + TypeInfo + FixedPointNumber<Inner = Self::Balance>;

		/// The Integer type used by the pallet for computing swaps.
		type Integer: Integer;

		/// Type representing the current time.
		type Moment: Default
			+ Codec
			+ TypeInfo
			+ Debug
			+ AtLeast32BitUnsigned
			+ Copy
			+ Clone
			+ MaxEncodedLen
			+ MaybeSerializeDeserialize
			+ Into<u64>;

		/// Implementation for querying the current Unix timestamp
		type TimeProvider: UnixTime;
	}

	// ----------------------------------------------------------------------------------------------------
	//                                             Pallet Types
	// ----------------------------------------------------------------------------------------------------

	type BalanceOf<T> = <T as Config>::Balance;
	type DecimalOf<T> = <T as Config>::Decimal;
	type VammIdOf<T> = <T as Config>::VammId;
	type MomentOf<T> = <T as Config>::Moment;
	type SwapConfigOf<T> = SwapConfig<VammIdOf<T>, BalanceOf<T>>;
	type SwapSimulationConfigOf<T> = SwapSimulationConfig<VammIdOf<T>, BalanceOf<T>>;
	type MovePriceConfigOf<T> = MovePriceConfig<VammIdOf<T>, BalanceOf<T>>;
	type VammConfigOf<T> = VammConfig<BalanceOf<T>>;
	type VammStateOf<T> = VammState<BalanceOf<T>, MomentOf<T>>;

	/// Represents the direction a of a position.
	#[derive(Encode, Decode, MaxEncodedLen, TypeInfo)]
	pub enum SwapDirection {
		Add,
		Remove,
	}

	/// Data relating to the state of a virtual market.
	#[derive(Encode, Decode, MaxEncodedLen, TypeInfo, Clone, Copy, PartialEq, Debug)]
	#[cfg_attr(feature = "std", derive(Serialize, Deserialize))]
	pub struct VammState<Balance, Moment> {
		/// The total amount of base asset present in the vamm.
		pub base_asset_reserves: Balance,

		/// The total amount of quote asset present in the vamm.
		pub quote_asset_reserves: Balance,

		/// The magnitude of the quote asset reserve.
		pub peg_multiplier: Balance,

		/// The invariant `K`.
		pub invariant: U256,

		/// Whether this market is closed or not.
		///
		/// This variable function as a signal to allow pallets who uses the
		/// Vamm to set a market as "operating as normal" or "not to be used
		/// anymore".  If the value is `None` it means the market is operating
		/// as normal, but if the value is `Some(timestamp)` it means the market
		/// is flaged to be closed and the closing action will take (or took)
		/// effect at the time `timestamp`.
		pub closed: Option<Moment>,
	}

	// ----------------------------------------------------------------------------------------------------
	//                                           Runtime  Storage
	// ----------------------------------------------------------------------------------------------------

	/// The number of created vamms, also used to generate the next market
	/// identifier.
	///
	/// # Note
	///
	/// Frozen markets do not decrement the counter.
	#[pallet::storage]
	#[pallet::getter(fn vamm_count)]
	#[allow(clippy::disallowed_types)]
	pub type VammCounter<T: Config> = StorageValue<_, VammIdOf<T>, ValueQuery>;

	/// Maps [VammId](Config::VammId) to the corresponding virtual
	/// [VammState] specs
	#[pallet::storage]
	#[pallet::getter(fn get_vamm)]
	pub type VammMap<T: Config> = StorageMap<_, Blake2_128Concat, VammIdOf<T>, VammStateOf<T>>;

	// ----------------------------------------------------------------------------------------------------
	//                                            Runtime Events
	// ----------------------------------------------------------------------------------------------------

	// Pallets use events to inform users when important changes are made.
	#[pallet::event]
	#[pallet::generate_deposit(pub(super) fn deposit_event)]
	pub enum Event<T: Config> {
		/// Emitted after a successful call to the [`create`](Pallet::create) function.
		Created { vamm_id: VammIdOf<T>, state: VammStateOf<T> },
		/// Emitted after a successfull call to [`swap`](Pallet::swap) function.
		Swapped {
			vamm_id: VammIdOf<T>,
			input_amount: BalanceOf<T>,
			output_amount: BalanceOf<T>,
			input_asset_type: AssetType,
			direction: Direction,
		},
	}

	// ----------------------------------------------------------------------------------------------------
	//                                           Runtime  Errors
	// ----------------------------------------------------------------------------------------------------

	// Errors inform users that something went wrong.
	#[pallet::error]
	pub enum Error<T> {
		/// Tried to set [`base_asset_reserves`](VammState) to zero.
		BaseAssetReserveIsZero,
		/// Tried to set [`quote_asset_reserves`](VammState) to zero.
		QuoteAssetReserveIsZero,
		/// Tried to set [`peg_multiplier`](VammState) to zero.
		PegMultiplierIsZero,
		/// Tried to access an invalid [`VammId`](Config::VammId).
		VammDoesNotExist,
		/// Tried to retrieve a Vamm but the function failed.
		FailToRetrieveVamm,
		/// Tried to execute a trade but the Vamm didn't have enough funds to
		/// fulfill it.
		InsufficientFundsForTrade,
		/// Tried to add some amount of asset to Vamm but it would exceeds the
		/// supported maximum value.
		TradeExtrapolatesMaximumSupportedAmount,
		/// Tried to perform operation agains a closed Vamm.
		VammIsClosed,
		/// Tried to swap assets but the amount returned was less than the minimum expected.
		SwappedAmountLessThanMinimumLimit,
		/// Tried to derive invariant from base and quote asset, but the
		/// computation was not successful.
		FailedToDeriveInvariantFromBaseAndQuoteAsset,
		/// Tried to perform swap operation but it would drain all base asset reserves.
		BaseAssetReservesWouldBeCompletelyDrained,
		/// Tried to perform swap operation but it would drain all quote asset reserves.
		QuoteAssetReservesWouldBeCompletelyDrained,
	}

	// ----------------------------------------------------------------------------------------------------
	//                                                Hooks
	// ----------------------------------------------------------------------------------------------------

	#[pallet::hooks]
	impl<T: Config> Hooks<T::BlockNumber> for Pallet<T> {}

	// ----------------------------------------------------------------------------------------------------
	//                                         Genesis Configuration
	// ----------------------------------------------------------------------------------------------------

	#[pallet::genesis_config]
	pub struct GenesisConfig<T: Config> {
		pub vamm_count: VammIdOf<T>,
		pub vamms: Vec<(VammIdOf<T>, VammState<BalanceOf<T>, MomentOf<T>>)>,
	}

	#[cfg(feature = "std")]
	impl<T: Config> Default for GenesisConfig<T> {
		fn default() -> Self {
			Self { vamm_count: Default::default(), vamms: Default::default() }
		}
	}

	#[pallet::genesis_build]
	impl<T: Config> GenesisBuild<T> for GenesisConfig<T> {
		fn build(&self) {
			VammCounter::<T>::put(self.vamm_count);
			self.vamms.iter().for_each(|(vamm_id, vamm_state)| {
				VammMap::<T>::insert(vamm_id, vamm_state);
			})
		}
	}

	// ----------------------------------------------------------------------------------------------------
	//                                           Vamm Trait
	// ----------------------------------------------------------------------------------------------------

	impl<T: Config> Vamm for Pallet<T> {
		type Balance = BalanceOf<T>;
		type Decimal = T::Decimal;
		type SwapConfig = SwapConfigOf<T>;
		type SwapSimulationConfig = SwapSimulationConfigOf<T>;
		type VammConfig = VammConfigOf<T>;
		type MovePriceConfig = MovePriceConfigOf<T>;
		type VammId = VammIdOf<T>;

		/// Creates a new virtual automated market maker.
		///
		/// # Overview
		/// In order for the caller to create new vamms, it has to request it to
		/// the Vamm Pallet, which is responsible to keep track of and update
		/// when requested all active virtual automated market makers. The Vamm
		/// Pallet creates a new vamm, inserts it into storage, deposits a
		/// [`Created`](Event::<T>::Created) event on the blockchain and returns
		/// the new [`VammId`](Config::VammId) to the caller.
		///
		/// ![](https://www.plantuml.com/plantuml/svg/NP2nJiCm48PtFyNH1L2L5yXGbROB0on8x5VdLsibjiFT9NbzQaE4odRIz-dp-VPgB3R5mMaVqiZ2aGGwvgHuWofVSC2GbnUHl93916V11j0dnqXUm1PoSeyyMMPlOMO3vUGUx8e8YYpgtCXYmOUHaz7cE0Gasn0h-JhUuzAjSBuDhcFZCojeys5P-09wAi9pDVIVSXYox_sLGwhux9txUO6QNSrjjoqToyfriHv6Wgy9QgxGOjNalRJ2PfTloPPE6BC68r-TRYrXHlfJVx_MD2szOrcTrvFR8tNbsjy0)
		///
		/// ## Parameters:
		/// - `base_asset_reserves`: The amount of base asset
		/// - `quote_asset_reserves`: The amount of quote asset
		/// - `peg_multiplier`: The constant multiplier responsible to balance quote and base asset
		///
		/// ## Returns
		/// The new vamm's id, if successful.
		///
		/// ## Assumptions or Requirements
		/// In order to create a valid vamm, we need to ensure that both base and quote asset
		/// reserves, as well as the peg_multiplier, are non-zero. Every parameter must be greater
		/// than zero.
		///
		/// ## Emits
		/// * [`Created`](Event::<T>::Created)
		///
		/// ## State Changes
		/// Updates [`VammMap`] storage map and [`VammCounter`] storage value.
		///
		/// ## Errors
		/// * [`ArithmeticError::Overflow`](sp_runtime::ArithmeticError)
		///
		/// # Runtime
		/// `O(1)`
		#[transactional]
		fn create(config: &VammConfigOf<T>) -> Result<VammIdOf<T>, DispatchError> {
			// TODO(Cardosaum)
			// How to ensure that the caller has the right privileges?
			// (eg. How to ensure the caller is the Clearing House, and not anyone else?)
			ensure!(!config.base_asset_reserves.is_zero(), Error::<T>::BaseAssetReserveIsZero);
			ensure!(!config.quote_asset_reserves.is_zero(), Error::<T>::QuoteAssetReserveIsZero);
			ensure!(!config.peg_multiplier.is_zero(), Error::<T>::PegMultiplierIsZero);
			let invariant =
				Self::compute_invariant(config.base_asset_reserves, config.quote_asset_reserves)
					.map_err(|_| Error::<T>::FailedToDeriveInvariantFromBaseAndQuoteAsset)?;

			VammCounter::<T>::try_mutate(|next_id| {
				let id = *next_id;
				let vamm_state = VammStateOf::<T> {
					base_asset_reserves: config.base_asset_reserves,
					quote_asset_reserves: config.quote_asset_reserves,
					peg_multiplier: config.peg_multiplier,
					invariant,
					closed: Default::default(),
				};

				VammMap::<T>::insert(&id, vamm_state);
				*next_id = id.checked_add(&One::one()).ok_or(ArithmeticError::Overflow)?;

				Self::deposit_event(Event::<T>::Created { vamm_id: id, state: vamm_state });

				Ok(id)
			})
		}

		/// Gets the current price of the __base__ or __quote__ asset in a vamm.
		///
		/// # Overview
		/// In order for the caller to know what the current price of an asset
		/// in a specific vamm is, it has to request it to the Vamm Pallet. The
		/// Vamm Pallet consults the runtime storage for the desired vamm,
		/// computes the current price and returns it to the caller.
		///
		/// ![](https://www.plantuml.com/plantuml/svg/PP0zJWCn44PxdsBO1b2q5qY14b9GKI7H3vkFOB7-OURRvFfWhm0XEillpHlBEwSQbpG7Vu-vgcaIWzUI7OzmrnFkCPVBtgnSXBOWC7A6F82Yxg1KYnFajPYeF6jAuLeN5fqOpqf8oU6ARqYGfEOXL3N6ALRDbE4mHsGEeYvJF_x5BTVXkNMFIdrHXmnFBAOdo4qJRhlXNGbhHSQxFhBPRFyzrF2nm1aQRruVNBL-vLJYXwxmK59TY5xuPbzmNJQEMzd_BWWxv6Fxq4y0)
		///
		/// ## Parameters
		///  - `vamm_id`: The ID of the desired vamm to query.
		///  - `asset_type`: The desired asset type to get info about. (either
		///  __base__ or __quote__)
		///
		/// ## Returns
		/// The price of __base__ asset in relation to __quote__
		/// (or vice-versa).
		///
		/// ## Assumptions or Requirements
		/// In order to consult the current price for an asset, we need to
		/// ensure that the desired vamm_id exists.
		///
		/// ## Emits
		/// No event is emitted for this function.
		///
		/// ## State Changes
		/// This function does not mutate runtime storage.
		///
		/// ## Errors
		/// * [`Error::<T>::VammDoesNotExist`]
		/// * [`Error::<T>::FailToRetrieveVamm`]
		/// * [`ArithmeticError::Overflow`](sp_runtime::ArithmeticError)
		/// * [`ArithmeticError::DivisionByZero`](sp_runtime::ArithmeticError)
		///
		/// # Runtime
		/// `O(1)`
		fn get_price(
			vamm_id: VammIdOf<T>,
			asset_type: AssetType,
		) -> Result<DecimalOf<T>, DispatchError> {
			// Requested vamm must exist.
			ensure!(VammMap::<T>::contains_key(vamm_id), Error::<T>::VammDoesNotExist);

			let vamm_state = VammMap::<T>::get(vamm_id).ok_or(Error::<T>::FailToRetrieveVamm)?;
			let quote_asset_reserves_decimal =
				DecimalOf::<T>::from_inner(vamm_state.quote_asset_reserves);
			let base_asset_reserves_decimal =
				DecimalOf::<T>::from_inner(vamm_state.base_asset_reserves);
			let peg_multiplier_decimal = DecimalOf::<T>::from_inner(vamm_state.peg_multiplier);

			match asset_type {
				AssetType::Base => Ok(quote_asset_reserves_decimal
					.checked_mul(&peg_multiplier_decimal)
					.ok_or(ArithmeticError::Overflow)?
					.checked_div(&base_asset_reserves_decimal)
					.ok_or(ArithmeticError::DivisionByZero)?),

				AssetType::Quote => Ok(base_asset_reserves_decimal
					.checked_mul(&peg_multiplier_decimal)
					.ok_or(ArithmeticError::Overflow)?
					.checked_div(&quote_asset_reserves_decimal)
					.ok_or(ArithmeticError::DivisionByZero)?),
			}
		}

		#[allow(unused_variables)]
		fn get_twap(vamm_id: &VammIdOf<T>) -> Result<DecimalOf<T>, DispatchError> {
			todo!()
		}

<<<<<<< HEAD
=======
		/// Performs the swap of the desired asset agains the vamm.
		///
		/// # Overview
		/// In order for the caller be able to swap assets in the vamm, it has
		/// to request it to the Vamm Pallet. The pallet will perform all needed
		/// checks to ensure the swap is a valid one and then, using the
		/// corresponding function it was configured to, will compute the amount
		/// of assets the caller will recieve.
		///
		/// In the current state the only function available to perform these
		/// computations is the CFMM `x * y = k`.
		///
		/// ![](https://www.plantuml.com/plantuml/svg/FSq_giCm383n_PtYzGBHtYbGw3MA8YknmPAD_ZJNR-ZGwUCtVQi7MgJqlrjJwbauhV_NYEbt0CDpELhKtDBPQ6Ymna93u35a3iUjyxC1_G3iLDbWDnI6Duf0QNXSSjXJAThGbvyubzbHlz-LjLpz0000)
		///
		/// ## Parameters
		///  - `config`: Specification for swaps.
		///
		/// ## Returns
		/// The amount of the other asset the caller will receive as a
		/// result of the swap.
		///
		/// E.g. If the caller swaps _quote_ asset, it will receive some amount
		/// of _base_ asset (and vice-versa).
		///
		/// ## Assumptions or Requirements
		/// * The requested [`VammId`](Config::VammId) must exists
		/// * The desired swap amount can not exceed the maximum supported value
		/// for the Vamm
		/// * The desired swap amount must result in at least
		/// [`output_amount_limit`](composable_traits::vamm::SwapConfig)
		///
		/// ## Emits
		/// * [`Swaped`](Event::<T>::Swapped)
		///
		/// ## State Changes
		/// Updates [`VammMap`] storage map.
		///
		/// ## Errors
		/// * [`Error::<T>::VammDoesNotExist`]
		/// * [`Error::<T>::FailToRetrieveVamm`]
		/// * [`Error::<T>::InsufficientFundsForTrade`]
		/// * [`Error::<T>::TradeExtrapolatesMaximumSupportedAmount`]
		/// * [`ArithmeticError::Overflow`](sp_runtime::ArithmeticError)
		/// * [`ArithmeticError::Underflow`](sp_runtime::ArithmeticError)
		/// * [`ArithmeticError::DivisionByZero`](sp_runtime::ArithmeticError)
		///
		/// # Runtime
		/// `O(1)`
		#[transactional]
		fn swap(config: &SwapConfigOf<T>) -> Result<BalanceOf<T>, DispatchError> {
			// Get Vamm state.
			let mut vamm_state = Self::get_vamm_state(&config.vamm_id)?;

			// Perform required sanity checks.
			Self::swap_sanity_check(config, &vamm_state)?;

			// Delegate swap to helper functions.
			let amount_swapped = match config.asset {
				AssetType::Quote => Self::swap_quote_asset(config, &mut vamm_state),
				AssetType::Base => Self::swap_base_asset(config, &mut vamm_state),
			}?;

			// Ensure swapped amount is valid.
			ensure!(
				amount_swapped >= config.output_amount_limit,
				Error::<T>::SwappedAmountLessThanMinimumLimit
			);

			// Ensure both quote and base assets weren't completely drained from vamm.
			ensure!(
				!vamm_state.base_asset_reserves.is_zero(),
				Error::<T>::BaseAssetReservesWouldBeCompletelyDrained
			);
			ensure!(
				!vamm_state.quote_asset_reserves.is_zero(),
				Error::<T>::QuoteAssetReservesWouldBeCompletelyDrained
			);

			// Update runtime storage
			VammMap::<T>::insert(&config.vamm_id, vamm_state);

			// Deposit swap event into blockchain
			Self::deposit_event(Event::<T>::Swapped {
				vamm_id: config.vamm_id,
				input_amount: config.input_amount,
				output_amount: amount_swapped,
				input_asset_type: config.asset,
				direction: config.direction,
			});

			// Return total swapped asset
			Ok(amount_swapped)
		}

>>>>>>> 8b5b1835
		#[allow(unused_variables)]
		fn swap_simulation(
			config: &SwapSimulationConfigOf<T>,
		) -> Result<BalanceOf<T>, DispatchError> {
			todo!()
		}

		/// Moves the price of a vamm to the desired values of
		/// [`base`](VammState) and [`quote`](VammState) asset reserves.
		///
		/// # Overview
		/// In order for the caller modify the [`base`](VammState) and
		/// [`quote`](VammState) asset reserves, essentialy modifying the
		/// invariant `k` of the function `x * y = k`, it has to request it to
		/// the Vamm Pallet. The pallet will perform the needed validity checks
		/// and, if everything succeeds, a
		/// [`PriceMoved`](Event::<T>::PriceMoved) event will be deposited on
		/// the blockchain warning the state change for the vamm and the asset
		/// reserves of the vamm and it's invariant will change accordingly.
		///
		/// TODO(Cardosaum): Update diagram
		/// ![](https://www.plantuml.com/plantuml/svg/NP2nJiCm48PtFyNH1L2L5yXGbROB0on8x5VdLsibjiFT9NbzQaE4odRIz-dp-VPgB3R5mMaVqiZ2aGGwvgHuWofVSC2GbnUHl93916V11j0dnqXUm1PoSeyyMMPlOMO3vUGUx8e8YYpgtCXYmOUHaz7cE0Gasn0h-JhUuzAjSBuDhcFZCojeys5P-09wAi9pDVIVSXYox_sLGwhux9txUO6QNSrjjoqToyfriHv6Wgy9QgxGOjNalRJ2PfTloPPE6BC68r-TRYrXHlfJVx_MD2szOrcTrvFR8tNbsjy0)
		///
		/// ## Parameters:
		/// * [`config`](composable_traits::vamm::MovePriceConfig):
		/// Specification for moving the price of the vamm.
		///
		/// ## Returns
		/// This function returns the calculated invariant `K` if successful.
		///
		/// ## Assumptions or Requirements
		/// In order to move the price of a vamm we need to ensure that some properties hold:
		/// * The passed [`VammId`](Config::VammId) must be valid
		/// * The desired vamm must be open. (See the [`closed`](VammState)
		/// field for more information).
		/// TODO(Cardosaum): add more requirements?
		///
		/// ## Emits
		/// * [`PriceMoved`](Event::<T>::PriceMoved)
		///
		/// ## State Changes
		/// Updates:
		/// * [`VammMap`], modifying both base and quote asset reserves as well
		/// as the invariant.
		///
		/// ## Errors
		/// * [`ArithmeticError::Overflow`](sp_runtime::ArithmeticError)
		/// TODO(Cardosaum): add more after write function.
		///
		/// # Runtime
		/// `O(1)`
		#[transactional]
		fn move_price(config: &Self::MovePriceConfig) -> Result<Self::VammId, DispatchError> {
			todo!();
		}
	}

	// ----------------------------------------------------------------------------------------------------
	//                              Helper Functions
	// ----------------------------------------------------------------------------------------------------

	// Helper types - core functionality
	struct CalculateSwapAsset<T: Config> {
		output_amount: BalanceOf<T>,
		input_amount: BalanceOf<T>,
	}

	// Helper functions - core functionality
	impl<T: Config> Pallet<T> {
		fn swap_quote_asset(
			config: &SwapConfigOf<T>,
			vamm_state: &mut VammStateOf<T>,
		) -> Result<BalanceOf<T>, DispatchError> {
			let quote_asset_reserve_amount = config
				.input_amount
				.checked_div(&vamm_state.peg_multiplier)
				.ok_or(ArithmeticError::DivisionByZero)?;

			let initial_base_asset_reserve = vamm_state.base_asset_reserves;
			let swap_amount = Self::calculate_swap_asset(
				&quote_asset_reserve_amount,
				&vamm_state.quote_asset_reserves,
				&config.direction,
				vamm_state,
			)?;

			vamm_state.base_asset_reserves = swap_amount.output_amount;
			vamm_state.quote_asset_reserves = swap_amount.input_amount;

			let base_asset_amount = initial_base_asset_reserve
				.checked_sub(&swap_amount.output_amount)
				.ok_or(ArithmeticError::Underflow)?;

			Ok(base_asset_amount)
		}

		fn swap_base_asset(
			config: &SwapConfigOf<T>,
			vamm_state: &mut VammStateOf<T>,
		) -> Result<BalanceOf<T>, DispatchError> {
			let initial_quote_asset_reserve = vamm_state.quote_asset_reserves;
			let swap_amount = Self::calculate_swap_asset(
				&config.input_amount,
				&vamm_state.base_asset_reserves,
				&config.direction,
				vamm_state,
			)?;

			vamm_state.base_asset_reserves = swap_amount.input_amount;
			vamm_state.quote_asset_reserves = swap_amount.output_amount;

			Self::calculate_quote_asset_amount_swapped(
				&initial_quote_asset_reserve,
				&swap_amount.output_amount,
				&config.direction,
				vamm_state,
			)
		}

		fn calculate_swap_asset(
			swap_amount: &BalanceOf<T>,
			input_asset_amount: &BalanceOf<T>,
			direction: &Direction,
			vamm_state: &VammStateOf<T>,
		) -> Result<CalculateSwapAsset<T>, DispatchError> {
			let new_input_amount = match direction {
				Direction::Add => {
					input_asset_amount.checked_add(swap_amount).ok_or(ArithmeticError::Overflow)?
				},

				Direction::Remove => {
					input_asset_amount.checked_sub(swap_amount).ok_or(ArithmeticError::Underflow)?
				},
			};
			let new_input_amount_u256 = Self::balance_to_u256(new_input_amount)?;

			// TODO(Cardosaum): Maybe it would be worth to create another sanity
			// check in the helper function tracking the inputs and verify if
			// they would result in a division by zero? (Doing this we could
			// present a better error message for the caller).
			let new_output_amount_u256 = vamm_state
				.invariant
				.checked_div(new_input_amount_u256)
				.ok_or(ArithmeticError::DivisionByZero)?;
			let new_output_amount = Self::u256_to_balance(new_output_amount_u256)?;

			Ok(CalculateSwapAsset {
				input_amount: new_input_amount,
				output_amount: new_output_amount,
			})
		}

		fn calculate_quote_asset_amount_swapped(
			quote_asset_reserve_before: &BalanceOf<T>,
			quote_asset_reserve_after: &BalanceOf<T>,
			direction: &Direction,
			vamm_state: &VammStateOf<T>,
		) -> Result<BalanceOf<T>, DispatchError> {
			let quote_asset_reserve_change = match direction {
				Direction::Add => quote_asset_reserve_before
					.checked_sub(quote_asset_reserve_after)
					.ok_or(ArithmeticError::Underflow)?,
				Direction::Remove => quote_asset_reserve_after
					.checked_sub(quote_asset_reserve_before)
					.ok_or(ArithmeticError::Underflow)?,
			};

			let quote_asset_amount = quote_asset_reserve_change
				.checked_mul(&vamm_state.peg_multiplier)
				.ok_or(ArithmeticError::Overflow)?;

			Ok(quote_asset_amount)
		}
	}

	// Helper functions - validity checks
	impl<T: Config> Pallet<T> {
		fn swap_sanity_check(
			config: &SwapConfigOf<T>,
			vamm_state: &VammStateOf<T>,
		) -> Result<(), DispatchError> {
			// We must ensure that the vamm is not closed before perfoming any swap.
			{
				let now = T::TimeProvider::now().as_secs();
				if let Some(timestamp) = vamm_state.closed {
					ensure!(now < Into::<u64>::into(timestamp), Error::<T>::VammIsClosed)
				}
			}

			match config.direction {
				// If we intend to remove some asset amount from vamm, we must
				// have sufficient funds for it.
				Direction::Remove => match config.asset {
					AssetType::Base => ensure!(
						config.input_amount <= vamm_state.base_asset_reserves,
						Error::<T>::InsufficientFundsForTrade
					),
					AssetType::Quote => ensure!(
						config.input_amount <= vamm_state.quote_asset_reserves,
						Error::<T>::InsufficientFundsForTrade
					),
				},

				// If we intend to add some asset amount to the vamm, the
				// final amount must not overflow.
				Direction::Add => match config.asset {
					AssetType::Base => ensure!(
						config.input_amount.checked_add(&vamm_state.base_asset_reserves).is_some(),
						Error::<T>::TradeExtrapolatesMaximumSupportedAmount
					),
					AssetType::Quote => ensure!(
						config.input_amount.checked_add(&vamm_state.quote_asset_reserves).is_some(),
						Error::<T>::TradeExtrapolatesMaximumSupportedAmount
					),
				},
			};

			Ok(())
		}
	}

	// Helper functions - low-level functionality
	impl<T: Config> Pallet<T> {
		fn get_vamm_state(vamm_id: &VammIdOf<T>) -> Result<VammStateOf<T>, DispatchError> {
			// Requested vamm must exists and be retrievable.
			ensure!(VammMap::<T>::contains_key(vamm_id), Error::<T>::VammDoesNotExist);
			let vamm_state = VammMap::<T>::get(vamm_id).ok_or(Error::<T>::FailToRetrieveVamm)?;
			Ok(vamm_state)
		}

		fn balance_to_u128(value: BalanceOf<T>) -> Result<u128, DispatchError> {
			Ok(TryInto::<u128>::try_into(value).ok().ok_or(ArithmeticError::Overflow)?)
		}

		fn balance_to_u256(value: BalanceOf<T>) -> Result<U256, DispatchError> {
			Ok(U256::from(Self::balance_to_u128(value)?))
		}

		fn u256_to_u128(value: U256) -> Result<u128, DispatchError> {
			Ok(TryInto::<u128>::try_into(value).ok().ok_or(ArithmeticError::Overflow)?)
		}

<<<<<<< HEAD
	// Helper functions - low-level functionality
	impl<T: Config> Pallet<T> {}
}
=======
		fn u256_to_balance(value: U256) -> Result<BalanceOf<T>, DispatchError> {
			Ok(Self::u256_to_u128(value)?.try_into().ok().ok_or(ArithmeticError::Overflow)?)
		}
>>>>>>> 8b5b1835

		pub fn compute_invariant(
			base: BalanceOf<T>,
			quote: BalanceOf<T>,
		) -> Result<U256, DispatchError> {
			let base_u256 = Self::balance_to_u256(base)?;
			let quote_u256 = Self::balance_to_u256(quote)?;
			Ok(base_u256.checked_mul(quote_u256).ok_or(ArithmeticError::Overflow)?)
		}
	}
}<|MERGE_RESOLUTION|>--- conflicted
+++ resolved
@@ -120,12 +120,9 @@
 	use codec::{Codec, FullCodec};
 	use composable_traits::vamm::{
 		AssetType, Direction, MovePriceConfig, SwapConfig, SwapSimulationConfig, Vamm, VammConfig,
-<<<<<<< HEAD
-=======
 	};
 	use frame_support::{
 		pallet_prelude::*, sp_std::fmt::Debug, traits::UnixTime, transactional, Blake2_128Concat,
->>>>>>> 8b5b1835
 	};
 	use num_integer::Integer;
 	use sp_arithmetic::traits::Unsigned;
@@ -521,8 +518,6 @@
 			todo!()
 		}
 
-<<<<<<< HEAD
-=======
 		/// Performs the swap of the desired asset agains the vamm.
 		///
 		/// # Overview
@@ -617,7 +612,6 @@
 			Ok(amount_swapped)
 		}
 
->>>>>>> 8b5b1835
 		#[allow(unused_variables)]
 		fn swap_simulation(
 			config: &SwapSimulationConfigOf<T>,
@@ -860,15 +854,9 @@
 			Ok(TryInto::<u128>::try_into(value).ok().ok_or(ArithmeticError::Overflow)?)
 		}
 
-<<<<<<< HEAD
-	// Helper functions - low-level functionality
-	impl<T: Config> Pallet<T> {}
-}
-=======
 		fn u256_to_balance(value: U256) -> Result<BalanceOf<T>, DispatchError> {
 			Ok(Self::u256_to_u128(value)?.try_into().ok().ok_or(ArithmeticError::Overflow)?)
 		}
->>>>>>> 8b5b1835
 
 		pub fn compute_invariant(
 			base: BalanceOf<T>,
