//! # VAMM Pallet
//!
//! The VAMM Pallet provides functionality to manage virtual automated market makers.
//!
//! - [`Config`]
//! - [`Call`]
//! - [`Pallet`]
//!
//! ## Overview
//!
//! The VAMM Pallet allows other Pallets to leverage it's functions in order to
//! manage virtual automated market makers, abstracting away complexity. It's
//! important to note that currently just one type of constant function market
//! maker is supported, namely the `x * y = k`.
//!
//! Below is a diagram showing how the trait and runtime storage looks like and
//! interact with each other:
//!
//! ![](https://www.plantuml.com/plantuml/svg/ZLJDZjCm4BxdAKnFYzJk0qGXscMvS408kk8Q3SbiQX7_u9cqGgWyEx4JR6zJfFgGsZFV_7_J1s9mFAgXUCC7L2WKE2eA2-qFw55iB0m3yku8Ict4xq9CHsf6zm8jYc-JL5GLEv1Srrwzd3-YTGYCTwtHBx8l0_8ftD_ceC4GtddVC-9ZjnMd0-fIF4k5nA1i3k-H6-jaEviqiajMG8HSYaV_y_pBugKPdy2-2fG3Q5B6JFVJOvsfCaVCOgV0tu6m2T4RK6RKN8htC81kSIj-ZeR_erpvPdFLFOEBLLyOdyEt0mQVWzY4OUpPEEXnayr2WGtkQ9hKelu4DX-NFqj4yQwEqdEyjGCG1SIUWN5oHEp6bbTEbWJphZWaT4UagpZVePk05lj6ZGDBEqXqho2VBKkZgyYOUgPLbzSHlkT8wwLPJoEnKSBpXNp7Kgc9hgjQRwZpXXflgEzSf8GIAzS9vTDRzYAAupxC2x8AAxKT5sucvGVfiFKz5Ts_syhGZ9micq4goNdIg4UL1QygBxZe865yVF4jMjcdF2xi7xjk6ovVqUzE6cyHnhhhp4dlweNqfJWvoLZCh_jx9_i3rncPIxyXL3oWxlpVu5y0)
//!
//! ### Terminology
//!
//! * **VAMM:** Acronym for Virtual Automated Market Maker.
//! * **CFMM:** Acronym for Constant Function Market Maker.
//!
//! ### Goals
//!
//! ### Actors
//!
//! ### Implementations
//!
//! The VAMM Pallet provides implementations for the following traits:
//!
//! - [`Vamm`](composable_traits::vamm::Vamm): Exposes functionality for
//! creating, managing and closing virtual automated market makers.
//!
//! ## Interface
//!
//! ### Extrinsics
//!
//! The current implementation doesn't deal with external calls to the pallet,
//! so there is no extrisic defined.
//!
//! ### Public Functions
//!
//! * [`create`](pallet/struct.Pallet.html#method.create): Creates a new vamm,
//! returning it's Id.
//!
//! ### Runtime Storage Objects
//!
//! - [`VammCounter`](VammCounter): The number of created vamms.
//! - [`VammMap`](VammMap): Mapping of a [`VammId`](Config::VammId) to it's
//! corresponding [`VammState`].
//!
//! ## Usage
//!
//! ### Example
//!
//! ## Related Modules
//!
//! - [`Clearing House Pallet`](../clearing_house/index.html)
//!
//! <!-- Original author: @Cardosaum -->

// Ensure we're `no_std` when compiling for Wasm.
#![cfg_attr(not(feature = "std"), no_std)]
// Allow some linters for tests.
#![cfg_attr(
	not(test),
	warn(
		clippy::disallowed_methods,
		clippy::disallowed_types,
		clippy::indexing_slicing,
		clippy::todo,
		clippy::unwrap_used,
		clippy::panic,
		clippy::doc_markdown
	)
)]
// Specify linters to VAMM Pallet.
#![warn(clippy::unseparated_literal_suffix)]
#![deny(
	dead_code,
	bad_style,
	bare_trait_objects,
	const_err,
	improper_ctypes,
	non_shorthand_field_patterns,
	no_mangle_generic_items,
	overflowing_literals,
	path_statements,
	patterns_in_fns_without_body,
	private_in_public,
	unconditional_recursion,
	unused_allocation,
	unused_comparisons,
	unused_parens,
	while_true,
	trivial_casts,
	trivial_numeric_casts,
	unused_extern_crates
)]

#[cfg(test)]
mod tests;

#[cfg(test)]
mod mock;

pub use pallet::*;

#[frame_support::pallet]
pub mod pallet {
	// ----------------------------------------------------------------------------------------------------
	//                                       Imports and Dependencies
	// ----------------------------------------------------------------------------------------------------

	use codec::{Codec, FullCodec};
<<<<<<< HEAD
	use composable_traits::vamm::{SwapConfig, SwapSimulationConfig, Vamm, VammConfig};
=======
	use composable_traits::vamm::{
		AssetType, Direction, SwapConfig, SwapSimulationConfig, Vamm, VammConfig,
	};
>>>>>>> 973ba2ff
	use frame_support::{pallet_prelude::*, sp_std::fmt::Debug, transactional, Blake2_128Concat};
	use num_integer::Integer;
	use sp_arithmetic::traits::Unsigned;
	use sp_runtime::{
		traits::{AtLeast32BitUnsigned, CheckedAdd, CheckedDiv, CheckedMul, CheckedSub, One, Zero},
		ArithmeticError, FixedPointNumber,
	};

	#[cfg(feature = "std")]
	use serde::{Deserialize, Serialize};

	// ----------------------------------------------------------------------------------------------------
	//                                    Declaration Of The Pallet Type
	// ----------------------------------------------------------------------------------------------------

	#[pallet::pallet]
	#[pallet::generate_store(pub(super) trait Store)]
	pub struct Pallet<T>(_);

	// ----------------------------------------------------------------------------------------------------
	//                                             Config Trait
	// ----------------------------------------------------------------------------------------------------

	// Configure the pallet by specifying the parameters and types on which it depends.
	#[pallet::config]
	pub trait Config: frame_system::Config {
		/// Event type emitted by this pallet. Depends on the runtime's definition of an event.
		type Event: From<Event<Self>> + IsType<<Self as frame_system::Config>::Event>;

		/// The Ids used by the pallet to index each virtual automated market maker created.
		type VammId: Default
			+ CheckedAdd
			+ Clone
			+ Copy
			+ Debug
			+ FullCodec
			+ MaxEncodedLen
			+ MaybeSerializeDeserialize
			+ One
			+ Parameter
			+ PartialEq
			+ TypeInfo
			+ Unsigned
			+ Zero;

		/// Timestamp to be used for twap calculations and market closing.
		type Timestamp: Default
			+ Clone
			+ Copy
			+ Debug
			+ FullCodec
			+ MaxEncodedLen
			+ MaybeSerializeDeserialize
			+ PartialEq
			+ TypeInfo;

		/// The Balance type used by the pallet for bookkeeping. `Config::Convert` is used for
		/// conversions to `u128`, which are used in the computations.
		type Balance: Default
			+ AtLeast32BitUnsigned
			+ CheckedAdd
			+ CheckedDiv
			+ CheckedMul
			+ CheckedSub
			+ Codec
			+ Copy
			+ MaxEncodedLen
			+ MaybeSerializeDeserialize
			+ Ord
			+ Parameter
			+ Unsigned
			+ Zero;

		/// Signed decimal fixed point number.
		type Decimal: FullCodec + MaxEncodedLen + TypeInfo + FixedPointNumber;

		/// The Integer type used by the pallet for computing swaps.
		type Integer: Integer;
	}

	// ----------------------------------------------------------------------------------------------------
	//                                             Pallet Types
	// ----------------------------------------------------------------------------------------------------

	type BalanceOf<T> = <T as Config>::Balance;
	type IntegerOf<T> = <T as Config>::Integer;
	type TimestampOf<T> = <T as Config>::Timestamp;
	type VammIdOf<T> = <T as Config>::VammId;
	type SwapConfigOf<T> = SwapConfig<VammIdOf<T>, BalanceOf<T>>;
	type SwapSimulationConfigOf<T> = SwapSimulationConfig<VammIdOf<T>, BalanceOf<T>>;
	type VammConfigOf<T> = VammConfig<BalanceOf<T>>;
	type VammStateOf<T> = VammState<BalanceOf<T>, TimestampOf<T>>;

	/// Represents the direction a of a position.
	#[derive(Encode, Decode, MaxEncodedLen, TypeInfo)]
	pub enum SwapDirection {
		Add,
		Remove,
	}

	/// Data relating to the state of a virtual market.
	#[derive(Encode, Decode, MaxEncodedLen, TypeInfo, Clone, Copy, PartialEq, Debug)]
	#[cfg_attr(feature = "std", derive(Serialize, Deserialize))]
	pub struct VammState<Balance, Timestamp> {
		/// The total amount of base asset present in the vamm.
		pub base_asset_reserves: Balance,

		/// The total amount of quote asset present in the vamm.
		pub quote_asset_reserves: Balance,

		/// The magnitude of the quote asset reserve.
		pub peg_multiplier: Balance,

		/// Whether this market is closed or not.
		///
		/// This variable function as a signal to allow pallets who uses the
		/// Vamm to set a market as "operating as normal" or "not to be used
		/// anymore".  If the value is `None` it means the market is operating
		/// as normal, but if the value is `Some(timestamp)` it means the market
		/// is flaged to be closed and the closing action will take (or took)
		/// effect at the time `timestamp`.
		pub closed: Option<Timestamp>,
	}

	// ----------------------------------------------------------------------------------------------------
	//                                           Runtime  Storage
	// ----------------------------------------------------------------------------------------------------

	/// The number of created vamms, also used to generate the next market
	/// identifier.
	///
	/// # Note
	///
	/// Frozen markets do not decrement the counter.
	#[pallet::storage]
	#[pallet::getter(fn vamm_count)]
	#[allow(clippy::disallowed_types)]
	pub type VammCounter<T: Config> = StorageValue<_, VammIdOf<T>, ValueQuery>;

	/// Maps [VammId](Config::VammId) to the corresponding virtual
	/// [VammState] specs
	#[pallet::storage]
	#[pallet::getter(fn get_vamm)]
	pub type VammMap<T: Config> = StorageMap<_, Blake2_128Concat, VammIdOf<T>, VammStateOf<T>>;

	// ----------------------------------------------------------------------------------------------------
	//                                            Runtime Events
	// ----------------------------------------------------------------------------------------------------

	// Pallets use events to inform users when important changes are made.
	#[pallet::event]
	#[pallet::generate_deposit(pub(super) fn deposit_event)]
	pub enum Event<T: Config> {
		/// Emitted after a successful call to the [`create`](Pallet::create) function.
		Created { vamm_id: VammIdOf<T>, state: VammStateOf<T> },
	}

	// ----------------------------------------------------------------------------------------------------
	//                                           Runtime  Errors
	// ----------------------------------------------------------------------------------------------------

	// Errors inform users that something went wrong.
	#[pallet::error]
	pub enum Error<T> {
		/// Tried to set [`base_asset_reserves`](VammState) to zero.
		BaseAssetReserveIsZero,
		/// Tried to set [`quote_asset_reserves`](VammState) to zero.
		QuoteAssetReserveIsZero,
		/// Tried to set [`peg_multiplier`](VammState) to zero.
		PegMultiplierIsZero,
		/// Tried to access an invalid [`VammId`](Config::VammId).
		VammDoesNotExist,
		/// Tried to retrieve a Vamm but the function failed.
		FailToRetrieveVamm,
		/// Tried to execute a trade but the Vamm didn't have enough funds to
		/// fulfill it.
		InsufficientFundsForTrade,
		/// Tried to add some amount of asset to Vamm but it would exceeds the
		/// supported maximum value.
		TradeExtrapolatesMaximumSupportedAmount,
	}

	// ----------------------------------------------------------------------------------------------------
	//                                                Hooks
	// ----------------------------------------------------------------------------------------------------

	#[pallet::hooks]
	impl<T: Config> Hooks<T::BlockNumber> for Pallet<T> {}

	// ----------------------------------------------------------------------------------------------------
	//                                         Genesis Configuration
	// ----------------------------------------------------------------------------------------------------

	#[pallet::genesis_config]
	pub struct GenesisConfig<T: Config> {
		pub vamm_count: VammIdOf<T>,
		pub vamms: Vec<(VammIdOf<T>, VammState<BalanceOf<T>, TimestampOf<T>>)>,
	}

	#[cfg(feature = "std")]
	impl<T: Config> Default for GenesisConfig<T> {
		fn default() -> Self {
			Self { vamm_count: Default::default(), vamms: Default::default() }
		}
	}

	#[pallet::genesis_build]
	impl<T: Config> GenesisBuild<T> for GenesisConfig<T> {
		fn build(&self) {
			VammCounter::<T>::put(self.vamm_count);
			self.vamms.iter().for_each(|(vamm_id, vamm_state)| {
				VammMap::<T>::insert(vamm_id, vamm_state);
			})
		}
	}

	// ----------------------------------------------------------------------------------------------------
	//                                           Vamm Trait
	// ----------------------------------------------------------------------------------------------------

	impl<T: Config> Vamm for Pallet<T> {
		type Balance = BalanceOf<T>;
		type Decimal = T::Decimal;
		type Integer = IntegerOf<T>;
		type SwapConfig = SwapConfigOf<T>;
		type SwapSimulationConfig = SwapSimulationConfigOf<T>;
		type VammConfig = VammConfigOf<T>;
		type VammId = VammIdOf<T>;

		/// Creates a new virtual automated market maker.
		///
		/// # Overview
		/// In order for the caller to create new vamms, it has to request it to
		/// the Vamm Pallet, which is responsible to keep track of and update
		/// when requested all active virtual automated market makers. The Vamm
		/// Pallet creates a new vamm, inserts it into storage, deposits a
		/// [`Created`](Event::<T>::Created) event on the blockchain and returns
		/// the new [`VammId`](Config::VammId) to the caller.
		///
		/// ![](https://www.plantuml.com/plantuml/svg/NP2nJiCm48PtFyNH1L2L5yXGbROB0on8x5VdLsibjiFT9NbzQaE4odRIz-dp-VPgB3R5mMaVqiZ2aGGwvgHuWofVSC2GbnUHl93916V11j0dnqXUm1PoSeyyMMPlOMO3vUGUx8e8YYpgtCXYmOUHaz7cE0Gasn0h-JhUuzAjSBuDhcFZCojeys5P-09wAi9pDVIVSXYox_sLGwhux9txUO6QNSrjjoqToyfriHv6Wgy9QgxGOjNalRJ2PfTloPPE6BC68r-TRYrXHlfJVx_MD2szOrcTrvFR8tNbsjy0)
		///
		/// ## Parameters:
		/// - `base_asset_reserves`: The amount of base asset
		/// - `quote_asset_reserves`: The amount of quote asset
		/// - `peg_multiplier`: The constant multiplier responsible to balance quote and base asset
		///
		/// ## Returns
		/// The new vamm's id, if successful.
		///
		/// ## Assumptions or Requirements
		/// In order to create a valid vamm, we need to ensure that both base and quote asset
		/// reserves, as well as the peg_multiplier, are non-zero. Every parameter must be greater
		/// than zero.
		///
		/// ## Emits
		/// * [`Created`](Event::<T>::Created)
		///
		/// ## State Changes
		/// Updates [`VammMap`] storage map and [`VammCounter`] storage value.
		///
		/// ## Errors
		/// * [`ArithmeticError::Overflow`](sp_runtime::ArithmeticError)
		///
		/// # Runtime
		/// `O(1)`
		#[transactional]
		fn create(config: &VammConfigOf<T>) -> Result<VammIdOf<T>, DispatchError> {
			// TODO: (Matheus)
			// How to ensure that the caller has the right privileges?
			// (eg. How to ensure the caller is the Clearing House, and not anyone else?)
			ensure!(!config.base_asset_reserves.is_zero(), Error::<T>::BaseAssetReserveIsZero);
			ensure!(!config.quote_asset_reserves.is_zero(), Error::<T>::QuoteAssetReserveIsZero);
			ensure!(!config.peg_multiplier.is_zero(), Error::<T>::PegMultiplierIsZero);

			VammCounter::<T>::try_mutate(|next_id| {
				let id = *next_id;
				let vamm_state = VammStateOf::<T> {
					base_asset_reserves: config.base_asset_reserves,
					quote_asset_reserves: config.quote_asset_reserves,
					peg_multiplier: config.peg_multiplier,
					closed: Default::default(),
				};

				VammMap::<T>::insert(&id, vamm_state);
				*next_id = id.checked_add(&One::one()).ok_or(ArithmeticError::Overflow)?;

				Self::deposit_event(Event::<T>::Created { vamm_id: id, state: vamm_state });

				Ok(id)
			})
		}

<<<<<<< HEAD
		#[allow(unused_variables)]
		fn get_price(vamm_id: Self::VammId) -> Result<Self::Balance, DispatchError> {
=======
		/// Gets the current price of the __base__ or __quote__ asset in a vamm.
		///
		/// # Overview
		/// In order for the caller to know what the current price of an asset
		/// in a specific vamm is, it has to request it to the Vamm Pallet. The
		/// Vamm Pallet consults the runtime storage for the desired vamm,
		/// computes the current price and returns it to the caller.
		///
		/// ![](https://www.plantuml.com/plantuml/svg/PP0zJWCn44PxdsBO1b2q5qY14b9GKI7H3vkFOB7-OURRvFfWhm0XEillpHlBEwSQbpG7Vu-vgcaIWzUI7OzmrnFkCPVBtgnSXBOWC7A6F82Yxg1KYnFajPYeF6jAuLeN5fqOpqf8oU6ARqYGfEOXL3N6ALRDbE4mHsGEeYvJF_x5BTVXkNMFIdrHXmnFBAOdo4qJRhlXNGbhHSQxFhBPRFyzrF2nm1aQRruVNBL-vLJYXwxmK59TY5xuPbzmNJQEMzd_BWWxv6Fxq4y0)
		///
		/// ## Parameters
		///  - `vamm_id`: The ID of the desired vamm to query.
		///  - `asset_type`: The desired asset type to get info about. (either
		///  __base__ or __quote__)
		///
		/// ## Returns
		/// The price of __base__ asset in relation to __quote__
		/// (or vice-versa).
		///
		/// ## Assumptions or Requirements
		/// In order to consult the current price for an asset, we need to
		/// ensure that the desired vamm_id exists.
		///
		/// ## Emits
		/// No event is emitted for this function.
		///
		/// ## State Changes
		/// This function does not mutate runtime storage.
		///
		/// ## Errors
		/// * [`Error::<T>::VammDoesNotExist`]
		/// * [`Error::<T>::FailToRetrieveVamm`]
		/// * [`ArithmeticError::Overflow`](sp_runtime::ArithmeticError)
		/// * [`ArithmeticError::DivisionByZero`](sp_runtime::ArithmeticError)
		///
		/// # Runtime
		/// `O(1)`
		fn get_price(
			vamm_id: VammIdOf<T>,
			asset_type: AssetType,
		) -> Result<BalanceOf<T>, DispatchError> {
			// Requested vamm must exist.
			ensure!(VammMap::<T>::contains_key(vamm_id), Error::<T>::VammDoesNotExist);

			let vamm_state = VammMap::<T>::get(vamm_id).ok_or(Error::<T>::FailToRetrieveVamm)?;

			match asset_type {
				AssetType::Base => Ok(vamm_state
					.quote_asset_reserves
					.checked_mul(&vamm_state.peg_multiplier)
					.ok_or(ArithmeticError::Overflow)?
					.checked_div(&vamm_state.base_asset_reserves)
					.ok_or(ArithmeticError::DivisionByZero)?),

				AssetType::Quote => Ok(vamm_state
					.base_asset_reserves
					.checked_mul(&vamm_state.peg_multiplier)
					.ok_or(ArithmeticError::Overflow)?
					.checked_div(&vamm_state.quote_asset_reserves)
					.ok_or(ArithmeticError::DivisionByZero)?),
			}
		}

		#[allow(unused_variables)]
		fn get_twap(vamm_id: &VammIdOf<T>) -> Result<Self::Decimal, DispatchError> {
>>>>>>> 973ba2ff
			todo!()
		}

		#[allow(unused_variables)]
<<<<<<< HEAD
		fn get_twap(vamm_id: &Self::VammId) -> Result<Self::Decimal, DispatchError> {
=======
		fn swap(config: &SwapConfigOf<T>) -> Result<Self::Integer, DispatchError> {
			// Sanity checks
			// 1) Requested vamm must exists and be retrievable.
			ensure!(VammMap::<T>::contains_key(config.vamm_id), Error::<T>::VammDoesNotExist);
			let vamm_state =
				VammMap::<T>::get(config.vamm_id).ok_or(Error::<T>::FailToRetrieveVamm)?;

			match config.direction {
				// 2) If we intend to remove some asset amount from vamm, we must
				// have sufficient funds for it.
				Direction::Remove => match config.asset {
					AssetType::Base => ensure!(
						config.input_amount <= vamm_state.base_asset_reserves,
						Error::<T>::InsufficientFundsForTrade
					),
					AssetType::Quote => ensure!(
						config.input_amount <= vamm_state.quote_asset_reserves,
						Error::<T>::InsufficientFundsForTrade
					),
				},

				// 3) If we intend to add some asset amount to the vamm, the
				// final amount must not overflow.
				Direction::Add => match config.asset {
					AssetType::Base => ensure!(
						config.input_amount.checked_add(&vamm_state.base_asset_reserves).is_some(),
						Error::<T>::TradeExtrapolatesMaximumSupportedAmount
					),
					AssetType::Quote => ensure!(
						config.input_amount.checked_add(&vamm_state.quote_asset_reserves).is_some(),
						Error::<T>::TradeExtrapolatesMaximumSupportedAmount
					),
				},
			}

			// Delegate swap to helper functions.
			match config.asset {
				AssetType::Quote => Self::swap_quote_asset(config),
				AssetType::Base => todo!(),
			}
		}

		#[allow(unused_variables)]
		fn swap_simulation(
			config: &SwapSimulationConfigOf<T>,
		) -> Result<IntegerOf<T>, DispatchError> {
>>>>>>> 973ba2ff
			todo!()
		}

		#[allow(unused_variables)]
		fn swap(config: &Self::SwapConfig) -> Result<Self::Integer, DispatchError> {
			todo!()
		}

		#[allow(unused_variables)]
		fn swap_simulation(
			config: &Self::SwapSimulationConfig,
		) -> Result<Self::Integer, DispatchError> {
			todo!()
		}
	}

	// ----------------------------------------------------------------------------------------------------
	//                              Helper Functions
	// ----------------------------------------------------------------------------------------------------

	// Helper functions - core functionality
	impl<T: Config> Pallet<T> {}

	// Helper functions - validity checks
	impl<T: Config> Pallet<T> {}

	// Helper functions - low-level functionality
	impl<T: Config> Pallet<T> {
		fn swap_quote_asset(config: &SwapConfigOf<T>) -> Result<IntegerOf<T>, DispatchError> {
			todo!()
		}
	}
}

// ----------------------------------------------------------------------------------------------------
//                                              Unit Tests
// ----------------------------------------------------------------------------------------------------<|MERGE_RESOLUTION|>--- conflicted
+++ resolved
@@ -116,13 +116,9 @@
 	// ----------------------------------------------------------------------------------------------------
 
 	use codec::{Codec, FullCodec};
-<<<<<<< HEAD
-	use composable_traits::vamm::{SwapConfig, SwapSimulationConfig, Vamm, VammConfig};
-=======
 	use composable_traits::vamm::{
 		AssetType, Direction, SwapConfig, SwapSimulationConfig, Vamm, VammConfig,
 	};
->>>>>>> 973ba2ff
 	use frame_support::{pallet_prelude::*, sp_std::fmt::Debug, transactional, Blake2_128Concat};
 	use num_integer::Integer;
 	use sp_arithmetic::traits::Unsigned;
@@ -415,10 +411,6 @@
 			})
 		}
 
-<<<<<<< HEAD
-		#[allow(unused_variables)]
-		fn get_price(vamm_id: Self::VammId) -> Result<Self::Balance, DispatchError> {
-=======
 		/// Gets the current price of the __base__ or __quote__ asset in a vamm.
 		///
 		/// # Overview
@@ -484,14 +476,10 @@
 
 		#[allow(unused_variables)]
 		fn get_twap(vamm_id: &VammIdOf<T>) -> Result<Self::Decimal, DispatchError> {
->>>>>>> 973ba2ff
 			todo!()
 		}
 
 		#[allow(unused_variables)]
-<<<<<<< HEAD
-		fn get_twap(vamm_id: &Self::VammId) -> Result<Self::Decimal, DispatchError> {
-=======
 		fn swap(config: &SwapConfigOf<T>) -> Result<Self::Integer, DispatchError> {
 			// Sanity checks
 			// 1) Requested vamm must exists and be retrievable.
@@ -538,19 +526,6 @@
 		fn swap_simulation(
 			config: &SwapSimulationConfigOf<T>,
 		) -> Result<IntegerOf<T>, DispatchError> {
->>>>>>> 973ba2ff
-			todo!()
-		}
-
-		#[allow(unused_variables)]
-		fn swap(config: &Self::SwapConfig) -> Result<Self::Integer, DispatchError> {
-			todo!()
-		}
-
-		#[allow(unused_variables)]
-		fn swap_simulation(
-			config: &Self::SwapSimulationConfig,
-		) -> Result<Self::Integer, DispatchError> {
 			todo!()
 		}
 	}
