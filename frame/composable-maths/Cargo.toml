[package]
authors = ["Composable Developers"]
edition = "2021"
homepage = "https://composable.finance"
name = "composable-maths"
version = "0.0.1"

[package.metadata.docs.rs]
targets = ["x86_64-unknown-linux-gnu"]

[dependencies]
frame-support = { default-features = false, git = "https://github.com/paritytech/substrate", branch = "polkadot-v0.9.22" }
frame-system = { default-features = false, git = "https://github.com/paritytech/substrate", branch = "polkadot-v0.9.22" }

sp-arithmetic = { default-features = false, git = "https://github.com/paritytech/substrate", branch = "polkadot-v0.9.22" }
sp-core = { default-features = false, git = "https://github.com/paritytech/substrate" , branch = "polkadot-v0.9.22" }
sp-runtime = { default-features = false, git = "https://github.com/paritytech/substrate", branch = "polkadot-v0.9.22" }
sp-std = { default-features = false, git = "https://github.com/paritytech/substrate", branch = "polkadot-v0.9.22" }

codec = { version = "3.0.0", package = "parity-scale-codec", default-features = false, features = ["derive",] }
num-integer = "0.1.44"
num-traits = { version = "0.2.14", default-features = false }
rust_decimal = { version = "1.2", default-features = false, features = ["maths"] }
scale-info = { version = "2.1.1", default-features = false, features = ["derive"] }

composable-support = { path = "../composable-support", default-features = false }
composable-traits = { path = "../composable-traits", default-features = false }

<<<<<<< HEAD
=======
[dev-dependencies]
proptest = "1.0"

>>>>>>> 8d332fbe
[features]
default = ["std"]
std = ["codec/std", "frame-support/std", "sp-std/std", "scale-info/std"]<|MERGE_RESOLUTION|>--- conflicted
+++ resolved
@@ -26,12 +26,9 @@
 composable-support = { path = "../composable-support", default-features = false }
 composable-traits = { path = "../composable-traits", default-features = false }
 
-<<<<<<< HEAD
-=======
 [dev-dependencies]
 proptest = "1.0"
 
->>>>>>> 8d332fbe
 [features]
 default = ["std"]
 std = ["codec/std", "frame-support/std", "sp-std/std", "scale-info/std"]