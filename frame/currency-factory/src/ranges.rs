use codec::{Decode, Encode, MaxEncodedLen};
pub use composable_traits::currency::RangeId;
use frame_support::{traits::Get, BoundedVec};
use scale_info::TypeInfo;
use sp_runtime::{
	traits::{CheckedAdd, Saturating},
	ArithmeticError, DispatchError,
};
pub struct MaxRanges;

impl Get<u32> for MaxRanges {
	fn get() -> u32 {
		const MAX: u32 = 256;
		// BoundedVec will panic if this variant isn't upheld.
		#[allow(clippy::disallowed_methods, clippy::unwrap_used)]
		{
			debug_assert!(isize::try_from(MAX).unwrap() < isize::MAX);
		}
		MAX
	}
}

#[derive(Encode, Decode, Debug, TypeInfo, MaxEncodedLen)]
pub struct Ranges<AssetId> {
	ranges: BoundedVec<Range<AssetId>, MaxRanges>,
}

impl<AssetId> Ranges<AssetId>
where
	AssetId: From<u128> + Saturating + Ord + Clone + CheckedAdd,
{
	fn bounds() -> u32 {
		MaxRanges::get()
	}

	#[allow(clippy::new_without_default)]
	pub fn new() -> Self {
		let mut ranges = Self { ranges: BoundedVec::default() };

		// If `bounds` is greater than or equal to `n`, add pre-set ranges
		// Where `n` is the number of pre-set ranges
		#[allow(clippy::disallowed_methods)]
<<<<<<< HEAD
		if Self::bounds() >= 4 {
			ranges.add(Range::lp_tokens()).expect("capacity is sufficient, qed");
			ranges.add(Range::tokens()).expect("capacity is sufficient, qed");
			ranges.add(Range::foreign_assets()).expect("capacity is sufficient, qed");
			ranges.add(Range::ibc_assets()).expect("capacity is sufficient, qed");
=======
		if Self::bounds() >= 6 {
			ranges.add(Range::lp_tokens()).expect("capacitiy is sufficient, qed");
			ranges.add(Range::tokens()).expect("capacitiy is sufficient, qed");
			ranges.add(Range::foreign_assets()).expect("capacitiy is sufficient, qed");
			ranges.add(Range::ibc_assets()).expect("capacitiy is sufficient, qed");
			ranges.add(Range::fnft_range()).expect("capacitiy is sufficient, qed");
			ranges.add(Range::x_tokens()).expect("capacitiy is sufficient, qed");
>>>>>>> 0c451e4b
		}

		ranges
	}

	pub fn append(&mut self, length: u128) -> Result<(), DispatchError> {
		let start = self
			.end()
			.checked_add(&AssetId::from(1))
			.ok_or(DispatchError::Arithmetic(ArithmeticError::Overflow))?;
		let end = start
			.checked_add(&AssetId::from(length))
			.ok_or(DispatchError::Arithmetic(ArithmeticError::Overflow))?;
		let range = Range::new(start, Some(end))?;
		self.add(range)
			.map_err(|_| DispatchError::Arithmetic(ArithmeticError::Overflow))
	}

	pub fn add(&mut self, range: Range<AssetId>) -> Result<(), ()> {
		if let Some(last) = self.ranges.last() {
			if last.end >= range.current {
				return Err(())
			}
		}
		self.ranges.try_push(range)?;
		Ok(())
	}

	pub fn get(&self, id: RangeId) -> Option<&Range<AssetId>> {
		self.ranges.get(id.inner() as usize)
	}

	pub fn increment(&mut self, id: RangeId) -> Result<AssetId, DispatchError> {
		let range = self
			.ranges
			.get_mut(id.inner() as usize)
			.ok_or(DispatchError::Other("range not found"))?;
		let next = range.increment()?;
		Ok(next)
	}

	pub fn last(&self) -> Option<&Range<AssetId>> {
		self.ranges.last()
	}

	pub fn end(&self) -> AssetId {
		if let Some(last) = self.ranges.last() {
			last.end()
		} else {
			AssetId::from(0)
		}
	}
}

#[derive(Encode, Decode, Debug, TypeInfo, MaxEncodedLen, Clone, PartialEq, Eq)]
pub struct Range<AssetId> {
	current: AssetId,
	end: AssetId,
}

impl<AssetId> Range<AssetId>
where
	AssetId: From<u128> + Saturating + Ord + Clone,
{
	pub fn end(&self) -> AssetId {
		self.end.clone()
	}

	pub fn current(&self) -> AssetId {
		self.current.clone()
	}

	fn lp_tokens() -> Self {
		Range {
			current: AssetId::from(100_000_000_001_u128),
			end: AssetId::from(200_000_000_000_u128),
		}
	}

	fn tokens() -> Self {
		Range {
			current: AssetId::from(200_000_000_001_u128),
			end: AssetId::from(300_000_000_000_u128),
		}
	}

	fn foreign_assets() -> Self {
		Range {
			current: AssetId::from(300_000_000_001_u128),
			end: AssetId::from(400_000_000_000_u128),
		}
	}

	fn ibc_assets() -> Self {
		Range {
			current: AssetId::from(400_000_000_001_u128),
			end: AssetId::from(500_000_000_000_u128),
		}
	}

	/// Range for fNFTs
	fn fnft_range() -> Self {
		Self {
			current: AssetId::from(500_000_000_001_u128),
			end: AssetId::from(600_000_000_000_u128),
		}
	}

	/// Range for xTokens
	/// xTokens are provided to stakers in exchange for staked token by the staking rewards pallet
	/// and may be used for governance.
	fn x_tokens() -> Self {
		Self {
			current: AssetId::from(600_000_000_001_u128),
			end: AssetId::from(700_000_000_000_u128),
		}
	}

	fn new(at: AssetId, end: Option<AssetId>) -> Result<Self, DispatchError> {
		let end = if let Some(end) = end {
			if at.clone().saturating_add(end.clone()) < AssetId::from(100_000_000_u128) {
				return Err(DispatchError::Other("range does not have the minimum length"))
			}
			end
		} else {
			AssetId::from(100_000_000_000_u128).saturating_add(at.clone())
		};
		Ok(Range { current: at, end })
	}

	fn increment(&mut self) -> Result<AssetId, DispatchError> {
		if self.current == self.end {
			return Err(DispatchError::Other("range exhausted"))
		}

		let current = self.current.clone();
		self.current = current.clone().saturating_add(AssetId::from(1));
		Ok(current)
	}
}

#[cfg(test)]
mod tests {
	use super::*;

	#[test]
	fn ranges() {
		let mut range = Ranges::<u128>::new();
		assert!(
			range.increment(RangeId::TOKENS).unwrap() ==
				range.increment(RangeId::TOKENS).unwrap() - 1
		);
		assert!(
			range.increment(RangeId::LP_TOKENS).unwrap() ==
				range.increment(RangeId::LP_TOKENS).unwrap() - 1
		);
		assert!(
			range.increment(RangeId::FOREIGN_ASSETS).unwrap() ==
				range.increment(RangeId::FOREIGN_ASSETS).unwrap() - 1
		);

		range
			.add(Range::new(0, None).unwrap())
			.expect_err("overlapping ranges/smaller ranges not allowed");

		let end = range.end();
		range.add(Range::new(end + 1, None).unwrap()).unwrap();

		range.append(u128::MAX).expect_err("should overflow");
		range.append(u128::MAX / 2).expect("should not overflow");
	}
}<|MERGE_RESOLUTION|>--- conflicted
+++ resolved
@@ -40,21 +40,13 @@
 		// If `bounds` is greater than or equal to `n`, add pre-set ranges
 		// Where `n` is the number of pre-set ranges
 		#[allow(clippy::disallowed_methods)]
-<<<<<<< HEAD
-		if Self::bounds() >= 4 {
+		if Self::bounds() >= 6 {
 			ranges.add(Range::lp_tokens()).expect("capacity is sufficient, qed");
 			ranges.add(Range::tokens()).expect("capacity is sufficient, qed");
 			ranges.add(Range::foreign_assets()).expect("capacity is sufficient, qed");
 			ranges.add(Range::ibc_assets()).expect("capacity is sufficient, qed");
-=======
-		if Self::bounds() >= 6 {
-			ranges.add(Range::lp_tokens()).expect("capacitiy is sufficient, qed");
-			ranges.add(Range::tokens()).expect("capacitiy is sufficient, qed");
-			ranges.add(Range::foreign_assets()).expect("capacitiy is sufficient, qed");
-			ranges.add(Range::ibc_assets()).expect("capacitiy is sufficient, qed");
-			ranges.add(Range::fnft_range()).expect("capacitiy is sufficient, qed");
-			ranges.add(Range::x_tokens()).expect("capacitiy is sufficient, qed");
->>>>>>> 0c451e4b
+			ranges.add(Range::fnft_range()).expect("capacity is sufficient, qed");
+			ranges.add(Range::x_tokens()).expect("capacity is sufficient, qed");
 		}
 
 		ranges
