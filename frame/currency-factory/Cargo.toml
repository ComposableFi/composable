--- conflicted
+++ resolved
@@ -36,12 +36,8 @@
 
 [dev-dependencies]
 composable-tests-helpers = { version = "0.0.1", path = "../composable-tests-helpers" }
-<<<<<<< HEAD
 pallet-balances = { git = "https://github.com/paritytech/substrate", branch = "polkadot-v0.9.18" }
-=======
-frame-benchmarking = { git = "https://github.com/paritytech/substrate", branch = "polkadot-v0.9.17" }
-pallet-balances = { git = "https://github.com/paritytech/substrate", branch = "polkadot-v0.9.17" }
->>>>>>> 2061c629
+frame-benchmarking = { git = "https://github.com/paritytech/substrate", branch = "polkadot-v0.9.18" }
 proptest = "1.0.0"
 
 [features]
