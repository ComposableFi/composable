--- conflicted
+++ resolved
@@ -4,13 +4,8 @@
 SERVICE_NAME=composable
 INSTALL_DIR=docker/
 IMAGE_URL:=${REPO}/${SERVICE_NAME}
-<<<<<<< HEAD
-RELEASE_VERSION:=$(shell git tag --sort=committerdate | grep -E '^${CHAIN}-[0-9]' | tail -1)
-CARGO_VERSION:=$(shell git tag --sort=committerdate | grep -E '^${CHAIN}-[0-9]' | tail -1 | tr -d '${CHAIN}-')
-=======
 RELEASE_VERSION:=$(shell git tag --sort=committerdate | grep -E '^${CHAIN}[0-9]' | tail -1)
 CARGO_VERSION:=$(sed -i '' "s|^version =.*|version = "${VERSION}"|" node/Cargo.toml)
->>>>>>> df075210
 AUTO_UPDATE:=1
 
 
@@ -56,11 +51,7 @@
 .PHONY: version
 version:
 	@if [ ${RELEASE_VERSION} ]; then \
-<<<<<<< HEAD
-	sed -i "s|^version =.*|version = '"${CARGO_VERSION}"'|" node/Cargo.toml; \
-=======
 	sed -i "s|^version =.*|version = '"${RELEASE_VERSION}"'|" node/Cargo.toml; \
->>>>>>> df075210
 	fi;
 
 .PHONY: containerize-release
