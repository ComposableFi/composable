[profile.release]
panic = "unwind"

[workspace]
members = [
    "runtime/common",
    "runtime/primitives",
    "utils/faucet-server",
    "utils/parachain-utils",
    "frame/*",
    "integration-tests",
    "node",
    "runtime/picasso",
    "runtime/dali",
    "runtime/composable",
    "utils/subxt-clients",
    "utils/collator-sidecar",
<<<<<<< HEAD
    "utils/price-feed",
=======
    "utils/price-feed"
>>>>>>> a150c481
]<|MERGE_RESOLUTION|>--- conflicted
+++ resolved
@@ -15,9 +15,5 @@
     "runtime/composable",
     "utils/subxt-clients",
     "utils/collator-sidecar",
-<<<<<<< HEAD
-    "utils/price-feed",
-=======
     "utils/price-feed"
->>>>>>> a150c481
 ]