--- conflicted
+++ resolved
@@ -17,12 +17,5 @@
 
 if has_client_changes "${PREV_TAG}" "${GITHUB_REF_NAME}"; then
   boldprint "Building new client binaries"
-<<<<<<< HEAD
   echo "CLIENT_RELEASE=1" >> $GITHUB_ENV
-=======
->>>>>>> af0d400c
-  make version
-  cargo build --release -p composable
-  tar -czvf composable-"${RELEASE_VERSION}".tar.gz target/release/composable
-  gsutil cp *.tar.gz gs://composable-binaries/community-releases/"${RELEASE_VERSION}"/
 fi