--- conflicted
+++ resolved
@@ -17,37 +17,16 @@
 
 LATEST_TAG_NAME=$(get_latest_release ComposableFi/composable)
 #LATEST_TAG_NAME=$(gh release list -L=5 | sed -n '5 p' | awk '{print $(NF-1)}')
-<<<<<<< HEAD
-boldprint "LATEST_TAG_NAME=$LATEST_TAG_NAME"
-git fetch origin tag "${LATEST_TAG_NAME}" --no-tags
-
-# We want to get the tag of the most reccent release.
-# Used by client/runtime_release.sh
-PREV_TAG_OR_COMMIT=$(gh release list -L=1 | sed -n '1 p' | awk '{print $(NF-1)}')
-# This is a special case where a draft release is already in progress.
-# which also means that this is either a runtime_release/client_release
-# workflow which runs on push. Lets diff with the last commit in the base branch then.
-if [[ $PREV_TAG_OR_COMMIT == *"untagged"* ]]; then
-    PREV_TAG_OR_COMMIT=$(git log -n 1 --skip 1 --pretty=format:"%H")
-    boldprint "PREV_TAG_OR_COMMIT=$PREV_TAG_OR_COMMIT"
-fi
-
-=======
 boldprint $LATEST_TAG_NAME
 git fetch origin tag "${LATEST_TAG_NAME}" --no-tags
 
->>>>>>> 5cfafdcf
 # Check for runtime changes between two commits. This is defined as any changes
 # to runtime/, frame/
 has_runtime_changes() {
   from=$1
   to=$2
   echo "diffing $from & $to"
-<<<<<<< HEAD
-  if git diff --name-only "${from}...${to}" |
-=======
   if git diff --name-only "origin/${from}...origin/${to}" |
->>>>>>> 5cfafdcf
     grep -q -e '^frame/' -e "^runtime/$3/"; then
     return 0
 
@@ -72,15 +51,9 @@
 # checks if the spec/impl version has increased
 check_runtime() {
   VERSIONS_FILE="$1"
-<<<<<<< HEAD
-  add_spec_version="$(git diff "${LATEST_TAG_NAME}" "${GITHUB_REF_NAME}" -- "${VERSIONS_FILE}" |
-    sed -n -r "s/^\+[[:space:]]+spec_version: +([0-9]+),$/\1/p")"
-  sub_spec_version="$(git diff "${LATEST_TAG_NAME}" "${GITHUB_REF_NAME}" -- "${VERSIONS_FILE}" |
-=======
   add_spec_version="$(git diff "${LATEST_TAG_NAME}" "origin/${GITHUB_BRANCH_NAME}" -- "${VERSIONS_FILE}" |
     sed -n -r "s/^\+[[:space:]]+spec_version: +([0-9]+),$/\1/p")"
   sub_spec_version="$(git diff "${LATEST_TAG_NAME}" "origin/${GITHUB_BRANCH_NAME}" -- "${VERSIONS_FILE}" |
->>>>>>> 5cfafdcf
     sed -n -r "s/^\-[[:space:]]+spec_version: +([0-9]+),$/\1/p")"
   if [ "${add_spec_version}" != "${sub_spec_version}" ]; then
 
@@ -97,15 +70,9 @@
     # check for impl_version updates: if only the impl versions changed, we assume
     # there is no consensus-critical logic that has changed.
 
-<<<<<<< HEAD
-    add_impl_version="$(git diff "${LATEST_TAG_NAME}" "${GITHUB_REF_NAME}" -- "${VERSIONS_FILE}" |
-      sed -n -r 's/^\+[[:space:]]+impl_version: +([0-9]+),$/\1/p')"
-    sub_impl_version="$(git diff "${LATEST_TAG_NAME}" "${GITHUB_REF_NAME}" -- "${VERSIONS_FILE}" |
-=======
     add_impl_version="$(git diff "${LATEST_TAG_NAME}" "origin/${GITHUB_BRANCH_NAME}" -- "${VERSIONS_FILE}" |
       sed -n -r 's/^\+[[:space:]]+impl_version: +([0-9]+),$/\1/p')"
     sub_impl_version="$(git diff "${LATEST_TAG_NAME}" "origin/${GITHUB_BRANCH_NAME}" -- "${VERSIONS_FILE}" |
->>>>>>> 5cfafdcf
       sed -n -r 's/^\-[[:space:]]+impl_version: +([0-9]+),$/\1/p')"
 
     # see if the impl version changed
