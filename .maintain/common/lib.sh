--- conflicted
+++ resolved
@@ -115,11 +115,6 @@
 has_runtime_changes() {
   from=$1
   to=$2
-<<<<<<< HEAD
-  if git diff --name-only "${from}...${to}" \
-    | grep -q -e '^frame/' -e "^runtime/$3/"
-  then
-=======
   if git diff --name-only "${from}...${to}" |
     grep -q -e '^frame/' -e "^runtime/$3/"; then
     return 0
@@ -135,7 +130,6 @@
   to=$2
   if git diff --name-only "${from}...${to}" |
     grep -q -e '^node/' -e "^src/"; then
->>>>>>> 0381d773
     return 0
   else
     return 1
