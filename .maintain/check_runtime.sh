#!/bin/bash
#
# check for any changes in the runtime/ and frame/*. if
# there are any changes found, it should mark the PR breaksconsensus and
# "auto-fail" the PR if there isn't a change in the runtime/src/lib.rs file
# that alters the version.

#set -e # fail on any error

#shellcheck source=../common/lib.sh
. "$(dirname "${0}")/./common/lib.sh"

# shellcheck disable=SC2039
VERSIONS_FILES=(
  "runtime/picasso/src/lib.rs,picasso,picasso"
  "runtime/dali/src/lib.rs,dali-chachacha,dali"
<<<<<<< HEAD
   "runtime/composable/src/lib.rs,composable,composable"
)

 echo "make sure the main branch and release tag are available in shallow clones"
 git fetch --depth="${GIT_DEPTH:-100}" origin "${BASE_BRANCH}"

simnode_check() {
  VERSIONS_FILE="$1"
  if has_runtime_changes "${BASE_BRANCH}" "${GITHUB_REF_NAME}" "$2" && check_runtime "$VERSIONS_FILE" "$2"
  then
    echo "Wasm sources have changed for $3"
    echo "RUNTIME_CHECK=1" >> $GITHUB_ENV
=======
  "runtime/composable/src/lib.rs,composable,composable"
)

echo "make sure the main branch and release tag are available in shallow clones"
git fetch --depth="${GIT_DEPTH:-100}" origin "${BASE_BRANCH}"

simnode_check() {
  VERSIONS_FILE="$1"
  if has_runtime_changes "${BASE_BRANCH}" "${GITHUB_BRANCH_NAME}" "$2" && check_runtime "$VERSIONS_FILE" "$2"; then
    echo "Wasm sources have changed for $3"
    echo "RUNTIME_CHECK=1" >>$GITHUB_ENV
>>>>>>> 5cfafdcf
  fi
}

for i in "${VERSIONS_FILES[@]}"; do
  while IFS=',' read -r output chain folder; do
    boldprint "Check if the wasm sources changed for $chain"
    simnode_check $output $folder $chain
<<<<<<< HEAD
  done <<< "$i"
=======
  done <<<"$i"
>>>>>>> 5cfafdcf
done

# dropped through. there's something wrong;  exit 1.
exit 0

# vim: noexpandtab<|MERGE_RESOLUTION|>--- conflicted
+++ resolved
@@ -5,7 +5,7 @@
 # "auto-fail" the PR if there isn't a change in the runtime/src/lib.rs file
 # that alters the version.
 
-#set -e # fail on any error
+set -e # fail on any error
 
 #shellcheck source=../common/lib.sh
 . "$(dirname "${0}")/./common/lib.sh"
@@ -14,20 +14,6 @@
 VERSIONS_FILES=(
   "runtime/picasso/src/lib.rs,picasso,picasso"
   "runtime/dali/src/lib.rs,dali-chachacha,dali"
-<<<<<<< HEAD
-   "runtime/composable/src/lib.rs,composable,composable"
-)
-
- echo "make sure the main branch and release tag are available in shallow clones"
- git fetch --depth="${GIT_DEPTH:-100}" origin "${BASE_BRANCH}"
-
-simnode_check() {
-  VERSIONS_FILE="$1"
-  if has_runtime_changes "${BASE_BRANCH}" "${GITHUB_REF_NAME}" "$2" && check_runtime "$VERSIONS_FILE" "$2"
-  then
-    echo "Wasm sources have changed for $3"
-    echo "RUNTIME_CHECK=1" >> $GITHUB_ENV
-=======
   "runtime/composable/src/lib.rs,composable,composable"
 )
 
@@ -39,7 +25,6 @@
   if has_runtime_changes "${BASE_BRANCH}" "${GITHUB_BRANCH_NAME}" "$2" && check_runtime "$VERSIONS_FILE" "$2"; then
     echo "Wasm sources have changed for $3"
     echo "RUNTIME_CHECK=1" >>$GITHUB_ENV
->>>>>>> 5cfafdcf
   fi
 }
 
@@ -47,11 +32,7 @@
   while IFS=',' read -r output chain folder; do
     boldprint "Check if the wasm sources changed for $chain"
     simnode_check $output $folder $chain
-<<<<<<< HEAD
-  done <<< "$i"
-=======
   done <<<"$i"
->>>>>>> 5cfafdcf
 done
 
 # dropped through. there's something wrong;  exit 1.
