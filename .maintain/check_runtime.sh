--- conflicted
+++ resolved
@@ -26,11 +26,7 @@
   VERSIONS_FILE="$1"
   if has_runtime_changes "${BASE_BRANCH}" "${GITHUB_BRANCH_NAME}" "$2" && check_runtime "$VERSIONS_FILE" "$2"; then
     echo "Wasm sources have changed for $3"
-<<<<<<< HEAD
-    echo "RUNTIME_CHECK=1" >>$GITHUB_ENV
-=======
     echo "RUNTIME_CHECK=1" >> "$GITHUB_ENV"
->>>>>>> 4e412506
   fi
 }
 
