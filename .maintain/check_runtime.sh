#!/bin/bash
#
# check for any changes in the runtime/ and frame/*. if
# there are any changes found, it should mark the PR breaksconsensus and
# "auto-fail" the PR if there isn't a change in the runtime/src/lib.rs file
# that alters the version.

#set -e # fail on any error

#shellcheck source=../common/lib.sh
. "$(dirname "${0}")/./common/lib.sh"

# shellcheck disable=SC2039
VERSIONS_FILES=(
  "runtime/picasso/src/lib.rs,picasso,picasso"
  "runtime/dali/src/lib.rs,dali-chachacha,dali"
   "runtime/composable/src/lib.rs,composable,composable"
)

<<<<<<< HEAD
 echo "latest 10 commits of ${GITHUB_REF_NAME}"
 git log --graph --oneline --decorate=short -n 10

 echo "make sure the main branch and release tag are available in shallow clones"
 git fetch --depth="${GIT_DEPTH:-100}" origin main
 git fetch --depth="${GIT_DEPTH:-100}" origin "${LATEST_TAG_NAME}"
 git tag -f "${LATEST_TAG_NAME}" FETCH_HEAD
 git log -n1 "${LATEST_TAG_NAME}"

simnode_check() {
  VERSIONS_FILE="$1"
  if has_runtime_changes "${LATEST_TAG_NAME}" "${GITHUB_REF_NAME}" "$3" && check_runtime "$VERSIONS_FILE" "$2"
  then
    echo "Wasm sources have changed"
    echo "RUNTIME_CHECK=1" >> "$GITHUB_ENV"
=======
 echo "make sure the main branch and release tag are available in shallow clones"
 git fetch --depth="${GIT_DEPTH:-100}" origin "${BASE_BRANCH}"

simnode_check() {
  VERSIONS_FILE="$1"
  if has_runtime_changes "${BASE_BRANCH}" "${GITHUB_REF_NAME}" "$2" && check_runtime "$VERSIONS_FILE" "$2"
  then
    echo "Wasm sources have changed"
    echo "RUNTIME_CHECK=1" >> $GITHUB_ENV
    else
      echo "RUNTIME_CHECK=0" >> $GITHUB_ENV
>>>>>>> 29a4d542
  fi
}

for i in "${VERSIONS_FILES[@]}"; do
  while IFS=',' read -r output chain folder; do
<<<<<<< HEAD
    echo "check if the wasm sources changed for $chain"
=======
    boldprint "Check if the wasm sources changed for $chain"
>>>>>>> 29a4d542
    simnode_check $output $folder
  done <<< "$i"
done

# dropped through. there's something wrong;  exit 1.
exit 0

# vim: noexpandtab<|MERGE_RESOLUTION|>--- conflicted
+++ resolved
@@ -17,23 +17,6 @@
    "runtime/composable/src/lib.rs,composable,composable"
 )
 
-<<<<<<< HEAD
- echo "latest 10 commits of ${GITHUB_REF_NAME}"
- git log --graph --oneline --decorate=short -n 10
-
- echo "make sure the main branch and release tag are available in shallow clones"
- git fetch --depth="${GIT_DEPTH:-100}" origin main
- git fetch --depth="${GIT_DEPTH:-100}" origin "${LATEST_TAG_NAME}"
- git tag -f "${LATEST_TAG_NAME}" FETCH_HEAD
- git log -n1 "${LATEST_TAG_NAME}"
-
-simnode_check() {
-  VERSIONS_FILE="$1"
-  if has_runtime_changes "${LATEST_TAG_NAME}" "${GITHUB_REF_NAME}" "$3" && check_runtime "$VERSIONS_FILE" "$2"
-  then
-    echo "Wasm sources have changed"
-    echo "RUNTIME_CHECK=1" >> "$GITHUB_ENV"
-=======
  echo "make sure the main branch and release tag are available in shallow clones"
  git fetch --depth="${GIT_DEPTH:-100}" origin "${BASE_BRANCH}"
 
@@ -45,17 +28,12 @@
     echo "RUNTIME_CHECK=1" >> $GITHUB_ENV
     else
       echo "RUNTIME_CHECK=0" >> $GITHUB_ENV
->>>>>>> 29a4d542
   fi
 }
 
 for i in "${VERSIONS_FILES[@]}"; do
   while IFS=',' read -r output chain folder; do
-<<<<<<< HEAD
-    echo "check if the wasm sources changed for $chain"
-=======
     boldprint "Check if the wasm sources changed for $chain"
->>>>>>> 29a4d542
     simnode_check $output $folder
   done <<< "$i"
 done
