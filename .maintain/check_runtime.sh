#!/bin/bash
#
# check for any changes in the runtime/ and frame/*. if
# there are any changes found, it should mark the PR breaksconsensus and
# "auto-fail" the PR if there isn't a change in the runtime/src/lib.rs file
# that alters the version.

#set -e # fail on any error

#shellcheck source=../common/lib.sh
. "$(dirname "${0}")/./common/lib.sh"

# shellcheck disable=SC2039
VERSIONS_FILES=(
  "runtime/picasso/src/lib.rs,picasso,picasso"
  "runtime/dali/src/lib.rs,dali-chachacha,dali"
<<<<<<< HEAD
  "runtime/composable/src/lib.rs,composable,composable"
=======
   "runtime/composable/src/lib.rs,composable,composable"
>>>>>>> 082c2a96
)

 boldprint "latest 10 commits of ${GITHUB_REF_NAME}"
 git log --graph --oneline --decorate=short -n 10

 boldprint "make sure the main branch and release tag are available in shallow clones"
 git fetch --depth="${GIT_DEPTH:-100}" origin main
 git fetch --depth="${GIT_DEPTH:-100}" origin "${LATEST_TAG_NAME}"
 git tag -f "${LATEST_TAG_NAME}" FETCH_HEAD
 git log -n1 "${LATEST_TAG_NAME}"

simnode_check() {
  VERSIONS_FILE="$1"
  if has_runtime_changes "${LATEST_TAG_NAME}" "${GITHUB_REF_NAME}" "$3" && check_runtime "$VERSIONS_FILE" "$2"
  then
    boldprint "Wasm sources have changed"
    echo "RUNTIME_CHECK=1" >> "$GITHUB_ENV"
  fi
}

for i in "${VERSIONS_FILES[@]}"; do
  while IFS=',' read -r output chain folder; do
    boldprint "check if the wasm sources changed for $chain"
    simnode_check $output $folder
<<<<<<< HEAD
  done <<<"$i"
=======
  done <<< "$i"
>>>>>>> 082c2a96
done

# dropped through. there's something wrong;  exit 1.
exit 0

# vim: noexpandtab<|MERGE_RESOLUTION|>--- conflicted
+++ resolved
@@ -14,11 +14,7 @@
 VERSIONS_FILES=(
   "runtime/picasso/src/lib.rs,picasso,picasso"
   "runtime/dali/src/lib.rs,dali-chachacha,dali"
-<<<<<<< HEAD
-  "runtime/composable/src/lib.rs,composable,composable"
-=======
    "runtime/composable/src/lib.rs,composable,composable"
->>>>>>> 082c2a96
 )
 
  boldprint "latest 10 commits of ${GITHUB_REF_NAME}"
@@ -43,11 +39,7 @@
   while IFS=',' read -r output chain folder; do
     boldprint "check if the wasm sources changed for $chain"
     simnode_check $output $folder
-<<<<<<< HEAD
-  done <<<"$i"
-=======
   done <<< "$i"
->>>>>>> 082c2a96
 done
 
 # dropped through. there's something wrong;  exit 1.
