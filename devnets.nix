--- conflicted
+++ resolved
@@ -20,7 +20,6 @@
           procps
         ] ++ containers-tools-minimal;
     in rec {
-<<<<<<< HEAD
       # Dali devnet
       devnet-dali = (pkgs.callPackage devnetTools.mk-devnet {
         inherit (packages) polkadot-launch composable-node polkadot-node;
@@ -41,8 +40,6 @@
           devnet-2 = devnet-dali-2;
         });
 
-=======
->>>>>>> c8af3b62
       # Dali bridge devnet
       bridge-devnet-dali = (devnetTools.mk-bridge-devnet {
         inherit packages;
